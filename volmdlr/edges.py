#!/usr/bin/env python3
# -*- coding: utf-8 -*-
"""
Edges related classes.
"""

import math
import sys
import warnings
from itertools import product
from typing import Any, Dict, List, Union

import dessia_common.core as dc
import matplotlib.patches
import matplotlib.pyplot as plt
import numpy as npy
import plot_data.core as plot_data
import scipy.integrate as scipy_integrate
from scipy.optimize import least_squares
from geomdl import NURBS, BSpline, fitting, operations, utilities
from geomdl.operations import length_curve, split_curve
from matplotlib import __version__ as _mpl_version
from mpl_toolkits.mplot3d import Axes3D
from packaging import version

import volmdlr.core
import volmdlr.core_compiled
import volmdlr.geometry
import volmdlr.utils.common_operations as vm_common_operations
import volmdlr.utils.intersections as vm_utils_intersections
from volmdlr import bspline_fitting
from volmdlr.core import EdgeStyle


def standardize_knot_vector(knot_vector):
    """
    Standardize a knot vector to range from 0 to 1.
    """
    first_knot = knot_vector[0]
    last_knot = knot_vector[-1]
    standard_u_knots = []
    if first_knot != 0 or last_knot != 1:
        x = 1 / (last_knot - first_knot)
        y = first_knot / (first_knot - last_knot)
        for u in knot_vector:
            standard_u_knots.append(u * x + y)
        return standard_u_knots
    return knot_vector


def insert_knots_and_mutiplicity(knots, knot_mutiplicities, knot_to_add, num):
    """
    Compute knot-elements and multiplicities based on the global knot vector.

    """
    new_knots = []
    new_knot_mutiplicities = []
    i = 0
    for i, knot in enumerate(knots):
        if knot > knot_to_add:
            new_knots.extend([knot_to_add])
            new_knot_mutiplicities.append(num)
            new_knots.extend(knots[i:])
            new_knot_mutiplicities.extend(knot_mutiplicities[i:])
            break
        new_knots.append(knot)
        new_knot_mutiplicities.append(knot_mutiplicities[i])
    return new_knots, new_knot_mutiplicities, i


class Edge(dc.DessiaObject):
    """
    Defines a simple edge Object.
    """

    def __init__(self, start, end, name=''):
        self.start = start
        self.end = end
        self._length = None
        self._direction_vector = None
        self._unit_direction_vector = None
        self._reverse = None
        self._middle_point = None
        # Disabling super init call for performance
        # dc.DessiaObject.__init__(self, name=name)
        self.name = name

    def __getitem__(self, key):
        if key == 0:
            return self.start
        if key == 1:
            return self.end
        raise IndexError

    def is_close(self, other_edge, tol: float = 1e-6):
        """
        Verify if two edges are equal, considering a certain tolerance.

        """
        raise NotImplementedError(f'is_close method not implemented by {self.__class__.__name__}')

    def get_reverse(self):
        """
        Gets the same edge, but in the opposite direction.

        """
        raise NotImplementedError(f'is_close method not implemented by {self.__class__.__name__}')

    def reverse(self):
        if self._reverse is None:
            self._reverse = self.get_reverse()
        return self._reverse

    def direction_independent_is_close(self, other_edge, tol: float = 1e-6):
        """
        Verifies if two line segments are the same, not considering its direction.

        """
        if not isinstance(self, other_edge.__class__):
            return False
        if self.is_close(other_edge, tol):
            return True
        return self.reverse().is_close(other_edge, tol)

    def length(self):
        """
        Calculates the edge's length.
        """
        raise NotImplementedError(f'length method not implemented by {self.__class__.__name__}')

    def point_at_abscissa(self, abscissa):
        """
        Calculates the point at given abscissa.

        """
        raise NotImplementedError(f'point_at_abscissa method not implemented by {self.__class__.__name__}')

    def middle_point(self):
        """
        Gets the middle point for an edge.

        :return:
        """
        if not self._middle_point:
            half_length = self.length() / 2
            self._middle_point = self.point_at_abscissa(abscissa=half_length)
        return self._middle_point

    def discretization_points(self, *, number_points: int = None, angle_resolution: int = None):
        """
        Discretize an Edge to have "n" points.

        :param number_points: the number of points (including start and end
            points) if unset, only start and end will be returned
        :param angle_resolution: if set, the sampling will be adapted to have
            a controlled angular distance. Useful to mesh an arc
        :return: a list of sampled points
        """
        if angle_resolution:
<<<<<<< HEAD
            number_points = int(angle_resolution * (self.length()/math.pi))
=======
            number_points = int(math.pi * angle_resolution)
>>>>>>> a739a7aa
        if number_points is None or number_points <= 1:
            number_points = 2
        step = self.length() / (number_points - 1)
        return [self.point_at_abscissa(i * step) for i in range(number_points)]

    def polygon_points(self, discretization_resolution: int):
        """
        Deprecated method of discretization_points.
        """
        warnings.warn('polygon_points is deprecated,\
        please use discretization_points instead',
                      DeprecationWarning)
        return self.discretization_points(discretization_resolution)

    @classmethod
    def from_step(cls, arguments, object_dict, **kwargs):
        """
        Converts a step primitive to an Edge type object.

        :param arguments: The arguments of the step primitive.
        :type arguments: list
        :param object_dict: The dictionary containing all the step primitives
            that have already been instantiated
        :type object_dict: dict
        :return: The corresponding Edge object
        :rtype: :class:`volmdlr.edges.Edge`
        """
        # obj can be an instance of wires or edges.
        obj = object_dict[arguments[3]]
        point1 = object_dict[arguments[1]]
        point2 = object_dict[arguments[2]]
        orientation = arguments[4]
        if orientation == '.F.':
            point1, point2 = point2, point1
        if obj.__class__.__name__ == 'LineSegment3D':
            return object_dict[arguments[3]]
        if obj.__class__.__name__ == 'Line3D':
            if not point1.is_close(point2):
                return LineSegment3D(point1, point2, arguments[0][1:-1])
            return None
        if hasattr(obj, 'trim'):
            if obj.__class__.__name__ == 'Circle3D':
                point1, point2 = point2, point1
            return obj.trim(point1, point2)

        raise NotImplementedError(f'Unsupported: {object_dict[arguments[3]]}')

    def normal_vector(self, abscissa):
        """
        Calculates the normal vector the edge at given abscissa.

        :return: the normal vector
        """
        raise NotImplementedError('the normal_vector method must be'
                                  'overloaded by subclassing class')

    def unit_normal_vector(self, abscissa: float = 0.0):
        """
        Calculates the unit normal vector the edge at given abscissa.

        :param abscissa: edge abscissa
        :return: unit normal vector
        """
        vector = self.normal_vector(abscissa).copy(deep=True)
        vector.normalize()
        return vector

    def direction_vector(self, abscissa):
        """
        Calculates the direction vector the edge at given abscissa.

        :param abscissa: edge abscissa
        :return: direction vector
        """
        raise NotImplementedError('the direction_vector method must be'
                                  'overloaded by subclassing class')

    def unit_direction_vector(self, abscissa: float = 0.0):
        """
        Calculates the unit direction vector the edge at given abscissa.

        :param abscissa: edge abscissa
        :return: unit direction vector
        """
        if not self._unit_direction_vector:
            vector = self.direction_vector(abscissa).copy(deep=True)
            vector.normalize()
            self._unit_direction_vector = vector
        return self._unit_direction_vector

    def straight_line_point_belongs(self, point):
        """
        Verifies if a point belongs to the surface created by closing the edge.

        :param point: Point to be verified
        :return: Return True if the point belongs to this surface,
            or False otherwise
        """
        raise NotImplementedError(f'the straight_line_point_belongs method must be'
                                  f' overloaded by {self.__class__.__name__}')

    def touching_points(self, edge2):
        """
        Verifies if two edges are touching each other.

        In case these two edges are touching each other, return these touching points.

        :param edge2: edge2 to verify touching points.
        :return: list of touching points.
        """
        point1, point2 = edge2.start, edge2.end
        point3, point4 = self.start, self.end
        touching_points = []
        for primitive, points in zip([self, edge2], [[point1, point2], [point3, point4]]):
            for point in points:
                if point not in touching_points and primitive.point_belongs(point):
                    touching_points.append(point)
        return touching_points

    def intersections(self, edge2: 'Edge', abs_tol: float = 1e-6):
        """
        Gets the intersections between two edges.

        :param edge2: other edge.
        :param abs_tol: tolerance.
        :return: list of intersection points.
        """
        # if self.bounding_rectangle.distance_to_b_rectangle(edge2.bounding_rectangle) > abs_tol:
        #     return []
        method_name = f'{edge2.__class__.__name__.lower()[:-2]}_intersections'
        if hasattr(self, method_name):
            intersections = getattr(self, method_name)(edge2, abs_tol)
            return intersections
        method_name = f'{self.__class__.__name__.lower()[:-2]}_intersections'
        if hasattr(edge2, method_name):
            intersections = getattr(edge2, method_name)(self, abs_tol)
            return intersections
        raise NotImplementedError(f'There is no method to calculate the intersectios between'
                                  f' a {self.__class__.__name__} and a {edge2.__class__.__name__}')

    def validate_crossings(self, edge, intersection):
        """Validates the intersections as crossings: edge not touching the other at one end, or in a tangent point."""
        if not volmdlr.core.point_in_list(intersection, [self.start, self.end, edge.start, edge.end]):
            tangent1 = self.unit_direction_vector(self.abscissa(intersection))
            tangent2 = edge.unit_direction_vector(edge.abscissa(intersection))
            if math.isclose(abs(tangent1.dot(tangent2)), 1, abs_tol=1e-6):
                return None
        else:
            return None
        return intersection

    def crossings(self, edge):
        """
        Gets the crossings between two edges.

        """
        valid_crossings = []
        intersections = self.intersections(edge)
        for intersection in intersections:
            crossing = self.validate_crossings(edge, intersection)
            if crossing:
                valid_crossings.append(crossing)
        return valid_crossings

    def abscissa(self, point, tol: float = 1e-6):
        """
        Computes the abscissa of an Edge.

        :param point: The point located on the edge.
        :type point: Union[:class:`volmdlr.Point2D`, :class:`volmdlr.Point3D`].
        :param tol: The precision in terms of distance. Default value is 1e-4.
        :type tol: float, optional.
        :return: The abscissa of the point.
        :rtype: float
        """
        raise NotImplementedError(f'the abscissa method must be overloaded by {self.__class__.__name__}')

    def local_discretization(self, point1, point2, number_points: int = 10):
        """
        Gets n discretization points between two given points of the edge.

        :param point1: point 1 on edge.
        :param point2: point 2 on edge.
        :param number_points: number of points to discretize locally.
        :return: list of locally discretized points.
        """
        abscissa1 = self.abscissa(point1)
        abscissa2 = self.abscissa(point2)
        discretized_points_between_1_2 = []
        for abscissa in npy.linspace(abscissa1, abscissa2, num=number_points):
            abscissa_point = self.point_at_abscissa(abscissa)
            if not volmdlr.core.point_in_list(abscissa_point, discretized_points_between_1_2):
                discretized_points_between_1_2.append(abscissa_point)
        return discretized_points_between_1_2

    def split_between_two_points(self, point1, point2):
        """
        Split edge between two points.

        :param point1: point 1.
        :param point2: point 2.
        :return: edge split.
        """
        split1 = self.split(point1)
        if split1[0] and split1[0].point_belongs(point2, abs_tol=1e-6):
            split2 = split1[0].split(point2)
        else:
            split2 = split1[1].split(point2)
        new_split_edge = None
        for split_edge in split2:
            if split_edge and split_edge.point_belongs(point1, 1e-4) and split_edge.point_belongs(point2, 1e-4):
                new_split_edge = split_edge
                break
        return new_split_edge

    def point_distance_to_edge(self, point):
        """
        Calculates the distance from a given point to an edge.

        :param point: point.
        :return: distance to edge.
        """
        best_distance = math.inf
        abscissa1 = 0
        abscissa2 = self.abscissa(self.end)
        distance = best_distance
        point1_ = self.start
        point2_ = self.end
        linesegment_class_ = getattr(sys.modules[__name__], 'LineSegment' + self.__class__.__name__[-2:])
        while True:
            discretized_points_between_1_2 = self.local_discretization(point1_, point2_)
            if not discretized_points_between_1_2:
                break
            distance = point.point_distance(discretized_points_between_1_2[0])
            for point1, point2 in zip(discretized_points_between_1_2[:-1], discretized_points_between_1_2[1:]):
                line = linesegment_class_(point1, point2)
                dist = line.point_distance(point)
                if dist < distance:
                    point1_ = point1
                    point2_ = point2
                    distance = dist
            if not point1_ or math.isclose(distance, best_distance, abs_tol=1e-6):
                break
            best_distance = distance
            if math.isclose(abscissa1, abscissa2, abs_tol=1e-6):
                break
        return distance

    @property
    def simplify(self):
        """Search another simplified edge that can represent the edge."""
        return self

    def is_point_edge_extremity(self, other_point, abs_tol: float = 1e-6):
        """
        Verifies if a point is the start or the end of the edge.

        :param other_point: other point to verify if it is any end of the edge.
        :param abs_tol: tolerance.
        :return: True of False.
        """
        if self.start.is_close(other_point, abs_tol):
            return True
        if self.end.is_close(other_point, abs_tol):
            return True
        return False


class Line(dc.DessiaObject):
    """
    Abstract class representing a line.

    :param point1: The first point defining the line
    :type point1: Union[:class:`volmdlr.Point2D`, :class:`volmdlr.Point3D`]
    :param point2: The second point defining the line
    :type point2: Union[:class:`volmdlr.Point2D`, :class:`volmdlr.Point3D`]
    :param name: Name of the line. Default value is an empty string
    :type name: str, optional
    """

    def __init__(self, point1, point2, name=''):
        self.point1 = point1
        self.point2 = point2
        self._direction_vector = None
        dc.DessiaObject.__init__(self, name=name)

    def __getitem__(self, key):
        """
        Get a point of the line by its index.
        """
        if key == 0:
            return self.point1
        if key == 1:
            return self.point2
        raise IndexError

    def unit_direction_vector(self, *args, **kwargs):
        """
        Get the unit direction vector of the line.

        :return: The unit direction vector of the line
        :rtype:  Union[:class:`volmdlr.Vector2D`, :class:`volmdlr.Vector3D`]
        """
        vector = self.direction_vector()
        vector.normalize()
        return vector

    def direction_vector(self, *args, **kwargs):
        """
        Get the direction vector of the line.

        :return: The direction vector of the line
        :rtype: Union[:class:`volmdlr.Vector2D`, :class:`volmdlr.Vector3D`]
        """
        if not self._direction_vector:
            direction_vector = self.point2 - self.point1
            if isinstance(direction_vector, volmdlr.Point3D):
                direction_vector = direction_vector.to_vector()
            self._direction_vector = direction_vector
        return self._direction_vector

    def normal_vector(self, *args, **kwargs):
        """
        Get the normal vector of the line.

        :return: The normal vector of the line
        :rtype: Union[:class:`volmdlr.Vector2D`, :class:`volmdlr.Vector3D`]
        """
        return self.direction_vector().normal_vector()

    def unit_normal_vector(self, *args, **kwargs):
        """
        Get the unit normal vector of the line.

        :return: The unit normal vector of the line
        :rtype: Union[:class:`volmdlr.Vector2D`, :class:`volmdlr.Vector3D`]
        """
        return self.unit_direction_vector().normal_vector()

    def point_projection(self, point):
        """
        Calculate the projection of a point onto the line.

        :param point: The point to project
        :type point: Union[:class:`volmdlr.Point2D`, :class:`volmdlr.Point3D`]
        :return: The projection of the point onto the line and the distance
            between the point and the projection
        :rtype: Tuple(Union[:class:`volmdlr.Point2D`,
            :class:`volmdlr.Point3D`], float)
        """
        vector = self.point2 - self.point1
        norm_u = vector.norm()
        t = (point - self.point1).dot(vector) / norm_u ** 2
        projection = self.point1 + t * vector
        projection = projection.to_point()
        return projection, t * norm_u

    def abscissa(self, point):
        """
        Calculate the abscissa of a point on the line.

        :param point: The point for which to calculate the abscissa
        :type point: Union[:class:`volmdlr.Point2D`, :class:`volmdlr.Point3D`]
        :return: The abscissa of the point
        :rtype: float
        """
        vector = self.point2 - self.point1
        norm_u = vector.norm()
        t_param = (point - self.point1).dot(vector) / norm_u
        return t_param

    def point_at_abscissa(self, abscissa):
        """
        Returns the point that corresponds to the given abscissa.

        :param abscissa: The abscissa
        :type abscissa: float
        :return: The point that corresponds to the given abscissa.
        :rtype: Union[:class:`volmdlr.Point2D`, :class:`volmdlr.Point3D`]
        """
        return self.point1 + (self.point2 - self.point1) * abscissa

    def sort_points_along_line(self, points):
        """
        Sort point along a line.

        :param points: list of points to be sorted.
        :return: sorted points.
        """
        return sorted(points, key=self.abscissa)

    def split(self, split_point):
        """
        Split a line into two lines.

        :param split_point: The point where to split the line
        :type split_point: Union[:class:`volmdlr.Point2D`,
            :class:`volmdlr.Point3D`]
        :return: A list containing two lines
        """
        return [self.__class__(self.point1, split_point),
                self.__class__(split_point, self.point2)]

    def is_between_points(self, point1: Union[volmdlr.Point2D, volmdlr.Point3D],
                          point2: Union[volmdlr.Point2D, volmdlr.Point3D]):
        """
        Verifies if a line is between two points.

        :param point1: The first point
        :type point1: Union[:class:`volmdlr.Point2D`, :class:`volmdlr.Point3D`]
        :param point2: The second point
        :type point2: Union[:class:`volmdlr.Point2D`, :class:`volmdlr.Point3D`]
        :return: True if the line is between the two points, False otherwise
        :rtype: bool
        """

        if point1.is_close(point2):
            return False

        line_segment = LineSegment2D(point1, point2)
        if line_segment.line_intersections(self):
            return True
        return False

    def to_step(self, current_id, *args, **kwargs):
        """Exports to STEP format."""
        p1_content, p1_id = self.point1.to_step(current_id)
        # p2_content, p2_id = self.point2.to_step(current_id+1)
        current_id = p1_id + 1
        u_content, u_id = self.unit_direction_vector().to_step(current_id)
        current_id = u_id + 1
        content = p1_content + u_content
        content += f"#{current_id} = LINE('{self.name}',#{p1_id},#{u_id});\n"
        return content, [current_id]


class LineSegment(Edge):
    """
    Abstract class.

    """

    def length(self):
        if not self._length:
            self._length = self.end.point_distance(self.start)
        return self._length

    def abscissa(self, point, tol=1e-6):
        """
        Calculates the abscissa parameter of a Line Segment, at a point.

        :param point: point to verify abscissa.
        :param tol: tolerance.
        :return: abscissa parameter.
        """
        if point.point_distance(self.start) < tol:
            return 0
        if point.point_distance(self.end) < tol:
            return self.length()

        vector = self.end - self.start
        length = vector.norm()
        t_param = (point - self.start).dot(vector) / length
        if t_param < -1e-9 or t_param > length + 1e-9:
            raise ValueError(f'Point is not on linesegment: abscissa={t_param}')
        return t_param

    def direction_vector(self, abscissa=0.):
        """
        Returns a direction vector at a given abscissa, it is not normalized.

        :param abscissa: defines where in the line segment
            direction vector is to be calculated.
        :return: The direction vector of the LineSegment.
        """
        if not self._direction_vector:
            self._direction_vector = self.end - self.start
        return self._direction_vector

    def normal_vector(self, abscissa=0.):
        """
        Returns a normal vector at a given abscissa, it is not normalized.

        :param abscissa: defines where in the line_segment
        normal vector is to be calculated.
        :return: The normal vector of the LineSegment.
        """
        return self.direction_vector(abscissa).normal_vector()

    def point_projection(self, point):
        """
        Calculates the projection of a point on a Line Segment.

        :param point: point to be verified.
        :return: point projection.
        """
        point1, point2 = self.start, self.end
        vector = point2 - point1
        norm_u = vector.norm()
        t_param = (point - point1).dot(vector) / norm_u ** 2
        projection = point1 + t_param * vector

        return projection, t_param * norm_u

    def split(self, split_point):
        """
        Split a Line Segment at a given point into two Line Segments.

        :param split_point: splitting point.
        :return: list with the two split line segments.
        """
        if split_point.is_close(self.start):
            return [None, self.copy()]
        if split_point.is_close(self.end):
            return [self.copy(), None]
        return [self.__class__(self.start, split_point),
                self.__class__(split_point, self.end)]

    def middle_point(self):
        """
        Calculates the middle point of a Line Segment.

        :return:
        """
        if not self._middle_point:
            self._middle_point = 0.5 * (self.start + self.end)
        return self._middle_point

    def point_at_abscissa(self, abscissa):
        """
        Calculates a point in the LineSegment at a given abscissa.

        :param abscissa: abscissa where in the curve the point should be calculated.
        :return: Corresponding point.
        """
        return self.start + self.unit_direction_vector() * abscissa

    def get_geo_lines(self, tag: int, start_point_tag: int, end_point_tag: int):
        """
        Gets the lines that define a LineSegment in a .geo file.

        :param tag: The linesegment index
        :type tag: int
        :param start_point_tag: The linesegment' start point index
        :type start_point_tag: int
        :param end_point_tag: The linesegment' end point index
        :type end_point_tag: int

        :return: A line
        :rtype: str
        """

        return 'Line(' + str(tag) + ') = {' + str(start_point_tag) + ', ' + str(end_point_tag) + '};'

    def get_geo_points(self):
        return [self.start, self.end]

    def get_shared_section(self, other_linesegment, abs_tol: float = 1e-6):
        """
        Gets the shared section between two line segments.

        :param other_linesegment: other line segment to verify for shared section.
        :param abs_tol: tolerance.
        :return: shared line segment section.
        """
        if self.__class__ != other_linesegment.__class__:
            if self.__class__ == other_linesegment.simplify.__class__:
                return self.get_shared_section(other_linesegment.simplify)
            return []
        if not self.direction_vector().is_colinear_to(other_linesegment.direction_vector()) or \
                (not any(self.point_belongs(point, abs_tol)
                         for point in [other_linesegment.start, other_linesegment.end]) and
                 not any(other_linesegment.point_belongs(point, abs_tol) for point in [self.start, self.end])):
            return []
        if all(self.point_belongs(point) for point in other_linesegment.discretization_points(number_points=5)):
            return [other_linesegment]
        if all(other_linesegment.point_belongs(point) for point in self.discretization_points(number_points=5)):
            return [self]
        new_linesegment_points = []
        for point in [self.start, self.end]:
            if other_linesegment.point_belongs(point, abs_tol=abs_tol) and\
                    not volmdlr.core.point_in_list(point, new_linesegment_points):
                new_linesegment_points.append(point)
        for point in [other_linesegment.start, other_linesegment.end]:
            if self.point_belongs(point, abs_tol=abs_tol) and\
                    not volmdlr.core.point_in_list(point, new_linesegment_points):
                new_linesegment_points.append(point)
        if len(new_linesegment_points) == 1:
            return []
        if len(new_linesegment_points) != 2:
            raise ValueError
        class_ = self.__class__
        return [class_(new_linesegment_points[0], new_linesegment_points[1])]

    def delete_shared_section(self, other_linesegment, abs_tol: float = 1e-6):
        """
        Deletes from self, the section shared with the other line segment.

        :param other_linesegment:
        :param abs_tol: tolerance.
        :return:
        """
        shared_section = self.get_shared_section(other_linesegment, abs_tol)
        if not shared_section:
            return [self]
        points = []
        for point in [self.start, self.end, shared_section[0].start, shared_section[0].end]:
            if not volmdlr.core.point_in_list(point, points):
                points.append(point)
        points = sorted(points, key=self.start.point_distance)
        new_line_segments = []
        class_ = self.__class__
        for point1, point2 in zip(points[:-1], points[1:]):
            lineseg = class_(point1, point2)
            if not lineseg.direction_independent_is_close(shared_section[0]):
                new_line_segments.append(lineseg)
        return new_line_segments

    def straight_line_point_belongs(self, point):
        """
        Closing straight line point belongs verification.

        Verifies if a point belongs to the surface created by closing the edge with a
        line between its start and end points.

        :param point: Point to be verified.
        :return: Return True if the point belongs to this surface, or False otherwise.
        """
        return self.point_belongs(point)

    def point_belongs(self, point: Union[volmdlr.Point2D, volmdlr.Point3D], abs_tol: float = 1e-6):
        """
        Checks if a point belongs to the line segment. It uses the point_distance.

        :param point: The point to be checked
        :type point: Union[:class:`volmdlr.Point2D`, :class:`volmdlr.Point3D`]
        :param abs_tol: The precision in terms of distance.
            Default value is 1e-6
        :type abs_tol: float, optional
        :return: `True` if the point belongs to the B-spline curve, `False`
            otherwise
        :rtype: bool
        """
        point_distance = self.point_distance(point)
        if math.isclose(point_distance, 0, abs_tol=abs_tol):
            return True
        return False

    def point_distance(self, point):
        """
        Abstract method.
        """
        raise NotImplementedError('the point_distance method must be'
                                  'overloaded by subclassing class')

    def to_step(self, current_id, *args, **kwargs):
        """Exports to STEP format."""
        line = self.to_line()
        content, (line_id,) = line.to_step(current_id)
        current_id = line_id + 1
        start_content, start_id = self.start.to_step(current_id, vertex=True)
        current_id = start_id + 1
        end_content, end_id = self.end.to_step(current_id + 1, vertex=True)
        content += start_content + end_content
        current_id = end_id + 1
        content += f"#{current_id} = EDGE_CURVE('{self.name}',#{start_id},#{end_id},#{line_id},.T.);\n"
        return content, [current_id]

    def is_close(self, other_edge, tol: float = 1e-6):
        """
        Checks if two line segments are the same considering the euclidean distance.

        :param other_edge: other line segment.
        :param tol: The tolerance under which the euclidean distance is considered equal to 0, defaults to 1e-6.
        :type tol: float, optional.
        """

        if isinstance(other_edge, self.__class__):
            if (self.start.is_close(other_edge.start, tol)
                    and self.end.is_close(other_edge.end, tol)):
                return True
        return False


class BSplineCurve(Edge):
    """
    An abstract class for B-spline curves.

    The following rule must be
    respected : `number of knots = number of control points + degree + 1`.

    :param degree: The degree of the B-spline curve.
    :type degree: int
    :param control_points: A list of 2 or 3-dimensional points
    :type control_points: Union[List[:class:`volmdlr.Point2D`],
        List[:class:`volmdlr.Point3D`]]
    :param knot_multiplicities: The vector of multiplicities for each knot
    :type knot_multiplicities: List[int]
    :param knots: The knot vector composed of values between 0 and 1
    :type knots: List[float]
    :param weights: The weight vector applied to the knot vector. Default
        value is None
    :type weights: List[float], optional
    :param periodic: If `True` the B-spline curve is periodic. Default value
        is False
    :type periodic: bool, optional
    :param name: The name of the B-spline curve. Default value is ''
    :type name: str, optional
    """
    _non_serializable_attributes = ['curve']

    def __init__(self,
                 degree: int,
                 control_points: Union[List[volmdlr.Point2D], List[volmdlr.Point3D]],
                 knot_multiplicities: List[int],
                 knots: List[float],
                 weights: List[float] = None,
                 periodic: bool = False,
                 name: str = ''):
        self.control_points = control_points
        self.degree = degree
        knots = standardize_knot_vector(knots)
        self.knots = knots
        self.knot_multiplicities = knot_multiplicities
        self.weights = weights
        self.periodic = periodic
        self._simplified = None

        points = [[*point] for point in control_points]
        if weights is None:
            curve = BSpline.Curve()
            curve.degree = degree
            curve.ctrlpts = points
        else:
            curve = NURBS.Curve()
            curve.degree = degree
            curve.ctrlpts = points
            curve.weights = weights

        knot_vector = []
        for i, knot in enumerate(knots):
            knot_vector.extend([knot] * knot_multiplicities[i])
        curve.knotvector = knot_vector
        curve.delta = 0.01
        curve_points = curve.evalpts
        self.curve = curve

        self._length = None
        self.points = [getattr(volmdlr,
                               f'Point{self.__class__.__name__[-2::]}')(*point)
                       for point in curve_points]

        Edge.__init__(self, self.points[0], self.points[-1], name=name)

    def to_dict(self, *args, **kwargs):
        """Avoids storing points in memo that makes serialization slow."""
        dict_ = self.base_dict()
        dict_['degree'] = self.degree
        dict_['control_points'] = [point.to_dict() for point in self.control_points]
        dict_['knot_multiplicities'] = self.knot_multiplicities
        dict_['knots'] = self.knots
        dict_['weights'] = self.weights
        dict_['periodic'] = self.periodic
        return dict_

    def __hash__(self):
        """
        Return a hash value for the B-spline curve.
        """
        return hash((tuple(self.control_points), self.degree, tuple(self.knots)))

    def __eq__(self, other):
        """
        Return True if the other B-spline curve has the same control points, degree, and knot vector, False otherwise.
        """
        if isinstance(other, self.__class__):
            return (self.control_points == other.control_points
                    and self.degree == other.degree
                    and self.knots == other.knots)
        return False

    def get_reverse(self):
        """
        Reverses the B-Spline's direction by reversing its control points.

        :return: A reversed B-Spline curve.
        :rtype: :class:`volmdlr.edges.BSplineCurve`.
        """
        return self.__class__(
            degree=self.degree,
            control_points=self.control_points[::-1],
            knot_multiplicities=self.knot_multiplicities[::-1],
            knots=self.knots[::-1],
            weights=self.weights,
            periodic=self.periodic)

    @property
    def simplify(self):
        """Search another simplified edge that can represent the bspline."""
        if self.length() < 1e-6:
            return self
        class_sufix = self.__class__.__name__[-2:]
        if self._simplified is None:
            if self.periodic:
                fullarc_class_ = getattr(sys.modules[__name__], 'FullArc' + class_sufix)
                n = len(self.points)
                try_fullarc = fullarc_class_.from_3_points(self.points[0], self.points[int(0.5 * n)],
                                                           self.points[int(0.75 * n)])

                if all(try_fullarc.point_belongs(point, 1e-6) for point in self.points):
                    self._simplified = try_fullarc
                    return try_fullarc
            else:
                lineseg_class = getattr(sys.modules[__name__], 'LineSegment' + class_sufix)
                lineseg = lineseg_class(self.points[0], self.points[-1])
                if all(lineseg.point_belongs(pt) for pt in self.points):
                    self._simplified = lineseg
                    return lineseg

                arc_class_ = getattr(sys.modules[__name__], 'Arc' + class_sufix)
                try_arc = arc_class_(self.points[0], self.points[int(len(self.points) / 2)], self.points[-1])
                if all(try_arc.point_belongs(point, 1e-6) for point in self.points):
                    self._simplified = try_arc
                    return try_arc
            self._simplified = self
        return self._simplified

    @classmethod
    def from_geomdl_curve(cls, curve, name: str = ""):
        """
        # TODO: to be completed.

        :param curve:
        :type curve:
        :return: A reversed B-spline curve
        :rtype: :class:`volmdlr.edges.BSplineCurve`
        """
        point_dimension = f'Point{cls.__name__[-2::]}'

        knots = list(sorted(set(curve.knotvector)))
        knot_multiplicities = [curve.knotvector.count(k) for k in knots]
        start = curve.ctrlpts[0]
        end = curve.ctrlpts[-1]
        periodic = False
        if npy.linalg.norm(npy.array(start) - npy.array(end)) < 1e-6:
            periodic = True
        return cls(degree=curve.degree,
                   control_points=[getattr(volmdlr, point_dimension)(*point)
                                   for point in curve.ctrlpts],
                   knots=knots,
                   knot_multiplicities=knot_multiplicities,
                   weights=curve.weights, periodic=periodic, name=name)

    def length(self):
        """
        Returns the length of the B-spline curve.

        :return: The length of the B-spline curve.
        :rtype: float
        """
        if not self._length:
            self._length = length_curve(self.curve)
        return self._length

    def normal_vector(self, abscissa):
        """
        Calculates the normal vector to the BSpline curve at given abscissa.

        :return: the normal vector
        """
        return self.direction_vector(abscissa).deterministic_unit_normal_vector()

    def direction_vector(self, abscissa):
        """
        Calculates the direction vector on the BSpline curve at given abscissa.

        :param abscissa: edge abscissa
        :return: direction vector
        """
        u = abscissa / self.length()
        derivatives = self.derivatives(u, 1)
        return derivatives[1]

    def abscissa(self, point: Union[volmdlr.Point2D, volmdlr.Point3D],
                 tol: float = 1e-6):
        """
        Computes the abscissa of a 2D or 3D point using the least square method.

        :param point: The point located on the B-spline curve.
        :type point: Union[:class:`volmdlr.Point2D`, :class:`volmdlr.Point3D`].
        :param tol: The precision in terms of distance. Default value is 1e-6.
        :type tol: float, optional.
        :return: The abscissa of the point.
        :rtype: float
        """
        if point.is_close(self.start):
            return 0
        if point.is_close(self.end):
            return self.length()
        length = self.length()
        initial_condition_list = [0, 0.25, 0.5, 0.75, 1]

        def evaluate_point_distance(u):
            return (point - self.evaluate_single(u)).norm()
        results = []
        initial_condition_list.sort(key=evaluate_point_distance)
        for u0 in initial_condition_list:
            u, convergence_sucess = self.point_invertion(u0, point)
            abscissa = u * length
            if convergence_sucess:  # sometimes we don't achieve convergence with a given initial guess
                return abscissa
            dist = evaluate_point_distance(u)
            if dist < tol:
                return abscissa
            results.append((abscissa, dist))
        result = min(results, key=lambda r: r[1])[0]
        return result

    def _point_inversion_funcs(self, u, point):
        """
        Helper function to evaluate Newton-Rapshon terms.
        """
        curve_derivatives = self.derivatives(u, 2)
        distance_vector = curve_derivatives[0] - point
        func = curve_derivatives[1].dot(distance_vector)
        func_first_derivative = curve_derivatives[2].dot(distance_vector) + curve_derivatives[1].norm() ** 2
        return func, func_first_derivative, curve_derivatives, distance_vector

    def point_invertion(self, u0: float, point, maxiter: int = 50, tol1: float = 1e-6, tol2: float = 1e-8):
        """
        Finds the equivalent B-Spline curve parameter u to a given a point 3D or 2D using an initial guess u0.

        :param u0: An initial guess between 0 and 1.
        :type u0: float
        :param point: Point to evaluation.
        :type point: Union[volmdlr.Point2D, volmdlr.Point3D]
        :param maxiter: Maximum number of iterations.
        :type maxiter: int
        :param tol1: Distance tolerance to stop.
        :type tol1: float
        :param tol2: Zero cos tolerance to stop.
        :type tol2: float
        :return: u parameter and convergence check
        :rtype: int, bool
        """
        if maxiter == 0:
            return u0, False
        func, func_first_derivative, curve_derivatives, distance_vector = self._point_inversion_funcs(u0, point)
        if self._check_convergence(curve_derivatives, distance_vector, tol1=tol1, tol2=tol2):
            return u0, True
        new_u = u0 - func / func_first_derivative
        new_u = self._check_bounds(new_u)
        residual = (new_u - u0) * curve_derivatives[1]
        if residual.norm() <= 1e-6:
            return u0, False
        u0 = new_u
        return self.point_invertion(u0, point, maxiter=maxiter - 1)

    @staticmethod
    def _check_convergence(curve_derivatives, distance_vector, tol1: float = 1e-6, tol2: float = 1e-8):
        """
        Helper function to check convergence of point_invertion method.
        """
        distance = distance_vector.norm()
        if distance <= tol1:
            return True
        if curve_derivatives[1].norm() == 0.0:
            return False
        zero_cos = abs(curve_derivatives[1].dot(distance_vector)) / curve_derivatives[1].norm() * distance
        if distance <= tol1 and zero_cos <= tol2:
            return True
        return False

    def _check_bounds(self, u):
        """
        Helper function to check if evaluated parameters in point_invertion method are contained in the bspline domain.
        """
        a, b = self.curve.domain
        if self.periodic:
            if u < a:
                u = b - (a - u)
            elif u > b:
                u = a + (u - b)
        if u < a:
            u = a

        elif u > b:
            u = b
        return u

    def split(self, point: Union[volmdlr.Point2D, volmdlr.Point3D],
              tol: float = 1e-5):
        """
        Splits of B-spline curve in two pieces using a 2D or 3D point.

        :param point: The point where the B-spline curve is split
        :type point: Union[:class:`volmdlr.Point2D`, :class:`volmdlr.Point3D`]
        :param tol: The precision in terms of distance. Default value is 1e-4
        :type tol: float, optional
        :return: A list containing the first and second split of the B-spline
            curve
        :rtype: List[:class:`volmdlr.edges.BSplineCurve`]
        """
        if point.point_distance(self.start) < tol:
            return [None, self.copy()]
        if point.point_distance(self.end) < tol:
            return [self.copy(), None]
        adim_abscissa = round(self.abscissa(point) / self.length(), 7)
        curve1, curve2 = split_curve(self.curve, adim_abscissa)

        return [self.__class__.from_geomdl_curve(curve1),
                self.__class__.from_geomdl_curve(curve2)]

    def translation(self, offset: Union[volmdlr.Vector2D, volmdlr.Vector3D]):
        """
        Translates the B-spline curve.

        :param offset: The translation vector
        :type offset: Union[:class:`volmdlr.Vector2D`,
            :class:`volmdlr.Vector3D`]
        :return: A new translated BSplineCurve
        :rtype: :class:`volmdlr.edges.BSplineCurve`
        """
        control_points = [point.translation(offset)
                          for point in self.control_points]
        return self.__class__(self.degree, control_points,
                              self.knot_multiplicities, self.knots,
                              self.weights, self.periodic)

    def translation_inplace(self, offset: Union[volmdlr.Vector2D, volmdlr.Vector3D]):
        """
        Translates the B-spline curve and its parameters are modified inplace.

        :param offset: The translation vector
        :type offset: Union[:class:`volmdlr.Vector2D`,
            :class:`volmdlr.Vector3D`]
        :return: None
        :rtype: None
        """
        warnings.warn("'inplace' methods are deprecated. Use a not inplace method instead.", DeprecationWarning)

        for point in self.control_points:
            point.translation_inplace(offset)

    def point_belongs(self, point: Union[volmdlr.Point2D, volmdlr.Point3D], abs_tol: float = 1e-6):
        """
        Checks if a 2D or 3D point belongs to the B-spline curve or not. It uses the point_distance.

        :param point: The point to be checked.
        :type point: Union[:class:`volmdlr.Point2D`, :class:`volmdlr.Point3D`]
        :param abs_tol: The precision in terms of distance.
            Default value is 1e-6
        :type abs_tol: float, optional.
        :return: `True` if the point belongs to the B-spline curve, `False`
            otherwise
        :rtype: bool
        """

        if self.point_distance(point) < abs_tol:
            return True
        return False

    def point_distance(self, point: Union[volmdlr.Point2D, volmdlr.Point3D]):
        """
        Calculates the distance from a given point to a BSplineCurve2D or 3D.

        :param point: The point to be checked.
        :type point: Union[:class:`volmdlr.Point2D`, :class:`volmdlr.Point3D`]
        :return: distance.
        """

        return self.point_distance_to_edge(point)

    def merge_with(self, bspline_curve: 'BSplineCurve'):
        """
        Merges consecutive B-spline curves to define a new merged one.

        :param bspline_curve: Another B-spline curve
        :type bspline_curve: :class:`volmdlr.edges.BSplineCurve`
        :return: A merged B-spline curve
        :rtype: :class:`volmdlr.edges.BSplineCurve`
        """
        point_dimension = f'Wire{self.__class__.__name__[-2::]}'
        wire = getattr(volmdlr.wires, point_dimension)(bspline_curve)
        ordered_wire = wire.order_wire()

        points, n = [], 10
        for primitive in ordered_wire.primitives:
            points.extend(primitive.discretization_points(n))
        points.pop(n + 1)

        return self.__class__.from_points_interpolation(
            points, min(self.degree, bspline_curve.degree))

    @classmethod
    def from_bsplines(cls, bsplines: List['BSplineCurve'],
                      discretization_points: int = 10):
        """
        Creates a B-spline curve from a list of B-spline curves.

        :param bsplines: A list of B-spline curve
        :type bsplines: List[:class:`volmdlr.edges.BSplineCurve`]
        :param discretization_points: The number of points for the
            discretization. Default value is 10
        :type discretization_points: int, optional
        :return: A merged B-spline curve
        :rtype: :class:`volmdlr.edges.BSplineCurve`
        """
        point_dimension = f'Wire{cls.__name__[-2::]}'
        wire = getattr(volmdlr.wires, point_dimension)(bsplines)
        ordered_wire = wire.order_wire()

        points, degree = [], []
        for i, primitive in enumerate(ordered_wire.primitives):
            degree.append(primitive.degree)
            if i == 0:
                points.extend(primitive.discretization_points(number_points=discretization_points))
            else:
                points.extend(
                    primitive.discretization_points(number_points=discretization_points)[1::])

        return cls.from_points_interpolation(points, min(degree))

    @classmethod
    def from_points_approximation(cls, points: Union[List[volmdlr.Point2D], List[volmdlr.Point3D]],
                                  degree: int, **kwargs):
        """
        Creates a B-spline curve approximation using least squares method with fixed number of control points.

        It is recommended to specify the
        number of control points.
        Please refer to The NURBS Book (2nd Edition), pp.410-413 for details.

        :param points: The data points
        :type points: Union[List[:class:`volmdlr.Point2D`],
            List[:class:`volmdlr.Point3D`]]
        :param degree: The degree of the output parametric curve
        :type degree: int
        :param kwargs: See below
        :return: A B-spline curve from points approximation
        :rtype: :class:`volmdlr.edges.BSplineCurve`
        :keyword centripetal: Activates centripetal parametrization method.
            Default value is False
        :keyword ctrlpts_size: Number of control points. Default value is
            len(points) - 1
        """
        curve = fitting.approximate_curve([[*point] for point in points],
                                          degree, **kwargs)
        return cls.from_geomdl_curve(curve)

    def tangent(self, position: float = 0.0):
        """
        Evaluates the tangent vector of the B-spline curve at the input parameter value.

        :param position: Value of the parameter, between 0 and 1
        :type position: float
        :return: The tangent vector
        :rtype: Union[:class:`volmdlr.Point2D`, :class:`volmdlr.Point3D`]
        """
        _, tangent = operations.tangent(self.curve, position, normalize=True)

        dimension = f'Vector{self.__class__.__name__[-2::]}'
        tangent = getattr(volmdlr, dimension)(*tangent)

        return tangent

    @classmethod
    def from_points_interpolation(cls, points: Union[List[volmdlr.Point2D], List[volmdlr.Point3D]],
                                  degree: int, periodic: bool = False, name: str = " "):
        """
        Creates a B-spline curve interpolation through the data points.

        Please refer to Algorithm A9.1 on The NURBS Book (2nd Edition),
        pp.369-370 for details.

        :param points: The data points
        :type points: Union[List[:class:`volmdlr.Point2D`],
            List[:class:`volmdlr.Point3D`]]
        :param degree: The degree of the output parametric curve
        :type degree: int
        :param periodic: `True` if the curve should be periodic. Default value
            is `False`
        :type periodic: bool, optional
        :return: A B-spline curve from points interpolation
        :rtype: :class:`volmdlr.edges.BSplineCurve`
        """
        curve = bspline_fitting.interpolate_curve([[*point] for point in points], degree, centripetal=True)

        bsplinecurve = cls.from_geomdl_curve(curve, name=name)
        if not periodic:
            return bsplinecurve
        bsplinecurve.periodic = True
        return bsplinecurve

    def discretization_points(self, *, number_points: int = None, angle_resolution: int = None):
        """
        Linear spaced discretization of the curve.

        :param number_points: The number of points to include in the discretization.
        :type number_points: int
        :param angle_resolution: The resolution of the angle to use when calculating the number of points.
        :type angle_resolution: int
        :return: A list of discretized points on the B-spline curve.
        :rtype: List[`volmdlr.Point2D] or List[`volmdlr.Point3D]
        """

        if angle_resolution:
            number_points = int(math.pi * angle_resolution)

        if len(self.points) == number_points or (not number_points and not angle_resolution):
            return self.points
        curve = self.curve
        curve.delta = 1 / number_points
        curve_points = curve.evalpts

        point_dimension = f'Point{self.__class__.__name__[-2::]}'
        return [getattr(volmdlr, point_dimension)(*point) for point in curve_points]

    def derivatives(self, u, order):
        """
        Evaluates n-th order curve derivatives at the given parameter value.

        The output of this method is list of n-th order derivatives. If ``order`` is ``0``, then it will only output
        the evaluated point. Similarly, if ``order`` is ``2``, then it will output the evaluated point, 1st derivative
        and the 2nd derivative.

        :Example:

        Assuming a curve self is defined on a parametric domain [0.0, 1.0].
        Let's take the curve derivative at the parametric position u = 0.35.

        >>> derivatives = self.derivatives(u=0.35, order=2)
        >>> derivatives[0]  # evaluated point, equal to crv.evaluate_single(0.35)
        >>> derivatives[1]  # 1st derivative at u = 0.35
        >>> derivatives[2]  # 2nd derivative at u = 0.35

        :param u: parameter value
        :type u: float
        :param order: derivative order
        :type order: int
        :return: a list containing up to {order}-th derivative of the curve
        :rtype: Union[List[`volmdlr.Vector2D`], List[`volmdlr.Vector3D`]]
        """

        return [getattr(volmdlr, f'Vector{self.__class__.__name__[-2::]}')(*point)
                for point in self.curve.derivatives(u, order)]

    def get_geo_lines(self, tag: int, control_points_tags: List[int]):
        """
        Gets the lines that define a BsplineCurve in a .geo file.

        :param tag: The BsplineCurve index
        :type tag: int
        :param start_point_tag: The linesegment' start point index
        :type start_point_tag: int
        :param end_point_tag: The linesegment' end point index
        :type end_point_tag: int

        :return: A line
        :rtype: str
        """

        return 'BSpline(' + str(tag) + ') = {' + str(control_points_tags)[1:-1] + '};'

    def get_geo_points(self):
        """Gets the points that define a BsplineCurve in a .geo file."""
        return list(self.discretization_points())

    def line_intersections(self, line):
        """
        Calculates the intersections of a BSplineCurve (2D or 3D) with a Line (2D or 3D).

        :param line: line to verify intersections
        :return: list of intersections
        """
        polygon_points = []
        for point in self.points:
            if not volmdlr.core.point_in_list(point, polygon_points):
                polygon_points.append(point)
        list_intersections = []
        initial_abscissa = 0
        linesegment_name = 'LineSegment' + self.__class__.__name__[-2:]
        for points in zip(polygon_points[:-1], polygon_points[1:]):
            linesegment = getattr(sys.modules[__name__], linesegment_name)(points[0], points[1])
            intersections = linesegment.line_intersections(line)

            if not intersections and linesegment.direction_vector().is_colinear_to(line.direction_vector()):
                if line.point_distance(linesegment.middle_point()) < 1e-8:
                    list_intersections.append(linesegment.middle_point())
            if intersections and intersections[0] not in list_intersections:
                if self.point_belongs(intersections[0], 1e-6):
                    list_intersections.append(intersections[0])
                    continue
                abs1 = self.abscissa(linesegment.start)
                abs2 = self.abscissa(linesegment.end)
                list_abscissas = list(new_abscissa for new_abscissa in npy.linspace(abs1, abs2, 1000))
                intersection = self.select_intersection_point(list_abscissas, intersections, line)
                list_intersections.append(intersection)
            initial_abscissa += linesegment.length()
        return list_intersections

    def select_intersection_point(self, list_abscissas, intersections, line, abs_tol: float = 1e-7):
        """
        Select closest point in curve to intersection point obtained with discretized linesegment.

        :param list_abscissas: list of abscissas to verify the closest point.
        :param intersections: intersection with discretized line.
        :return:
        """
        distance = npy.inf
        intersection = None
        for i_abscissa in list_abscissas:
            point_in_curve = BSplineCurve.point_at_abscissa(self, i_abscissa)
            if line.point_distance(point_in_curve) <= abs_tol:
                return point_in_curve
            dist = point_in_curve.point_distance(intersections[0])
            if dist < distance:
                distance = dist
                intersection = point_in_curve
            else:
                break
        return intersection

    def get_linesegment_intersections(self, linesegment):
        """
        Calculates intersections between a BSplineCurve and a LineSegment.

        :param linesegment: linesegment to verify intersections.
        :return: list with the intersections points.
        """
        results = self.line_intersections(linesegment.to_line())
        intersections_points = []
        for result in results:
            if linesegment.point_belongs(result, 1e-5):
                intersections_points.append(result)
        return intersections_points

    def point_at_abscissa(self, abscissa):
        """
        Calculates a point in the BSplineCurve at a given abscissa.

        :param abscissa: abscissa where in the curve the point should be calculated.
        :return: Corresponding point.
        """
        length = self.length()
        adim_abs = max(min(abscissa / length, 1.), 0.)
        point_name = 'Point' + self.__class__.__name__[-2:]
        return getattr(volmdlr, point_name)(*self.curve.evaluate_single(adim_abs))

    def get_shared_section(self, other_bspline2, abs_tol: float = 1e-6):
        """
        Gets the shared section between two BSpline curves.

        :param other_bspline2: other arc to verify for shared section.
        :param abs_tol: tolerance.
        :return: shared arc section.
        """
        if self.__class__ != other_bspline2.__class__:
            if self.simplify.__class__ == other_bspline2.__class__:
                return self.simplify.get_shared_section(other_bspline2, abs_tol)
            return []
        if self.__class__.__name__[-2:] == '3D':
            if self.bounding_box.distance_to_bbox(other_bspline2.bounding_box) > 1e-7:
                return []
        elif self.bounding_rectangle.distance_to_b_rectangle(other_bspline2.bounding_rectangle) > 1e-7:
            return []
        if not any(self.point_belongs(point, abs_tol=abs_tol)
                   for point in other_bspline2.discretization_points(number_points=10)):
            return []
        if all(self.point_belongs(point, abs_tol=abs_tol) for point in other_bspline2.points):
            return [other_bspline2]
        if all(other_bspline2.point_belongs(point, abs_tol=abs_tol) for point in self.points):
            return [self]
        if self.point_belongs(other_bspline2.start, abs_tol=abs_tol):
            bspline1_, bspline2_ = self.split(other_bspline2.start)
        elif self.point_belongs(other_bspline2.end, abs_tol=abs_tol):
            bspline1_, bspline2_ = self.split(other_bspline2.end)
        else:
            raise NotImplementedError
        shared_bspline_section = []
        for bspline in [bspline1_, bspline2_]:
            if bspline and all(other_bspline2.point_belongs(point)
                               for point in bspline.discretization_points(number_points=10)):
                shared_bspline_section.append(bspline)
                break
        return shared_bspline_section

    def delete_shared_section(self, other_bspline2, abs_tol: float = 1e-6):
        """
        Deletes from self, the section shared with the other arc.

        :param other_bspline2:
        :param abs_tol: tolerance.
        :return:
        """
        shared_section = self.get_shared_section(other_bspline2, abs_tol)
        if not shared_section:
            return [self]
        if shared_section == self:
            return []
        split_bspline1 = self.split(shared_section[0].start)
        split_bspline2 = self.split(shared_section[0].end)
        new_arcs = []
        shared_section_middle_point = shared_section[0].point_at_abscissa(0.5 * shared_section[0].length())
        for arc in split_bspline1 + split_bspline2:
            if arc and not arc.point_belongs(shared_section_middle_point, abs_tol=abs_tol):
                new_arcs.append(arc)
        return new_arcs

    def evaluate_single(self, u):
        """
        Calculates a point in the BSplineCurve at a given parameter u.

        :param u: Curve parameter. Must be a value between 0 and 1.
        :type u: float
        :return: Corresponding point.
        :rtype: Union[volmdlr.Point2D, Union[volmdlr.Point3D]
        """
        point_name = 'Point' + self.__class__.__name__[-2:]
        return getattr(volmdlr, point_name)(*self.curve.evaluate_single(u))

    def straight_line_point_belongs(self, point):
        """
        Verifies if a point belongs to the surface created by closing the edge.

        :param point: Point to be verified
        :return: Return True if the point belongs to this surface,
            or False otherwise
        """
        raise NotImplementedError(f'the straight_line_point_belongs method must be'
                                  f' overloaded by {self.__class__.__name__}')

    def get_intersection_sections(self, edge2):
        """
        Identify the sections where there may exist intersection between a bspline and another edge.

        :param edge2: other edge.
        :return: list containing the sections pairs to further search for intersections.
        """
        lineseg_class_ = getattr(sys.modules[__name__], 'LineSegment' + self.__class__.__name__[-2:])
        bspline_discretized_points1 = []
        for point in self.discretization_points(number_points=30):
            if not volmdlr.core.point_in_list(point, bspline_discretized_points1):
                bspline_discretized_points1.append(point)
        line_segments1 = [lineseg_class_(point1, point2) for point1, point2 in
                          zip(bspline_discretized_points1[:-1], bspline_discretized_points1[1:])]
        edge_discretized_points2 = []
        for point in edge2.discretization_points(number_points=30):
            if not volmdlr.core.point_in_list(point, edge_discretized_points2):
                edge_discretized_points2.append(point)
        line_segments2 = [lineseg_class_(point1, point2) for point1, point2 in
                          zip(edge_discretized_points2[:-1], edge_discretized_points2[1:])]
        intersection_section_pairs = []
        for lineseg1, lineseg2 in product(line_segments1, line_segments2):
            lineseg_inter = lineseg1.linesegment_intersections(lineseg2)
            if lineseg_inter:
                intersection_section_pairs.append((self.split_between_two_points(lineseg1.start, lineseg1.end),
                                                   edge2.split_between_two_points(lineseg2.start, lineseg2.end)))
        return intersection_section_pairs

    def point_projection(self, point):
        """
        Calculates the projection of a point on the B-Spline.

        :param point: point to be verified.
        :return: point projection.
        """
        return self.point_at_abscissa(self.abscissa(point))

    def local_discretization(self, point1, point2, number_points: int = 10):
        """
        Gets n discretization points between two given points of the edge.

        :param point1: point 1 on edge.
        :param point2: point 2 on edge.
        :param number_points: number of points to discretize locally.
        :return: list of locally discretized points.
        """
        abscissa1 = self.abscissa(point1)
        abscissa2 = self.abscissa(point2)
        # special case periodical bsplinecurve
        if self.periodic and abscissa2 == 0.0:
            abscissa2 = self.length()
        discretized_points_between_1_2 = []
        for abscissa in npy.linspace(abscissa1, abscissa2, num=number_points):
            abscissa_point = self.point_at_abscissa(abscissa)
            if not volmdlr.core.point_in_list(abscissa_point, discretized_points_between_1_2):
                discretized_points_between_1_2.append(abscissa_point)
        return discretized_points_between_1_2

    def is_close(self, other_edge, tol: float = 1e-6):
        """
        Checks if two bsplines are the same considering the Euclidean distance.

        :param other_edge: other bspline.
        :param tol: The tolerance under which the Euclidean distance is considered equal to 0, defaults to 1e-6
        :type tol: float, optional
        """
        if isinstance(other_edge, self.__class__):
            if self.start.is_close(other_edge.start) and self.end.is_close(other_edge.end):
                is_true = True
                for point in other_edge.discretization_points(number_points=20):
                    if not self.point_belongs(point):
                        is_true = False
                        break
                if is_true:
                    return True
        return False


class Line2D(Line):
    """
    Define an infinite line given by two points.

    """

    def __init__(self, point1: volmdlr.Point2D,
                 point2: volmdlr.Point2D, *, name=''):
        # self.points = [point1, point2]
        Line.__init__(self, point1, point2, name=name)

    def to_3d(self, plane_origin, x1, x2):
        """
        Convert the line to a 3D line.

        :param plane_origin: Origin of the plane in which the line is.
        :type plane_origin: :class:`volmdlr.Point3D`
        :param x1: First direction of the plane in which the line is.
        :type x1: :class:`volmdlr.Vector3D`
        :param x2: Second direction of the plane in which the line is.
        :type x2: :class:`volmdlr.Vector3D`
        :return: The 3D line.
        :rtype: :class:`volmdlr.edges.Line3D`
        """
        points_3d = [point.to_3d(plane_origin, x1, x2) for point in [self.point1, self.point2]]
        return Line3D(*points_3d, self.name)

    def rotation(self, center: volmdlr.Point2D, angle: float):
        """
        Line2D rotation.

        :param center: rotation center.
        :param angle: angle rotation.
        :return: a new rotated Line2D.
        """
        return Line2D(*[point.rotation(center, angle)
                        for point in [self.point1, self.point2]])

    def rotation_inplace(self, center: volmdlr.Point2D, angle: float):
        """
        Line2D rotation. Object is updated inplace.

        :param center: rotation center.
        :param angle: rotation angle.
        """
        warnings.warn("'inplace' methods are deprecated. Use a not inplace method instead.", DeprecationWarning)

        for point in [self.point1, self.point2]:
            point.rotation_inplace(center, angle)

    def translation(self, offset: volmdlr.Vector2D):
        """
        Line2D translation.

        :param offset: translation vector.
        :return: A new translated Line2D.
        """
        return Line2D(*[point.translation(offset) for point in [self.point1, self.point2]])

    def translation_inplace(self, offset: volmdlr.Vector2D):
        """
        Line2D translation. Object is updated inplace.

        :param offset: translation vector.
        """
        warnings.warn("'inplace' methods are deprecated. Use a not inplace method instead.", DeprecationWarning)

        for point in [self.point1, self.point2]:
            point.translation_inplace(offset)

    def frame_mapping(self, frame: volmdlr.Frame2D, side: str):
        """
        Map the line to a new coordinate frame.

        :param frame: The new coordinate frame.
        :type frame: :class:`volmdlr.Frame2D`
        :param side: The side to which the mapping is made. 'old' for the
            original coordinate frame, 'new' for the new one.
        :type side: str
        :return: The mapped line.
        :rtype: :class:`volmdlr.edges.Line2D`
        """
        return Line2D(*[point.frame_mapping(frame, side) for point in [self.point1, self.point2]])

    def plot(self, ax=None, edge_style: EdgeStyle = EdgeStyle()):
        """
        Plot the line.

        :param ax: Matplotlib axis on which to plot the line. If none,
            a new figure is created.
        :type ax: matplotlib.axes._subplots.AxesSubplot, optional
        :param edge_style: data class instance, containing all parameters needed to plot Line 2D.
        :return: The Matplotlib axis.
        :rtype: matplotlib.axes._subplots.AxesSubplot
        """
        if ax is None:
            _, ax = plt.subplots()

        if version.parse(_mpl_version) >= version.parse('3.3.2'):
            if edge_style.dashed:
                ax.axline((self.point1.x, self.point1.y),
                          (self.point2.x, self.point2.y),
                          dashes=[30, 5, 10, 5],
                          color=edge_style.color)
            else:
                ax.axline((self.point1.x, self.point1.y),
                          (self.point2.x, self.point2.y),
                          color=edge_style.color)
        else:
            direction_vector = self.direction_vector()
            point3 = self.point1 - 3 * direction_vector
            point4 = self.point2 + 4 * direction_vector
            if edge_style.dashed:
                ax.plot([point3[0], point4[0]], [point3[1], point4[1]], color=edge_style.color,
                        dashes=[30, 5, 10, 5])
            else:
                ax.plot([point3[0], point4[0]], [point3[1], point4[1]], color=edge_style.color)

        return ax

    def plot_data(self, edge_style=None):
        """
        Get plot data for the line.

        :param edge_style: Plotting style for the line.
        :type edge_style: :class:`plot_data.EdgeStyle`, optional
        :return: Plot data for the line.
        :rtype: :class:`plot_data.Line2D`
        """
        return plot_data.Line2D([self.point1.x, self.point1.y],
                                [self.point2.x, self.point2.y],
                                edge_style=edge_style)

    def line_intersections(self, line):
        """
        Calculate the intersection between the two lines.

        :param line: The line to calculate intersections with.
        :type line: :class:`volmdlr.Line2D`
        :return: A list of at most one intersection point between
            the two lines.
        :rtype: List[:class:`volmdlr.Point2D`]
        """

        point = volmdlr.Point2D.line_intersection(self, line)
        if point is not None:
            point_projection1, _ = self.point_projection(point)
            if point_projection1 is None:
                return []

            if line.__class__.__name__ == 'Line2D':
                point_projection2, _ = line.point_projection(point)
                if point_projection2 is None:
                    return []

            return [point_projection1]
        return []

    def linesegment_intersections(self, linesegment):
        return linesegment.line_intersections(self)

    @staticmethod
    def _compute_data_create_tangent_circle(line, point, other_line):
        """
        Static helper method to compute some data used in create_tangent_circle method.
        """
        if math.isclose(line.point_distance(point), 0, abs_tol=1e-10):
            vector_i = volmdlr.Vector2D(point.x, point.y)
            vector_a = volmdlr.Vector2D(line.point1.x, line.point1.y)
            vector_b = volmdlr.Vector2D(line.point2.x, line.point2.y)
            vector_c = volmdlr.Vector2D(other_line.point1.x, other_line.point1.y)
            vector_d = volmdlr.Vector2D(other_line.point2.x, other_line.point2.y)
        elif math.isclose(other_line.point_distance(point), 0, abs_tol=1e-10):
            vector_i = volmdlr.Vector2D(line.x, point.y)
            vector_c = volmdlr.Vector2D(line.point1.x, line.point1.y)
            vector_d = volmdlr.Vector2D(line.point2.x, line.point2.y)
            vector_a = volmdlr.Vector2D(other_line.point1.x, other_line.point1.y)
            vector_b = volmdlr.Vector2D(other_line.point2.x, other_line.point2.y)
        else:
            raise AttributeError("The point isn't on any of the two lines")
        return vector_i, vector_a, vector_b, vector_c, vector_d

    @staticmethod
    def _change_reference_frame(vector_i, vector_a, vector_b, vector_c, vector_d):
        new_u = volmdlr.Vector2D((vector_b - vector_a))
        new_u.normalize()
        new_v = new_u.unit_normal_vector()
        new_basis = volmdlr.Frame2D(vector_i, new_u, new_v)

        new_a = new_basis.global_to_local_coordinates(vector_a)
        new_b = new_basis.global_to_local_coordinates(vector_b)
        new_c = new_basis.global_to_local_coordinates(vector_c)
        new_d = new_basis.global_to_local_coordinates(vector_d)

        return new_basis, new_a, new_b, new_c, new_d

    @staticmethod
    def compute_tangent_circle_for_parallel_segments(new_basis, new_a, new_c):
        """
        Compute tangent circle betwen parallel segments.

        """
        segments_distance = abs(new_c[1] - new_a[1])
        radius = segments_distance / 2
        new_circle_center = volmdlr.Point2D((0, npy.sign(new_c[1] - new_a[1]) * radius))
        circle_center = new_basis.local_to_global_coordinates(new_circle_center)
        circle = volmdlr.wires.Circle2D(circle_center, radius)
        return circle, None

    @staticmethod
    def compute_tangent_circles_for_perpendicular_segments(new_basis, new_a, new_b, new_c, new_d):
        """
        Computes tangent circle between perpendicular segments.

        """
        line_ab = Line2D(volmdlr.Point2D(new_a), volmdlr.Point2D(new_b))
        line_cd = Line2D(volmdlr.Point2D(new_c), volmdlr.Point2D(new_d))
        new_pt_k = volmdlr.Point2D.line_intersection(line_ab, line_cd)

        radius = abs(new_pt_k[0])
        new_circle_center1 = volmdlr.Point2D((0, radius))
        new_circle_center2 = volmdlr.Point2D((0, -radius))
        circle_center1 = new_basis.local_to_global_coordinates(new_circle_center1)
        circle_center2 = new_basis.local_to_global_coordinates(new_circle_center2)
        circle1 = volmdlr.wires.Circle2D(circle_center1, radius)
        circle2 = volmdlr.wires.Circle2D(circle_center2, radius)

        return circle1, circle2

    def create_tangent_circle(self, point, other_line):
        """
        Computes the two circles that are tangent to 2 lines and intersect a point located on one of the two lines.
        """
        # point will be called I(x_I, y_I)
        # self will be (AB)
        # line will be (CD)
        vector_i, vector_a, vector_b, vector_c, vector_d = self._compute_data_create_tangent_circle(
            self, point, other_line)
        # Basis change
        new_basis, new_a, new_b, new_c, new_d = self._change_reference_frame(vector_i, vector_a, vector_b,
                                                                             vector_c, vector_d)

        if new_c[1] == 0 and new_d[1] == 0:
            # Segments are on the same line: no solution
            return None, None

        if math.isclose(self.unit_direction_vector().dot(
                other_line.unit_normal_vector()), 0, abs_tol=1e-06):
            # Parallel segments: one solution
            return self.compute_tangent_circle_for_parallel_segments(new_basis, new_a, new_c)

        if math.isclose(self.unit_direction_vector().dot(
                other_line.unit_direction_vector()), 0, abs_tol=1e-06):
            # Perpendicular segments: 2 solution
            return self.compute_tangent_circles_for_perpendicular_segments(new_basis, new_a, new_b, new_c, new_d)

        # =============================================================================
        # LES SEGMENTS SONT QUELCONQUES
        #   => 2 SOLUTIONS
        # =============================================================================

        line_ab = Line2D(volmdlr.Point2D(new_a), volmdlr.Point2D(new_b))
        line_cd = Line2D(volmdlr.Point2D(new_c), volmdlr.Point2D(new_d))
        new_pt_k = volmdlr.Point2D.line_intersection(line_ab, line_cd)
        pt_k = volmdlr.Point2D(new_basis.local_to_global_coordinates(new_pt_k))

        if pt_k.is_close(vector_i):
            return None, None

        # CHANGEMENT DE REPERE:
        new_u2 = volmdlr.Vector2D(pt_k - vector_i)
        new_u2.normalize()
        new_v2 = new_u2.normal_vector(unit=True)
        new_basis2 = volmdlr.Frame2D(vector_i, new_u2, new_v2)

        new_c = new_basis2.global_to_local_coordinates(vector_c)
        new_d = new_basis2.global_to_local_coordinates(vector_d)
        new_pt_k = new_basis2.global_to_local_coordinates(pt_k)

        teta1 = math.atan2(new_c[1], new_c[0] - new_pt_k[0])
        teta2 = math.atan2(new_d[1], new_d[0] - new_pt_k[0])

        if teta1 < 0:
            teta1 += math.pi
        if teta2 < 0:
            teta2 += math.pi

        if not math.isclose(teta1, teta2, abs_tol=1e-08):
            if math.isclose(teta1, math.pi, abs_tol=1e-08) or math.isclose(
                    teta1, 0., abs_tol=1e-08):
                teta = teta2
            elif math.isclose(teta2, math.pi,
                              abs_tol=1e-08) or math.isclose(teta2, 0.,
                                                             abs_tol=1e-08):
                teta = teta1
        else:
            teta = teta1

        radius1 = new_pt_k[0] * math.sin(teta) / (1 + math.cos(teta))
        radius2 = new_pt_k[0] * math.sin(teta) / (1 - math.cos(teta))

        new_circle_center1 = volmdlr.Point2D(0, -radius1)
        new_circle_center2 = volmdlr.Point2D(0, radius2)

        circle_center1 = new_basis2.local_to_global_coordinates(new_circle_center1)
        circle_center2 = new_basis2.local_to_global_coordinates(new_circle_center2)

        if new_basis.global_to_local_coordinates(circle_center1)[1] > 0:
            circle1 = volmdlr.wires.Circle2D(circle_center1, radius1)
            circle2 = volmdlr.wires.Circle2D(circle_center2, radius2)
        else:
            circle1 = volmdlr.wires.Circle2D(circle_center2, radius2)
            circle2 = volmdlr.wires.Circle2D(circle_center1, radius1)

        return circle1, circle2

    def cut_between_two_points(self, point1: volmdlr.Point2D,
                               point2: volmdlr.Point2D):
        """
        Cut the line between two points to create a linesegment.

        :param point1: The first point defining the linesegment
        :type point1: :class:`volmdlr.Point2D`
        :param point2: The second point defining the linesegment
        :type point2: :class:`volmdlr.Point2D`
        :return: The created linesegment
        :rtype: :class:`volmdlr.edges.LineSegment2D`
        """
        return LineSegment2D(point1, point2)

    def point_belongs(self, point2d, abs_tol: float = 1e-6):
        """
        Verifies if the point 2D belongs to the line.

        :param point2d: point to be verified.
        :param abs_tol: absolute tolerance to consider in calculus.
        :return: True if point belongs to line, False otherwise.
        """
        return math.isclose(self.point_distance(point2d), 0, abs_tol=abs_tol)

    def point_distance(self, point2d):
        """
        Calculate the shortest distance between a line and a point.

        :param point2d: Point to calculate distance.
        :type point2d: :class:`volmdlr.Point2D`.
        :return: Distance to point.
        :rtype: float.
        """
        vector_r = self.point1 - point2d
        vector_v = self.normal_vector()
        return abs(vector_v.dot(vector_r)) / vector_v.norm()


class BSplineCurve2D(BSplineCurve):
    """
    A class for 2 dimensional B-spline curves.

    The following rule must be
    respected : `number of knots = number of control points + degree + 1`.

    :param degree: The degree of the 2 dimensional B-spline curve
    :type degree: int
    :param control_points: A list of 2 dimensional points
    :type control_points: List[:class:`volmdlr.Point2D`]
    :param knot_multiplicities: The vector of multiplicities for each knot
    :type knot_multiplicities: List[int]
    :param knots: The knot vector composed of values between 0 and 1
    :type knots: List[float]
    :param weights: The weight vector applied to the knot vector. Default
        value is None
    :type weights: List[float], optional
    :param periodic: If `True` the B-spline curve is periodic. Default value
        is False
    :type periodic: bool, optional
    :param name: The name of the B-spline curve. Default value is ''
    :type name: str, optional
    """

    _non_serializable_attributes = ['curve']

    def __init__(self,
                 degree: int,
                 control_points: List[volmdlr.Point2D],
                 knot_multiplicities: List[int],
                 knots: List[float],
                 weights: List[float] = None,
                 periodic: bool = False,
                 name: str = ''):
        self._bounding_rectangle = None

        BSplineCurve.__init__(self, degree,
                              control_points,
                              knot_multiplicities,
                              knots,
                              weights,
                              periodic,
                              name)
        self._bounding_rectangle = None
        self._length = None

    @property
    def bounding_rectangle(self):
        """
        Computes the bounding rectangle of the 2 dimensional B-spline curve.

        :return: The bounding rectangle.
        :rtype: :class:`volmdlr.core.BoundingRectangle`
        """
        if not self._bounding_rectangle:
            self._bounding_rectangle = volmdlr.core.BoundingRectangle.from_points(self.points)
        return self._bounding_rectangle

    def tangent(self, position: float = 0.0):
        """
        Computes the tangent at a given parameter between 0 and 1.

        :param position: The parameter at which the tangent is computed.
        :type position: float
        :return: A 2 dimensional point representing the tangent
        :rtype: :class:`volmdlr.Point2D`
        """
        _, tangent = operations.tangent(self.curve, position,
                                        normalize=True)
        tangent = volmdlr.Point2D(tangent[0], tangent[1])
        return tangent

    def straight_line_area(self):
        """
        Uses shoelace algorithm for evaluating the area.
        """
        points = self.discretization_points(number_points=100)
        x = [point.x for point in points]
        y = [point.y for point in points]
        x1 = [x[-1]] + x[0:-1]
        y1 = [y[-1]] + y[0:-1]
        return 0.5 * abs(sum(i * j for i, j in zip(x, y1))
                         - sum(i * j for i, j in zip(y, x1)))

    def straight_line_center_of_mass(self):
        """Straight line center of mass."""
        polygon_points = self.discretization_points(number_points=100)
        cog = volmdlr.O2D
        for point in polygon_points:
            cog += point
        cog = cog / len(polygon_points)
        return cog

    def plot(self, ax=None, edge_style: EdgeStyle = EdgeStyle()):
        """Plot a B-Spline curve 2D."""
        if ax is None:
            _, ax = plt.subplots()

        points = self.points

        x_points = [point.x for point in points]
        y_points = [point.y for point in points]
        ax.plot(x_points, y_points, color=edge_style.color, alpha=edge_style.alpha)
        if edge_style.plot_points:
            for point in points:
                point.plot(ax, color=edge_style.color)
        return ax

    def to_3d(self, plane_origin, x1, x2):
        """Transforms a B-Spline Curve 2D in 3D."""
        control_points3d = [point.to_3d(plane_origin, x1, x2) for point in
                            self.control_points]
        return BSplineCurve3D(self.degree, control_points3d,
                              self.knot_multiplicities, self.knots,
                              self.weights, self.periodic)

    def to_step(self, current_id, surface_id=None):
        """Exports to STEP format."""
        points_ids = []
        content = ''
        point_id = current_id
        for point in self.control_points:
            point_content, point_id = point.to_step(point_id,
                                                    vertex=False)
            content += point_content
            points_ids.append(point_id)
            point_id += 1

        content += f"#{point_id} = B_SPLINE_CURVE_WITH_KNOTS('{self.name}',{self.degree}," \
                   f"({volmdlr.core.step_ids_to_str(points_ids)})," \
                   f".UNSPECIFIED.,.F.,.F.,{tuple(self.knot_multiplicities)},{tuple(self.knots)},.UNSPECIFIED.);\n"
        return content, [point_id + 1]

    def rotation(self, center: volmdlr.Point2D, angle: float):
        """
        BSplineCurve2D rotation.

        :param center: rotation center
        :param angle: angle rotation
        :return: a new rotated Line2D
        """
        control_points = [point.rotation(center, angle)
                          for point in self.control_points]
        return BSplineCurve2D(self.degree, control_points,
                              self.knot_multiplicities, self.knots,
                              self.weights, self.periodic)

    def rotation_inplace(self, center: volmdlr.Point2D, angle: float):
        """
        BSplineCurve2D rotation. Object is updated inplace.

        :param center: rotation center
        :param angle: rotation angle
        """
        warnings.warn("'inplace' methods are deprecated. Use a not inplace method instead.", DeprecationWarning)

        for point in self.control_points:
            point.rotation_inplace(center, angle)

    def line_crossings(self, line2d: Line2D):
        """Bspline Curve crossings with a line 2d."""
        polygon_points = self.discretization_points(number_points=50)
        crossings = []
        for p1, p2 in zip(polygon_points[:-1], polygon_points[1:]):
            linesegment = LineSegment2D(p1, p2)
            crossings.extend(linesegment.line_crossings(line2d))
        return crossings

    def get_reverse(self):
        """
        Reverse the BSpline's direction by reversing its start and end points.

        """

        return self.__class__(degree=self.degree,
                              control_points=self.control_points[::-1],
                              knot_multiplicities=self.knot_multiplicities[::-1],
                              knots=self.knots[::-1],
                              weights=self.weights,
                              periodic=self.periodic)

    def nearest_point_to(self, point):
        """
        Find out the nearest point on the linesegment to point.

        """

        points = self.discretization_points(number_points=500)
        return point.nearest_point(points)

    def edge_intersections(self, edge, abs_tol=1e-6):
        """
        General method to calculate the intersection of a bspline curve and another edge.

        :param edge: other edge
        :param abs_tol: tolerance.
        :return: intersections between the two edges.
        """
        intersection_section_pairs = self.get_intersection_sections(edge)
        intersections = []
        for bspline, edge2 in intersection_section_pairs:
            intersections_points = vm_utils_intersections.get_bsplinecurve_intersections(
                edge2, bspline, abs_tol=abs_tol)
            intersections.extend(intersections_points)
        return intersections

    def linesegment_intersections(self, linesegment2d, abs_tol: float = 1e-6):
        """
        Calculates intersections between a BSpline Curve 2D and a Line Segment 2D.

        :param linesegment2d: line segment to verify intersections.
        :param abs_tol: tolerance.
        :return: list with the intersections points.
        """
        if self.bounding_rectangle.distance_to_b_rectangle(linesegment2d.bounding_rectangle) > abs_tol:
            return []
        intersections_points = vm_utils_intersections.get_bsplinecurve_intersections(
            linesegment2d, self, abs_tol=abs_tol)
        return intersections_points

    def arc_intersections(self, arc, abs_tol=1e-6):
        """
        Calculates intersections between a BSpline Curve 2D and an arc 2D.

        :param arc: arc to verify intersections.
        :param abs_tol: tolerance.
        :return: list with the intersections points.
        """
        if self.bounding_rectangle.distance_to_b_rectangle(arc.bounding_rectangle) > abs_tol:
            return []
        return self.edge_intersections(arc, abs_tol)

    def bsplinecurve_intersections(self, bspline, abs_tol=1e-6):
        """
        Calculates intersections between a two BSpline Curve 2D.

        :param bspline: bspline to verify intersections.
        :param abs_tol: tolerance.
        :return: list with the intersections points.
        """
        if self.bounding_rectangle.distance_to_b_rectangle(bspline.bounding_rectangle) > abs_tol:
            return []
        return self.edge_intersections(bspline, abs_tol)

    def axial_symmetry(self, line):
        """
        Finds out the symmetric bsplinecurve2d according to a line.

        """

        points_symmetry = [point.axial_symmetry(line) for point in self.control_points]

        return self.__class__(degree=self.degree,
                              control_points=points_symmetry,
                              knot_multiplicities=self.knot_multiplicities[::-1],
                              knots=self.knots[::-1],
                              weights=self.weights,
                              periodic=self.periodic)

    def offset(self, offset_length: float):
        """
        Offsets a BSplineCurve2D in one of its normal direction.

        :param offset_length: the length taken to offset the BSpline. if positive, the offset is in the normal
            direction of the curve. if negative, in the opposite direction of the normal.
        :return: returns an offset bsplinecurve2D, created with from_points_interpolation.
        """
        unit_normal_vectors = [self.unit_normal_vector(
            self.abscissa(point)) for point in self.points]
        offseted_points = [point.translation(normal_vector * offset_length) for point, normal_vector
                           in zip(self.points, unit_normal_vectors)]
        offseted_bspline = BSplineCurve2D.from_points_interpolation(offseted_points, self.degree,
                                                                    self.periodic)
        return offseted_bspline


class BezierCurve2D(BSplineCurve2D):
    """
    A class for 2 dimensional Bezier curves.

    :param degree: The degree of the Bezier curve.
    :type degree: int
    :param control_points: A list of 2 dimensional points
    :type control_points: List[:class:`volmdlr.Point2D`]
    :param name: The name of the B-spline curve. Default value is ''
    :type name: str, optional
    """

    def __init__(self, degree: int, control_points: List[volmdlr.Point2D],
                 name: str = ''):
        knotvector = utilities.generate_knot_vector(degree,
                                                    len(control_points))
        knot_multiplicity = [1] * len(knotvector)

        BSplineCurve2D.__init__(self, degree, control_points,
                                knot_multiplicity, knotvector,
                                None, False, name)


class LineSegment2D(LineSegment):
    """
    Define a line segment limited by two points.

    """

    def __init__(self, start: volmdlr.Point2D, end: volmdlr.Point2D, *, name: str = ''):
        if start.is_close(end):
            raise NotImplementedError('Start & end of linesegment2D are equal')
        self._bounding_rectangle = None
        LineSegment.__init__(self, start, end, name=name)

    def copy(self, deep=True, memo=None):
        """
        A specified copy of a LineSegment2D.
        """
        return self.__class__(start=self.start.copy(deep, memo), end=self.end.copy(deep, memo), name=self.name)

    def __hash__(self):
        # return self._data_hash()
        # tolerance = 1e-6
        # factor = 1 / tolerance
        # return hash(math.floor(component * factor) / factor for point in [self.start, self.end]
        #             for component in [point.x, point.y])
        return hash(('linesegment2d', self.start, self.end))

    def _data_hash(self):
        return self.start._data_hash() + self.end._data_hash()

    def _data_eq(self, other_object):
        if self.__class__.__name__ != other_object.__class__.__name__:
            return False
        return self.start == other_object.start and self.end == other_object.end

    def __eq__(self, other_object):
        if self.__class__.__name__ != other_object.__class__.__name__:
            return False
        return self.start == other_object.start and self.end == other_object.end

    def to_dict(self, *args, **kwargs):
        return {'object_class': 'volmdlr.edges.LineSegment2D',
                'name': self.name,
                'start': self.start.to_dict(),
                'end': self.end.to_dict()
                }

    @property
    def bounding_rectangle(self):
        """
        Evaluates the bounding rectangle of the Line segment.
        """
        if not self._bounding_rectangle:
            self._bounding_rectangle = volmdlr.core.BoundingRectangle(
                min(self.start.x, self.end.x), max(self.start.x, self.end.x),
                min(self.start.y, self.end.y), max(self.start.y, self.end.y))
        return self._bounding_rectangle

    def straight_line_area(self):
        """
        Calculates the area of the LineSegment2D, with line drawn from start to end.

        :return: straight_line_area.
        """
        return 0.

    def straight_line_second_moment_area(self, point: volmdlr.Point2D):
        """Straight line second moment area for a line segment."""
        return 0, 0, 0

    def straight_line_center_of_mass(self):
        """Straight line center of mass."""
        return 0.5 * (self.start + self.end)

    def point_distance(self, point, return_other_point=False):
        """
        Computes the distance of a point to segment of line.

        :param point: point to calculate distance.
        :param return_other_point: Boolean variable to return line segment's corresponding point or not.
        """
        distance, point = volmdlr.LineSegment2DPointDistance(
            [(self.start.x, self.start.y), (self.end.x, self.end.y)],
            (point.x, point.y))
        if return_other_point:
            return distance, volmdlr.Point2D(*point)
        return distance

    def point_projection(self, point):
        """
        If the projection falls outside the LineSegment2D, returns None.
        """
        point, curv_abs = Line2D.point_projection(Line2D(self.start, self.end),
                                                  point)
        # print('curv_abs :', curv_abs, 'length :', self.length())
        if curv_abs < 0 or curv_abs > self.length():
            if abs(curv_abs) < 1e-6 or math.isclose(curv_abs, self.length(),
                                                    abs_tol=1e-6):
                return point, curv_abs
            return None, curv_abs
        return point, curv_abs

    def line_intersections(self, line: Line2D):
        """Line Segment intersections with Line2D."""
        if self.direction_vector().is_colinear_to(line.direction_vector()):
            return []
        point = volmdlr.Point2D.line_intersection(self, line)
        if point is not None:
            point_projection1, _ = self.point_projection(point)
            intersections = [point_projection1]
            if point_projection1 is None:
                intersections = []

            elif line.__class__.__name__ == 'LineSegment2D':
                point_projection2, _ = line.point_projection(point)
                if point_projection2 is None:
                    intersections = []

            return intersections
        if line.point_belongs(self.start):
            return [self.start]
        if line.point_belongs(self.end):
            return [self.end]
        return []

    def linesegment_intersections(self, linesegment2d: 'LineSegment2D', abs_tol=1e-6):
        """
        Touching line segments does not intersect.
        """
        if self.bounding_rectangle.distance_to_b_rectangle(linesegment2d.bounding_rectangle) > abs_tol:
            return []
        if self.direction_vector().is_colinear_to(linesegment2d.direction_vector(), abs_tol=abs_tol):
            return []
        point = volmdlr.Point2D.line_intersection(self, linesegment2d)
        # TODO: May be these commented conditions should be used for linesegment_crossings
        if point:  # and (point != self.start) and (point != self.end):
            point_projection1, _ = self.point_projection(point)
            if point_projection1 is None:
                return []

            point_projection2, _ = linesegment2d.point_projection(point)
            if point_projection2 is None:
                return []

            return [point_projection1]
        return []

    def line_crossings(self, line: 'Line2D'):
        """Line Segment crossings with line 2d."""
        if self.direction_vector().is_colinear_to(line.direction_vector()):
            return []
        line_intersection = self.line_intersections(line)
        if line_intersection and (line_intersection[0].is_close(self.end) or
                                  line_intersection[0].is_close(self.start)):
            return []
        return line_intersection

    def plot(self, ax=None, edge_style: EdgeStyle = EdgeStyle()):
        """
        Plots the Linesegment2D.
        """
        width = edge_style.width

        if ax is None:
            _, ax = plt.subplots()

        p1, p2 = self.start, self.end
        if edge_style.arrow:
            if edge_style.plot_points:
                ax.plot([p1[0], p2[0]], [p1[1], p2[1]], color=edge_style.color,
                        alpha=edge_style.alpha, style='o-')
            else:
                ax.plot([p1[0], p2[0]], [p1[1], p2[1]], color=edge_style.color,
                        alpha=edge_style.alpha)

            length = ((p1[0] - p2[0]) ** 2 + (p1[1] - p2[1]) ** 2) ** 0.5
            if width is None:
                width = length / 1000.
                head_length = length / 20.
                head_width = head_length / 2.
            else:
                head_width = 2 * width
                head_length = head_width
            ax.arrow(p1[0], p1[1],
                     (p2[0] - p1[0]) / length * (length - head_length),
                     (p2[1] - p1[1]) / length * (length - head_length),
                     head_width=head_width, fc='b', linewidth=0,
                     head_length=head_length, width=width, alpha=0.3)
        else:
            if width is None:
                width = 1
            if edge_style.plot_points:
                ax.plot([p1[0], p2[0]], [p1[1], p2[1]], color=edge_style.color,
                        marker='o', linewidth=width, alpha=edge_style.alpha)
            else:
                ax.plot([p1[0], p2[0]], [p1[1], p2[1]], color=edge_style.color,
                        linewidth=width, alpha=edge_style.alpha)
        return ax

    def to_3d(self, plane_origin, x1, x2):
        """
        Transforms the Line segment 2D into a 3D line segment.

        :param plane_origin: The origin of plane to draw the Line segment 3D.
        :type plane_origin: volmdlr.Point3D
        :param x1: First direction of the plane
        :type x1: volmdlr.Vector3D
        :param x2: Second direction of the plane.
        :type x2: volmdlr.Vector3D
        :return: A 3D line segment.
        :rtype: LineSegment3D
        """
        start = self.start.to_3d(plane_origin, x1, x2)
        end = self.end.to_3d(plane_origin, x1, x2)
        return LineSegment3D(start, end, name=self.name)

    def get_reverse(self):
        """
        Invert the sense of the line segment.
        """
        return LineSegment2D(self.end.copy(), self.start.copy())

    def to_line(self):
        """Transform a Line Segment to a Line 2D."""
        return Line2D(self.start, self.end)

    def rotation(self, center: volmdlr.Point2D, angle: float):
        """
        LineSegment2D rotation.

        :param center: rotation center
        :param angle: angle rotation
        :return: a new rotated LineSegment2D
        """
        return LineSegment2D(self.start.rotation(center, angle),
                             self.end.rotation(center, angle))

    def rotation_inplace(self, center: volmdlr.Point2D, angle: float):
        """
        LineSegment2D rotation. Object is updated inplace.

        :param center: rotation center.
        :param angle: rotation angle.
        """
        warnings.warn("'inplace' methods are deprecated. Use a not inplace method instead.", DeprecationWarning)

        for point in [self.start, self.end]:
            point.rotation_inplace(center, angle)

    def translation(self, offset: volmdlr.Vector2D):
        """
        LineSegment2D translation.

        :param offset: translation vector.
        :return: A new translated LineSegment2D.
        """
        return LineSegment2D(self.start.translation(offset),
                             self.end.translation(offset))

    def translation_inplace(self, offset: volmdlr.Vector2D):
        """
        LineSegment2D translation. Object is updated inplace.

        :param offset: translation vector.
        """
        warnings.warn("'inplace' methods are deprecated. Use a not inplace method instead.", DeprecationWarning)

        for point in [self.start, self.end]:
            point.translation_inplace(offset)

    def frame_mapping(self, frame: volmdlr.Frame2D, side: str):
        """
        Changes vector frame_mapping and return a new LineSegment2D.

        side = 'old' or 'new'.
        """
        if side == 'old':
            new_start = frame.local_to_global_coordinates(self.start)
            new_end = frame.local_to_global_coordinates(self.end)
        elif side == 'new':
            new_start = frame.global_to_local_coordinates(self.start)
            new_end = frame.global_to_local_coordinates(self.end)
        else:
            raise ValueError('Please Enter a valid side: old or new')
        return LineSegment2D(new_start, new_end)

    def frame_mapping_inplace(self, frame: volmdlr.Frame2D, side: str):
        """
        Changes vector frame_mapping and the object is updated inplace.

        :param frame: frame to execute the frame mapping.
        :param side: 'old' or 'new'.
        """
        warnings.warn("'inplace' methods are deprecated. Use a not inplace method instead.", DeprecationWarning)

        if side == 'old':
            new_start = frame.local_to_global_coordinates(self.start)
            new_end = frame.local_to_global_coordinates(self.end)
        elif side == 'new':
            new_start = frame.global_to_local_coordinates(self.start)
            new_end = frame.global_to_local_coordinates(self.end)
        else:
            raise ValueError('Please Enter a valid side: old or new')
        self.start = new_start
        self.end = new_end

    def plot_data(self, edge_style: plot_data.EdgeStyle = None):
        """
        Plot data method for a LineSegment2D.

        :param edge_style: edge style.
        :return: plot_data.LineSegment2D object.
        """
        return plot_data.LineSegment2D([self.start.x, self.start.y],
                                       [self.end.x, self.end.y],
                                       edge_style=edge_style)

    def create_tangent_circle(self, point, other_line):
        """Create a circle tangent to a LineSegment."""
        circle1, circle2 = Line2D.create_tangent_circle(other_line, point, self)
        if circle1 is not None:
            _, curv_abs1 = Line2D.point_projection(self, circle1.center)
            if curv_abs1 < 0. or curv_abs1 > self.length():
                circle1 = None
        if circle2 is not None:
            _, curv_abs2 = Line2D.point_projection(self, circle2.center)
            if curv_abs2 < 0. or curv_abs2 > self.length():
                circle2 = None
        return circle1, circle2

    def infinite_primitive(self, offset):
        """Get an infinite primitive."""
        n = -self.unit_normal_vector()
        offset_point_1 = self.start + offset * n
        offset_point_2 = self.end + offset * n

        return Line2D(offset_point_1, offset_point_2)

    def to_wire(self, n: int):
        """
        Convert a linesegment2d to a wire 2D defined with 'n' line_segments.

        """
        warnings.warn('To avoid Circular imports, a new method was created in Wire2D called from_edge.'
                      'You can use it instead of to_wire.')
        raise AttributeError

    def nearest_point_to(self, point):
        """
        Find out the nearest point on the linesegment to point.

        """

        points = self.discretization_points(number_points=500)
        return point.nearest_point(points)

    def axial_symmetry(self, line):
        """
        Finds out the symmetric linesegment2d according to a line.
        """

        points_symmetry = [point.axial_symmetry(line) for point in [self.start, self.end]]

        return self.__class__(points_symmetry[0], points_symmetry[1])


class Arc(Edge):
    """
    Abstract class representing an arc.

    :param start: The starting point
    :type start: Union[:class:`volmdlr.Point2D`, :class:`volmdlr.Point3D`]
    :param end: The finish point
    :type end: Union[:class:`volmdlr.Point2D`, :class:`volmdlr.Point3D`]
    :param interior: An interior point
    :type interior: Union[:class:`volmdlr.Point2D`, :class:`volmdlr.Point3D`]
    :param name: The name of the arc. Default value is an empty string
    :type name: str, optional
    """

    def __init__(self, start,
                 end,
                 interior,
                 name: str = ''):
        Edge.__init__(self, start=start, end=end, name=name)
        self.interior = interior
        self._utd_clockwise_and_trigowise_paths = False
        self._clockwise_and_trigowise_paths = None
        self._radius = None
        self._length = None

    @property
    def center(self):
        """
        Gets the arc's center.

        :return: The center of the arc.
        """
        raise NotImplementedError(
            'the property method center must be overloaded by subclassing'
            'class if not a given parameter')

    @property
    def angle(self):
        """
        Gets the angle of the arc.

        :return: The angle of the arc.
        """
        return NotImplementedError(
            'the property method angle must be overloaded by subclassing'
            'class if not a given parameter')

    @property
    def is_trigo(self):
        """
        Verifies if arc is trigonometric wise or clockwise.

        :return: True if trigonometric wise or False otherwise.
        """
        return NotImplementedError(
            'the property method is_trigo must be overloaded by subclassing'
            'class if not a given parameter')

    @property
    def radius(self):
        """Gets the radius of the arc."""
        if not self._radius:
            self._radius = (self.start - self.center).norm()
        return self._radius

    def length(self):
        """
        Calculates the length of the Arc, with its radius, and its arc angle.

        :return: the length of the Arc.
        """
        if not self._length:
            self._length = self.radius * abs(self.angle)
        return self._length

    def point_at_abscissa(self, abscissa):
        """
        Calculates a point in the Arc at a given abscissa.

        :param abscissa: abscissa where in the curve the point should be calculated.
        :return: Corresponding point.
        """
        if self.is_trigo:
            return self.start.rotation(self.center, abscissa / self.radius)
        return self.start.rotation(self.center, -abscissa / self.radius)

    def normal_vector(self, abscissa: float):
        """
        Get the normal vector of the Arc2D.

        :param abscissa: defines where in the Arc2D the
        normal vector is to be calculated
        :return: The normal vector of the Arc2D
        """
        point = self.point_at_abscissa(abscissa)
        normal_vector = self.center - point
        return normal_vector

    def direction_vector(self, abscissa: float):
        """
        Get direction vector of the Arc2D.

        :param abscissa: defines where in the Arc2D the
        direction vector is to be calculated
        :return: The direction vector of the Arc2D
        """
        return -self.normal_vector(abscissa=abscissa).normal_vector()

    @staticmethod
    def get_clockwise_and_trigowise_paths(radius_1, radius_2, radius_i):
        """
        Get arc paths from radius.

        :param radius_1: radius from center to start point.
        :param radius_2: radius form center to end point.
        :param radius_i: radius from center to interior point.
        :return: the clockwise and trigowise paths.
        """
        angle1 = math.atan2(radius_1.y, radius_1.x)
        anglei = math.atan2(radius_i.y, radius_i.x)
        angle2 = math.atan2(radius_2.y, radius_2.x)

        # Going trigo/clock wise from start to interior
        if anglei < angle1:
            trigowise_path = (anglei + volmdlr.TWO_PI) - angle1
            clockwise_path = angle1 - anglei
        else:
            trigowise_path = anglei - angle1
            clockwise_path = angle1 - anglei + volmdlr.TWO_PI

        # Going trigo wise from interior to interior
        if angle2 < anglei:
            trigowise_path += (angle2 + volmdlr.TWO_PI) - anglei
            clockwise_path += anglei - angle2
        else:
            trigowise_path += angle2 - anglei
            clockwise_path += anglei - angle2 + volmdlr.TWO_PI
        return clockwise_path, trigowise_path

    def point_distance(self, point):
        """Returns the minimal distance to a point."""
        points = self.discretization_points(angle_resolution=100)
        return point.point_distance(point.nearest_point(points))

    def discretization_points(self, *, number_points: int = None, angle_resolution: int = None):
        """
        Discretize an Edge to have "n" points.

        :param number_points: the number of points (including start and end points)
             if unset, only start and end will be returned
        :param angle_resolution: if set, the sampling will be adapted to have a controlled angular distance. Useful
            to mesh an arc
        :return: a list of sampled points
        """
        if not number_points:
            if not angle_resolution:
                number_points = 2
            else:
                number_points = math.ceil(self.angle * angle_resolution) + 2

        step = self.length() / (number_points - 1)
        return [self.point_at_abscissa(i * step)
                for i in range(number_points)]

    def polygon_points(self, discretization_resolution: int):
        #todo: delete this method.
        warnings.warn('polygon_points is deprecated,\
        please use discretization_points instead',
                      DeprecationWarning)
        return self.discretization_points(number_points=discretization_resolution)

    def get_geo_lines(self, tag: int, start_point_tag: int, center_point_tag: int, end_point_tag: int):
        """
        Gets the lines that define an Arc in a .geo file.

        :param tag: The linesegment index
        :type tag: int
        :param start_point_tag: The linesegment' start point index
        :type start_point_tag: int
        :param center_point_tag: The linesegment' center point index
        :type center_point_tag: int
        :param end_point_tag: The line segment's end point index
        :type end_point_tag: int

        :return: A line
        :rtype: str
        """

        return 'Circle(' + str(tag) + ') = {' + str(start_point_tag) + ', ' + \
            str(center_point_tag) + ', ' + str(end_point_tag) + '};'

    def get_geo_points(self):
        """
        Gets the points that define an Arc to use them in a .geo file.

        :return: A list of characteristic arc points
        :rtype: List

        """
        return [self.start, self.center, self.end]

    def get_reverse(self):
        """
        Gets the reverse version of an arc.

        :return: An arc
        :rtype: Arc
        """

        return self.__class__(start=self.end, interior=self.interior, end=self.start)

    def split(self, split_point):
        """
        Splits arc at a given point.

        :param split_point: splitting point.
        :return: list of two Arc.
        """
        if split_point.is_close(self.start, 1e-6):
            return [None, self.copy()]
        if split_point.is_close(self.end, 1e-6):
            return [self.copy(), None]
        abscissa = self.abscissa(split_point)
        return [self.__class__(self.start, self.point_at_abscissa(0.5 * abscissa), split_point),
                self.__class__(split_point, self.point_at_abscissa((self.abscissa(self.end) -
                                                                    abscissa) * 0.5 + abscissa), self.end)]

    def get_shared_section(self, other_arc2, abs_tol: float = 1e-6):
        """
        Gets the shared section between two arcs.

        :param other_arc2: other arc to verify for shared section.
        :param abs_tol: tolerance.
        :return: shared arc section.
        """
        if self.__class__ != other_arc2.__class__:
            if self.__class__ == other_arc2.simplify.__class__:
                return self.get_shared_section(other_arc2.simplify, abs_tol)
            return []
        if not self.center.is_close(other_arc2.center) or self.radius != self.radius or \
                not any(self.point_belongs(point) for point in [other_arc2.start,
                                                                other_arc2.interior, other_arc2.end]):
            return []
        if all(self.point_belongs(point, abs_tol) for point in [other_arc2.start, other_arc2.interior, other_arc2.end]):
            return [other_arc2]
        if all(other_arc2.point_belongs(point, abs_tol) for point in [self.start, self.interior, self.end]):
            return [self]
        if self.point_belongs(other_arc2.start, abs_tol):
            arc1_, arc2_ = self.split(other_arc2.start)
        elif self.point_belongs(other_arc2.end, abs_tol):
            arc1_, arc2_ = self.split(other_arc2.end)
        else:
            raise NotImplementedError
        shared_arc_section = []
        for arc in [arc1_, arc2_]:
            if arc and all(other_arc2.point_belongs(point, abs_tol) for point in [arc.start, arc.interior, arc.end]):
                shared_arc_section.append(arc)
                break
        return shared_arc_section

    def delete_shared_section(self, other_arc2, abs_tol: float = 1e-6):
        """
        Deletes from self, the section shared with the other arc.

        :param other_arc2:
        :param abs_tol: tolerance.
        :return:
        """
        shared_section = self.get_shared_section(other_arc2, abs_tol)
        if not shared_section:
            return [self]
        if shared_section == self:
            return []
        split_arcs1 = self.split(shared_section[0].start)
        split_arcs2 = self.split(shared_section[0].end)
        new_arcs = []
        for arc in split_arcs1 + split_arcs2:
            if arc and not arc.point_belongs(shared_section[0].interior, abs_tol):
                new_arcs.append(arc)
        return new_arcs

    def is_close(self, other_edge, tol: float = 1e-6):
        """
        Checks if two arc are the same considering the euclidean distance.

        :param other_edge: other arc.
        :param tol: The tolerance under which the euclidean distance is considered equal to 0, defaults to 1e-6
        :type tol: float, optional
        """

        if isinstance(other_edge, self.__class__):
            if (self.start.is_close(other_edge.start, tol) and self.end.is_close(other_edge.end, tol)
                    and self.center.is_close(other_edge.center, tol) and self.point_belongs(other_edge.interior, tol)):
                return True
        return False


class FullArc(Arc):
    """
    Abstract class for representing a circle with a start and end points that are the same.
    """

    def __init__(self, center: Union[volmdlr.Point2D, volmdlr.Point3D],
                 start_end: Union[volmdlr.Point2D, volmdlr.Point3D], name: str = ''):
        self.__center = center
        self.start_end = start_end
        Arc.__init__(self, start=start_end, interior=self.interior, end=start_end, name=name)  # !!! this is dangerous

    @property
    def is_trigo(self):
        """Defines that a Full Arc is always in the trigo-wise direction."""
        return True

    @property
    def center(self):
        """Center of Full Arc. """
        return self.__center

    @property
    def angle(self):
        """Angle of Full Arc. """
        return volmdlr.TWO_PI


class Arc2D(Arc):
    """
    Class to draw Arc2D.

    angle: the angle measure always >= 0
    """

    def __init__(self,
                 start: volmdlr.Point2D,
                 interior: volmdlr.Point2D,
                 end: volmdlr.Point2D,
                 name: str = ''):
        self._center = None
        self._is_trigo = None
        self._angle = None
        self._bounding_rectangle = None
        Arc.__init__(self, start=start, end=end, interior=interior, name=name)
        start_to_center = start - self.center
        end_to_center = end - self.center
        angle1 = math.atan2(start_to_center.y, start_to_center.x)
        angle2 = math.atan2(end_to_center.y, end_to_center.x)
        if self.is_trigo:
            self.angle1 = angle1
            self.angle2 = angle2
        else:
            self.angle1 = angle2
            self.angle2 = angle1

    def __hash__(self):
        return hash(('arc2d', self.start, self.interior, self.end))

    def __eq__(self, other_arc):
        if self.__class__.__name__ != other_arc.__class__.__name__:
            return False
        return (self.center == other_arc.center
                and self.start == other_arc.start
                and self.end == other_arc.end
                and self.interior == other_arc.interior)

    @property
    def center(self):
        """
        Gets the center of the arc.

        :return: the center of the arc.
        """
        if not self._center:
            self._center = self.get_center()
        return self._center

    def get_center(self):
        """
        Calculates the center of the Arc.

        :return: arc's center.
        """
        x_interior, y_interior = self.interior.x, self.interior.y
        x_end, y_end = self.end.x, self.end.y
        x_start, y_start = self.start.x, self.start.y
        try:
            matrix_a = volmdlr.Matrix22(2 * (x_start - x_interior), 2 * (y_start - y_interior),
                                        2 * (x_start - x_end), 2 * (y_start - y_end))
            b_vector = - volmdlr.Vector2D(x_interior ** 2 + y_interior ** 2 - x_start ** 2 - y_start ** 2,
                                          x_end ** 2 + y_end ** 2 - x_start ** 2 - y_start ** 2)
            inv_matrix_a = matrix_a.inverse()
            x = inv_matrix_a.vector_multiplication(b_vector)
            center = volmdlr.Point2D(x.x, x.y)
        except ValueError:
            matrix_a = npy.array([[2 * (x_start - x_interior), 2 * (y_start - y_interior)],
                                  [2 * (x_start - x_end), 2 * (y_start - y_end)]])
            b_vector = - npy.array([x_interior ** 2 + y_interior ** 2 - x_start ** 2 - y_start ** 2,
                                    x_end ** 2 + y_end ** 2 - x_start ** 2 - y_start ** 2])
            center = volmdlr.Point2D(*npy.linalg.solve(matrix_a, b_vector))
        return center

    @property
    def is_trigo(self):
        """
        Gives if the edge goes in the trigo direction.
        """
        if not self._is_trigo:
            self._is_trigo = self.get_arc_direction()
        return self._is_trigo

    @property
    def clockwise_and_trigowise_paths(self):
        """Gets clock-wise and trigo-wise paths."""
        if not self._clockwise_and_trigowise_paths:
            radius_1 = self.start - self.center
            radius_2 = self.end - self.center
            radius_i = self.interior - self.center
            self._clockwise_and_trigowise_paths = \
                self.get_clockwise_and_trigowise_paths(radius_1,
                                                       radius_2,
                                                       radius_i)
            self._utd_clockwise_and_trigowise_paths = True
        return self._clockwise_and_trigowise_paths

    def get_arc_direction(self):
        """
        Gets arc direction: clockwise or trigonometric.

        :return: True if clockwise. False if counterclockwise.
        """
        clockwise_path, trigowise_path = \
            self.clockwise_and_trigowise_paths
        if clockwise_path > trigowise_path:
            return True
        return False

    @property
    def angle(self):
        """
        Returns the angle in radians of the arc.
        """
        if not self._angle:
            self._angle = self.get_angle()
        return self._angle

    def get_angle(self):
        """
        Gets arc angle.

        """
        clockwise_path, trigowise_path = self.clockwise_and_trigowise_paths
        if self.is_trigo:
            return trigowise_path
        return clockwise_path

    def _get_points(self):
        return [self.start, self.interior, self.end]

    points = property(_get_points)

    def point_distance(self, point):
        """
        Returns the distance between a point and the edge.
        """
        vector_start = self.start - self.center
        vector_point = point - self.center
        vector_end = self.end - self.center
        if self.is_trigo:
            vector_start, vector_end = vector_end, vector_start
        arc_angle = volmdlr.geometry.clockwise_angle(vector_start, vector_end)
        point_angle = volmdlr.geometry.clockwise_angle(vector_start, vector_point)
        if point_angle <= arc_angle:
            return abs(
                LineSegment2D(point, self.center).length() - self.radius)
        return min(point.point_distance(self.start), point.point_distance(self.end))

    def point_belongs(self, point, abs_tol=1e-6):
        """
        Check if a Point2D belongs to the Arc2D.

        """
        distance_point_to_center = point.point_distance(self.center)
        if not math.isclose(distance_point_to_center, self.radius, abs_tol=abs_tol):
            return False
        if point.is_close(self.start) or point.is_close(self.end):
            return True
        clockwise_arc = self.reverse() if self.is_trigo else self
        vector_start = clockwise_arc.start - clockwise_arc.center
        vector_end = clockwise_arc.end - clockwise_arc.center
        vector_point = point - clockwise_arc.center
        arc_angle = volmdlr.geometry.clockwise_angle(vector_start, vector_end)
        point_start_angle = volmdlr.geometry.clockwise_angle(vector_start, vector_point)
        point_end_angle = volmdlr.geometry.clockwise_angle(vector_point, vector_end)
        if math.isclose(arc_angle, point_start_angle + point_end_angle, abs_tol=abs_tol):
            return True
        return False

    def to_full_arc_2d(self):
        """
        Convert to a full arc2d.
        """
        return FullArc2D(center=self.center,
                         start_end=self.point_at_abscissa(0),
                         name=self.name)

    def line_intersections(self, line2d: Line2D):
        """
        Calculates the intersection between a line and an Arc2D.

        :param line2d: Line2D to verify intersections.
        :return: a list with intersections points.
        """
        # circle = self.to_circle()
        # circle_intersection_points = circle.line_intersections(line2d)
        full_arc_2d = self.to_full_arc_2d()
        fa2d_intersection_points = full_arc_2d.line_intersections(line2d)
        intersection_points = []
        for point in fa2d_intersection_points:
            if self.point_belongs(point):
                intersection_points.append(point)
        return intersection_points

    def linesegment_intersections(self, linesegment2d: LineSegment2D, abs_tol=1e-6):
        """
        Calculates the intersection between a LineSegment2D and an Arc2D.

        :param linesegment2d: LineSegment2D to verify intersections.
        :param abs_tol: tolerance.
        :return: a list with intersections points.
        """
        if self.bounding_rectangle.distance_to_b_rectangle(linesegment2d.bounding_rectangle) > abs_tol:
            return []
        full_arc_2d = self.to_full_arc_2d()
        fa2d_intersection_points = full_arc_2d.linesegment_intersections(linesegment2d, abs_tol)
        intersection_points = []
        for point in fa2d_intersection_points:
            if self.point_belongs(point, abs_tol):
                intersection_points.append(point)
        return intersection_points

    def bsplinecurve_intersections(self, bspline, abs_tol: float = 1e-6):
        """
        Intersections between an arc 2d and bspline curve 2d.

        :param bspline: bspline curve 2d.
        :param abs_tol: tolerance.
        :return: list of intersection points.
        """
        intersections = bspline.arc_intersections(self, abs_tol)
        return intersections

    def arc_intersections(self, arc, abs_tol: float = 1e-6):
        """Intersections between two arc 2d."""
        circle_intersections = vm_utils_intersections.get_circle_intersections(self, arc)
        arc_intersections = [inter for inter in circle_intersections if self.point_belongs(inter, abs_tol)]
        return arc_intersections

    def arcellipse_intersections(self, arcellipse, abs_tol: float = 1e-6):
        """
        Intersections between an arc 2d and arc-ellipse 2d.

        :param arcellipse: arc ellipse 2d.
        :param abs_tol: tolerance
        :return: list of intersection points.
        """
        if self.bounding_rectangle.distance_to_b_rectangle(arcellipse.bounding_rectangle) > abs_tol:
            return []
        intersections = vm_utils_intersections.get_bsplinecurve_intersections(arcellipse, self, abs_tol)
        return intersections

    def abscissa(self, point: volmdlr.Point2D, tol=1e-6):
        """
        Returns the abscissa of a given point 2d.

        """
        if not math.isclose(point.point_distance(self.center), self.radius, abs_tol=tol):
            raise ValueError('Point not in arc')
        if point.point_distance(self.start) < tol:
            return 0
        if point.point_distance(self.end) < tol:
            return self.length()
        clockwise_arc = self.reverse() if self.is_trigo else self
        vector_start = clockwise_arc.start - clockwise_arc.center
        vector_end = clockwise_arc.end - clockwise_arc.center
        vector_point = point - clockwise_arc.center
        arc_angle = volmdlr.geometry.clockwise_angle(vector_start, vector_end)
        point_start_angle = volmdlr.geometry.clockwise_angle(vector_start, vector_point)
        point_end_angle = volmdlr.geometry.clockwise_angle(vector_point, vector_end)
        if math.isclose(arc_angle, point_start_angle + point_end_angle, abs_tol=tol):
            if self.is_trigo:
                return self.length() - self.radius * point_start_angle
            return self.radius * point_start_angle
        raise ValueError('Point not in arc')

    def area(self):
        """
        Calculates the area of the Arc2D.

        :return: the area of the Arc2D.
        """
        return self.radius ** 2 * self.angle / 2

    def center_of_mass(self):
        """
        Calculates the center of mass of the Arc2D.

        :return: center of mass point.
        """
        #        u=self.middle.vector-self.center.vector
        u = self.middle_point() - self.center
        u.normalize()
        # alpha = abs(self.angle)
        return self.center + 4 / (3 * self.angle) * self.radius * math.sin(
            self.angle * 0.5) * u

    @property
    def bounding_rectangle(self):
        """Gets the bounding rectangle for an Arc 2D."""
        if not self._bounding_rectangle:
            discretization_points = self.discretization_points(number_points=20)
            x_values, y_values = [], []
            for point in discretization_points:
                x_values.append(point.x)
                y_values.append(point.y)
            self._bounding_rectangle = volmdlr.core.BoundingRectangle(min(x_values), max(x_values),
                                                                      min(y_values), max(y_values))
        return self._bounding_rectangle

    def straight_line_area(self):
        """
        Calculates the area of the arc 2D, with line drawn from start to end.

        :return: straight_line_area.
        """
        if self.angle >= math.pi:
            angle = volmdlr.TWO_PI - self.angle
            area = math.pi * self.radius ** 2 - 0.5 * self.radius ** 2 * (
                    angle - math.sin(angle))
        else:
            angle = self.angle
            area = 0.5 * self.radius ** 2 * (angle - math.sin(angle))

        if self.is_trigo:
            return area
        return -area

    def straight_line_second_moment_area(self, point: volmdlr.Point2D):
        """Straight line second moment area for an Arc 2D."""
        if self.angle2 < self.angle1:
            angle2 = self.angle2 + volmdlr.TWO_PI

        else:
            angle2 = self.angle2
        angle1 = self.angle1

        # Full arc section
        moment_area_x1 = self.radius ** 4 / 8 * (angle2 - angle1 + 0.5 * (
                math.sin(2 * angle1) - math.sin(2 * angle2)))
        moment_area_y1 = self.radius ** 4 / 8 * (angle2 - angle1 + 0.5 * (
                math.sin(2 * angle2) - math.sin(2 * angle1)))
        moment_area_xy1 = self.radius ** 4 / 8 * (
                math.cos(angle1) ** 2 - math.cos(angle2) ** 2)

        # Triangle
        moment_area_x2, moment_area_y2, moment_area_xy2 = self._triangle_moment_inertia()
        if moment_area_x2 < 0.:
            moment_area_x2, moment_area_y2, moment_area_xy2 = -moment_area_x2, -moment_area_y2, -moment_area_xy2
        if self.angle < math.pi:
            if self.is_trigo:
                moment_area_x = moment_area_x1 - moment_area_x2
                moment_area_y = moment_area_y1 - moment_area_y2
                moment_area_xy = moment_area_xy1 - moment_area_xy2
            else:
                moment_area_x = moment_area_x2 - moment_area_x1
                moment_area_y = moment_area_y2 - moment_area_y1
                moment_area_xy = moment_area_xy2 - moment_area_xy1
        else:
            if self.is_trigo:
                moment_area_x = moment_area_x1 + moment_area_x2
                moment_area_y = moment_area_y1 + moment_area_y2
                moment_area_xy = moment_area_xy1 + moment_area_xy2
            else:
                moment_area_x = -moment_area_x2 - moment_area_x1
                moment_area_y = -moment_area_y2 - moment_area_y1
                moment_area_xy = -moment_area_xy2 - moment_area_xy1

        return volmdlr.geometry.huygens2d(moment_area_x, moment_area_y, moment_area_xy,
                                          self.straight_line_area(),
                                          self.center,
                                          point)

    def _full_arc_moment_inertia(self, angle1, angle2):
        moment_inertia_x1 = self.radius ** 4 / 8 * (angle2 - angle1 + 0.5 * (
                math.sin(2 * angle1) - math.sin(2 * angle2)))
        moment_inertia_y1 = self.radius ** 4 / 8 * (angle2 - angle1 + 0.5 * (
                math.sin(2 * angle2) - math.sin(2 * angle1)))
        moment_inertia_xy1 = self.radius ** 4 / 8 * (
                math.cos(angle1) ** 2 - math.cos(angle2) ** 2)
        return moment_inertia_x1, moment_inertia_y1, moment_inertia_xy1

    def _triangle_moment_inertia(self):
        xi, yi = self.start - self.center
        xj, yj = self.end - self.center
        moment_inertia_x2 = (yi ** 2 + yi * yj + yj ** 2) * (xi * yj - xj * yi) / 12.
        moment_inertia_y2 = (xi ** 2 + xi * xj + xj ** 2) * (xi * yj - xj * yi) / 12.
        moment_inertia_xy2 = (xi * yj + 2 * xi * yi + 2 * xj * yj + xj * yi) * (
                xi * yj - xj * yi) / 24.
        return moment_inertia_x2, moment_inertia_y2, moment_inertia_xy2

    def straight_line_center_of_mass(self):
        """Straight line center of mass."""
        if self.angle == math.pi:
            return self.center_of_mass()

        u = self.middle_point() - self.center
        u.normalize()
        if self.angle >= math.pi:
            u = -u
        bissec = Line2D(self.center, self.center + u)
        string = Line2D(self.start, self.end)
        point = volmdlr.Point2D.line_intersection(bissec, string)
        a = point.point_distance(self.start)
        height = point.point_distance(self.center)
        triangle_area = height * a
        # alpha = abs(self.angle)
        triangle_cog = self.center + 2 / 3. * height * u
        if self.angle < math.pi:
            cog = (
                          self.center_of_mass() * self.area() - triangle_area * triangle_cog) / abs(
                self.straight_line_area())
        else:
            cog = (
                          self.center_of_mass() * self.area() + triangle_area * triangle_cog) / abs(
                self.straight_line_area())

        return cog

    def straight_line_point_belongs(self, point):
        """
        Verifies if a point belongs to the surface created by closing the edge.

        :param point: Point to be verified.
        :return: Return True if the point belongs to this surface, or False otherwise.
        """
        if self.point_belongs(point):
            return True
        if self.start == self.end:
            if point.point_distance(self.center) <= self.radius:
                return True
        center_distance_point = self.center.point_distance(point)
        straight_line = LineSegment2D(self.start, self.end)
        for edge in [self, straight_line]:
            line_passing_trough_point = Line2D(self.center, point)
            straight_line_intersections = edge.line_intersections(line_passing_trough_point)
            if straight_line_intersections:
                if self.center.point_distance(straight_line_intersections[0]) > center_distance_point:
                    return True
        return False

    def plot(self, ax=None, edge_style: EdgeStyle = EdgeStyle()):
        """Plot arc 2d with Matplotlib."""
        if ax is None:
            _, ax = plt.subplots()

        if edge_style.plot_points:
            for point in [self.center, self.start, self.interior, self.end]:
                point.plot(ax=ax, color=edge_style.color, alpha=edge_style.alpha)

        ax.add_patch(matplotlib.patches.Arc((self.center.x, self.center.y), 2 * self.radius,
                                            2 * self.radius, angle=0,
                                            theta1=self.angle1 * 0.5 / math.pi * 360,
                                            theta2=self.angle2 * 0.5 / math.pi * 360,
                                            color=edge_style.color,
                                            alpha=edge_style.alpha))
        return ax

    def to_3d(self, plane_origin, x, y):
        """
        Transforms the arc 2D into a 3D arc.

        :param plane_origin: The origin of plane to draw the arc 3D.
        :type plane_origin: volmdlr.Point3D
        :param x: First direction of the plane
        :type x: volmdlr.Vector3D
        :param y: Second direction of the plane.
        :type y: volmdlr.Vector3D
        :return: A 3D arc.
        :type: Arc3D.
        """
        point_start = self.start.to_3d(plane_origin, x, y)
        point_interior = self.interior.to_3d(plane_origin, x, y)
        point_end = self.end.to_3d(plane_origin, x, y)

        return Arc3D(point_start, point_interior, point_end, name=self.name)

    def rotation(self, center: volmdlr.Point2D, angle: float):
        """
        Arc2D rotation.

        :param center: rotation center
        :param angle: angle rotation.
        :return: a new rotated Arc2D.
        """
        return Arc2D(*[point.rotation(center, angle, ) for point in
                       [self.start, self.interior, self.end]])

    def rotation_inplace(self, center: volmdlr.Point2D, angle: float):
        """
        Arc2D rotation. Object is updated inplace.

        :param center: rotation center.
        :param angle: rotation angle.
        """
        warnings.warn("'inplace' methods are deprecated. Use a not inplace method instead.", DeprecationWarning)

        self.start.rotation_inplace(center, angle)
        self.interior.rotation_inplace(center, angle)
        self.end.rotation_inplace(center, angle)
        self._angle = None
        self._is_trigo = None
        self._center = None
        self._clockwise_and_trigowise_paths = None

    def translation(self, offset: volmdlr.Vector2D):
        """
        Arc2D translation.

        :param offset: translation vector.
        :return: A new translated Arc2D.
        """
        return Arc2D(*[point.translation(offset) for point in
                       [self.start, self.interior, self.end]])

    def translation_inplace(self, offset: volmdlr.Vector2D):
        """
        Arc2D translation. Object is updated inplace.

        :param offset: translation vector.
        """
        warnings.warn("'inplace' methods are deprecated. Use a not inplace method instead.", DeprecationWarning)

        self.start.translation_inplace(offset)
        self.interior.translation_inplace(offset)
        self.end.translation_inplace(offset)
        self._angle = None
        self._is_trigo = None
        self._center = None
        self._clockwise_and_trigowise_paths = None

    def frame_mapping(self, frame: volmdlr.Frame2D, side: str):
        """
        Changes vector frame_mapping and return a new Arc2D.

        side = 'old' or 'new'
        """
        return Arc2D(*[point.frame_mapping(frame, side) for point in
                       [self.start, self.interior, self.end]])

    def frame_mapping_inplace(self, frame: volmdlr.Frame2D, side: str):
        """
        Changes vector frame_mapping and the object is updated inplace.

        side = 'old' or 'new'
        """
        warnings.warn("'inplace' methods are deprecated. Use a not inplace method instead.", DeprecationWarning)

        self.__init__(*[point.frame_mapping(frame, side) for point in
                        [self.start, self.interior, self.end]])

    def second_moment_area(self, point):
        """
        Second moment area of part of disk.

        """
        if self.angle2 < self.angle1:
            angle2 = self.angle2 + volmdlr.TWO_PI

        else:
            angle2 = self.angle2
        angle1 = self.angle1
        moment_area_x = self.radius ** 4 / 8 * (angle2 - angle1 + 0.5 * (
                math.sin(2 * angle1) - math.sin(2 * angle2)))
        moment_area_y = self.radius ** 4 / 8 * (angle2 - angle1 + 0.5 * (
                math.sin(2 * angle2) - math.sin(2 * angle1)))
        moment_area_xy = self.radius ** 4 / 8 * (
                math.cos(angle1) ** 2 - math.cos(angle2) ** 2)

        # Must be computed at center, so huygens related to center
        return volmdlr.geometry.huygens2d(moment_area_x, moment_area_y, moment_area_xy, self.area(),
                                          self.center, point)

    def plot_data(self, edge_style: plot_data.EdgeStyle = None,
                  anticlockwise: bool = None):
        """
        Plot data method for a Arc2D.

        :param edge_style: edge style.
        :return: plot_data.Arc2D object.
        """
        list_node = self.discretization_points(number_points=20)
        data = []
        for node in list_node:
            data.append({'x': node.x, 'y': node.y})
        return plot_data.Arc2D(cx=self.center.x,
                               cy=self.center.y,
                               r=self.radius,
                               start_angle=self.angle1,
                               end_angle=self.angle2,
                               edge_style=edge_style,
                               data=data,
                               anticlockwise=anticlockwise,
                               name=self.name)

    def copy(self, *args, **kwargs):
        return Arc2D(self.start.copy(),
                     self.interior.copy(),
                     self.end.copy())

    def cut_between_two_points(self, point1, point2):
        """
        Cuts Arc between two points, and return a new arc between these two points.
        """
        if (point1.is_close(self.start) and point2.is_close(self.end)) or \
                (point2.is_close(self.start) and point1.is_close(self.end)):
            return self
        raise NotImplementedError

    def infinite_primitive(self, offset):
        vector_start_center = self.start - self.center
        vector_start_center.normalize()
        vector_end_center = self.end - self.center
        vector_end_center.normalize()
        vector_interior_center = self.interior - self.center
        vector_interior_center.normalize()
        if self.is_trigo:
            radius = self.radius + offset
            center = self.center

        else:
            radius = self.radius - offset
            if radius < 0:
                return None
            center = self.center
            # mid_point = self.middle_point()
            # vec1 = self.center - mid_point
            # vec1.normalize()
            # vec1 = 2 * offset * math.sqrt(2) * vec1
            # center = self.center.translation(vec1)
        start = center + radius * vector_start_center
        end = center + radius * vector_end_center
        interior = center + radius * vector_interior_center
        return Arc2D(start, interior, end)

    def complementary(self):
        """Gets the complementary Arc 2D. """
        interior = self.middle_point().rotation(self.center, math.pi)
        return Arc2D(self.start, interior, self.end)

    def axial_symmetry(self, line):
        """ Finds out the symmetric arc 2D according to a line. """
        points_symmetry = [point.axial_symmetry(line) for point in [self.start, self.interior, self.end]]

        return self.__class__(start=points_symmetry[0],
                              interior=points_symmetry[1],
                              end=points_symmetry[2])


class FullArc2D(FullArc, Arc2D):
    """ An edge that starts at start_end, ends at the same point after having described a circle. """

    def __init__(self, center: volmdlr.Point2D, start_end: volmdlr.Point2D,
                 name: str = ''):
        self.interior = start_end.rotation(center, math.pi)
        self._bounding_rectangle = None
        FullArc.__init__(self, center=center, start_end=start_end, name=name)
        Arc2D.__init__(self, start=start_end, interior=self.interior, end=start_end)
        self.angle1 = 0.0
        self.angle2 = volmdlr.TWO_PI

    def to_dict(self, use_pointers: bool = False, memo=None, path: str = '#'):
        dict_ = self.base_dict()
        dict_['center'] = self.center.to_dict(use_pointers=use_pointers, memo=memo, path=path + '/center')
        dict_['radius'] = self.radius
        dict_['angle'] = self.angle
        dict_['is_trigo'] = self.is_trigo
        dict_['start_end'] = self.start.to_dict(use_pointers=use_pointers, memo=memo, path=path + '/start_end')
        return dict_

    def copy(self, *args, **kwargs):
        return FullArc2D(self.center.copy(), self.start.copy())

    @classmethod
    def dict_to_object(cls, dict_, global_dict=None, pointers_memo: Dict[str, Any] = None, path: str = '#'):
        center = volmdlr.Point2D.dict_to_object(dict_['center'])
        start_end = volmdlr.Point2D.dict_to_object(dict_['start_end'])

        return cls(center, start_end, name=dict_['name'])

    def __hash__(self):
        return hash((self.__class__.__name__, self.center, self.radius, self.start_end))

    def __eq__(self, other_arc):
        if self.__class__.__name__ != other_arc.__class__.__name__:
            return False
        return (self.center == other_arc.center) \
            and (self.start_end == other_arc.start_end)

    @property
    def bounding_rectangle(self):
        """Gets the bounding rectangle for a full arc 2d."""
        if not self._bounding_rectangle:
            self._bounding_rectangle = volmdlr.core.BoundingRectangle(
                self.center.x - self.radius, self.center.x + self.radius,
                self.center.y - self.radius, self.center.y + self.radius)
        return self._bounding_rectangle

    def straight_line_area(self):
        """
        Calculates the area of the full arc, with line drawn from start to end.

        :return: straight_line_area.
        """
        area = self.area()
        return area

    def center_of_mass(self):
        """Gets the center of the full arc 2d."""
        return self.center

    def straight_line_center_of_mass(self):
        """Straight line center of mass."""
        return self.center_of_mass()

    def straight_line_point_belongs(self, point):
        """
        Verifies if a point belongs to the surface created by closing the edge.

        :param point: Point to be verified.
        :return: Return True if the point belongs to this surface, or False otherwise.
        """
        if point.point_distance(self.center) <= self.radius:
            return True
        return False

    def to_3d(self, plane_origin, x, y):
        """
        Transforms the full arc 2D into a 3D full arc.

        :param plane_origin: The origin of plane to draw the full arc 3D.
        :type plane_origin: volmdlr.Point3D
        :param x: First direction of the plane
        :type x: volmdlr.Vector3D
        :param y: Second direction of the plane.
        :type y: volmdlr.Vector3D
        :return: A 3D full arc.
        :type: Full Arc 3D.
        """
        center = self.center.to_3d(plane_origin, x, y)
        start = self.start.to_3d(plane_origin, x, y)
        z = x.cross(y)
        z.normalize()

        return FullArc3D(center, start, z)

    def rotation(self, center: volmdlr.Point2D, angle: float):
        """Rotation of a full arc 2D."""
        new_center = self._center.rotation(center, angle, True)
        new_start_end = self.start.rotation(center, angle, True)
        return FullArc2D(new_center, new_start_end)

    def rotation_inplace(self, center: volmdlr.Point2D, angle: float):
        warnings.warn("'inplace' methods are deprecated. Use a not inplace method instead.", DeprecationWarning)

        self._center.rotation(center, angle, False)
        self.start.rotation(center, angle, False)
        self.interior.rotation(center, angle, False)
        self.end.rotation(center, angle, False)

    def translation(self, offset: volmdlr.Vector2D):
        """Translation of a full arc 2D."""
        new_center = self._center.translation(offset)
        new_start_end = self.start.translation(offset)
        return FullArc2D(new_center, new_start_end)

    def translation_inplace(self, offset: volmdlr.Vector2D):
        warnings.warn("'inplace' methods are deprecated. Use a not inplace method instead.", DeprecationWarning)

        self._center.translation_inplace(offset)
        self.start.translation_inplace(offset)
        self.end.translation_inplace(offset)
        self.interior.translation_inplace(offset)

    def frame_mapping(self, frame: volmdlr.Frame2D, side: str):
        """
        Map the 2D full arc to a new frame or its original frame.

        :param frame: The target frame for the mapping.
        :type frame: :class:`volmdlr.Frame2D`
        :param side: Specify whether to map the arc to the new frame ('new')
            or its original frame ('old').
        :type side: str
        :return: The full arc in the specified frame.
        :rtype: :class:`volmdlr.edges.FullArc2D`
        """
        return FullArc2D(*[point.frame_mapping(frame, side) for point in
                           [self._center, self.start]])

    def frame_mapping_inplace(self, frame: volmdlr.Frame2D, side: str):
        warnings.warn("'inplace' methods are deprecated. Use a not inplace method instead.", DeprecationWarning)

        for point in [self._center, self.start, self.end, self.interior]:
            point.frame_mapping_inplace(frame, side)

    def polygonization(self):
        return volmdlr.wires.ClosedPolygon2D(self.discretization_points(angle_resolution=15))

    def plot(self, ax=None, edge_style: EdgeStyle = EdgeStyle()):
        return vm_common_operations.plot_circle(self, ax, edge_style)

    def cut_between_two_points(self, point1, point2):

        x1, y1 = point1 - self.center
        x2, y2 = point2 - self.center

        angle1 = math.atan2(y1, x1)
        angle2 = math.atan2(y2, x2)
        if angle2 < angle1:
            angle2 += volmdlr.TWO_PI
        angle_i = 0.5 * (angle1 + angle2)
        interior = point1.rotation(self.center, angle_i)
        arc = Arc2D(point1, interior, point2)
        if self.is_trigo != arc.is_trigo:
            arc = arc.complementary()

        return arc

    def line_intersections(self, line2d: Line2D, tol=1e-9):
        """Full Arc 2D intersections with a Line 2D."""
        try:
            if line2d.start.is_close(self.center):
                pt1 = line2d.end
                vec = line2d.start - line2d.end
            else:
                pt1 = line2d.start
                vec = line2d.end - line2d.start
        except AttributeError:
            if line2d.point1.is_close(self.center):
                pt1 = line2d.point2
                vec = line2d.point1 - line2d.point2
            else:
                pt1 = line2d.point1
                vec = line2d.point2 - line2d.point1
        vector1 = vec.dot(vec)
        vector2 = 2 * vec.dot(pt1 - self.center)
        vector3 = pt1.dot(pt1) + self.center.dot(self.center) \
            - 2 * pt1.dot(self.center) - self.radius ** 2

        disc = vector2 ** 2 - 4 * vector1 * vector3
        if math.isclose(disc, 0., abs_tol=tol):
            t_param = -vector2 / (2 * vector1)
            return [pt1 + t_param * vec]

        if disc > 0:
            sqrt_disc = math.sqrt(disc)
            t_param = (-vector2 + sqrt_disc) / (2 * vector1)
            s_param = (-vector2 - sqrt_disc) / (2 * vector1)
            return [pt1 + t_param * vec,
                    pt1 + s_param * vec]

        return []

    def linesegment_intersections(self, linesegment2d: LineSegment2D, abs_tol=1e-9):
        """Full arc 2D intersections with a line segment."""
        if self.bounding_rectangle.distance_to_b_rectangle(linesegment2d.bounding_rectangle) > abs_tol:
            return []
        try:
            if linesegment2d.start.is_close(self.center):
                pt1 = linesegment2d.end
                vec = linesegment2d.start - linesegment2d.end
            else:
                pt1 = linesegment2d.start
                vec = linesegment2d.end - linesegment2d.start
        except AttributeError:
            if linesegment2d.point1.is_close(self.center):
                pt1 = linesegment2d.point2
                vec = linesegment2d.point1 - linesegment2d.point2
            else:
                pt1 = linesegment2d.point1
                vec = linesegment2d.point2 - linesegment2d.point1
        vector1 = vec.dot(vec)
        vector2 = 2 * vec.dot(pt1 - self.center)
        vector3 = pt1.dot(pt1) + self.center.dot(self.center) \
            - 2 * pt1.dot(self.center) - self.radius ** 2

        disc = vector2 ** 2 - 4 * vector1 * vector3
        if math.isclose(disc, 0., abs_tol=abs_tol):
            t_param = -vector2 / (2 * vector1)
            points = [pt1 + t_param * vec]
            if linesegment2d.point_belongs(points[0]):
                return points
            return []

        if disc > 0:
            sqrt_disc = math.sqrt(disc)
            t_param = (-vector2 + sqrt_disc) / (2 * vector1)
            s_param = (-vector2 - sqrt_disc) / (2 * vector1)
            points = [pt1 + t_param * vec, pt1 + s_param * vec]
            valid_points = [pt for pt in points if
                            linesegment2d.point_belongs(pt)]
            return valid_points

        return []

    def get_reverse(self):
        """Reverse of full arc 2D."""
        return self

    def point_belongs(self, point: volmdlr.Point2D, abs_tol: float = 1e-6):
        """
        Returns if given point belongs to the FullArc2D.
        """
        distance = point.point_distance(self.center)
        return math.isclose(distance, self.radius, abs_tol=abs_tol)


class ArcEllipse2D(Edge):
    """
    An 2-dimensional elliptical arc.

    :param start: The starting point of the elliptical arc
    :type start: :class:`volmdlr.Point2D`
    :param interior: An interior point of the elliptical arc
    :type interior: :class:`volmdlr.Point2D`
    :param end: The end point of the elliptical arc
    :type end: :class:`volmdlr.Point2D`
    :param center: The center of the ellipse
    :type center: :class:`volmdlr.Point2D`
    :param major_dir: The major direction of the ellipse
    :type major_dir: :class:`volmdlr.Vector2D`
    :param name: The name of the elliptical arc. Default value is ''
    :type name: str, optional
    :param extra: An extra interior point if start is equal to end. Default
        value is None
    :type extra: :class:`volmdlr.Point2D`, optional
    """

    def __init__(self, start: volmdlr.Point2D, interior: volmdlr.Point2D,
                 end: volmdlr.Point2D, center: volmdlr.Point2D,
                 major_dir: volmdlr.Vector2D, extra: volmdlr.Point2D = None, name: str = '',
                 ):
        Edge.__init__(self, start, end, name)
        self.interior = interior
        self.center = center
        self.extra = extra
        self.major_dir = major_dir
        self.minor_dir = self.major_dir.deterministic_unit_normal_vector()
        frame = volmdlr.Frame2D(self.center, self.major_dir, self.minor_dir)
        self.frame = frame
        start_new = frame.global_to_local_coordinates(self.start)
        end_new = frame.global_to_local_coordinates(self.end)
        interior_new = frame.global_to_local_coordinates(self.interior)
        center_new = frame.global_to_local_coordinates(self.center)
        self._bounding_rectangle = None
        self._reverse = None

        if abs(self.end.x) == abs(self.interior.x) == abs(self.start.x):
            raise ValueError(f"Interior point{self.interior} is not valid. Try specifying another interior point.")
        major_axis, minor_axis = self.get_major_minor_axis_with_formula(
            start_new, interior_new, end_new, center_new)
        self.major_axis = major_axis
        self.minor_axis = minor_axis

        # Angle pour start
        u1, u2 = start_new.x / self.major_axis, start_new.y / self.minor_axis
        angle1 = volmdlr.geometry.sin_cos_angle(u1, u2)
        self.angle_start = angle1
        # Angle pour end
        u3, u4 = end_new.x / self.major_axis, end_new.y / self.minor_axis
        angle2 = volmdlr.geometry.sin_cos_angle(u3, u4)
        self.angle_end = angle2
        # Angle pour interior
        u5, u6 = interior_new.x / self.major_axis, interior_new.y / self.minor_axis
        anglei = volmdlr.geometry.sin_cos_angle(u5, u6)
        self.angle_interior = anglei
        # Going trigo/clock wise from start to interior
        if anglei < angle1:
            trigowise_path = (anglei + volmdlr.TWO_PI) - angle1
            clockwise_path = angle1 - anglei
        else:
            trigowise_path = anglei - angle1
            clockwise_path = angle1 - anglei + volmdlr.TWO_PI

        # Going trigo wise from interior to interior
        if angle2 < anglei:
            trigowise_path += (angle2 + volmdlr.TWO_PI) - anglei
            clockwise_path += anglei - angle2
        else:
            trigowise_path += angle2 - anglei
            clockwise_path += anglei - angle2 + volmdlr.TWO_PI

        if clockwise_path > trigowise_path:
            self.is_trigo = True
            self.angle = trigowise_path
        else:
            # Clock wise
            self.is_trigo = False
            self.angle = clockwise_path

        if self.start.is_close(self.end) or self.angle == 0:
            self.angle = volmdlr.TWO_PI

        if self.is_trigo:  # sens trigo
            self.offset_angle = angle1
        else:
            self.offset_angle = angle2

    def get_major_minor_axis_with_formula(self, start_, interior_, end_, center_):
        vector_center_start = start_ - center_
        vector_center_end = end_ - center_
        if vector_center_start.norm() >= vector_center_end.norm():
            x1 = start_.x - center_.x
            y1 = start_.y - center_.y
            x2 = end_.x - center_.x
            y2 = end_.y - center_.y
        else:
            x2 = start_.x - center_.x
            y2 = start_.y - center_.y
            x1 = end_.x - center_.x
            y1 = end_.y - center_.y
        if vector_center_start.is_colinear_to(vector_center_end) or abs(x1) == abs(x2):
            x2 = interior_.x - center_.x
            y2 = interior_.y - center_.y
            if abs(x1) == abs(x2):
                raise ValueError(f"Interior point{self.interior} is not valid. Try specifying another interior point.")
        minor_axis = math.sqrt((x1 ** 2 * y2 ** 2 - x2 ** 2 * y1 ** 2) / (x1 ** 2 - x2 ** 2))
        if abs(y1) != minor_axis:
            major_axis = math.sqrt(x1 ** 2 / (1 - (y1 ** 2 / minor_axis ** 2)))
        elif abs(y2) != minor_axis:
            major_axis = math.sqrt(x2 ** 2 / (1 - (y2 ** 2 / minor_axis ** 2)))
        else:
            raise NotImplementedError
        return major_axis, minor_axis

    def _get_points(self):
        return self.discretization_points(number_points=20)

    points = property(_get_points)

    def length(self):
        """
        Calculates the length of the arcellipse 2d.

        :return: arc ellipse 2d's length
        """
        if not self._length:
            self._length = self.abscissa(self.end)
        return self._length

    def point_belongs(self, point, abs_tol: float = 1e-6):
        """
        Verifies if a point belongs to the arc ellipse 2d.

        :param point: point to be verified
        :param abs_tol: tolerance applied during calculations
        :return: True if the point belongs, False otherwise
        """
        if self.start.is_close(point, abs_tol) or self.end.is_close(point, abs_tol):
            return True
        if not math.isclose((point.x - self.center.x) ** 2 / self.major_axis ** 2 +
                            (point.y - self.center.y) ** 2 / self.minor_axis ** 2, 1, abs_tol=abs_tol) and not \
                math.isclose((point.x - self.center.x) ** 2 / self.minor_axis ** 2 +
                             (point.y - self.center.y) ** 2 / self.major_axis ** 2, 1, abs_tol=abs_tol):
            return False
        clockwise_arcellipse = self.reverse() if self.is_trigo else self
        vector_start = clockwise_arcellipse.start - clockwise_arcellipse.center
        vector_end = clockwise_arcellipse.end - clockwise_arcellipse.center
        vector_point = point - clockwise_arcellipse.center
        arc_angle = volmdlr.geometry.clockwise_angle(vector_start, vector_end)
        point_start_angle = volmdlr.geometry.clockwise_angle(vector_start, vector_point)
        point_end_angle = volmdlr.geometry.clockwise_angle(vector_point, vector_end)
        if math.isclose(arc_angle, point_start_angle + point_end_angle, abs_tol=1e-5):
            return True
        return False

    def valid_abscissa_start_end_angle(self, angle_abscissa):
        """Get valid abscissa angle for start and end."""
        angle_start = self.angle_start
        angle_end = angle_abscissa
        if self.angle_start > angle_abscissa >= self.angle_end:
            if angle_abscissa >= 0.0:
                angle_abscissa += 2 * math.pi
                angle_end = angle_abscissa
            else:
                angle_start = angle_abscissa
                angle_end = self.angle_start
        elif self.angle_start > self.angle_end >= angle_abscissa:
            angle_start = self.angle_start - 2 * math.pi
        return angle_start, angle_end

    def point_at_abscissa(self, abscissa):
        """Get a point at given abscissa."""
        if math.isclose(abscissa, 0.0, abs_tol=1e-6):
            return self.start
        if math.isclose(abscissa, self.length(), abs_tol=1e-6):
            return self.end
        if not self.is_trigo:
            arc_ellipse_trigo = self.reverse()
            new_abscissa = self.length() - abscissa
            return arc_ellipse_trigo.point_at_abscissa(new_abscissa)
        discretized_points = self.discretization_points(number_points=100)
        aproximation_abscissa = 0
        aproximation_point = None
        for point1, point2 in zip(discretized_points[:-1], discretized_points[1:]):
            dist1 = point1.point_distance(point2)
            if aproximation_abscissa + dist1 > abscissa:
                aproximation_point = point1
                break
            aproximation_abscissa += dist1
        initial_point = self.frame.global_to_local_coordinates(aproximation_point)
        u1, u2 = initial_point.x / self.major_axis, initial_point.y / self.minor_axis
        initial_angle = volmdlr.geometry.sin_cos_angle(u1, u2)
        angle_start, initial_angle = self.valid_abscissa_start_end_angle(initial_angle)

        def ellipse_arc_length(theta):
            return math.sqrt((self.major_axis ** 2) * math.sin(theta) ** 2 +
                             (self.minor_axis ** 2) * math.cos(theta) ** 2)
        abscissa_angle = None
        iter_counter = 0
        increment_factor = 1e-5
        while True:
            res, _ = scipy_integrate.quad(ellipse_arc_length, angle_start, initial_angle)
            if math.isclose(res, abscissa, abs_tol=1e-5):
                abscissa_angle = initial_angle
                break
            if res > abscissa:
                if iter_counter == 0:
                    increment_factor = -1e-5
                else:
                    raise NotImplementedError
            initial_angle += increment_factor
            iter_counter += 1
        x = self.major_axis * math.cos(abscissa_angle)
        y = self.minor_axis * math.sin(abscissa_angle)
        return self.frame.local_to_global_coordinates(volmdlr.Point2D(x, y))

    def abscissa(self, point: volmdlr.Point2D, tol: float = 1e-6):
        """
        Calculates the abscissa of a given point.

        :param point: point for calculating abscissa
        :param tol: tolerance.
        :return: a float, between 0 and the arc ellipse 2d's length
        """
        if self.start.is_close(point, tol):
            return 0.0
        if self.end.is_close(point, tol):
            if self._length:
                return self._length
            if not self.is_trigo:
                arc_ellipse_trigo = self.reverse()
                abscissa_end = arc_ellipse_trigo.abscissa(self.start)
                return abscissa_end
        if self.point_belongs(point, 1e-4):
            if not self.is_trigo:
                arc_ellipse_trigo = self.reverse()
                abscissa_point = arc_ellipse_trigo.abscissa(point)
                return self.length() - abscissa_point
            new_point = self.frame.global_to_local_coordinates(point)
            u1, u2 = new_point.x / self.major_axis, new_point.y / self.minor_axis
            angle_abscissa = volmdlr.geometry.sin_cos_angle(u1, u2)
            angle_start, angle_end = self.valid_abscissa_start_end_angle(angle_abscissa)

            def ellipse_arc_length(theta):
                return math.sqrt((self.major_axis ** 2) * math.sin(theta) ** 2 +
                                 (self.minor_axis ** 2) * math.cos(theta) ** 2)

            res, _ = scipy_integrate.quad(ellipse_arc_length, angle_start, angle_end)
            return res
        raise ValueError(f'point {point} does not belong to ellipse')

    @property
    def bounding_rectangle(self):
        """
        Calculates the bounding rectangle for the arc ellipse 2d.

        :return: Bounding Rectangle object.
        """
        if not self._bounding_rectangle:
            discretization_points = self.discretization_points(number_points=20)
            x_values, y_values = [], []
            for point in discretization_points:
                x_values.append(point.x)
                y_values.append(point.y)
            self._bounding_rectangle = volmdlr.core.BoundingRectangle(min(x_values), max(x_values),
                                                                      min(y_values), max(y_values))
        return self._bounding_rectangle

    def straight_line_area(self):
        """
        Calculates the area of the elliptic arc, with line drawn from start to end.

        :return: straight_line_area.
        """
        if self.angle >= math.pi:
            angle = volmdlr.TWO_PI - self.angle
            area = math.pi * self.major_axis * self.minor_axis - 0.5 * self.major_axis * self.minor_axis * (
                    angle - math.sin(angle))
        else:
            angle = self.angle
            area = 0.5 * self.major_axis * self.minor_axis * (angle - math.sin(angle))

        if self.is_trigo:
            return area
        return -area

    def discretization_points(self, *, number_points: int = None, angle_resolution: int = None):
        """
        Discretization of an Edge to have "n" points.

        :param number_points: the number of points (including start and end points)
             if unset, only start and end will be returned.
        :param angle_resolution: if set, the sampling will be adapted to have a controlled angular distance. Useful
            to mesh an arc.
        :return: a list of sampled points.
        """
        if not number_points:
            if not angle_resolution:
                number_points = 2
            else:
                number_points = math.ceil(angle_resolution * abs(self.angle / math.pi)) + 2
        is_trigo = True
        if self.angle_start > self.angle_end:
            if self.angle_start >= self.angle_interior >= self.angle_end:
                angle_start = self.angle_end
                angle_end = self.angle_start
                is_trigo = False
            else:
                angle_end = self.angle_end + volmdlr.TWO_PI
                angle_start = self.angle_start
        elif self.angle_start == self.angle_end:
            angle_start = 0
            angle_end = 2 * math.pi
        elif self.angle_end > self.angle_start and not self.is_trigo:
            angle_start = self.angle_end - 2 * math.pi
            angle_end = self.angle_start
            is_trigo = False
        else:
            angle_end = self.angle_end
            angle_start = self.angle_start

        discretization_points = [self.frame.local_to_global_coordinates(
            volmdlr.Point2D(self.major_axis * math.cos(angle), self.minor_axis * math.sin(angle)))
            for angle in npy.linspace(angle_start, angle_end, number_points)]
        if not is_trigo:
            discretization_points = discretization_points[::-1]
        return discretization_points

    def polygon_points(self, discretization_resolution: int):
        warnings.warn('polygon_points is deprecated,\
                please use discretization_points instead',
                      DeprecationWarning)
        return self.discretization_points(angle_resolution=discretization_resolution)

    def to_3d(self, plane_origin, x, y):
        """
        Transforms the arc of ellipse 2D into a 3D arc of ellipse.

        :param plane_origin: The origin of plane to draw the arc of ellipse 3D.
        :type plane_origin: volmdlr.Point3D
        :param x: First direction of the plane
        :type x: volmdlr.Vector3D
        :param y: Second direction of the plane.
        :type y: volmdlr.Vector3D
        :return: A 3D arc of ellipse.
        :type: ArcEllipse3D.
        """
        point_start3d = self.start.to_3d(plane_origin, x, y)
        point_interior3d = self.interior.to_3d(plane_origin, x, y)
        point_end3d = self.end.to_3d(plane_origin, x, y)
        point_center3d = self.center.to_3d(plane_origin, x, y)

        a_max2d = self.center + self.major_dir * self.major_axis
        a_max3d = a_max2d.to_3d(plane_origin, x, y)
        new_major_dir = a_max3d - point_center3d
        new_major_dir.normalize()
        extra3d = self.extra
        if extra3d:
            extra3d = self.extra.to_3d(plane_origin, x, y)
        return ArcEllipse3D(point_start3d, point_interior3d, point_end3d,
                            point_center3d, new_major_dir, extra3d, name=self.name)

    def plot(self, ax=None, edge_style: EdgeStyle = EdgeStyle()):
        """
        Plot arc-ellipse 2d using Matplotlob.

        :param ax: Matplotlib plot if there exists any.
        :param edge_style: edge styles.
        :return: Matplotlib plot
        """
        if ax is None:
            _, ax = plt.subplots()

        self.interior.plot(ax=ax, color='m')
        self.start.plot(ax=ax, color='r')
        self.end.plot(ax=ax, color='b')
        self.center.plot(ax=ax, color='y')

        x = []
        y = []
        for x_component, y_component in self.discretization_points(number_points=100):
            x.append(x_component)
            y.append(y_component)

        plt.plot(x, y, color=edge_style.color, alpha=edge_style.alpha)
        return ax

    def normal_vector(self, abscissa):
        raise NotImplementedError

    def direction_vector(self, abscissa):
        raise NotImplementedError

    def get_reverse(self):
        return self.__class__(self.end.copy(), self.interior.copy(), self.start.copy(),
                                           self.center.copy(), self.major_dir.copy(), self.name)

    def line_intersections(self, line2d: Line2D):
        """
        Intersections between an Arc Ellipse 2D and a Line 2D.

        :param line2d: Line 2D to verify intersections
        :return: List with all intersections
        """
        ellipse2d_linesegment_intersections = vm_utils_intersections.ellipse2d_line_intersections(self, line2d)
        linesegment_intersections = []
        for inter in ellipse2d_linesegment_intersections:
            if self.point_belongs(inter):
                linesegment_intersections.append(inter)
        return linesegment_intersections

    def linesegment_intersections(self, linesegment2d: LineSegment2D, abs_tol=1e-6):
        """
        Intersections between an Arc Ellipse 2D and a Line Segment 2D.

        :param linesegment2d: LineSegment 2D to verify intersections.
        :param abs_tol: tolerance.
        :return: List with all intersections.
        """
        if self.bounding_rectangle.distance_to_b_rectangle(linesegment2d.bounding_rectangle) > abs_tol:
            return []
        intersections = self.line_intersections(linesegment2d.to_line())
        linesegment_intersections = []
        for inter in intersections:
            if linesegment2d.point_belongs(inter, abs_tol):
                linesegment_intersections.append(inter)
        return linesegment_intersections

    def bsplinecurve_intersections(self, bspline, abs_tol: float = 1e-6):
        """
        Intersections between an Arc Ellipse 2D and a bSpline 2D.

        :param bspline: bspline 2D to verify intersections.
        :param abs_tol: tolerance.
        :return: List with all intersections.
        """
        if self.bounding_rectangle.distance_to_b_rectangle(bspline.bounding_rectangle) > abs_tol:
            return []
        intersections = vm_utils_intersections.get_bsplinecurve_intersections(self, bspline, abs_tol)
        return intersections

    def frame_mapping(self, frame: volmdlr.Frame2D, side: str):
        """
        Changes frame_mapping and return a new Arc Ellipse 2D.

        side = 'old' or 'new'
        """
        if side == 'old':
            return ArcEllipse2D(frame.local_to_global_coordinates(self.start),
                                frame.local_to_global_coordinates(self.interior),
                                frame.local_to_global_coordinates(self.end),
                                frame.local_to_global_coordinates(self.center),
                                self.major_dir)
        if side == 'new':
            point_major_dir = self.center + self.major_dir * self.major_axis
            major_dir = frame.global_to_local_coordinates(point_major_dir).to_vector()
            major_dir.normalize()
            return ArcEllipse2D(frame.global_to_local_coordinates(self.start),
                                frame.global_to_local_coordinates(self.interior),
                                frame.global_to_local_coordinates(self.end),
                                frame.global_to_local_coordinates(self.center),
                                major_dir)
        raise ValueError('Side should be \'new\' \'old\'')

    def translation(self, offset: volmdlr.Vector2D):
        """
        Translates the Arc ellipse given an offset vector.

        :param offset: offset vector
        :return: new translated arc ellipse 2d.
        """
        new_start = self.start.translation(offset)
        new_end = self.end.translation(offset)
        new_interior = self.interior.translation(offset)
        new_center = self.center.translation(offset)
        new_extra = self.extra if self.extra is None else self.extra.translation(offset)
        return ArcEllipse2D(new_start, new_interior, new_end, new_center, self.major_dir, new_extra)

    def point_distance(self, point):
        """
        Calculates the distance from a given point to an Arc Ellipse 2d.

        :param point: point 2d.
        :return: distance.
        """
        return self.point_distance_to_edge(point)

    def straight_line_point_belongs(self, point):
        """
        Verifies if a point belongs to the surface created by closing the edge.

        :param point: Point to be verified
        :return: Return True if the point belongs to this surface,
            or False otherwise
        """
        raise NotImplementedError(f'the straight_line_point_belongs method must be'
                                  f' overloaded by {self.__class__.__name__}')

    def split(self, split_point):
        """
        Splits arc-elipse at a given point.

        :param split_point: splitting point.
        :return: list of two Arc-Ellipse.
        """
        if split_point.is_close(self.start, 1e-6):
            return [None, self.copy()]
        if split_point.is_close(self.end, 1e-6):
            return [self.copy(), None]
        abscissa = self.abscissa(split_point)
        return [self.__class__(self.start, self.point_at_abscissa(0.5 * abscissa), split_point,
                               self.center.copy(), self.major_dir.copy()),
                self.__class__(split_point, self.point_at_abscissa(
                    (self.abscissa(self.end) - abscissa) * 0.5 + abscissa),
                               self.end, self.center.copy(), self.major_dir.copy())]

    def is_close(self, other_edge, tol: float = 1e-6):
        """
        Checks if two arc-elipse are the same considering the Euclidean distance.

        :param other_edge: other arc-elipse.
        :param tol: The tolerance under which the Euclidean distance is considered equal to 0, defaults to 1e-6.
        :type tol: float, optional
        """

        if isinstance(other_edge, self.__class__):
            if (self.start.is_close(other_edge.start, tol) and self.end.is_close(other_edge.end, tol)
                    and self.center.is_close(other_edge.center, tol) and self.point_belongs(other_edge.interior, tol)):
                return True
        return False

    def complementary(self):
        """Gets the complementary arc of ellipse."""
        vector = self.interior - self.center
        vector.normalize()
        new_interior = self.center - vector * self.center.point_distance(self.interior)
        if self.point_belongs(new_interior):
            raise ValueError('interior point found not valid')
        return self.__class__(self.start, new_interior, self.end, self.center, self.major_dir)


class FullArcEllipse(Edge):
    """
    Abstract class to define an ellipse.
    """

    def __init__(self, start_end: Union[volmdlr.Point2D, volmdlr.Point3D], major_axis: float, minor_axis: float,
                 center: Union[volmdlr.Point2D, volmdlr.Point3D],
                 major_dir: Union[volmdlr.Vector2D, volmdlr.Vector3D], name: str = ''):
        self.start_end = start_end
        self.major_axis = major_axis
        self.minor_axis = minor_axis
        self.center = center
        self.major_dir = major_dir
        self.is_trigo = True
        self.angle_start = self.theta
        self.angle_end = self.theta + volmdlr.TWO_PI
        Edge.__init__(self, start=start_end, end=start_end, name=name)

    def length(self):
        """
        Calculates the length of the ellipse.

        Ramanujan's approximation for the perimeter of the ellipse.
        P = math.pi * (a + b) [ 1 + (3h) / (10 + √(4 - 3h) ) ], where h = (a - b)**2/(a + b)**2.

        :return: Perimeter of the ellipse
        :rtype: float
        """
        perimeter_formular_h = (self.major_axis - self.minor_axis) ** 2 / (self.major_axis + self.minor_axis) ** 2
        return math.pi * (self.major_axis + self.minor_axis) * \
            (1 + (3 * perimeter_formular_h / (10 + math.sqrt(4 - 3 * perimeter_formular_h))))

    def point_belongs(self, point: Union[volmdlr.Point2D, volmdlr.Point3D], abs_tol: float = 1e-6):
        """
        Verifies if a given point lies on the ellipse.

        :param point: point to be verified.
        :param abs_tol: Absolute tolerance to consider the point on the ellipse.
        :return: True is point lies on the ellipse, False otherwise
        """
        new_point = self.frame.global_to_local_coordinates(point)
        return math.isclose(new_point.x ** 2 / self.major_axis ** 2 +
                            new_point.y ** 2 / self.minor_axis ** 2, 1.0, abs_tol=abs_tol)

    def get_reverse(self):
        """
        Defines a new FullArcEllipse, identical to self, but in the opposite direction.

        """
        return self

    def straight_line_point_belongs(self, point):
        """
        Verifies if a point belongs to the surface created by closing the edge.

        :param point: Point to be verified
        :return: Return True if the point belongs to this surface,
            or False otherwise
        """
        raise NotImplementedError(f'the straight_line_point_belongs method must be'
                                  f' overloaded by {self.__class__.__name__}')

    def normal_vector(self, abscissa):
        """
        Calculates the normal vector the edge at given abscissa.

        :return: the normal vector
        """
        raise NotImplementedError

    def direction_vector(self, abscissa):
        """
        Calculates the direction vector the edge at given abscissa.

        :param abscissa: edge abscissa
        :return: direction vector
        """
        raise NotImplementedError

    def abscissa(self, point, tol: float = 1e-6):
        """
        Computes the abscissa of an Edge.

        :param point: The point located on the edge.
        :type point: Union[:class:`volmdlr.Point2D`, :class:`volmdlr.Point3D`].
        :param tol: The precision in terms of distance. Default value is 1e-4.
        :type tol: float, optional.
        :return: The abscissa of the point.
        :rtype: float
        """
        raise NotImplementedError(f'the abscissa method must be overloaded by {self.__class__.__name__}')


class FullArcEllipse2D(FullArcEllipse, ArcEllipse2D):
    """
    Defines a FullArcEllipse2D.
    """

    def __init__(self, start_end: volmdlr.Point2D, major_axis: float, minor_axis: float,
                 center: volmdlr.Point2D, major_dir: volmdlr.Vector2D, name: str = ''):
        major_dir.normalize()
        self.minor_dir = major_dir.deterministic_unit_normal_vector()
        self.frame = volmdlr.Frame2D(center, major_dir, self.minor_dir)
        self.theta = volmdlr.geometry.clockwise_angle(major_dir, volmdlr.X2D)
        if self.theta == math.pi * 2:
            self.theta = 0.0
        self._bounding_rectangle = None

        FullArcEllipse.__init__(self, start_end, major_axis, minor_axis, center, major_dir, name)

    def discretization_points(self, *, number_points: int = None, angle_resolution: int = 20):
        """
        Calculates the discretized points for the ellipse.

        :param number_points: number of point to have in the discretized points.
        :param angle_resolution: the angle resolution to be used to discretize points.
        :return: discretized points.
        """
        if not number_points:
            number_points = math.ceil(volmdlr.TWO_PI * angle_resolution) + 2

        discretization_points = [self.center + volmdlr.Point2D(self.major_axis * math.cos(theta),
                                                               self.minor_axis * math.sin(theta))
                                 for theta in npy.linspace(0, volmdlr.TWO_PI, number_points)]
        discretization_points = [point.rotation(self.center, self.theta) for point in discretization_points]
        return discretization_points

    def to_3d(self, plane_origin, x, y):
        """
        Transforms the full arc of ellipse 2D into a 3D full arc of ellipse.

        :param plane_origin: The origin of plane to draw the full arc of ellipse 3D.
        :type plane_origin: volmdlr.Point3D
        :param x: First direction of the plane
        :type x: volmdlr.Vector3D
        :param y: Second direction of the plane.
        :type y: volmdlr.Vector3D
        :return: A 3D full arc of ellipse.
        :rtype: FullArcEllipse3D
        """
        point_start_end3d = self.start_end.to_3d(plane_origin, x, y)
        point_center3d = self.center.to_3d(plane_origin, x, y)

        a_max2d = self.center + self.major_dir * self.major_axis
        a_max3d = a_max2d.to_3d(plane_origin, x, y)
        new_major_dir = (a_max3d - point_center3d).to_vector()
        new_major_dir.normalize()
        normal = x.cross(y)
        return FullArcEllipse3D(point_start_end3d, self.major_axis, self.minor_axis,
                                point_center3d, normal, new_major_dir, name=self.name)

    def frame_mapping(self, frame: volmdlr.Frame2D, side: str):
        """
        Changes frame_mapping and return a new FullArcEllipse2D.

        :param frame: Local coordinate system.
        :type frame: volmdlr.Frame2D
        :param side: 'old' will perform a transformation from local to global coordinates. 'new' will
            perform a transformation from global to local coordinates.
        :type side: str
        :return: A new transformed FulLArcEllipse2D.
        :rtype: FullArcEllipse2D
        """
        if side == 'old':
            return FullArcEllipse2D(frame.local_to_global_coordinates(self.start_end),
                                    self.major_axis, self.minor_axis,
                                    frame.local_to_global_coordinates(self.center),
                                    self.major_dir, self.name)
        if side == 'new':
            point_major_dir = self.center + self.major_dir * self.major_axis
            major_dir = frame.global_to_local_coordinates(point_major_dir).to_vector()
            major_dir.normalize()
            return FullArcEllipse2D(frame.global_to_local_coordinates(self.start_end),
                                    self.major_axis, self.minor_axis,
                                    frame.global_to_local_coordinates(self.center),
                                    major_dir, self.name)
        raise ValueError('Side should be \'new\' \'old\'')

    def translation(self, offset: volmdlr.Vector2D):
        """
        FullArcEllipse2D translation.

        :param offset: translation vector.
        :type offset: volmdlr.Vector2D
        :return: A new translated FullArcEllipse2D.
        :rtype: FullArcEllipse2D
        """
        return FullArcEllipse2D(self.start_end.translation(offset), self.major_axis, self.minor_axis,
                                self.center.translation(offset), self.major_dir, self.name)

    def abscissa(self, point: Union[volmdlr.Point2D, volmdlr.Point3D], tol: float = 1e-6):
        """
        Calculates the abscissa of a given point.

        :param point: point for calculating abscissa.
        :param tol: tolerance.
        :return: a float, between 0 and the ellipse's length.
        """
        if self.point_belongs(point, 1e-2):
            angle_abscissa = volmdlr.geometry.clockwise_angle(point - self.center, self.major_dir)
            angle_start = 0.0

            if angle_abscissa == volmdlr.TWO_PI:
                return self.length()

            def arc_length(theta):
                return math.sqrt((self.major_axis ** 2) * math.sin(theta) ** 2 +
                                 (self.minor_axis ** 2) * math.cos(theta) ** 2)

            res, _ = scipy_integrate.quad(arc_length, angle_start, angle_abscissa)
            return res
        raise ValueError(f'point {point} does not belong to ellipse')

    def normal_vector(self, abscissa):
        """
        Calculates the normal vector the edge at given abscissa.

        :return: the normal vector
        """
        raise NotImplementedError

    def direction_vector(self, abscissa):
        """
        Calculates the direction vector the edge at given abscissa.

        :param abscissa: edge abscissa
        :return: direction vector
        """
        raise NotImplementedError

    def plot(self, ax=None, edge_style: EdgeStyle = EdgeStyle()):
        """
        Matplotlib plot for an ellipse.

        """
        if ax is None:
            _, ax = plt.subplots()
        x = []
        y = []
        for point_x, point_y in self.discretization_points(number_points=50):
            x.append(point_x)
            y.append(point_y)
        plt.plot(x, y, color=edge_style.color, alpha=edge_style.alpha)
        if edge_style.equal_aspect:
            ax.set_aspect('equal')
        return ax

class Line3D(Line):
    """
    Define an infinite line passing through the 2 points.

    """
    _non_data_eq_attributes = ['name', 'basis_primitives', 'bounding_box']

    def __init__(self, point1: volmdlr.Point3D, point2: volmdlr.Point3D,
                 name: str = ''):
        Line.__init__(self, point1, point2, name=name)
        # self.points = [point1, point2]
        self._bbox = None

    @property
    def bounding_box(self):
        if not self._bbox:
            self._bbox = self._bounding_box()
        return self._bbox

    @bounding_box.setter
    def bounding_box(self, new_bounding_box):
        self._bbox = new_bounding_box

    def _bounding_box(self):
        xmin = min([self.point1[0], self.point2[0]])
        xmax = max([self.point1[0], self.point2[0]])
        ymin = min([self.point1[1], self.point2[1]])
        ymax = max([self.point1[1], self.point2[1]])
        zmin = min([self.point1[2], self.point2[2]])
        zmax = max([self.point1[2], self.point2[2]])

        return volmdlr.core.BoundingBox(xmin, xmax, ymin, ymax, zmin, zmax)

    def point_belongs(self, point3d):
        if point3d.is_close(self.point1):
            return True
        return self.direction_vector().is_colinear_to(point3d - self.point1)

    def point_distance(self, point):
        """Returns the minimal distance to a point."""
        vector1 = point - self.point1
        vector1.to_vector()
        vector2 = self.point2 - self.point1
        vector2.to_vector()
        return vector1.cross(vector2).norm() / vector2.norm()

    def line_distance(self, line2):
        """
        Calculates the distance between two Line3D.

        :param line2: other Line3D.
        :return: The distance between the two lines.
        """
        direction_vector1 = self.direction_vector()
        direction_vector2 = line2.direction_vector()
        if direction_vector1.is_colinear_to(direction_vector2):
            return direction_vector1.cross(line2.point1 - self.point1).norm() / direction_vector1.norm()
        vector = line2.point1 - self.point1
        line_distance = abs(vector.dot(direction_vector1.cross(direction_vector2))) / direction_vector1.cross(
            direction_vector2).norm()
        return line_distance

    def skew_to(self, line):
        """
        Verifies if two Line3D are skew to each other, that is, they are not parallel and never intersect.

        :param line: other line.
        :return: True if they are skew, False otherwise.
        """
        if self.direction_vector().is_colinear_to(line.direction_vector()):
            return False
        if math.isclose(self.line_distance(line), 0, abs_tol=1e-6):
            return False
        return True

    def intersection(self, line2):
        """
        Calculates the intersection between to Line3D, if there is an intersection.

        :param line: other Line3D
        :return: None if there is no intersection between Lines. A volmdlr.Point3D if there existes an intersection
        """
        direction_vector1 = self.direction_vector()
        direction_vector2 = line2.direction_vector()
        distance_to_line = self.line_distance(line2)
        if direction_vector1.is_colinear_to(direction_vector2) or \
                not math.isclose(distance_to_line, 0, abs_tol=1e-6):
            return None
        if math.isclose(distance_to_line, 0, abs_tol=1e-6) and \
                math.isclose(direction_vector1.dot(direction_vector2), 0, abs_tol=1e-6):
            projected_point, _ = self.point_projection(line2.point1)
            return projected_point
        vector = self.point1 - line2.point1
        t_coefficient = (
                                vector.dot(direction_vector2) * direction_vector2.dot(direction_vector1) -
                                vector.dot(direction_vector1) * direction_vector2.dot(direction_vector2)) / (
                                direction_vector1.dot(direction_vector1) * direction_vector2.dot(direction_vector2) -
                                direction_vector1.dot(direction_vector2) * direction_vector2.dot(direction_vector1))
        # u_coefficient = (vector.dot(direction_vector2) + t_coefficient * direction_vector1.dot(
        # direction_vector2)) / direction_vector2.dot(direction_vector2)
        intersection = self.point1 + t_coefficient * direction_vector1
        return intersection

    def plot(self, ax=None, color='k', alpha=1, dashed=True):
        if ax is None:
            ax = Axes3D(plt.figure())

        # Line segment
        ax.plot([self.point1.x, self.point2.x], [self.point1.y, self.point2.y],
                [self.point1.z, self.point2.z], color=color, alpha=alpha)

        # Drawing 3 times length of segment on each side
        u = self.point2 - self.point1
        v1 = self.point1 - 3 * u
        x1, y1, z1 = v1.x, v1.y, v1.z
        v2 = self.point2 - 3 * u
        x2, y2, z2 = v2.x, v2.y, v2.z
        if dashed:
            ax.plot([x1, x2], [y1, y2], [z1, z2], color=color,
                    dashes=[30, 5, 10, 5])
        else:
            ax.plot([x1, x2], [y1, y2], [z1, z2], color=color)
        return ax

    def plane_projection2d(self, center, x, y):
        return Line2D(self.point1.plane_projection2d(center, x, y),
                      self.point2.plane_projection2d(center, x, y))

    def minimum_distance_points(self, other_line):
        """
        Returns the points on this line and the other line that are the closest of lines.
        """
        u = self.point2 - self.point1
        v = other_line.point2 - other_line.point1
        w = self.point1 - other_line.point1
        u_dot_u = u.dot(u)
        u_dot_v = u.dot(v)
        v_dot_v = v.dot(v)
        u_dot_w = u.dot(w)
        v_dot_w = v.dot(w)

        s_param = (u_dot_v * v_dot_w - v_dot_v * u_dot_w) / (u_dot_u * v_dot_v - u_dot_v ** 2)
        t_param = (u_dot_u * v_dot_w - u_dot_v * u_dot_w) / (u_dot_u * v_dot_v - u_dot_v ** 2)
        point1 = self.point1 + s_param * u
        point2 = other_line.point1 + t_param * v
        return point1, point2

    def rotation(self, center: volmdlr.Point3D, axis: volmdlr.Vector3D, angle: float):
        """
        Line3D rotation.

        :param center: rotation center
        :param axis: rotation axis
        :param angle: angle rotation
        :return: a new rotated Line3D
        """

        return Line3D(*[point.rotation(center, axis, angle) for point in
                        [self.point1, self.point2]])

    def rotation_inplace(self, center: volmdlr.Point3D, axis: volmdlr.Vector3D, angle: float):
        """
        Line3D rotation. Object is updated inplace.

        :param center: rotation center
        :param axis: rotation axis
        :param angle: rotation angle
        """
        warnings.warn("'inplace' methods are deprecated. Use a not inplace method instead.", DeprecationWarning)

        for point in [self.point1, self.point2]:
            point.rotation_inplace(center, axis, angle)
        self._bbox = None

    def translation(self, offset: volmdlr.Vector3D):
        """
        Line3D translation.

        :param offset: translation vector
        :return: A new translated Line3D
        """
        return Line3D(*[point.translation(offset) for point in
                        [self.point1, self.point2]])

    def translation_inplace(self, offset: volmdlr.Vector3D):
        """
        Line3D translation. Object is updated inplace.

        :param offset: translation vector
        """
        warnings.warn("'inplace' methods are deprecated. Use a not inplace method instead.", DeprecationWarning)

        for point in [self.point1, self.point2]:
            point.translation_inplace(offset)
        self._bbox = None

    def frame_mapping(self, frame: volmdlr.Frame3D, side: str):
        """
        Changes vector frame_mapping and return a new Line3D.

        side = 'old' or 'new'
        """
        if side == 'old':
            new_start = frame.local_to_global_coordinates(self.point1)
            new_end = frame.local_to_global_coordinates(self.point2)
        elif side == 'new':
            new_start = frame.global_to_local_coordinates(self.point1)
            new_end = frame.global_to_local_coordinates(self.point2)
        else:
            raise ValueError('Please Enter a valid side: old or new')
        return Line3D(new_start, new_end)

    def frame_mapping_inplace(self, frame: volmdlr.Frame3D, side: str):
        """
        Changes Line3D frame_mapping and the object is updated inplace.

        side = 'old' or 'new'
        """
        warnings.warn("'inplace' methods are deprecated. Use a not inplace method instead.", DeprecationWarning)

        if side == 'old':
            new_start = frame.local_to_global_coordinates(self.point1)
            new_end = frame.local_to_global_coordinates(self.point2)
        elif side == 'new':
            new_start = frame.global_to_local_coordinates(self.point1)
            new_end = frame.global_to_local_coordinates(self.point2)
        else:
            raise ValueError('Please Enter a valid side: old or new')
        self.point1 = new_start
        self.point2 = new_end
        self._bbox = None

    def trim(self, point1: volmdlr.Point3D, point2: volmdlr.Point3D):
        if not self.point_belongs(point1) or not self.point_belongs(point2):
            raise ValueError('Point not on curve')

        return LineSegment3D(point1, point2)

    def copy(self, *args, **kwargs):
        return Line3D(*[point.copy() for point in [self.point1, self.point2]])

    @classmethod
    def from_step(cls, arguments, object_dict, **kwargs):
        """
        Converts a step primitive to an Line3D.

        :param arguments: The arguments of the step primitive.
        :type arguments: list
        :param object_dict: The dictionary containing all the step primitives
            that have already been instantiated
        :type object_dict: dict
        :return: The corresponding Line3D object
        :rtype: :class:`volmdlr.edges.Line3D`
        """
        point1 = object_dict[arguments[1]]
        direction = object_dict[arguments[2]]
        point2 = point1 + direction
        return cls(point1, point2, arguments[0][1:-1])

    def to_2d(self, plane_origin, x, y):
        """
        Transforms a Line3D into an Line2D, given a plane origin and an u and v plane vector.

        :param plane_origin: plane origin.
        :param x: plane u vector.
        :param y: plane v vector.
        :return: Line2D.
        """
        p2d = [point.to_2d(plane_origin, x, y) for point in (self.point1, self.point2)]
        if p2d[0] == p2d[1]:
            return None
        return Line2D(*p2d, name=self.name)


class LineSegment3D(LineSegment):
    """
    Define a line segment limited by two points.

    """

    def __init__(self, start: volmdlr.Point3D, end: volmdlr.Point3D,
                 name: str = ''):
        if start.is_close(end):
            raise NotImplementedError('Start and end of Linesegment3D are equal')
        # self.points = [start, end]
        LineSegment.__init__(self, start=start, end=end, name=name)
        self._bbox = None

    @property
    def bounding_box(self):
        if not self._bbox:
            self._bbox = self._bounding_box()
        return self._bbox

    @bounding_box.setter
    def bounding_box(self, new_bounding_box):
        self._bbox = new_bounding_box

    def __hash__(self):
        return hash((self.__class__.__name__, self.start, self.end))

    def __eq__(self, other_linesegment3d):
        if other_linesegment3d.__class__ != self.__class__:
            return False
        return (self.start == other_linesegment3d.start
                and self.end == other_linesegment3d.end)

    def _bounding_box(self):
        """
        Calculates the bounding box for a line segment 3D.

        :return: Bounding box for line segment 3d.
        """

        xmin = min(self.start.x, self.end.x)
        xmax = max(self.start.x, self.end.x)
        ymin = min(self.start.y, self.end.y)
        ymax = max(self.start.y, self.end.y)
        zmin = min(self.start.z, self.end.z)
        zmax = max(self.start.z, self.end.z)

        return volmdlr.core.BoundingBox(xmin, xmax, ymin, ymax, zmin, zmax)

    def to_dict(self, *args, **kwargs):
        return {'object_class': 'volmdlr.edges.LineSegment3D',
                'name': self.name,
                'start': self.start.to_dict(),
                'end': self.end.to_dict()
                }

    def normal_vector(self, abscissa=0.):
        return None

    def unit_normal_vector(self, abscissa=0.):
        return None

    def point_distance(self, point):
        """Returns the minimal distance to a point."""
        distance, point = volmdlr.LineSegment3DPointDistance(
            [(self.start.x, self.start.y, self.start.z),
             (self.end.x, self.end.y, self.end.z)],
            (point.x, point.y, point.z))
        return distance

    def plane_projection2d(self, center, x, y):
        """
        Calculates the projection of a line segment 3d on to a plane.

        :param center: plane center.
        :param x: plane u direction.
        :param y: plane v direction.
        :return: line segment 3d.
        """
        start, end = self.start.plane_projection2d(center, x, y), self.end.plane_projection2d(center, x, y)
        if not start.is_close(end):
            return LineSegment2D(start, end)
        return None

    def line_intersections(self, line):
        """
        Gets the intersection between a line segment 3d and line3D.

        :param line: other line.
        :return: a list with the intersection points.
        """
        line_self = self.to_line()
        if line_self.skew_to(line):
            return []
        intersection = line_self.intersection(line)
        if intersection and self.point_belongs(intersection):
            return [intersection]
        return []

    def linesegment_intersections(self, linesegment):
        """
        Gets the intersection between a line segment 3d and another line segment 3D.

        :param linesegment: other line segment.
        :return: a list with the intersection points.
        """
        line1 = self.to_line()
        line2 = linesegment.to_line()
        intersection = line1.intersection(line2)
        if intersection and self.point_belongs(intersection) and linesegment.point_belongs(intersection):
            return [intersection]
        return []

    def rotation(self, center: volmdlr.Point3D,
                 axis: volmdlr.Vector3D, angle: float):
        """
        LineSegment3D rotation.

        :param center: rotation center
        :param axis: rotation axis
        :param angle: angle rotation
        :return: a new rotated LineSegment3D
        """
        start = self.start.rotation(center, axis, angle)
        end = self.end.rotation(center, axis, angle)
        return LineSegment3D(start, end)

    def rotation_inplace(self, center: volmdlr.Point3D,
                         axis: volmdlr.Vector3D, angle: float):
        """
        Line2D rotation. Object is updated inplace.

        :param center: rotation center
        :param axis: rotation axis
        :param angle: rotation angle
        """
        warnings.warn("'inplace' methods are deprecated. Use a not inplace method instead.", DeprecationWarning)

        for point in self.points:
            point.rotation_inplace(center, axis, angle)
        self._bbox = None

    def __contains__(self, point):

        point1, point2 = self.start, self.end
        axis = point2 - point1
        test = point.rotation(point1, axis, math.pi)
        if test.is_close(point):
            return True

        return False

    def translation(self, offset: volmdlr.Vector3D):
        """
        LineSegment3D translation.

        :param offset: translation vector
        :return: A new translated LineSegment3D
        """
        return LineSegment3D(
            self.start.translation(offset), self.end.translation(offset))

    def translation_inplace(self, offset: volmdlr.Vector3D):
        """
        LineSegment3D translation. Object is updated inplace.

        :param offset: translation vector
        """
        warnings.warn("'inplace' methods are deprecated. Use a not inplace method instead.", DeprecationWarning)

        for point in self.points:
            point.translation_inplace(offset)
        self._bbox = None

    def frame_mapping(self, frame: volmdlr.Frame3D, side: str):
        """
        Changes LineSegment3D frame_mapping and return a new LineSegment3D.

        side = 'old' or 'new'
        """
        if side == 'old':
            return LineSegment3D(
                *[frame.local_to_global_coordinates(point) for point in [self.start, self.end]])
        if side == 'new':
            return LineSegment3D(
                *[frame.global_to_local_coordinates(point) for point in [self.start, self.end]])
        raise ValueError('Please Enter a valid side: old or new')

    def frame_mapping_inplace(self, frame: volmdlr.Frame3D, side: str):
        """
        Changes vector frame_mapping and the object is updated inplace.

        side = 'old' or 'new'
        """
        warnings.warn("'inplace' methods are deprecated. Use a not inplace method instead.", DeprecationWarning)

        if side == 'old':
            new_start = frame.local_to_global_coordinates(self.start)
            new_end = frame.local_to_global_coordinates(self.end)
        elif side == 'new':
            new_start = frame.global_to_local_coordinates(self.start)
            new_end = frame.global_to_local_coordinates(self.end)
        else:
            raise ValueError('Please Enter a valid side: old or new')
        self.start = new_start
        self.end = new_end
        self._bbox = None

    def copy(self, *args, **kwargs):
        """Returns a copy of the line segment."""
        return LineSegment3D(self.start.copy(), self.end.copy())

    def plot(self, ax=None, edge_style: EdgeStyle = EdgeStyle()):
        if ax is None:
            fig = plt.figure()
            ax = fig.add_subplot(111, projection='3d')
        else:
            fig = ax.figure

        points = [self.start, self.end]
        x = [point.x for point in points]
        y = [point.y for point in points]
        z = [point.z for point in points]
        if edge_style.edge_ends:
            ax.plot(x, y, z, color=edge_style.color, alpha=edge_style.alpha, marker='o')
        else:
            ax.plot(x, y, z, color=edge_style.color, alpha=edge_style.alpha)
        if edge_style.edge_direction:
            x, y, z = self.point_at_abscissa(0.5 * self.length())
            u, v, w = 0.05 * self.direction_vector()
            ax.quiver(x, y, z, u, v, w, length=self.length() / 100,
                      arrow_length_ratio=5, normalize=True,
                      pivot='tip', color=edge_style.color)
        return ax

    def plot2d(self, x_3d, y_3d, ax=None, color='k', width=None):
        if ax is None:
            fig = plt.figure()
            ax = fig.add_subplot(111, projection='3d')
        else:
            fig = ax.figure

        edge2d = self.plane_projection2d(volmdlr.O3D, x_3d, y_3d)
        edge2d.plot(ax=ax, edge_style=EdgeStyle(color=color, width=width))
        return ax

    def plot_data(self, x_3d, y_3d, marker=None, color='black', stroke_width=1,
                  dash=False, opacity=1, arrow=False):
        edge2d = self.plane_projection2d(volmdlr.O3D, x_3d, y_3d)
        return edge2d.plot_data(marker, color, stroke_width,
                                dash, opacity, arrow)

    def to_line(self):
        """
        Converts the line segment into a line object.
        """
        return Line3D(self.start, self.end)

    def to_2d(self, plane_origin, x, y):
        """
        Transforms a LineSegment3D into an LineSegment2D, given a plane origin and an u and v plane vector.

        :param plane_origin: plane origin.
        :param x: plane u vector.
        :param y: plane v vector.
        :return: LineSegment2D.
        """
        p2d = [point.to_2d(plane_origin, x, y) for point in (self.start, self.end)]
        if p2d[0].is_close(p2d[1]):
            return None
        return LineSegment2D(*p2d, name=self.name)

    def to_bspline_curve(self, resolution=10):
        """
        Convert a LineSegment3D to a BSplineCurve3D.
        """
        degree = 1
        points = [self.point_at_abscissa(abscissa / self.length())
                  for abscissa in range(resolution + 1)]
        bspline_curve = BSplineCurve3D.from_points_interpolation(points,
                                                                 degree)
        return bspline_curve

    def get_reverse(self):
        return LineSegment3D(self.end.copy(), self.start.copy())

    def minimum_distance_points(self, other_line):
        """
        Returns the points on this line and the other line that are the closest of lines.
        """
        u = self.end - self.start
        v = other_line.end - other_line.start
        w = self.start - other_line.start
        u_dot_u = u.dot(u)
        u_dot_v = u.dot(v)
        v_dot_v = v.dot(v)
        u_dot_w = u.dot(w)
        v_dot_w = v.dot(w)
        if (u_dot_u * v_dot_v - u_dot_v ** 2) != 0:
            s_param = (u_dot_v * v_dot_w - v_dot_v * u_dot_w) / (u_dot_u * v_dot_v - u_dot_v ** 2)
            t_param = (u_dot_u * v_dot_w - u_dot_v * u_dot_w) / (u_dot_u * v_dot_v - u_dot_v ** 2)
            point1 = self.start + s_param * u
            point2 = other_line.start + t_param * v
            return point1, point2
        return self.start, other_line.start

    def matrix_distance(self, other_line):
        u = self.direction_vector()
        v = other_line.direction_vector()
        w = self.start - other_line.start
        a = u.dot(u)
        b = u.dot(v)
        c = v.dot(v)
        d = u.dot(w)
        e = v.dot(w)
        determinant = a * c - b * c
        if determinant > - 1e-6:
            b_times_e = b * e
            c_times_d = c * d
            if b_times_e <= c_times_d:
                s_parameter = 0.0
                if e <= 0.0:
                    t_parameter = 0.0
                    negative_d = -d
                    if negative_d >= a:
                        s_parameter = 1.0
                    elif negative_d > 0.0:
                        s_parameter = negative_d / a
                elif e < c:
                    t_parameter = e / c
                else:
                    t_parameter = 1.0
                    b_minus_d = b - d
                    if b_minus_d >= a:
                        s_parameter = 1.0
                    elif b_minus_d > 0.0:
                        s_parameter = b_minus_d / a
            else:
                s_parameter = b_times_e - c_times_d
                if s_parameter >= determinant:
                    s_parameter = 1.0
                    b_plus_e = b + e
                    if b_plus_e <= 0.0:
                        t_parameter = 0.0
                        negative_d = -d
                        if negative_d <= 0.0:
                            s_parameter = 0.0
                        elif negative_d < a:
                            s_parameter = negative_d / a
                    elif b_plus_e < c:
                        t_parameter = b_plus_e / c
                    else:
                        t_parameter = 1.0
                        b_minus_d = b - d
                        if b_minus_d <= 0.0:
                            s_parameter = 0.0
                        elif b_minus_d < a:
                            s_parameter = b_minus_d / a
                else:
                    a_times_e = a * e
                    b_times_d = a * d
                    if a_times_e <= b_times_d:
                        t_parameter = 0.0
                        negative_d = -d
                        if negative_d <= 0.0:
                            s_parameter = 0.0
                        elif negative_d >= a:
                            s_parameter = 1.0
                        else:
                            s_parameter = negative_d / a
                    else:
                        t_parameter = a_times_e - b_times_d
                        if t_parameter >= determinant:
                            t_parameter = 1.0
                            b_minus_d = b - d
                            if b_minus_d <= 0.0:
                                s_parameter = 0.0
                            elif b_minus_d >= a:
                                s_parameter = 1.0
                            else:
                                s_parameter = b_minus_d / a
                        else:
                            s_parameter /= determinant
                            t_parameter /= determinant
        else:
            if e <= 0.0:
                t_parameter = 0.0
                negative_d = -d
                if negative_d <= 0.0:
                    s_parameter = 0.0
                elif negative_d >= a:
                    s_parameter = 1.0
                else:
                    s_parameter = negative_d / a
            elif e >= c:
                t_parameter = 1.0
                b_minus_d = b - d
                if b_minus_d <= 0.0:
                    s_parameter = 0.0
                elif b_minus_d >= a:
                    s_parameter = 1.0
                else:
                    s_parameter = b_minus_d / a
            else:
                s_parameter = 0.0
                t_parameter = e / c
        p1 = self.start + u * s_parameter
        p2 = other_line.start + v * t_parameter
        return p1, p2

    def parallel_distance(self, other_linesegment):
        pt_a, pt_b, pt_c = self.start, self.end, other_linesegment.start
        vector = volmdlr.Vector3D((pt_a - pt_b).vector)
        vector.normalize()
        plane1 = volmdlr.surfaces.Plane3D.from_3_points(pt_a, pt_b, pt_c)
        v = vector.cross(plane1.frame.w)  # distance vector
        # pt_a = k*u + c*v + pt_c
        res = (pt_a - pt_c).vector
        x, y, z = res[0], res[1], res[2]
        u1, u2, u3 = vector.x, vector.y, vector.z
        v1, v2, v3 = v.x, v.y, v.z

        if (u1 * v2 - v1 * u2) != 0 and u1 != 0:
            c = (y * u1 - x * u2) / (u1 * v2 - v1 * u2)
            k = (x - c * v1) / u1
            if math.isclose(k * u3 + c * v3, z, abs_tol=1e-7):
                return k
        elif (u1 * v3 - v1 * u3) != 0 and u1 != 0:
            c = (z * u1 - x * u3) / (u1 * v3 - v1 * u3)
            k = (x - c * v1) / u1
            if math.isclose(k * u2 + c * v2, y, abs_tol=1e-7):
                return k
        elif (v1 * u2 - v2 * u1) != 0 and u2 != 0:
            c = (u2 * x - y * u1) / (v1 * u2 - v2 * u1)
            k = (y - c * v2) / u2
            if math.isclose(k * u3 + c * v3, z, abs_tol=1e-7):
                return k
        elif (v3 * u2 - v2 * u3) != 0 and u2 != 0:
            c = (u2 * z - y * u3) / (v3 * u2 - v2 * u3)
            k = (y - c * v2) / u2
            if math.isclose(k * u1 + c * v1, x, abs_tol=1e-7):
                return k
        elif (u1 * v3 - v1 * u3) != 0 and u3 != 0:
            c = (z * u1 - x * u3) / (u1 * v3 - v1 * u3)
            k = (z - c * v3) / u3
            if math.isclose(k * u2 + c * v2, y, abs_tol=1e-7):
                return k
        elif (u2 * v3 - v2 * u3) != 0 and u3 != 0:
            c = (z * u2 - y * u3) / (u2 * v3 - v2 * u3)
            k = (z - c * v3) / u3
            if math.isclose(k * u1 + c * v1, x, abs_tol=1e-7):
                return k
        raise NotImplementedError

    def minimum_distance(self, element, return_points=False):
        if element.__class__ is Arc3D or element.__class__ is volmdlr.wires.Circle3D:
            pt1, pt2 = element.minimum_distance_points_line(self)
            if return_points:
                return pt1.point_distance(pt2), pt1, pt2
            return pt1.point_distance(pt2)

        if element.__class__ is LineSegment3D:
            p1, p2 = self.matrix_distance(element)
            if return_points:
                return p1.point_distance(p2), p1, p2
            return p1.point_distance(p2)

        if element.__class__ is BSplineCurve3D:
            points = element.points
            lines = []
            dist_min = math.inf
            for p1, p2 in zip(points[0:-1], points[1:]):
                lines.append(LineSegment3D(p1, p2))
            for line in lines:
                p1, p2 = self.matrix_distance(line)
                dist = p1.point_distance(p2)
                if dist < dist_min:
                    dist_min = dist
                    min_points = (p1, p2)
            if return_points:
                p1, p2 = min_points
                return dist_min, p1, p2
            return dist_min

        raise NotImplementedError

    def extrusion(self, extrusion_vector):
        u = self.unit_direction_vector()
        v = extrusion_vector.copy()
        v.normalize()
        w = u.cross(v)
        length_1 = self.length()
        length_2 = extrusion_vector.norm()
        plane = volmdlr.surfaces.Plane3D(volmdlr.Frame3D(self.start, u, v, w))
        return [volmdlr.faces.PlaneFace3D.from_surface_rectangular_cut(plane, 0, length_1, 0, length_2)]

    def _conical_revolution(self, params):
        axis, u, p1_proj, dist1, dist2, angle = params
        v = axis.cross(u)
        direction_vector = self.direction_vector()
        direction_vector.normalize()

        semi_angle = math.atan2(direction_vector.dot(u), direction_vector.dot(axis))
        cone_origin = p1_proj - dist1 / math.tan(semi_angle) * axis
        if semi_angle > 0.5 * math.pi:
            semi_angle = math.pi - semi_angle

            cone_frame = volmdlr.Frame3D(cone_origin, u, -v, -axis)
            angle2 = - angle
        else:
            angle2 = angle
            cone_frame = volmdlr.Frame3D(cone_origin, u, v, axis)

        surface = volmdlr.surfaces.ConicalSurface3D(cone_frame, semi_angle)
        return [volmdlr.faces.ConicalFace3D.from_surface_rectangular_cut(
            surface, 0, angle2, z1=dist1 / math.tan(semi_angle), z2=dist2 / math.tan(semi_angle))]

    def _cylindrical_revolution(self, params):
        axis, u, p1_proj, dist1, dist2, angle = params
        v = axis.cross(u)
        surface = volmdlr.surfaces.CylindricalSurface3D(volmdlr.Frame3D(p1_proj, u, v, axis), dist1)
        return [volmdlr.faces.CylindricalFace3D.from_surface_rectangular_cut(
            surface, 0, angle, 0, (self.end - self.start).dot(axis))]

    def revolution(self, axis_point, axis, angle):
        """
        Returns the face generated by the revolution of the line segments.
        """
        axis_line3d = Line3D(axis_point, axis_point + axis)
        if axis_line3d.point_belongs(self.start) and axis_line3d.point_belongs(
                self.end):
            return []

        p1_proj, _ = axis_line3d.point_projection(self.start)
        p2_proj, _ = axis_line3d.point_projection(self.end)
        distance_1 = self.start.point_distance(p1_proj)
        distance_2 = self.end.point_distance(p2_proj)
        if not math.isclose(distance_1, 0., abs_tol=1e-9):
            u = self.start - p1_proj  # Unit vector from p1_proj to p1
            u.normalize()
        elif not math.isclose(distance_2, 0., abs_tol=1e-9):
            u = self.end - p2_proj  # Unit vector from p1_proj to p1
            u.normalize()
        else:
            return []
        if u.is_colinear_to(self.direction_vector()):
            # Planar face
            v = axis.cross(u)
            surface = volmdlr.surfaces.Plane3D(
                volmdlr.Frame3D(p1_proj, u, v, axis))
            smaller_r, bigger_r = sorted([distance_1, distance_2])
            if angle == volmdlr.TWO_PI:
                # Only 2 circles as contours
                outer_contour2d = volmdlr.wires.Circle2D(volmdlr.O2D, bigger_r)
                if not math.isclose(smaller_r, 0, abs_tol=1e-9):
                    inner_contours2d = [volmdlr.wires.Circle2D(volmdlr.O2D, smaller_r)]
                else:
                    inner_contours2d = []
            else:
                inner_contours2d = []
                if math.isclose(smaller_r, 0, abs_tol=1e-9):
                    # One arc and 2 lines (pizza slice)
                    arc2_e = volmdlr.Point2D(bigger_r, 0)
                    arc2_i = arc2_e.rotation(center=volmdlr.O2D,
                                             angle=0.5 * angle)
                    arc2_s = arc2_e.rotation(center=volmdlr.O2D, angle=angle)
                    arc2 = Arc2D(arc2_s, arc2_i, arc2_e)
                    line1 = LineSegment2D(arc2_e, volmdlr.O2D)
                    line2 = LineSegment2D(volmdlr.O2D, arc2_s)
                    outer_contour2d = volmdlr.wires.Contour2D([arc2, line1,
                                                               line2])

                else:
                    # Two arcs and lines
                    arc1_s = volmdlr.Point2D(bigger_r, 0)
                    arc1_i = arc1_s.rotation(center=volmdlr.O2D,
                                             angle=0.5 * angle)
                    arc1_e = arc1_s.rotation(center=volmdlr.O2D, angle=angle)
                    arc1 = Arc2D(arc1_s, arc1_i, arc1_e)

                    arc2_e = volmdlr.Point2D(smaller_r, 0)
                    arc2_i = arc2_e.rotation(center=volmdlr.O2D,
                                             angle=0.5 * angle)
                    arc2_s = arc2_e.rotation(center=volmdlr.O2D, angle=angle)
                    arc2 = Arc2D(arc2_s, arc2_i, arc2_e)

                    line1 = LineSegment2D(arc1_e, arc2_s)
                    line2 = LineSegment2D(arc2_e, arc1_s)

                    outer_contour2d = volmdlr.wires.Contour2D([arc1, line1,
                                                               arc2, line2])

            return [volmdlr.faces.PlaneFace3D(surface,
                                              volmdlr.surfaces.Surface2D(
                                                  outer_contour2d,
                                                  inner_contours2d))]

        if not math.isclose(distance_1, distance_2, abs_tol=1e-9):
            # Conical
            return self._conical_revolution([axis, u, p1_proj, distance_1, distance_2, angle])

        # Cylindrical face
        return self._cylindrical_revolution([axis, u, p1_proj, distance_1, distance_2, angle])

    def trim(self, point1: volmdlr.Point3D, point2: volmdlr.Point3D):
        if not self.point_belongs(point1) or not self.point_belongs(point2):
            raise ValueError('Point not on curve')

        return LineSegment3D(point1, point2)


class BSplineCurve3D(BSplineCurve):
    """
    A class for 3 dimensional B-spline curves.

    The following rule must be respected : `number of knots = number of control points + degree + 1`

    :param degree: The degree of the 3 dimensional B-spline curve
    :type degree: int
    :param control_points: A list of 3 dimensional points
    :type control_points: List[:class:`volmdlr.Point3D`]
    :param knot_multiplicities: The vector of multiplicities for each knot
    :type knot_multiplicities: List[int]
    :param knots: The knot vector composed of values between 0 and 1
    :type knots: List[float]
    :param weights: The weight vector applied to the knot vector. Default
        value is None
    :type weights: List[float], optional
    :param periodic: If `True` the B-spline curve is periodic. Default value
        is False
    :type periodic: bool, optional
    :param name: The name of the B-spline curve. Default value is ''
    :type name: str, optional
    """
    _non_serializable_attributes = ['curve']

    def __init__(self,
                 degree: int,
                 control_points: List[volmdlr.Point3D],
                 knot_multiplicities: List[int],
                 knots: List[float],
                 weights: List[float] = None,
                 periodic: bool = False,
                 name: str = ''):

        BSplineCurve.__init__(self, degree,
                              control_points,
                              knot_multiplicities,
                              knots,
                              weights,
                              periodic,
                              name)

        self._bbox = None

    @property
    def bounding_box(self):
        if not self._bbox:
            self._bbox = self._bounding_box()
        return self._bbox

    @bounding_box.setter
    def bounding_box(self, new_bounding_box):
        self._bbox = new_bounding_box

    def _bounding_box(self):
        bbox = self.curve.bbox
        return volmdlr.core.BoundingBox(bbox[0][0], bbox[1][0],
                                        bbox[0][1], bbox[1][1],
                                        bbox[0][2], bbox[1][2])

    def look_up_table(self, resolution: int = 20, start_parameter: float = 0,
                      end_parameter: float = 1):
        """
        Creates a table of equivalence between the parameter t (eval. of the BSplineCurve) and the cumulative distance.

        :param resolution: The precision of the table. Auto-adjusted by the
            algorithm. Default value set to 20
        :type resolution: int, optional
        :param start_parameter: First parameter evaluated in the table.
            Default value set to 0
        :type start_parameter: float, optional
        :param end_parameter: Last parameter evaluated in the table.
            Default value set to 1
        :type start_parameter: float, optional
        :return: Yields a list of tuples containing the parameter and the
            cumulated distance along the BSplineCruve3D from the evaluation of
            start_parameter
        :rtype: Tuple[float, float]
        """
        resolution = max(10, min(resolution, int(self.length() / 1e-4)))
        delta_param = 1 / resolution * (end_parameter - start_parameter)
        distance = 0
        for i in range(resolution + 1):
            if i == 0:
                yield start_parameter, 0
            else:
                param1 = start_parameter + (i - 1) * delta_param
                param2 = start_parameter + i * delta_param
                point1 = volmdlr.Point3D(*self.curve.evaluate_single(param1))
                point2 = volmdlr.Point3D(*self.curve.evaluate_single(param2))
                distance += point1.point_distance(point2)
                yield param2, distance

    def normal(self, position: float = 0.0):
        _, normal = operations.normal(self.curve, position, normalize=True)
        normal = volmdlr.Point3D(normal[0], normal[1], normal[2])
        return normal

    def direction_vector(self, abscissa=0.):
        length = self.length()
        if abscissa >= length:
            abscissa2 = length
            abscissa = abscissa2 - 0.001 * length

        else:
            abscissa2 = min(abscissa + 0.001 * length, length)

        tangent = self.point_at_abscissa(abscissa2) - self.point_at_abscissa(
            abscissa)
        return tangent

    def point3d_to_parameter(self, point: volmdlr.Point3D):
        """
        Search for the value of the normalized evaluation parameter t (between 0 and 1).

        :return: the given point when the BSplineCurve3D is evaluated at the t value.
        """

        # def fun(param):
        #     p3d = volmdlr.Point3D(*self.curve.evaluate_single(param))
        #     return point.point_distance(p3d)
        #
        # res = minimize(fun=fun, x0=0.5, bounds=[(0, 1)], tol=1e-9)
        # return res.x[0]
        return self.abscissa(point) / self.length()

    @classmethod
    def from_step(cls, arguments, object_dict, **kwargs):
        """
        Converts a step primitive to a BSplineCurve3D.

        :param arguments: The arguments of the step primitive.
        :type arguments: list
        :param object_dict: The dictionary containing all the step primitives
            that have already been instantiated
        :type object_dict: dict
        :return: The corresponding BSplineCurve3D.
        :rtype: :class:`volmdlr.edges.BSplineCurve3D`
        """
        name = arguments[0][1:-1]
        degree = int(arguments[1])
        points = [object_dict[int(i[1:])] for i in arguments[2]]
        lines = [LineSegment3D(pt1, pt2) for pt1, pt2 in zip(points[:-1], points[1:]) if not pt1.is_close(pt2)]
        if lines and not points[0].is_close(points[-1]):
            # quick fix. Real problem: Tolerance too low (1e-6 m = 0.001mm)
            dir_vector = lines[0].unit_direction_vector()
            if all(line.unit_direction_vector() == dir_vector for line in lines):
                return LineSegment3D(points[0], points[-1])
        # curve_form = arguments[3]
        if arguments[4] == '.F.':
            closed_curve = False
        elif arguments[4] == '.T.':
            closed_curve = True
        else:
            raise ValueError
        # self_intersect = arguments[5]
        knot_multiplicities = [int(i) for i in arguments[6][1:-1].split(",")]
        knots = [float(i) for i in arguments[7][1:-1].split(",")]
        # knot_spec = arguments[8]
        knot_vector = []
        for i, knot in enumerate(knots):
            knot_vector.extend([knot] * knot_multiplicities[i])

        if 9 in range(len(arguments)):
            weight_data = [float(i) for i in arguments[9][1:-1].split(",")]
        else:
            weight_data = None

        # FORCING CLOSED_CURVE = FALSE:
        # closed_curve = False
        return cls(degree, points, knot_multiplicities, knots, weight_data,
                   closed_curve, name)

    def to_step(self, current_id, surface_id=None, curve2d=None):
        """Exports to STEP format."""
        points_ids = []
        content = ''
        point_id = current_id
        for point in self.control_points:
            point_content, point_id = point.to_step(point_id,
                                                    vertex=False)
            content += point_content
            points_ids.append(point_id)
            point_id += 1

        curve_id = point_id
        content += f"#{curve_id} = B_SPLINE_CURVE_WITH_KNOTS('{self.name}',{self.degree}," \
                   f"({volmdlr.core.step_ids_to_str(points_ids)})," \
                   f".UNSPECIFIED.,.F.,.F.,{tuple(self.knot_multiplicities)},{tuple(self.knots)}," \
                   f".UNSPECIFIED.);\n"

        if surface_id:
            content += f"#{curve_id + 1} = SURFACE_CURVE('',#{curve_id},(#{curve_id + 2}),.PCURVE_S1.);\n"
            content += f"#{curve_id + 2} = PCURVE('',#{surface_id},#{curve_id + 3});\n"

            # 2D parametric curve
            curve2d_content, (curve2d_id,) = curve2d.to_step(curve_id + 3)  # 5

            # content += f"#{curve_id + 3} = DEFINITIONAL_REPRESENTATION('',(#{curve2d_id - 1}),#{curve_id + 4});\n"
            # content += f"#{curve_id + 4} = ( GEOMETRIC_REPRESENTATION_CONTEXT(2)" \
            #            f"PARAMETRIC_REPRESENTATION_CONTEXT() REPRESENTATION_CONTEXT('2D SPACE','') );\n"

            content += curve2d_content
            current_id = curve2d_id
        else:
            current_id = curve_id + 1

        start_content, start_id = self.start.to_step(current_id, vertex=True)
        current_id = start_id + 1
        end_content, end_id = self.end.to_step(current_id + 1, vertex=True)
        content += start_content + end_content
        current_id = end_id + 1
        if surface_id:
            content += f"#{current_id} = EDGE_CURVE('{self.name}',#{start_id},#{end_id},#{curve_id + 1},.T.);\n"
        else:
            content += f"#{current_id} = EDGE_CURVE('{self.name}',#{start_id},#{end_id},#{curve_id},.T.);\n"
        return content, [current_id]

    def rotation(self, center: volmdlr.Point3D, axis: volmdlr.Vector3D, angle: float):
        """
        BSplineCurve3D rotation.

        :param center: rotation center
        :param axis: rotation axis
        :param angle: angle rotation
        :return: a new rotated BSplineCurve3D
        """
        new_control_points = [point.rotation(center, axis, angle) for point in
                              self.control_points]
        new_bsplinecurve3d = BSplineCurve3D(self.degree, new_control_points,
                                            self.knot_multiplicities,
                                            self.knots, self.weights,
                                            self.periodic, self.name)
        return new_bsplinecurve3d

    def rotation_inplace(self, center: volmdlr.Point3D, axis: volmdlr.Vector3D, angle: float):
        """
        BSplineCurve3D rotation. Object is updated inplace.

        :param center: rotation center
        :param axis: rotation axis
        :param angle: rotation angle
        """
        warnings.warn("'inplace' methods are deprecated. Use a not inplace method instead.", DeprecationWarning)

        new_control_points = [point.rotation(center, axis, angle) for point in
                              self.control_points]
        new_bsplinecurve3d = BSplineCurve3D(self.degree, new_control_points,
                                            self.knot_multiplicities,
                                            self.knots, self.weights,
                                            self.periodic, self.name)
        self.control_points = new_control_points
        self.curve = new_bsplinecurve3d.curve
        self.points = new_bsplinecurve3d.points
        self._bbox = None

    def trim(self, point1: volmdlr.Point3D, point2: volmdlr.Point3D):
        if self.periodic and not point1.is_close(point2):
            return self.trim_with_interpolation(point1, point2)

        if (point1.is_close(self.start) and point2.is_close(self.end)) \
                or (point1.is_close(self.end) and point2.is_close(self.start)):
            return self

        if point1.is_close(self.start) and not point2.is_close(self.end):
            return self.cut_after(self.point3d_to_parameter(point2))

        if point2.is_close(self.start) and not point1.is_close(self.end):
            return self.cut_after(self.point3d_to_parameter(point1))

        if not point1.is_close(self.start) and point2.is_close(self.end):
            return self.cut_before(self.point3d_to_parameter(point1))

        if not point2.is_close(self.start) and point1.is_close(self.end):
            return self.cut_before(self.point3d_to_parameter(point2))

        parameter1 = self.point3d_to_parameter(point1)
        parameter2 = self.point3d_to_parameter(point2)
        if parameter1 is None or parameter2 is None:
            raise ValueError('Point not on BSplineCurve for trim method')

        if parameter1 > parameter2:
            parameter1, parameter2 = parameter2, parameter1
            point1, point2 = point2, point1

        bspline_curve = self.cut_before(parameter1)
        new_param2 = bspline_curve.point3d_to_parameter(point2)
        trimmed_bspline_cruve = bspline_curve.cut_after(new_param2)
        return trimmed_bspline_cruve

    def trim_with_interpolation(self, point1: volmdlr.Point3D, point2: volmdlr.Point3D):
        """
        Creates a new BSplineCurve3D between point1 and point2 using interpolation method.
        """
        n = len(self.control_points)
        local_discretization = self.local_discretization(point1, point2, n)
        return self.__class__.from_points_interpolation(local_discretization, self.degree, self.periodic)

    def trim_between_evaluations(self, parameter1: float, parameter2: float):
        print('Use BSplineCurve3D.trim instead of trim_between_evaluation')
        parameter1, parameter2 = min([parameter1, parameter2]), \
            max([parameter1, parameter2])

        if math.isclose(parameter1, 0, abs_tol=1e-7) \
                and math.isclose(parameter2, 1, abs_tol=1e-7):
            return self
        if math.isclose(parameter1, 0, abs_tol=1e-7):
            return self.cut_after(parameter2)
        if math.isclose(parameter2, 1, abs_tol=1e-7):
            return self.cut_before(parameter1)

        # Cut before
        bspline_curve = self.insert_knot(parameter1, num=self.degree)
        if bspline_curve.weights is not None:
            raise NotImplementedError

        # Cut after
        bspline_curve = bspline_curve.insert_knot(parameter2, num=self.degree)
        if bspline_curve.weights is not None:
            raise NotImplementedError

        new_ctrlpts = bspline_curve.control_points[bspline_curve.degree:
                                                   -bspline_curve.degree]
        new_multiplicities = bspline_curve.knot_multiplicities[1:-1]
        # new_multiplicities = bspline_curve.knot_multiplicities[2:-5]
        new_multiplicities[-1] += 1
        new_multiplicities[0] += 1
        new_knots = bspline_curve.knots[1:-1]
        # new_knots = bspline_curve.knots[2:-5]
        new_knots = standardize_knot_vector(new_knots)

        return BSplineCurve3D(degree=bspline_curve.degree,
                              control_points=new_ctrlpts,
                              knot_multiplicities=new_multiplicities,
                              knots=new_knots,
                              weights=None,
                              periodic=bspline_curve.periodic,
                              name=bspline_curve.name)

    def cut_before(self, parameter: float):
        """
        Returns the right side of the split curve at a given parameter.

        :param parameter: parameter value that specifies where to split the curve.
        :type parameter: float
        """
        # Is a value of parameter below 4e-3 a real need for precision ?
        if math.isclose(parameter, 0, abs_tol=4e-3):
            return self
        if math.isclose(parameter, 1, abs_tol=4e-3):
            return self.reverse()
        #     raise ValueError('Nothing will be left from the BSplineCurve3D')

        curves = operations.split_curve(self.curve, round(parameter, 7))
        return self.from_geomdl_curve(curves[1])

    def cut_after(self, parameter: float):
        """
        Returns the left side of the split curve at a given parameter.

        :param parameter: parameter value that specifies where to split the curve.
        :type parameter: float
        """
        # Is a value of parameter below 4e-3 a real need for precision ?
        if math.isclose(parameter, 0, abs_tol=1e-6):
            #     # raise ValueError('Nothing will be left from the BSplineCurve3D')
            #     curves = operations.split_curve(operations.refine_knotvector(self.curve, [4]), parameter)
            #     return self.from_geomdl_curve(curves[0])
            return self.reverse()
        if math.isclose(parameter, 1, abs_tol=4e-3):
            return self
        curves = operations.split_curve(self.curve, round(parameter, 7))
        return self.from_geomdl_curve(curves[0])

    def insert_knot(self, knot: float, num: int = 1):
        """
        Returns a new BSplineCurve3D.

        """
        curve_copy = self.curve.__deepcopy__({})
        modified_curve = operations.insert_knot(curve_copy, [knot], num=[num])
        return self.from_geomdl_curve(modified_curve)

    # Copy paste du LineSegment3D
    def plot(self, ax=None, edge_style: EdgeStyle = EdgeStyle()):
        if ax is None:
            fig = plt.figure()
            ax = fig.add_subplot(111, projection='3d')

        x = [point.x for point in self.points]
        y = [point.y for point in self.points]
        z = [point.z for point in self.points]
        ax.plot(x, y, z, color=edge_style.color, alpha=edge_style.alpha)
        if edge_style.edge_ends:
            ax.plot(x, y, z, 'o', color=edge_style.color, alpha=edge_style.alpha)
        return ax

    def to_2d(self, plane_origin, x, y):
        """
        Transforms a BSplineCurve3D into an BSplineCurve2D, given a plane origin and an u and v plane vector.

        :param plane_origin: plane origin.
        :param x: plane u vector.
        :param y: plane v vector.
        :return: BSplineCurve2D.
        """
        control_points2d = [point.to_2d(plane_origin, x, y) for point in
                            self.control_points]
        return BSplineCurve2D(self.degree, control_points2d,
                              self.knot_multiplicities, self.knots,
                              self.weights, self.periodic, self.name)

    def polygon_points(self, discretization_resolution: int):
        warnings.warn('polygon_points is deprecated,\
                please use discretization_points instead',
                      DeprecationWarning)
        return self.discretization_points(angle_resolution=discretization_resolution)

    def curvature(self, u: float, point_in_curve: bool = False):
        # u should be in the interval [0,1]
        ders = self.derivatives(u, 3)  # 3 first derivative
        c1, c2 = ders[1], ders[2]
        denom = c1.cross(c2)
        if c1.is_close(volmdlr.O3D) or c2.is_close(volmdlr.O3D) or denom.norm() == 0.0:
            if point_in_curve:
                return 0., volmdlr.Point3D(*ders[0])
            return 0.
        r_c = ((c1.norm()) ** 3) / denom.norm()
        point = volmdlr.Point3D(*ders[0])
        if point_in_curve:
            return 1 / r_c, point
        return 1 / r_c

    def global_maximum_curvature(self, nb_eval: int = 21, point_in_curve: bool = False):
        check = [i / (nb_eval - 1) for i in range(nb_eval)]
        curvatures = []
        for u in check:
            curvatures.append(self.curvature(u, point_in_curve))
        return curvatures

    def maximum_curvature(self, point_in_curve: bool = False):
        """
        Returns the maximum curvature of a curve and the point where it is located.
        """
        if point_in_curve:
            maximum_curvarture, point = max(self.global_maximum_curvature(nb_eval=21, point_in_curve=point_in_curve))
            return maximum_curvarture, point
        # print(self.global_maximum_curvature(point_in_curve))
        maximum_curvarture = max(self.global_maximum_curvature(nb_eval=21, point_in_curve=point_in_curve))
        return maximum_curvarture

    def minimum_radius(self, point_in_curve=False):
        """
        Returns the minimum curvature radius of a curve and the point where it is located.
        """
        if point_in_curve:
            maximum_curvarture, point = self.maximum_curvature(point_in_curve)
            return 1 / maximum_curvarture, point
        maximum_curvarture = self.maximum_curvature(point_in_curve)
        return 1 / maximum_curvarture

    def global_minimum_curvature(self, nb_eval: int = 21):
        check = [i / (nb_eval - 1) for i in range(nb_eval)]
        radius = []
        for u in check:
            radius.append(self.minimum_curvature(u))
        return radius

    def triangulation(self):
        return None

    def linesegment_intersections(self, linesegment3d: LineSegment3D):
        """
        Calculates intersections between a BSplineCurve3D and a LineSegment3D.

        :param linesegment3d: linesegment to verify intersections.
        :return: list with the intersections points.
        """
        if not self.bounding_box.bbox_intersection(linesegment3d.bounding_box):
            return []
        intersections_points = self.get_linesegment_intersections(linesegment3d)
        return intersections_points

    def minimum_distance(self, element, return_points=False):
        """
        Gets the minimum distance between the bspline and another edge.

        :param element: another edge.
        :param return_points: weather also to return the corresponding points.
        :return: minimum distance.
        """
        points = []
        for point in self.points:
            if not volmdlr.core.point_in_list(point, points):
                points.append(point)
        discretization_primitves1 = [LineSegment3D(pt1, pt2) for pt1, pt2 in zip(points[:-1], points[1:])]
        discretization_points2 = element.discretization_points(number_points=100)
        points = []
        for point in discretization_points2:
            if not volmdlr.core.point_in_list(point, points):
                points.append(point)
        discretization_primitves2 = [LineSegment3D(pt1, pt2) for pt1, pt2 in zip(points[:-1], points[1:])]
        minimum_distance = math.inf
        points = None
        for prim1 in discretization_primitves1:
            for prim2 in discretization_primitves2:
                distance, point1, point2 = prim1.minimum_distance(prim2, return_points=True)
                if distance < minimum_distance:
                    minimum_distance = distance
                    points = (point1, point2)
        if return_points:
            return minimum_distance, points[0], points[1]
        return minimum_distance

    def frame_mapping(self, frame: volmdlr.Frame3D, side: str):
        """
        Returns a new Revolution Surface positionned in the specified frame.

        :param frame: Frame of reference
        :type frame: `volmdlr.Frame3D`
        :param side: 'old' or 'new'
        """
        new_control_points = [control_point.frame_mapping(frame, side) for control_point in self.control_points]
        return BSplineCurve3D(self.degree, new_control_points, self.knot_multiplicities, self.knots, self.weights,
                              self.periodic, self.name)


class BezierCurve3D(BSplineCurve3D):
    """
    A class for 3 dimensional Bezier curves.

    :param degree: The degree of the Bézier curve
    :type degree: int
    :param control_points: A list of 3 dimensional points
    :type control_points: List[:class:`volmdlr.Point3D`]
    :param name: The name of the B-spline curve. Default value is ''
    :type name: str, optional
    """

    def __init__(self, degree: int, control_points: List[volmdlr.Point3D],
                 name: str = ''):
        knotvector = utilities.generate_knot_vector(degree,
                                                    len(control_points))
        knot_multiplicity = [1] * len(knotvector)

        BSplineCurve3D.__init__(self, degree, control_points,
                                knot_multiplicity, knotvector,
                                None, False, name)


class Arc3D(Arc):
    """
    An arc is defined by a starting point, an end point and an interior point.

    """

    def __init__(self, start, interior, end, name=''):
        self._utd_normal = False
        self._utd_center = False
        self._utd_frame = False
        self._utd_is_trigo = False
        self._utd_angle = False
        self._normal = None
        self._frame = None
        self._center = None
        self._is_trigo = None
        self._angle = None
        # self._utd_clockwise_and_trigowise_paths = False
        Arc.__init__(self, start=start, end=end, interior=interior, name=name)
        self._bbox = None

    def __hash__(self):
        return hash(('arc3d', self.interior, self.start, self.end))

    def __eq__(self, other_arc):
        if self.__class__.__name__ != other_arc.__class__.__name__:
            return False
        return (self.center == other_arc.center
                and self.start == other_arc.start
                and self.end == other_arc.end
                and self.interior == other_arc.interior)

    @property
    def bounding_box(self):
        if not self._bbox:
            self._bbox = self.get_bounding_box()
        return self._bbox

    @bounding_box.setter
    def bounding_box(self, new_bounding_box):
        self._bbox = new_bounding_box

    def get_bounding_box(self):
        """
        Calculates the bounding box of the Arc3D.

        :return: Bounding Box object.
        """
        # TODO: implement exact calculation

        points = self.discretization_points(angle_resolution=10)
        xmin = min(point.x for point in points)
        xmax = max(point.x for point in points)
        ymin = min(point.y for point in points)
        ymax = max(point.y for point in points)
        zmin = min(point.z for point in points)
        zmax = max(point.z for point in points)
        return volmdlr.core.BoundingBox(xmin, xmax, ymin, ymax, zmin, zmax)

    @classmethod
    def from_angle(cls, start: volmdlr.Point3D, angle: float,
                   axis_point: volmdlr.Point3D, axis: volmdlr.Vector3D):
        """Gives the arc3D from a start, an angle and an axis."""
        start_gen = start
        int_gen = start_gen.rotation(axis_point, axis, angle / 2)
        end_gen = start_gen.rotation(axis_point, axis, angle)
        if angle == volmdlr.TWO_PI:
            line = Line3D(axis_point, axis_point + axis)
            center, _ = line.point_projection(start)
            radius = center.point_distance(start)
            u = start - center
            v = axis.cross(u)
            return volmdlr.wires.Circle3D(volmdlr.Frame3D(center, u, v, axis),
                                          radius)
        return cls(start_gen, int_gen, end_gen, axis)

    @property
    def normal(self):
        if not self._utd_normal:
            self._normal = self.get_normal()
            self._utd_normal = True
        return self._normal

    def get_normal(self):
        u1 = self.interior - self.start
        u2 = self.interior - self.end
        try:
            u1.normalize()
            u2.normalize()
        except ZeroDivisionError:
            raise ValueError(
                'Start, end and interior points of an arc must be distincts') from ZeroDivisionError

        normal = u2.cross(u1)
        normal.normalize()
        return normal

    @property
    def center(self):
        if not self._utd_center:
            self._center = self.get_center()
            self._utd_center = True
        return self._center

    def get_center(self):
        vector_u1 = self.interior - self.start
        vector_u2 = self.interior - self.end
        if vector_u1.is_close(vector_u2):
            vector_u2 = self.normal.cross(vector_u1)
            vector_u2.normalize()

        vector_v1 = self.normal.cross(vector_u1)  # v1 is normal, equal u2
        vector_v2 = self.normal.cross(vector_u2)  # equal -u1

        point11 = 0.5 * (self.start + self.interior)  # Mid-point of segment s,m
        point12 = point11 + vector_v1
        point21 = 0.5 * (self.end + self.interior)  # Mid-point of segment s,m
        point22 = point21 + vector_v2

        line_1 = Line3D(point11, point12)
        line_2 = Line3D(point21, point22)

        try:
            center, _ = line_1.minimum_distance_points(line_2)
        except ZeroDivisionError:
            raise ValueError(
                'Start, end and interior points of an arc must be distincts') from ZeroDivisionError

        return center

    @property
    def frame(self):
        if not self._utd_frame:
            self._frame = self.get_frame()
            self._utd_frame = True
        return self._frame

    def get_frame(self):
        vec1 = self.start - self.center
        vec1.normalize()
        vec2 = self.normal.cross(vec1)
        frame = volmdlr.Frame3D(self.center, vec1, vec2, self.normal)
        return frame

    @property
    def is_trigo(self):
        if not self._utd_is_trigo:
            self._is_trigo = self.get_arc_direction()
            self._utd_is_trigo = True
        return self._is_trigo

    def get_arc_direction(self):
        """
        Verifies if arc is clockwise or counterclockwise.

        :return: True if clockwise, False if counterclockwise.
        """
        clockwise_path, trigowise_path = self.clockwise_and_trigowise_paths
        if clockwise_path > trigowise_path:
            return True
        return False

    @property
    def clockwise_and_trigowise_paths(self):
        """
        :return: clockwise path and trigonometric path property.
        """
        if not self._utd_clockwise_and_trigowise_paths:
            vec1 = self.start - self.center
            vec1.normalize()
            vec2 = self.normal.cross(vec1)
            radius_1 = self.start.to_2d(self.center, vec1, vec2)
            radius_2 = self.end.to_2d(self.center, vec1, vec2)
            radius_i = self.interior.to_2d(self.center, vec1, vec2)
            self._clockwise_and_trigowise_paths = \
                self.get_clockwise_and_trigowise_paths(radius_1,
                                                       radius_2,
                                                       radius_i)
            self._utd_clockwise_and_trigowise_paths = True
        return self._clockwise_and_trigowise_paths

    @property
    def angle(self):
        """
        Arc angle property.

        :return: arc angle.
        """
        if not self._utd_angle:
            self._angle = self.get_angle()
            self._utd_angle = True
        return self._angle

    def get_angle(self):
        """
        Gets the arc angle.

        :return: arc angle.
        """
        clockwise_path, trigowise_path = \
            self.clockwise_and_trigowise_paths
        if self.is_trigo:
            return trigowise_path
        return clockwise_path

    @property
    def points(self):
        return [self.start, self.interior, self.end]

    def get_reverse(self):
        """
        Defines a new Arc3D, identical to self, but in the opposite direction.

        """
        return self.__class__(self.end.copy(),
                              self.interior.copy(),
                              self.start.copy())

    def point_at_abscissa(self, abscissa):
        """
        Calculates a point in the Arc3D at a given abscissa.

        :param abscissa: abscissa where in the curve the point should be calculated.
        :return: Corresponding point.
        """
        return self.start.rotation(self.center, self.normal, abscissa / self.radius)

    def direction_vector(self, abscissa):
        """
        Calculates a direction vector at a given abscissa of the Arc3D.

        :param abscissa: abscissa where in the curve the direction vector should be calculated.
        :return: Corresponding direction vector.
        """
        normal_vector = self.normal_vector(abscissa)
        tangent = normal_vector.cross(self.normal)
        return tangent

    def rotation(self, center: volmdlr.Point3D,
                 axis: volmdlr.Vector3D, angle: float):
        """
        Arc3D rotation.

        :param center: rotation center
        :param axis: rotation axis
        :param angle: angle rotation
        :return: a new rotated Arc3D
        """
        new_start = self.start.rotation(center, axis, angle)
        new_interior = self.interior.rotation(center, axis, angle)
        new_end = self.end.rotation(center, axis, angle)
        return Arc3D(new_start, new_interior, new_end, name=self.name)

    def rotation_inplace(self, center: volmdlr.Point3D,
                         axis: volmdlr.Vector3D, angle: float):
        """
        Arc3D rotation. Object is updated inplace.

        :param center: rotation center
        :param axis: rotation axis
        :param angle: rotation angle
        """
        warnings.warn("'inplace' methods are deprecated. Use a not inplace method instead.", DeprecationWarning)

        self.center.rotation_inplace(center, axis, angle)
        self.start.rotation_inplace(center, axis, angle)
        self.interior.rotation_inplace(center, axis, angle)
        self.end.rotation_inplace(center, axis, angle)
        self._bbox = None

    def translation(self, offset: volmdlr.Vector3D):
        """
        Arc3D translation.

        :param offset: translation vector.
        :return: A new translated Arc3D.
        """
        new_start = self.start.translation(offset)
        new_interior = self.interior.translation(offset)
        new_end = self.end.translation(offset)
        return Arc3D(new_start, new_interior, new_end, name=self.name)

    def translation_inplace(self, offset: volmdlr.Vector3D):
        """
        Arc3D translation. Object is updated inplace.

        :param offset: translation vector.
        """
        warnings.warn("'inplace' methods are deprecated. Use a not inplace method instead.", DeprecationWarning)

        self.center.translation_inplace(offset)
        self.start.translation_inplace(offset)
        self.interior.translation_inplace(offset)
        self.end.translation_inplace(offset)
        self._bbox = None

    def plot(self, ax=None, edge_style: EdgeStyle = EdgeStyle()):
        if ax is None:
            ax = plt.figure().add_subplot(111, projection='3d')
        # if plot_points:
        #     ax.plot([self.interior[0]], [self.interior[1]], [self.interior[2]],
        #             color='b')
        #     ax.plot([self.start[0]], [self.start[1]], [self.start[2]], c='r')
        #     ax.plot([self.end[0]], [self.end[1]], [self.end[2]], c='r')
        #     ax.plot([self.interior[0]], [self.interior[1]], [self.interior[2]],
        #             c='g')
        x = []
        y = []
        z = []
        for pointx, pointy, pointz in self.discretization_points(number_points=25):
            x.append(pointx)
            y.append(pointy)
            z.append(pointz)

        ax.plot(x, y, z, color=edge_style.color, alpha=edge_style.alpha)
        if edge_style.edge_ends:
            self.start.plot(ax=ax)
            self.end.plot(ax=ax)

        if edge_style.edge_direction:
            x, y, z = self.point_at_abscissa(0.5 * self.length())
            u, v, w = 0.05 * self.unit_direction_vector(0.5 * self.length())
            ax.quiver(x, y, z, u, v, w, length=self.length() / 100,
                      arrow_length_ratio=5, normalize=True,
                      pivot='tip', color=edge_style.color)
        return ax

    def plot2d(self, center: volmdlr.Point3D = volmdlr.O3D,
               x3d: volmdlr.Vector3D = volmdlr.X3D, y3d: volmdlr.Vector3D = volmdlr.Y3D,
               ax=None, color='k'):

        if ax is None:
            fig = plt.figure()
            ax = fig.add_subplot(111, projection='3d')
        else:
            fig = ax.figure

        # TODO: Enhance this plot
        length = self.length()
        x = []
        y = []
        for i in range(30):
            point = self.point_at_abscissa(i / 29. * length)
            xi, yi = point.plane_projection2d(center, x3d, y3d)
            x.append(xi)
            y.append(yi)
        ax.plot(x, y, color=color)

        return ax

    def copy(self, *args, **kwargs):
        return Arc3D(self.start.copy(), self.interior.copy(), self.end.copy())

    def frame_mapping_parameters(self, frame: volmdlr.Frame3D, side: str):
        if side == 'old':
            new_start = frame.local_to_global_coordinates(self.start.copy())
            new_interior = frame.local_to_global_coordinates(self.interior.copy())
            new_end = frame.local_to_global_coordinates(self.end.copy())
        elif side == 'new':
            new_start = frame.global_to_local_coordinates(self.start.copy())
            new_interior = frame.global_to_local_coordinates(self.interior.copy())
            new_end = frame.global_to_local_coordinates(self.end.copy())
        else:
            raise ValueError('side value not valid, please specify'
                             'a correct value: \'old\' or \'new\'')
        return new_start, new_interior, new_end

    def frame_mapping(self, frame: volmdlr.Frame3D, side: str):
        """
        Changes vector frame_mapping and return a new Arc3D.

        side = 'old' or 'new'
        """
        new_start, new_interior, new_end = \
            self.frame_mapping_parameters(frame, side)

        return Arc3D(new_start, new_interior, new_end, name=self.name)

    def frame_mapping_inplace(self, frame: volmdlr.Frame3D, side: str):
        """
        Changes vector frame_mapping and the object is updated inplace.

        side = 'old' or 'new'
        """
        warnings.warn("'inplace' methods are deprecated. Use a not inplace method instead.", DeprecationWarning)

        new_start, new_interior, new_end = \
            self.frame_mapping_parameters(frame, side)
        self.start, self.interior, self.end = new_start, new_interior, new_end
        self._bbox = None

    def abscissa(self, point: volmdlr.Point3D, tol: float = 1e-6):
        """
        Calculates the abscissa given a point in the Arc3D.

        :param point: point to calculate the abscissa.
        :param tol: (Optional) Confusion distance to consider points equal. Default 1e-6.
        :return: corresponding abscissa.
        """
        if point.point_distance(self.start) < tol:
            return 0
        if point.point_distance(self.end) < tol:
            return self.length()
        x, y, _ = self.frame.global_to_local_coordinates(point)
        u1 = x / self.radius
        u2 = y / self.radius
        theta = volmdlr.geometry.sin_cos_angle(u1, u2)

        return self.radius * abs(theta)

    def to_2d(self, plane_origin, x, y):
        """
        Transforms a Arc3D into an Arc2D, given a plane origin and an u and v plane vector.

        :param plane_origin: plane origin.
        :param x: plane u vector.
        :param y: plane v vector.
        :return: Arc2D.
        """
        point_start = self.start.to_2d(plane_origin, x, y)
        point_interior = self.interior.to_2d(plane_origin, x, y)
        point_end = self.end.to_2d(plane_origin, x, y)
        return Arc2D(point_start, point_interior, point_end, name=self.name)

    def minimum_distance_points_arc(self, other_arc):

        u1 = self.start - self.center
        u1.normalize()
        u2 = self.normal.cross(u1)

        w = other_arc.center - self.center

        u3 = other_arc.start - other_arc.center
        u3.normalize()
        u4 = other_arc.normal.cross(u3)

        r1, r2 = self.radius, other_arc.radius

        a, b, c, d = u1.dot(u1), u1.dot(u2), u1.dot(u3), u1.dot(u4)
        e, f, g = u2.dot(u2), u2.dot(u3), u2.dot(u4)
        h, i = u3.dot(u3), u3.dot(u4)
        j = u4.dot(u4)
        k, l, m, n, o = w.dot(u1), w.dot(u2), w.dot(u3), w.dot(u4), w.dot(w)

        def distance_squared(x):
            return (a * ((math.cos(x[0])) ** 2) * r1 ** 2 + e * (
                    (math.sin(x[0])) ** 2) * r1 ** 2
                    + o + h * ((math.cos(x[1])) ** 2) * r2 ** 2 + j * (
                            (math.sin(x[1])) ** 2) * r2 ** 2
                    + b * math.sin(2 * x[0]) * r1 ** 2 - 2 * r1 * math.cos(
                        x[0]) * k
                    - 2 * r1 * r2 * math.cos(x[0]) * math.cos(x[1]) * c
                    - 2 * r1 * r2 * math.cos(x[0]) * math.sin(
                        x[1]) * d - 2 * r1 * math.sin(x[0]) * l
                    - 2 * r1 * r2 * math.sin(x[0]) * math.cos(x[1]) * f
                    - 2 * r1 * r2 * math.sin(x[0]) * math.sin(
                        x[1]) * g + 2 * r2 * math.cos(x[1]) * m
                    + 2 * r2 * math.sin(x[1]) * n + i * math.sin(
                        2 * x[1]) * r2 ** 2)

        x01 = npy.array([self.angle / 2, other_arc.angle / 2])

        res1 = least_squares(distance_squared, x01, bounds=[(0, 0), (self.angle, other_arc.angle)])

        point1 = self.point_at_abscissa(res1.x[0] * r1)
        point2 = other_arc.point_at_abscissa(res1.x[1] * r2)

        return point1, point2

    def distance_squared(self, x, u, v, k, w):
        radius = self.radius
        return (u.dot(u) * x[0] ** 2 + w.dot(w) + v.dot(v) * (
                (math.sin(x[1])) ** 2) * radius ** 2 + k.dot(k) * ((math.cos(x[1])) ** 2) * radius ** 2
                - 2 * x[0] * w.dot(u) - 2 * x[0] * radius * math.sin(x[1]) * u.dot(v) - 2 * x[
                    0] * radius * math.cos(x[1]) * u.dot(k)
                + 2 * radius * math.sin(x[1]) * w.dot(v) + 2 * radius * math.cos(x[1]) * w.dot(k)
                + math.sin(2 * x[1]) * v.dot(k) * radius ** 2)

    def minimum_distance_points_line(self, other_line):
        """
        Gets the points from the arc and the line that gives the minimal distance between them.

        :param other_line: other line.
        """
        u = other_line.direction_vector()
        k = self.start - self.center
        k.normalize()
        w = self.center - other_line.start
        v = self.normal.cross(k)

        radius = self.radius

        x01 = npy.array([0.5, self.angle / 2])
        x02 = npy.array([0.5, 0])
        x03 = npy.array([0.5, self.angle])

        res1 = least_squares(self.distance_squared, x01, bounds=[(0, 0), (1, self.angle)], args=(u, v, k, w))
        res2 = least_squares(self.distance_squared, x02, bounds=[(0, 0), (1, self.angle)], args=(u, v, k, w))
        res3 = least_squares(self.distance_squared, x03, bounds=[(0, 0), (1, self.angle)], args=(u, v, k, w))

        point1 = other_line.point_at_abscissa(res1.x[0] * other_line.length())
        point2 = self.point_at_abscissa(res1.x[1] * radius)

        res = [res2, res3]
        for couple in res:
            ptest1 = other_line.point_at_abscissa(
                couple.x[0] * other_line.length())
            ptest2 = self.point_at_abscissa(couple.x[1] * radius)
            dtest = ptest1.point_distance(ptest2)
            if dtest < v.dot(v):
                point1, point2 = ptest1, ptest2

        return point1, point2

    def minimum_distance(self, element, return_points=False):
        if element.__class__ is Arc3D or element.__class__.__name__ == 'Circle3D':
            p1, p2 = self.minimum_distance_points_arc(element)
            if return_points:
                return p1.point_distance(p2), p1, p2
            return p1.point_distance(p2)

        if element.__class__ is LineSegment3D:
            pt1, pt2 = self.minimum_distance_points_line(element)
            if return_points:
                return pt1.point_distance(pt2), pt1, pt2
            return pt1.point_distance(pt2)

        return NotImplementedError

    def extrusion(self, extrusion_vector):
        if self.normal.is_colinear_to(extrusion_vector):
            u = self.start - self.center
            u.normalize()
            w = extrusion_vector.copy()
            w.normalize()
            v = w.cross(u)
            arc2d = self.to_2d(self.center, u, v)
            angle1, angle2 = arc2d.angle1, arc2d.angle2
            if angle2 < angle1:
                angle2 += volmdlr.TWO_PI
            cylinder = volmdlr.surfaces.CylindricalSurface3D(
                volmdlr.Frame3D(self.center,
                                u,
                                v,
                                w),
                self.radius
            )
            return [volmdlr.faces.CylindricalFace3D.from_surface_rectangular_cut(
                cylinder, angle1, angle2, 0., extrusion_vector.norm())]
        raise NotImplementedError(f'Elliptic faces not handled: dot={self.normal.dot(extrusion_vector)}')

    def revolution(self, axis_point: volmdlr.Point3D, axis: volmdlr.Vector3D,
                   angle: float):
        line3d = Line3D(axis_point, axis_point + axis)
        tore_center, _ = line3d.point_projection(self.center)

        # Sphere
        if math.isclose(tore_center.point_distance(self.center), 0.,
                        abs_tol=1e-6):

            start_p, _ = line3d.point_projection(self.start)
            u = self.start - start_p

            if math.isclose(u.norm(), 0, abs_tol=1e-6):
                end_p, _ = line3d.point_projection(self.end)
                u = self.end - end_p
                if math.isclose(u.norm(), 0, abs_tol=1e-6):
                    interior_p, _ = line3d.point_projection(self.interior)
                    u = self.interior - interior_p

            u.normalize()
            v = axis.cross(u)
            arc2d = self.to_2d(self.center, u, axis)

            surface = volmdlr.surfaces.SphericalSurface3D(
                volmdlr.Frame3D(self.center, u, v, axis), self.radius)

            return [volmdlr.faces.SphericalFace3D.from_surface_rectangular_cut(surface, 0, angle,
                                                                               arc2d.angle1, arc2d.angle2)]

        # Toroidal
        u = self.center - tore_center
        u.normalize()
        v = axis.cross(u)
        if not math.isclose(self.normal.dot(u), 0., abs_tol=1e-6):
            raise NotImplementedError(
                'Outside of plane revolution not supported')

        radius = tore_center.point_distance(self.center)
        surface = volmdlr.surfaces.ToroidalSurface3D(
            volmdlr.Frame3D(tore_center, u, v, axis), radius,
            self.radius)
        arc2d = self.to_2d(tore_center, u, axis)
        return [volmdlr.faces.ToroidalFace3D.from_surface_rectangular_cut(surface, 0, angle,
                                                                          arc2d.angle1, arc2d.angle2)]

    def to_step(self, current_id, surface_id=None):
        """Exports to STEP format."""
        if self.angle >= math.pi:
            length = self.length()
            arc1, arc2 = self.split(self.point_at_abscissa(0.33 * length))
            arc2, arc3 = arc2.split(self.point_at_abscissa(0.66 * length))
            content, arcs1_id = arc1.to_step_without_splitting(current_id)
            arc2_content, arcs2_id = arc2.to_step_without_splitting(
                arcs1_id[0] + 1)
            arc3_content, arcs3_id = arc3.to_step_without_splitting(
                arcs2_id[0] + 1)
            content += arc2_content + arc3_content
            return content, [arcs1_id[0], arcs2_id[0], arcs3_id[0]]
        return self.to_step_without_splitting(current_id)

    def to_step_without_splitting(self, current_id, surface_id=None):
        u = self.start - self.center
        u.normalize()
        v = self.normal.cross(u)
        frame = volmdlr.Frame3D(self.center, self.normal, u, v)

        content, frame_id = frame.to_step(current_id)
        curve_id = frame_id + 1
        content += f"#{curve_id} = CIRCLE('{self.name}', #{frame_id}, {self.radius * 1000});\n"

        if surface_id:
            content += f"#{curve_id + 1} = SURFACE_CURVE('',#{curve_id},(#{surface_id}),.PCURVE_S1.);\n"
            curve_id += 1

        current_id = curve_id + 1
        start_content, start_id = self.start.to_step(current_id, vertex=True)
        end_content, end_id = self.end.to_step(start_id + 1, vertex=True)
        content += start_content + end_content
        current_id = end_id + 1
        content += f"#{current_id} = EDGE_CURVE('{self.name}',#{start_id},#{end_id},#{curve_id},.T.);\n"
        return content, [current_id]

    def point_belongs(self, point, abs_tol: float = 1e-6):
        """
        Check if a point 3d belongs to the arc_3d or not.

        :param point: point to be verified is on arc
        :return: True if point is on Arc, False otherwise.
        """
        if not math.isclose(point.point_distance(self.center), self.radius, abs_tol=abs_tol):
            return False
        # vector1 = self.start - self.center
        # vector2 = self.interior - self.center
        vector = point - self.center
        if not math.isclose(vector.dot(self.frame.w), 0.0, abs_tol=abs_tol):
            return False
        point_abscissa = self.abscissa(point)
        abscissa_start = self.abscissa(self.start)
        abscissa_end = self.abscissa(self.end)
        if abscissa_start <= point_abscissa <= abscissa_end:
            return True
        return False

    def triangulation(self):
        """
        Triangulation for an Arc3D.

        """
        return None

    def line_intersections(self, line3d: Line3D):
        """
        Calculates intersections between an Arc3D and a Line3D.

        :param linesegment3d: linesegment to verify intersections.
        :return: list with intersections points between line and Arc3D.
        """
        circle3d_lineseg_inters = vm_utils_intersections.circle_3d_line_intersections(self, line3d)
        linesegment_intersections = []
        for intersection in circle3d_lineseg_inters:
            if self.point_belongs(intersection, 1e-6):
                linesegment_intersections.append(intersection)
        return linesegment_intersections

    def linesegment_intersections(self, linesegment3d: LineSegment3D):
        """
        Calculates intersections between an Arc3D and a LineSegment3D.

        :param linesegment3d: linesegment to verify intersections.
        :return: list with intersections points between linesegment and Arc3D.
        """
        linesegment_intersections = []
        intersections = self.line_intersections(linesegment3d.to_line())
        for intersection in intersections:
            if linesegment3d.point_belongs(intersection):
                linesegment_intersections.append(intersection)
        return linesegment_intersections


class FullArc3D(FullArc, Arc3D):
    """
    An edge that starts at start_end, ends at the same point after having described a circle.

    """

    def __init__(self, center: volmdlr.Point3D, start_end: volmdlr.Point3D,
                 normal: volmdlr.Vector3D,
                 name: str = ''):
        self._utd_frame = None
        self._bbox = None
        self.__normal = normal
        self.interior = start_end.rotation(center, normal, math.pi)
        FullArc.__init__(self, center=center, start_end=start_end, name=name)
        Arc3D.__init__(self, start=start_end, interior=self.interior, end=start_end)

    def __hash__(self):
        return hash(self.center) + 5 * hash(self.start_end)

    def __eq__(self, other_arc):
        return (self.center == other_arc.center) \
            and (self.start == other_arc.start)

    @property
    def normal(self):
        return self.__normal

    def copy(self, *args, **kwargs):
        return FullArc3D(self._center.copy(), self.end.copy(), self._normal.copy())

    def to_dict(self, use_pointers: bool = False, memo=None, path: str = '#'):
        dict_ = self.base_dict()
        dict_['center'] = self.center.to_dict(use_pointers=use_pointers, memo=memo, path=path + '/center')
        dict_['radius'] = self.radius
        dict_['angle'] = self.angle
        dict_['is_trigo'] = self.is_trigo
        dict_['start_end'] = self.start.to_dict(use_pointers=use_pointers, memo=memo, path=path + '/start_end')
        dict_['normal'] = self.normal.to_dict(use_pointers=use_pointers, memo=memo, path=path + '/normal')
        dict_['name'] = self.name
        return dict_

    def to_2d(self, plane_origin, x, y):
        """
        Transforms a FullArc3D into an FullArc2D, given a plane origin and an u and v plane vector.

        :param plane_origin: plane origin.
        :param x: plane u vector.
        :param y: plane v vector.
        :return: FullArc2D.
        """
        center = self.center.to_2d(plane_origin, x, y)
        start_end = self.start.to_2d(plane_origin, x, y)
        return FullArc2D(center, start_end)

    def to_step(self, current_id, surface_id=None):
        """Exports to STEP format."""
        # Not calling Circle3D.to_step because of circular imports
        u = self.start - self.center
        u.normalize()
        v = self.normal.cross(u)
        frame = volmdlr.Frame3D(self.center, self.normal, u, v)
        content, frame_id = frame.to_step(current_id)
        curve_id = frame_id + 1
        # Not calling Circle3D.to_step because of circular imports
        content += f"#{curve_id} = CIRCLE('{self.name}',#{frame_id},{self.radius * 1000});\n"

        if surface_id:
            content += f"#{curve_id + 1} = SURFACE_CURVE('',#{curve_id},(#{surface_id}),.PCURVE_S1.);\n"
            curve_id += 1

        point1 = (self.center + u * self.radius).to_point()

        p1_content, p1_id = point1.to_step(curve_id + 1, vertex=True)
        content += p1_content

        edge_curve = p1_id + 1
        content += f"#{edge_curve} = EDGE_CURVE('{self.name}',#{p1_id},#{p1_id},#{curve_id},.T.);\n"
        curve_id += 1

        return content, [edge_curve]

    def plot(self, ax=None, edge_style: EdgeStyle = EdgeStyle()):
        if ax is None:
            ax = Axes3D(plt.figure())

        x = []
        y = []
        z = []
        for x_component, y_component, z_component in self.discretization_points(number_points=20):
            x.append(x_component)
            y.append(y_component)
            z.append(z_component)
        x.append(x[0])
        y.append(y[0])
        z.append(z[0])
        ax.plot(x, y, z, color=edge_style.color, alpha=edge_style.alpha)

        if edge_style.edge_ends:
            self.start.plot(ax=ax)
            self.end.plot(ax=ax)
        if edge_style.edge_direction:
            half_length = 0.5 * self.length()
            x, y, z = self.point_at_abscissa(half_length)
            tangent = self.unit_direction_vector(half_length)
            arrow_length = 0.15 * half_length
            ax.quiver(x, y, z, *arrow_length * tangent, pivot='tip')

        return ax

    def rotation(self, center: volmdlr.Point3D, axis: volmdlr.Vector3D, angle: float):
        new_start_end = self.start.rotation(center, axis, angle)
        new_center = self._center.rotation(center, axis, angle)
        new_normal = self._normal.rotation(center, axis, angle)
        return FullArc3D(new_center, new_start_end,
                         new_normal, name=self.name)

    def rotation_inplace(self, center: volmdlr.Point3D, axis: volmdlr.Vector3D, angle: float):
        warnings.warn("'inplace' methods are deprecated. Use a not inplace method instead.", DeprecationWarning)

        self.start.rotation(center, axis, angle, False)
        self.end.rotation(center, axis, angle, False)
        self._center.rotation(center, axis, angle, False)
        self.interior.rotation(center, axis, angle, False)
        self._bbox = None

    def translation(self, offset: volmdlr.Vector3D):
        new_start_end = self.start.translation(offset, True)
        new_center = self._center.translation(offset, True)
        new_normal = self._normal.translation(offset, True)
        return FullArc3D(new_center, new_start_end,
                         new_normal, name=self.name)

    def translation_inplace(self, offset: volmdlr.Vector3D):
        warnings.warn("'inplace' methods are deprecated. Use a not inplace method instead.", DeprecationWarning)

        self.start.translation(offset, False)
        self.end.translation(offset, False)
        self._center.translation(offset, False)
        self.interior.translation(offset, False)
        self._bbox = None

    def linesegment_intersections(self, linesegment3d: LineSegment3D):
        """
        Calculates the intersections between a full arc 3d and a line segment 3d.

        :param linesegment3d: linesegment 3d to verify intersections.
        :return: list of points 3d, if there are any intersections, an empty list if otherwise.
        """
        distance_center_lineseg = linesegment3d.point_distance(self.frame.origin)
        if distance_center_lineseg > self.radius:
            return []
        direction_vector = linesegment3d.direction_vector()
        if math.isclose(self.frame.w.dot(direction_vector), 0, abs_tol=1e-6) and \
                not math.isclose(linesegment3d.start.z - self.frame.origin.z, 0, abs_tol=1e-6):
            return []

        if linesegment3d.start.z == linesegment3d.end.z == self.frame.origin.z:
            quadratic_equation_a = 1 + (direction_vector.y ** 2 / direction_vector.x ** 2)
            quadratic_equation_b = (-2 * (direction_vector.y ** 2 / direction_vector.x ** 2) * linesegment3d.start.x +
                                    2 * (direction_vector.y / direction_vector.x) * linesegment3d.start.y)
            quadratic_equation_c = (linesegment3d.start.y - (direction_vector.y / direction_vector.x) *
                                    linesegment3d.start.x) ** 2 - self.radius ** 2
            delta = quadratic_equation_b ** 2 - 4 * quadratic_equation_a * quadratic_equation_c
            x1 = (- quadratic_equation_b + math.sqrt(delta)) / (2 * quadratic_equation_a)
            x2 = (- quadratic_equation_b - math.sqrt(delta)) / (2 * quadratic_equation_a)
            y1 = (direction_vector.y / direction_vector.x) * (x1 - linesegment3d.start.x) + linesegment3d.start.y
            y2 = (direction_vector.y / direction_vector.x) * (x2 - linesegment3d.start.x) + linesegment3d.start.y
            return [volmdlr.Point3D(x1, y1, self.frame.origin.z), volmdlr.Point3D(x2, y2, self.frame.origin.z)]
        constant = (self.frame.origin.z - linesegment3d.start.z) / direction_vector.z
        x_coordinate = constant * direction_vector.x + linesegment3d.start.x
        y_coordinate = constant * direction_vector.y + linesegment3d.start.y
        if math.isclose((x_coordinate - self.frame.origin.x) ** 2 + (y_coordinate - self.frame.origin.y) ** 2,
                        self.radius ** 2, abs_tol=1e-6):
            return [volmdlr.Point3D(x_coordinate, y_coordinate, self.frame.origin.z)]
        return []

    def get_reverse(self):
        """
        Defines a new FullArc3D, identical to self, but in the opposite direction.

        """
        return self

    def point_belongs(self, point: volmdlr.Point3D, abs_tol: float = 1e-6):
        """
        Returns if given point belongs to the FullArc3D.
        """
        distance = point.point_distance(self.center)
        vec = volmdlr.Vector3D(*point - self.center)
        dot = self.normal.dot(vec)
        return math.isclose(distance, self.radius, abs_tol=abs_tol) \
            and math.isclose(dot, 0, abs_tol=abs_tol)

    @classmethod
    def from_3_points(cls, point1, point2, point3):
        vector_u1 = point2 - point1
        vector_u2 = point2 - point3
        try:
            vector_u1.normalize()
            vector_u2.normalize()
        except ZeroDivisionError as error:
            raise ValueError('the 3 points must be distincts') from error

        normal = vector_u2.cross(vector_u1)
        normal.normalize()

        if vector_u1.is_close(vector_u2):
            vector_u2 = normal.cross(vector_u1)
            vector_u2.normalize()

        vector_v1 = normal.cross(vector_u1)  # v1 is normal, equal u2
        vector_v2 = normal.cross(vector_u2)  # equal -u1

        point11 = 0.5 * (point1 + point2)  # Mid-point of segment s,m
        point21 = 0.5 * (point2 + point3)  # Mid-point of segment s,m
        line1 = Line3D(point11, point11 + vector_v1)
        line2 = Line3D(point21, point21 + vector_v2)

        try:
            center, _ = line1.minimum_distance_points(line2)
        except ZeroDivisionError as error:
            raise ValueError('Start, end and interior points  of an arc must be distincts') from error
        return cls(center=center, start_end=point1, normal=normal)

    def split(self, split_point):
        """
        Splits the circle into two arcs at a given point.

        :param split_point: splitting point.
        :return: list of two arcs.
        """
        if split_point.is_close(self.start, 1e-6) or split_point.is_close(self.end, 1e-6):
            raise ValueError("Point should be different of start and end.")
        if not self.point_belongs(split_point, 1e-5):
            raise ValueError("Point not on the circle.")
        abscissa = self.abscissa(split_point)
        return [Arc3D(self.start, self.point_at_abscissa(0.5 * abscissa), split_point),
                Arc3D(split_point, self.point_at_abscissa((self.length() - abscissa) * 0.5 + abscissa), self.end)]

class ArcEllipse3D(Edge):
    """
    An arc is defined by a starting point, an end point and an interior point.

    """

    def __init__(self, start: volmdlr.Point3D, interior: volmdlr.Point3D, end: volmdlr.Point3D,
                 center: volmdlr.Point3D, major_dir: volmdlr.Vector3D, normal: volmdlr.Vector3D = None,
                 extra: volmdlr.Point3D = None, name=''):
        Edge.__init__(self, start=start, end=end, name=name)
        self.interior = interior
        self.center = center
        major_dir.normalize()
        self.major_dir = major_dir  # Vector for Gradius
        self.normal = normal
        self.extra = extra
        if not normal:
            u1 = self.interior - self.start
            u2 = self.interior - self.end
            u1.normalize()
            u2.normalize()

            if u1.is_close(u2):
                u2 = self.interior - self.extra
                u2.normalize()

            n = u2.cross(u1)
            n.normalize()
            self.normal = n

        self.minor_dir = self.normal.cross(self.major_dir)

        frame = volmdlr.Frame3D(self.center, self.major_dir, self.minor_dir, self.normal)
        self.frame = frame
        start_new, end_new = frame.global_to_local_coordinates(
            self.start), frame.global_to_local_coordinates(self.end)
        interior_new, center_new = frame.global_to_local_coordinates(
            self.interior), frame.global_to_local_coordinates(self.center)
        self._bbox = None

        # from :
        # https://math.stackexchange.com/questions/339126/how-to-draw-an-ellipse-if-a-center-and-3-arbitrary-points-on-it-are-given

        def theta_a_b(start_, iterior_, end_, center_):
            """
            center-and-3-arbitrary-points-on-it-are-given.

            theta= ellipse's inclination angle related to the horizontal
            (clockwise),a=semi major axis, B=semi minor axis.

            """
            x_start, y_start, x_interior, y_interior, x_end, y_end = start_[0] - center_[0], start_[1] - center_[1], \
                iterior_[0] - center_[0], iterior_[1] - center_[
                                                                         1], end_[0] - center_[0], end_[1] - center_[1]
            matrix_a = npy.array(([x_start ** 2, y_start ** 2, 2 * x_start * y_start],
                                  [x_interior ** 2, y_interior ** 2, 2 * x_interior * y_interior],
                                  [x_end ** 2, y_end ** 2, 2 * x_end * y_end]))
            inv_matrix_a = npy.linalg.inv(matrix_a)
            identity = npy.array(([1], [1], [1]))
            r1, r2, r3 = npy.dot(inv_matrix_a, identity)  # 3 item column matrix
            theta = 0.5 * math.atan(2 * r3 / (r2 - r1))
            c1 = r1 + r2
            c2 = (r2 - r1) / math.cos(2 * theta)
            major_axis = math.sqrt((2 / (c1 - c2)))
            minor_axis = math.sqrt((2 / (c1 + c2)))
            return theta, major_axis, minor_axis

        if start.is_close(end):
            extra_new = frame.global_to_local_coordinates(self.extra)
            theta, major_axis, minor_axis = theta_a_b(start_new, interior_new, extra_new, center_new)

        else:
            if not self.extra:
                theta, major_axis, minor_axis = theta_a_b(start_new, interior_new, end_new, center_new)
            else:
                extra_new = frame.global_to_local_coordinates(self.extra)
                theta, major_axis, minor_axis = theta_a_b(start_new, interior_new, extra_new, center_new)

        self.Gradius = major_axis
        self.Sradius = minor_axis
        self.theta = theta

        # Angle start
        start_u1, start_u2 = start_new.x / self.Gradius, start_new.y / self.Sradius
        # angle1 = volmdlr.geometry.sin_cos_angle(start_u1, start_u2)
        angle1 = math.atan2(start_u2, start_u1)
        self.angle_start = angle1
        # Angle end
        end_u3, end_u4 = end_new.x / self.Gradius, end_new.y / self.Sradius
        # angle2 = volmdlr.geometry.sin_cos_angle(end_u3, end_u4)
        angle2 = math.atan2(end_u4, end_u3)
        self.angle_end = angle2
        # Angle interior
        interior_u5, interior_u6 = interior_new.x / self.Gradius, interior_new.y / self.Sradius
        # anglei = volmdlr.geometry.sin_cos_angle(interior_u5, interior_u6)
        anglei = math.atan2(interior_u6, interior_u5)
        self.angle_interior = anglei
        # Going trigo/clock wise from start to interior
        if anglei < angle1:
            trigowise_path = (anglei + volmdlr.TWO_PI) - angle1
            clockwise_path = angle1 - anglei
        else:
            trigowise_path = anglei - angle1
            clockwise_path = angle1 - anglei + volmdlr.TWO_PI

        # Going trigo wise from interior to interior
        if angle2 < anglei:
            trigowise_path += (angle2 + volmdlr.TWO_PI) - anglei
            clockwise_path += anglei - angle2
        else:
            trigowise_path += angle2 - anglei
            clockwise_path += anglei - angle2 + volmdlr.TWO_PI

        if clockwise_path > trigowise_path:
            self.is_trigo = True
            self.angle = trigowise_path
        else:
            # Clock wise
            self.is_trigo = False
            self.angle = clockwise_path

        if self.start.is_close(self.end):
            self.angle = volmdlr.TWO_PI

        if self.is_trigo:
            self.offset_angle = angle1
        else:
            self.offset_angle = angle2

        volmdlr.core.CompositePrimitive3D.__init__(self,
                                                   primitives=self.discretization_points(number_points=20),
                                                   name=name)

    def discretization_points(self, *, number_points: int = None, angle_resolution: int = 20):
        """
        Discretization of a Contour to have "n" points.

        :param number_points: the number of points (including start and end points)
             if unset, only start and end will be returned
        :param angle_resolution: if set, the sampling will be adapted to have a controlled angular distance. Useful
            to mesh an arc
        :return: a list of sampled points
        """
        if not number_points:
            if not angle_resolution:
                number_points = 2
            else:
                number_points = math.ceil(angle_resolution * abs(0.5 * self.angle / math.pi)) + 1
        angle_end = self.angle_end
        angle_start = self.angle_start
        if angle_start > self.angle_interior > angle_end or angle_start < self.angle_interior < angle_end:
            angle_end = self.angle_end
            angle_start = self.angle_start
        elif self.angle_start == self.angle_end:
            angle_start = 0
            angle_end = 2 * math.pi
        else:
            if angle_end < angle_start:
                angle_end = self.angle_end + volmdlr.TWO_PI
            elif angle_start < angle_end:
                angle_end = self.angle_end - volmdlr.TWO_PI

        discretization_points = [self.frame.local_to_global_coordinates(
            volmdlr.Point3D(self.Gradius * math.cos(angle), self.Sradius * math.sin(angle), 0))
            for angle in npy.linspace(angle_start, angle_end, number_points)]
        return discretization_points

    def polygon_points(self, discretization_resolution: int):
        warnings.warn('polygon_points is deprecated,\
        please use discretization_points instead',
                      DeprecationWarning)
        return self.discretization_points(angle_resolution=discretization_resolution)

    def _get_points(self):
        return self.discretization_points(number_points=20)

    points = property(_get_points)

    def to_2d(self, plane_origin, x, y):
        """
        Transforms an Arc Ellipse 3D into an Arc Ellipse 2D, given a plane origin and an u and v plane vector.

        :param plane_origin: plane origin.
        :param x: plane u vector.
        :param y: plane v vector.
        :return: ArcEllipse2D.
        """
        point_start2d = self.start.to_2d(plane_origin, x, y)
        point_interior2d = self.interior.to_2d(plane_origin, x, y)
        point_end2d = self.end.to_2d(plane_origin, x, y)
        center = self.center.to_2d(plane_origin, x, y)
        point_major_dir = self.center + self.Gradius * self.major_dir
        point_major_dir_2d = point_major_dir.to_2d(plane_origin, x, y)
        vector_major_dir_2d = point_major_dir_2d - center
        vector_major_dir_2d.normalize()
        extra = self.extra
        if extra:
            extra = self.extra.to_2d(plane_origin, x, y)
        return ArcEllipse2D(point_start2d, point_interior2d, point_end2d, center, vector_major_dir_2d, extra,
                            name=self.name)

    def length(self):
        """Computes the length."""
        return self.angle * math.sqrt(
            (self.Gradius ** 2 + self.Sradius ** 2) / 2)

    def normal_vector(self, abscissa):
        raise NotImplementedError

    def direction_vector(self, abscissa):
        raise NotImplementedError

    def abscissa(self, point: volmdlr.Point3D, tol: float = 1e-6):
        """
        Calculates the abscissa a given point.

        :param point: point to calculate abscissa.
        :return: abscissa
        """
        if point.point_distance(self.start) < tol:
            return 0
        ellipse_2d = self.to_2d(self.center, self.major_dir, self.minor_dir)
        point2d = point.to_2d(self.center, self.major_dir, self.minor_dir)
        return ellipse_2d.abscissa(point2d)

    def get_reverse(self):
        """
        Reverse the Arc Ellipse 3D.

        :return:
        """
        normal = None
        extra = None
        if self.normal:
            normal = self.normal.copy()
        if self.extra:
            extra = self.extra.copy()
        return self.__class__(self.end.copy(),
                              self.interior.copy(),
                              self.start.copy(),
                              self.center.copy(),
                              self.major_dir.copy(),
                              normal,
                              extra,
                              self.name)

    def plot(self, ax=None, edge_style: EdgeStyle = EdgeStyle()):
        """Plot the arc ellipse."""
        if ax is None:
            fig = plt.figure()
            ax = Axes3D(fig)
        else:
            fig = None

        ax.plot([self.interior[0]], [self.interior[1]], [self.interior[2]],
                color='b')
        ax.plot([self.start[0]], [self.start[1]], [self.start[2]], c='r')
        ax.plot([self.end[0]], [self.end[1]], [self.end[2]], c='r')
        ax.plot([self.interior[0]], [self.interior[1]], [self.interior[2]],
                c='g')
        x = []
        y = []
        z = []
        for x_component, y_component, z_component in self.discretization_points(number_points=20):
            x.append(x_component)
            y.append(y_component)
            z.append(z_component)

        ax.plot(x, y, z, edge_style.color, alpha=edge_style.alpha)
        if edge_style.edge_ends:
            self.start.plot(ax)
            self.end.plot(ax)
        return ax

    def plot2d(self, x3d: volmdlr.Vector3D = volmdlr.X3D, y3d: volmdlr.Vector3D = volmdlr.Y3D,
               ax=None, color='k'):
        """
        Plot 2d for an arc ellipse 3d.

        """
        if ax is None:
            fig = plt.figure()
            ax = fig.add_subplot(111, projection='3d')
        else:
            fig = ax.figure

        # TODO: Enhance this plot
        length = self.length()
        x = []
        y = []
        number_points = 30
        for i in range(number_points):
            point = self.point_at_abscissa(i / (number_points - 1) * length)
            xi, yi = point.plane_projection2d(x3d, y3d)
            x.append(xi)
            y.append(yi)
        ax.plot(x, y, color=color)
        return ax

    def triangulation(self):
        """
        Triangulation for an ArcEllipse3D.

        """
        return None

    @property
    def bounding_box(self):
        """
        Getter Bounding Box for an arc ellipse 3d.

        :return: bounding box.
        """
        if not self._bbox:
            self._bbox = self.get_bounding_box()
        return self._bbox

    @bounding_box.setter
    def bounding_box(self, new_bounding_box):
        """
        Bounding Box setter.

        :param new_bounding_box: new bounding box.
        """
        self._bbox = new_bounding_box

    def get_bounding_box(self):
        """
        Calculates the bounding box of the Arc3D.

        :return: a volmdlr.core.BoundingBox object.
        """
        # TODO: implement exact calculation

        points = self.discretization_points(angle_resolution=10)
        xmin = min(point.x for point in points)
        xmax = max(point.x for point in points)
        ymin = min(point.y for point in points)
        ymax = max(point.y for point in points)
        zmin = min(point.z for point in points)
        zmax = max(point.z for point in points)
        return volmdlr.core.BoundingBox(xmin, xmax, ymin, ymax, zmin, zmax)

    def frame_mapping(self, frame: volmdlr.Frame3D, side: str):
        """
        Changes frame_mapping and return a new ArcEllipse3D.

        :param frame: Local coordinate system.
        :type frame: volmdlr.Frame3D
        :param side: 'old' will perform a transformation from local to global coordinates. 'new' will
            perform a transformation from global to local coordinates.
        :type side: str
        :return: A new transformed ArcEllipse3D.
        :rtype: ArcEllipse3D
        """
        if side == 'old':
            return ArcEllipse3D(frame.local_to_global_coordinates(self.start),
                                frame.local_to_global_coordinates(self.interior),
                                frame.local_to_global_coordinates(self.end),
                                frame.local_to_global_coordinates(self.center),
                                self.major_dir)
        if side == 'new':
            point_major_dir = self.center + self.major_dir * self.major_axis
            major_dir = frame.global_to_local_coordinates(point_major_dir).to_vector()
            major_dir.normalize()
            return ArcEllipse3D(frame.global_to_local_coordinates(self.start),
                                frame.global_to_local_coordinates(self.interior),
                                frame.global_to_local_coordinates(self.end),
                                frame.global_to_local_coordinates(self.center),
                                major_dir)
        raise ValueError('Side should be \'new\' \'old\'')

    def point_belongs(self, point, abs_tol: float = 1e-6):
        """
        Verifies if a given point lies on the arc of ellipse 3D.

        :param point: point to be verified.
        :param abs_tol: Absolute tolerance to consider the point on the curve.
        :return: True is point lies on the arc of ellipse, False otherwise
        """
        vector_2 = self.normal.cross(self.major_dir)
        ellipse_2d = self.to_2d(self.center, self.major_dir, vector_2)
        point2d = point.to_2d(self.center, self.major_dir, vector_2)
        return ellipse_2d.point_belongs(point2d, abs_tol=abs_tol)

    def is_close(self, other_edge, tol: float = 1e-6):
        """
        Checks if two arc-elipse are the same considering the Euclidean distance.

        :param other_edge: other arc-elipse.
        :param tol: The tolerance under which the Euclidean distance is considered equal to 0, defaults to 1e-6.
        :type tol: float, optional
        """

        if isinstance(other_edge, self.__class__):
            if (self.start.is_close(other_edge.start, tol) and self.end.is_close(other_edge.end, tol)
                    and self.center.is_close(other_edge.center, tol) and self.point_belongs(other_edge.interior, tol)):
                return True
        return False

    def complementary(self):
        """Gets the complementary arc of ellipse."""
        vector = self.interior - self.center
        vector.normalize()
        new_interior = self.center - vector * self.center.point_distance(self.interior)
        return self.__class__(self.start, new_interior, self.end, self.center, self.major_dir, self.normal)

    def point_at_abscissa(self, abscissa):
        """
        Calculates the point at a given abscissa.

        :param abscissa: abscissa to calculate point.
        :return: volmdlr.Point3D
        """
        ellipse_2d = self.to_2d(self.center, self.major_dir, self.minor_dir)
        point2d = ellipse_2d.point_at_abscissa(abscissa)
        return point2d.to_3d(self.center, self.major_dir, self.minor_dir)

    def split(self, split_point):
        """
        Splits arc-elipse at a given point.

        :param split_point: splitting point.
        :return: list of two Arc-Ellipse.
        """
        if split_point.is_close(self.start, 1e-6):
            return [None, self.copy()]
        if split_point.is_close(self.end, 1e-6):
            return [self.copy(), None]
        abscissa = self.abscissa(split_point)
        return [self.__class__(self.start, self.point_at_abscissa(0.5 * abscissa), split_point,
                               self.center.copy(), self.major_dir.copy(), self.normal.copy()),
                self.__class__(split_point, self.point_at_abscissa(
                    (self.abscissa(self.end) - abscissa) * 0.5 + abscissa),
                               self.end, self.center.copy(), self.major_dir.copy(), self.normal.copy())]

    def translation(self, offset: volmdlr.Vector3D):
        """
        ArcEllipse3D translation.

        :param offset: translation vector.
        :return: A new translated ArcEllipse3D.
        """
        new_start = self.start.translation(offset)
        new_interior = self.interior.translation(offset)
        new_end = self.end.translation(offset)
        new_center = self.center.translation(offset)
        new_extra = self.extra if self.extra is None else self.extra.translation(offset)
        return ArcEllipse3D(new_start, new_interior, new_end, new_center, self.major_dir, self.normal, new_extra)


class FullArcEllipse3D(FullArcEllipse, ArcEllipse3D):
    """
    Defines a FullArcEllipse3D.
    """

    def __init__(self, start_end: volmdlr.Point3D, major_axis: float, minor_axis: float,
                 center: volmdlr.Point3D, normal: volmdlr.Vector3D, major_dir: volmdlr.Vector3D, name: str = ''):
        normal.normalize()
        self.normal = normal
        major_dir.normalize()
        self.minor_dir = normal.cross(major_dir)
        frame = volmdlr.Frame3D(center, major_dir, self.minor_dir, normal)
        self.frame = frame
        center2d = center.to_2d(center, major_dir, self.minor_dir)
        point_major_dir = center + major_axis * major_dir
        point_major_dir_2d = point_major_dir.to_2d(center, major_dir, self.minor_dir)
        vector_major_dir_2d = (point_major_dir_2d - center2d).to_vector()
        self.theta = volmdlr.geometry.clockwise_angle(vector_major_dir_2d, volmdlr.X2D)
        if self.theta == math.pi * 2:
            self.theta = 0.0
        self._bbox = None

        FullArcEllipse.__init__(self, start_end, major_axis, minor_axis, center, major_dir, name)

    def discretization_points(self, *, number_points: int = None, angle_resolution: int = 20):
        """
        Discretize a Contour to have "n" points.

        :param number_points: the number of points (including start and end points)
             if unset, only start and end will be returned.
        :param angle_resolution: if set, the sampling will be adapted to have a controlled angular distance. Useful
            to mesh an arc.
        :return: a list of sampled points.
        """
        if not number_points:
            number_points = math.ceil(volmdlr.TWO_PI * angle_resolution) + 2
        discretization_points_3d = [
                                       self.center + self.major_axis * math.cos(
                                           teta) * self.major_dir
                                       + self.minor_axis * math.sin(
                                           teta) * self.major_dir.cross(
                                           self.normal) for teta in
                                       npy.linspace(0, volmdlr.TWO_PI,
                                                    number_points)][:-1]
        return discretization_points_3d

    def to_2d(self, plane_origin, x, y):
        """
        Transforms a FullArcEllipse3D into an FullArcEllipse2D, given an plane origin and a u and v plane vector.

        :param plane_origin: plane origin.
        :param x: plane u vector.
        :param y: plane v vector.
        :return: FullArcEllipse2D.
        """
        point_start_end2d = self.start_end.to_2d(plane_origin, x, y)
        center2d = self.center.to_2d(plane_origin, x, y)
        point_major_dir = self.center + self.major_axis * self.major_dir
        point_major_dir_2d = point_major_dir.to_2d(plane_origin, x, y)
        vector_major_dir_2d = (point_major_dir_2d - center2d).to_vector()
        vector_major_dir_2d.normalize()
        return FullArcEllipse2D(point_start_end2d, self.major_axis, self.minor_axis, center2d,
                                vector_major_dir_2d, name=self.name)

    def frame_mapping(self, frame: volmdlr.Frame3D, side: str):
        """
        Changes frame_mapping and return a new FullArcEllipse3D.

        :param frame: Local coordinate system.
        :type frame: volmdlr.Frame3D
        :param side: 'old' will perform a transformation from local to global coordinates. 'new' will
            perform a transformation from global to local coordinates.
        :type side: str
        :return: A new transformed FulLArcEllipse3D.
        :rtype: FullArcEllipse3D
        """
        if side == 'old':
            return FullArcEllipse3D(frame.local_to_global_coordinates(self.start_end),
                                    self.major_axis, self.minor_axis,
                                    frame.local_to_global_coordinates(self.center),
                                    frame.local_to_global_coordinates(self.normal), self.major_dir, self.name)
        if side == 'new':
            point_major_dir = self.center + self.major_dir * self.major_axis
            major_dir = frame.global_to_local_coordinates(point_major_dir).to_vector()
            major_dir.normalize()
            return FullArcEllipse3D(frame.global_to_local_coordinates(self.start_end),
                                    self.major_axis, self.minor_axis,
                                    frame.global_to_local_coordinates(self.center),
                                    frame.global_to_local_coordinates(self.normal), major_dir, self.name)
        raise ValueError('Side should be \'new\' \'old\'')

    def translation(self, offset: volmdlr.Vector3D):
        """
        Ellipse3D translation.

        :param offset: translation vector.
        :type offset: volmdlr.Vector3D
        :return: A new translated FullArcEllipse3D.
        :rtype: FullArcEllipse3D
        """
        return FullArcEllipse3D(self.start_end.translation(offset), self.major_axis, self.minor_axis,
                                self.center.translation(offset), self.normal, self.major_dir, self.name)

    def abscissa(self, point: volmdlr.Point3D, tol: float = 1e-6):
        """
        Calculates the abscissa a given point.

        :param point: point to calculate abscissa.
        :return: abscissa
        """
        vector_2 = self.normal.cross(self.major_dir)
        ellipse_2d = self.to_2d(self.center, self.major_dir, vector_2)
        point2d = point.to_2d(self.center, self.major_dir, vector_2)
        return ellipse_2d.abscissa(point2d)

    def normal_vector(self, abscissa):
        """
        Calculates the normal vector the edge at given abscissa.

        :return: the normal vector
        """
        raise NotImplementedError

    def direction_vector(self, abscissa):
        """
        Calculates the direction vector the edge at given abscissa.

        :param abscissa: edge abscissa
        :return: direction vector
        """
        raise NotImplementedError

    def split(self, split_point):
        """
        Splits the ellipse into two arc of ellipse at a given point.

        :param split_point: splitting point.
        :return: list of two Arc of ellipse.
        """
        if split_point.is_close(self.start, 1e-6) or split_point.is_close(self.end, 1e-6):
            raise ValueError("Point should be different of start and end.")
        if not self.point_belongs(split_point, 1e-5):
            raise ValueError("Point not on the ellipse.")
        ellipse_2d = self.to_2d(self.frame.origin, self.frame.u, self.frame.v)
        point2d = split_point.to_2d(self.frame.origin, self.frame.u, self.frame.v)
        theta_split = volmdlr.geometry.clockwise_angle(point2d - ellipse_2d.center, ellipse_2d.major_dir)
        theta_1 = 0.5 * theta_split
        theta_2 = 0.5 * (theta_split + volmdlr.TWO_PI)
        interior_1 = self.center + self.major_axis * math.cos(theta_1) * self.major_dir \
                                       + self.minor_axis * math.sin(theta_1) * self.major_dir.cross(self.normal)
        interior_2 = self.center + self.major_axis * math.cos(theta_2) * self.major_dir \
                                       + self.minor_axis * math.sin(theta_2) * self.major_dir.cross(self.normal)
        return [ArcEllipse3D(self.start_end, interior_1, split_point, self.center, self.major_dir, self.normal),
                ArcEllipse3D(split_point, interior_2, self.start_end, self.center, self.major_dir, self.normal)]

    def plot(self, ax=None, edge_style: EdgeStyle = EdgeStyle()):
        """Ellipse plot."""
        if ax is None:
            fig = plt.figure()
            ax = Axes3D(fig)
        else:
            fig = None

        x = []
        y = []
        z = []
        for point_x, point_y, point_z in self.discretization_points():
            x.append(point_x)
            y.append(point_y)
            z.append(point_z)
        x.append(x[0])
        y.append(y[0])
        z.append(z[0])
        ax.plot(x, y, z, edge_style.color)
        return ax<|MERGE_RESOLUTION|>--- conflicted
+++ resolved
@@ -157,11 +157,7 @@
         :return: a list of sampled points
         """
         if angle_resolution:
-<<<<<<< HEAD
             number_points = int(angle_resolution * (self.length()/math.pi))
-=======
-            number_points = int(math.pi * angle_resolution)
->>>>>>> a739a7aa
         if number_points is None or number_points <= 1:
             number_points = 2
         step = self.length() / (number_points - 1)
