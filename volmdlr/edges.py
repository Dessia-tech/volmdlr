#!/usr/bin/env python3
# -*- coding: utf-8 -*-
"""
Edges related classes.
"""
import copy
import math
import sys
import warnings
from itertools import product
from typing import List, Union, Dict, Any

import dessia_common.core as dc
import matplotlib.patches
import matplotlib.pyplot as plt
import numpy as npy
import plot_data.core as plot_data
import plot_data.colors
import scipy.integrate as scipy_integrate
from scipy.optimize import least_squares
from geomdl import NURBS, BSpline, fitting, operations, utilities

import volmdlr.core
import volmdlr.core_compiled
import volmdlr.geometry
from volmdlr import curves as volmdlr_curves
import volmdlr.utils.common_operations as vm_common_operations
import volmdlr.utils.intersections as vm_utils_intersections
from volmdlr.core import EdgeStyle


def standardize_knot_vector(knot_vector):
    """
    Standardize a knot vector to range from 0 to 1.
    """
    first_knot = knot_vector[0]
    last_knot = knot_vector[-1]
    standard_u_knots = []
    if first_knot != 0 or last_knot != 1:
        x = 1 / (last_knot - first_knot)
        y = first_knot / (first_knot - last_knot)
        for u in knot_vector:
            standard_u_knots.append(round(u * x + y, 7))
        return standard_u_knots
    return knot_vector


def insert_knots_and_mutiplicity(knots, knot_mutiplicities, knot_to_add, num):
    """
    Compute knot-elements and multiplicities based on the global knot vector.

    """
    new_knots = []
    new_knot_mutiplicities = []
    i = 0
    for i, knot in enumerate(knots):
        if knot > knot_to_add:
            new_knots.extend([knot_to_add])
            new_knot_mutiplicities.append(num)
            new_knots.extend(knots[i:])
            new_knot_mutiplicities.extend(knot_mutiplicities[i:])
            break
        new_knots.append(knot)
        new_knot_mutiplicities.append(knot_mutiplicities[i])
    return new_knots, new_knot_mutiplicities, i


class Edge(dc.DessiaObject):
    """
    Defines a simple edge Object.
    """

    def __init__(self, start, end, name=''):
        self.start = start
        self.end = end
        self._length = None
        self._direction_vector_memo = None
        self._unit_direction_vector_memo = None
        self._reverse = None
        self._middle_point = None
        # Disabling super init call for performance
        # dc.DessiaObject.__init__(self, name=name)
        self.name = name

    def __getitem__(self, key):
        if key == 0:
            return self.start
        if key == 1:
            return self.end
        raise IndexError

    def is_close(self, other_edge, tol: float = 1e-6):
        """
        Verify if two edges are equal, considering a certain tolerance.

        """
        raise NotImplementedError(f'is_close method not implemented by {self.__class__.__name__}')

    def get_reverse(self):
        """
        Gets the same edge, but in the opposite direction.

        """
        raise NotImplementedError(f'get_reverse method not implemented by {self.__class__.__name__}')

    def split(self, split_point, tol: float = 1e-6):
        """
        Gets the same edge, but in the opposite direction.

        """
        raise NotImplementedError(f'split method not implemented by {self.__class__.__name__}')

    def reverse(self):
        if self._reverse is None:
            self._reverse = self.get_reverse()
        return self._reverse

    def direction_independent_is_close(self, other_edge, tol: float = 1e-6):
        """
        Verifies if two line segments are the same, not considering its direction.

        """
        if not isinstance(self, other_edge.__class__):
            return False
        if self.is_close(other_edge, tol):
            return True
        return self.reverse().is_close(other_edge, tol)

    def length(self):
        """
        Calculates the edge's length.
        """
        raise NotImplementedError(f'length method not implemented by {self.__class__.__name__}')

    def point_at_abscissa(self, abscissa):
        """
        Calculates the point at given abscissa.

        """
        raise NotImplementedError(f'point_at_abscissa method not implemented by {self.__class__.__name__}')

    def middle_point(self):
        """
        Gets the middle point for an edge.

        :return:
        """
        if not self._middle_point:
            half_length = self.length() / 2
            self._middle_point = self.point_at_abscissa(abscissa=half_length)
        return self._middle_point

    def discretization_points(self, *, number_points: int = None, angle_resolution: int = None):
        """
        Discretize an Edge to have "n" points.

        :param number_points: the number of points (including start and end
            points) if unset, only start and end will be returned
        :param angle_resolution: if set, the sampling will be adapted to have
            a controlled angular distance. Useful to mesh an arc
        :return: a list of sampled points
        """
        if angle_resolution:
            number_points = int(angle_resolution * (self.length() / math.pi))
        if number_points is None or number_points <= 1:
            number_points = 2
        step = self.length() / (number_points - 1)
        return [self.point_at_abscissa(i * step) for i in range(number_points)]

    def polygon_points(self, discretization_resolution: int):
        """
        Deprecated method of discretization_points.
        """
        warnings.warn('polygon_points is deprecated,\
        please use discretization_points instead',
                      DeprecationWarning)
        return self.discretization_points(number_points=discretization_resolution)

    @classmethod
    def from_step(cls, arguments, object_dict, **kwargs):
        """
        Converts a step primitive to an Edge type object.

        :param arguments: The arguments of the step primitive.
        :type arguments: list
        :param object_dict: The dictionary containing all the step primitives
            that have already been instantiated
        :type object_dict: dict
        :return: The corresponding Edge object
        :rtype: :class:`volmdlr.edges.Edge`
        """
        obj = object_dict[arguments[3]]
        point1 = object_dict[arguments[1]]
        point2 = object_dict[arguments[2]]
        same_sense = bool(arguments[4] == ".T.")
        if obj.__class__.__name__ == 'LineSegment3D':
            return object_dict[arguments[3]]
        if obj.__class__.__name__ == 'Line3D':
            if not same_sense:
                obj = obj.reverse()
            if not point1.is_close(point2):
<<<<<<< HEAD
                return LineSegment3D(point1, point2, obj, arguments[0][1:-1])
=======
                return LineSegment3D(point1, point2, obj, name=arguments[0][1:-1])
>>>>>>> fff82180
            return None

        if hasattr(obj, 'trim'):
            trimmed_edge = obj.trim(point1, point2, same_sense)
            trimmed_edge.name = arguments[0][1:-1]
            return trimmed_edge

        raise NotImplementedError(f'Unsupported #{arguments[3]}: {object_dict[arguments[3]]}')

    def normal_vector(self, abscissa):
        """
        Calculates the normal vector the edge at given abscissa.

        :return: the normal vector
        """
        raise NotImplementedError('the normal_vector method must be'
                                  'overloaded by subclassing class')

    def unit_normal_vector(self, abscissa: float = 0.0):
        """
        Calculates the unit normal vector the edge at given abscissa.

        :param abscissa: edge abscissa
        :return: unit normal vector
        """
        vector = self.normal_vector(abscissa).copy(deep=True)
        vector.normalize()
        return vector

    def direction_vector(self, abscissa):
        """
        Calculates the direction vector the edge at given abscissa.

        :param abscissa: edge abscissa
        :return: direction vector
        """
        raise NotImplementedError('the direction_vector method must be'
                                  'overloaded by subclassing class')

    def unit_direction_vector(self, abscissa: float = 0.0):
        """
        Calculates the unit direction vector the edge at given abscissa.

        :param abscissa: edge abscissa
        :return: unit direction vector
        """
        if not self._unit_direction_vector_memo:
            self._unit_direction_vector_memo = {}
        if abscissa not in self._unit_direction_vector_memo:
            vector = self.direction_vector(abscissa).copy(deep=True)
            vector.normalize()
            self._unit_direction_vector_memo[abscissa] = vector
        return self._unit_direction_vector_memo[abscissa]

    def straight_line_point_belongs(self, point):
        """
        Verifies if a point belongs to the surface created by closing the edge.

        :param point: Point to be verified
        :return: Return True if the point belongs to this surface,
            or False otherwise
        """
        raise NotImplementedError(f'the straight_line_point_belongs method must be'
                                  f' overloaded by {self.__class__.__name__}')

    def touching_points(self, edge2):
        """
        Verifies if two edges are touching each other.

        In case these two edges are touching each other, return these touching points.

        :param edge2: edge2 to verify touching points.
        :return: list of touching points.
        """
        point1, point2 = edge2.start, edge2.end
        point3, point4 = self.start, self.end
        touching_points = []
        for primitive, points in zip([self, edge2], [[point1, point2], [point3, point4]]):
            for point in points:
                if point not in touching_points and primitive.point_belongs(point):
                    touching_points.append(point)
        return touching_points

    def intersections(self, edge2: 'Edge', abs_tol: float = 1e-6):
        """
        Gets the intersections between two edges.

        :param edge2: other edge.
        :param abs_tol: tolerance.
        :return: list of intersection points.
        """
        method_name = f'{edge2.__class__.__name__.lower()[:-2]}_intersections'
        if hasattr(self, method_name):
            intersections = getattr(self, method_name)(edge2, abs_tol)
            return intersections
        method_name = f'{self.__class__.__name__.lower()[:-2]}_intersections'
        if hasattr(edge2, method_name):
            intersections = getattr(edge2, method_name)(self, abs_tol)
            return intersections
        raise NotImplementedError(f'There is no method to calculate the intersectios between'
                                  f' a {self.__class__.__name__} and a {edge2.__class__.__name__}')

    def validate_crossings(self, edge, intersection):
        """Validates the intersections as crossings: edge not touching the other at one end, or in a tangent point."""
        if not volmdlr.core.point_in_list(intersection, [self.start, self.end, edge.start, edge.end]):
            tangent1 = self.unit_direction_vector(self.abscissa(intersection))
            tangent2 = edge.unit_direction_vector(edge.abscissa(intersection))
            if math.isclose(abs(tangent1.dot(tangent2)), 1, abs_tol=1e-6):
                return None
        else:
            return None
        return intersection

    def crossings(self, edge):
        """
        Gets the crossings between two edges.

        """
        valid_crossings = []
        intersections = self.intersections(edge)
        for intersection in intersections:
            crossing = self.validate_crossings(edge, intersection)
            if crossing:
                valid_crossings.append(crossing)
        return valid_crossings

    def abscissa(self, point, tol: float = 1e-6):
        """
        Computes the abscissa of an Edge.

        :param point: The point located on the edge.
        :type point: Union[:class:`volmdlr.Point2D`, :class:`volmdlr.Point3D`].
        :param tol: The precision in terms of distance. Default value is 1e-4.
        :type tol: float, optional.
        :return: The abscissa of the point.
        :rtype: float
        """
        raise NotImplementedError(f'the abscissa method must be overloaded by {self.__class__.__name__}')

    def local_discretization(self, point1, point2, number_points: int = 10):
        """
        Gets n discretization points between two given points of the edge.

        :param point1: point 1 on edge.
        :param point2: point 2 on edge.
        :param number_points: number of points to discretize locally.
        :return: list of locally discretized points.
        """
        abscissa1 = self.abscissa(point1)
        abscissa2 = self.abscissa(point2)
        discretized_points_between_1_2 = []
        for abscissa in npy.linspace(abscissa1, abscissa2, num=number_points):
            if abscissa > self.length() + 1e-6:
                continue
            abscissa_point = self.point_at_abscissa(abscissa)
            if not volmdlr.core.point_in_list(abscissa_point, discretized_points_between_1_2):
                discretized_points_between_1_2.append(abscissa_point)
        return discretized_points_between_1_2

    def split_between_two_points(self, point1, point2):
        """
        Split edge between two points.

        :param point1: point 1.
        :param point2: point 2.
        :return: edge split.
        """
        split1 = self.split(point1)
        if split1[0] and split1[0].point_belongs(point2, abs_tol=1e-6):
            split2 = split1[0].split(point2)
        else:
            split2 = split1[1].split(point2)
        new_split_edge = None
        for split_edge in split2:
            if split_edge and split_edge.point_belongs(point1, 1e-4) and split_edge.point_belongs(point2, 1e-4):
                new_split_edge = split_edge
                break
        return new_split_edge

    def point_distance_to_edge(self, point):
        """
        Calculates the distance from a given point to an edge.

        :param point: point.
        :return: distance to edge.
        """
        best_distance = math.inf
        abscissa1 = 0
        abscissa2 = self.abscissa(self.end)
        distance = best_distance
        point1_ = self.start
        point2_ = self.end
        linesegment_class_ = getattr(sys.modules[__name__], 'LineSegment' + self.__class__.__name__[-2:])
        while True:
            discretized_points_between_1_2 = self.local_discretization(point1_, point2_)
            if not discretized_points_between_1_2:
                break
            distance = point.point_distance(discretized_points_between_1_2[0])
            for point1, point2 in zip(discretized_points_between_1_2[:-1], discretized_points_between_1_2[1:]):
                line = linesegment_class_(point1, point2)
                dist = line.point_distance(point)
                if dist < distance:
                    point1_ = point1
                    point2_ = point2
                    distance = dist
            if not point1_ or math.isclose(distance, best_distance, abs_tol=1e-6):
                break
            best_distance = distance
            if math.isclose(abscissa1, abscissa2, abs_tol=1e-6):
                break
        return distance

    @property
    def simplify(self):
        """Search another simplified edge that can represent the edge."""
        return self

    def is_point_edge_extremity(self, other_point, abs_tol: float = 1e-6):
        """
        Verifies if a point is the start or the end of the edge.

        :param other_point: other point to verify if it is any end of the edge.
        :param abs_tol: tolerance.
        :return: True of False.
        """
        if self.start.is_close(other_point, abs_tol):
            return True
        if self.end.is_close(other_point, abs_tol):
            return True
        return False

    def minimum_distance(self, element, return_points=False):
        """
        Gets the minimum distance two methods.

        This is a generalized method in a case an analytical method has not yet been defined.

        :param element: another edge.
        :param return_points: weather also to return the corresponding points.
        :return: minimum distance.
        """
        linesegment_class_ = getattr(sys.modules[__name__], 'LineSegment' + self.__class__.__name__[-2:])
        def clean_points(list_pts):
            points_ = []
            for point in list_pts:
                if not volmdlr.core.point_in_list(point, points_):
                    points_.append(point)
            return points_
        points = clean_points(self.discretization_points(number_points=100))
        discretization_primitves1 = [linesegment_class_(pt1, pt2) for pt1, pt2 in zip(points[:-1], points[1:])]
        discretization_points2 = element.discretization_points(number_points=100)
        points = clean_points(discretization_points2)
        discretization_primitves2 = [linesegment_class_(pt1, pt2) for pt1, pt2 in zip(points[:-1], points[1:])]
        minimum_distance = math.inf
        points = None
        for prim1 in discretization_primitves1:
            for prim2 in discretization_primitves2:
                distance, point1, point2 = prim1.minimum_distance(prim2, return_points=True)
                if distance < minimum_distance:
                    minimum_distance = distance
                    points = (point1, point2)
        if return_points:
            return minimum_distance, points[0], points[1]
        return minimum_distance


class LineSegment(Edge):
    """
    Abstract class.

    """

    def __init__(self, start: Union[volmdlr.Point2D, volmdlr.Point3D], end: Union[volmdlr.Point2D, volmdlr.Point3D],
                 line: [volmdlr_curves.Line2D, volmdlr_curves.Line3D] = None, name: str = ''):
        self.line = line
        Edge.__init__(self, start, end, name)

    def length(self):
        """Gets the length of a Line Segment."""
        if not self._length:
            self._length = self.end.point_distance(self.start)
        return self._length

    def abscissa(self, point, tol=1e-6):
        """
        Calculates the abscissa parameter of a Line Segment, at a point.

        :param point: point to verify abscissa.
        :param tol: tolerance.
        :return: abscissa parameter.
        """
        if point.point_distance(self.start) < tol:
            return 0
        if point.point_distance(self.end) < tol:
            return self.length()

        vector = self.end - self.start
        length = vector.norm()
        t_param = (point - self.start).dot(vector) / length
        if t_param < -1e-9 or t_param > length + 1e-9:
            raise ValueError(f'Point is not on linesegment: abscissa={t_param}')
        return t_param

    def direction_vector(self, abscissa=0.):
        """
        Returns a direction vector at a given abscissa, it is not normalized.

        :param abscissa: defines where in the line segment
            direction vector is to be calculated.
        :return: The direction vector of the LineSegment.
        """
        if not self._direction_vector_memo:
            self._direction_vector_memo = {}
        if abscissa not in self._direction_vector_memo:
            self._direction_vector_memo[abscissa] = self.end - self.start
        return self._direction_vector_memo[abscissa]

    def normal_vector(self, abscissa=0.):
        """
        Returns a normal vector at a given abscissa, it is not normalized.

        :param abscissa: defines where in the line_segment
        normal vector is to be calculated.
        :return: The normal vector of the LineSegment.
        """
        return self.direction_vector(abscissa).normal_vector()

    def point_projection(self, point):
        """
        Calculates the projection of a point on a Line Segment.

        :param point: point to be verified.
        :return: point projection.
        """
        point1, point2 = self.start, self.end
        vector = point2 - point1
        norm_u = vector.norm()
        t_param = (point - point1).dot(vector) / norm_u ** 2
        projection = point1 + t_param * vector

        return projection, t_param * norm_u

    def split(self, split_point, tol: float = 1e-6):
        """
        Split a Line Segment at a given point into two Line Segments.

        :param split_point: splitting point.
        :param tol: tolerance.
        :return: list with the two split line segments.
        """
        if split_point.is_close(self.start, tol):
            return [None, self.copy()]
        if split_point.is_close(self.end, tol):
            return [self.copy(), None]
        return [self.__class__(self.start, split_point),
                self.__class__(split_point, self.end)]

    def middle_point(self):
        """
        Calculates the middle point of a Line Segment.

        :return:
        """
        if not self._middle_point:
            self._middle_point = 0.5 * (self.start + self.end)
        return self._middle_point

    def point_at_abscissa(self, abscissa):
        """
        Calculates a point in the LineSegment at a given abscissa.

        :param abscissa: abscissa where in the curve the point should be calculated.
        :return: Corresponding point.
        """
        return self.start + self.unit_direction_vector() * abscissa

    def get_geo_lines(self, tag: int, start_point_tag: int, end_point_tag: int):
        """
        Gets the lines that define a LineSegment in a .geo file.

        :param tag: The linesegment index
        :type tag: int
        :param start_point_tag: The linesegment' start point index
        :type start_point_tag: int
        :param end_point_tag: The linesegment' end point index
        :type end_point_tag: int

        :return: A line
        :rtype: str
        """

        return 'Line(' + str(tag) + ') = {' + str(start_point_tag) + ', ' + str(end_point_tag) + '};'

    def get_geo_points(self):
        return [self.start, self.end]

    def get_shared_section(self, other_linesegment, abs_tol: float = 1e-6):
        """
        Gets the shared section between two line segments.

        :param other_linesegment: other line segment to verify for shared section.
        :param abs_tol: tolerance.
        :return: shared line segment section.
        """
        if self.__class__ != other_linesegment.__class__:
            if self.__class__ == other_linesegment.simplify.__class__:
                return self.get_shared_section(other_linesegment.simplify)
            return []
        if not self.direction_vector().is_colinear_to(other_linesegment.direction_vector()) or \
                (not any(self.point_belongs(point, abs_tol)
                         for point in [other_linesegment.start, other_linesegment.end]) and
                 not any(other_linesegment.point_belongs(point, abs_tol) for point in [self.start, self.end])):
            return []
        if all(self.point_belongs(point) for point in other_linesegment.discretization_points(number_points=5)):
            return [other_linesegment]
        if all(other_linesegment.point_belongs(point) for point in self.discretization_points(number_points=5)):
            return [self]
        new_linesegment_points = []
        for point in [self.start, self.end]:
            if other_linesegment.point_belongs(point, abs_tol=abs_tol) and\
                    not volmdlr.core.point_in_list(point, new_linesegment_points):
                new_linesegment_points.append(point)
        for point in [other_linesegment.start, other_linesegment.end]:
            if self.point_belongs(point, abs_tol=abs_tol) and\
                    not volmdlr.core.point_in_list(point, new_linesegment_points):
                new_linesegment_points.append(point)
        if len(new_linesegment_points) == 1:
            return []
        if len(new_linesegment_points) != 2:
            raise ValueError
        class_ = self.__class__
        return [class_(new_linesegment_points[0], new_linesegment_points[1])]

    def delete_shared_section(self, other_linesegment, abs_tol: float = 1e-6):
        """
        Deletes from self, the section shared with the other line segment.

        :param other_linesegment:
        :param abs_tol: tolerance.
        :return:
        """
        shared_section = self.get_shared_section(other_linesegment, abs_tol)
        if not shared_section:
            return [self]
        points = []
        for point in [self.start, self.end, shared_section[0].start, shared_section[0].end]:
            if not volmdlr.core.point_in_list(point, points):
                points.append(point)
        points = sorted(points, key=self.start.point_distance)
        new_line_segments = []
        class_ = self.__class__
        for point1, point2 in zip(points[:-1], points[1:]):
            lineseg = class_(point1, point2)
            if not lineseg.direction_independent_is_close(shared_section[0]):
                new_line_segments.append(lineseg)
        return new_line_segments

    def straight_line_point_belongs(self, point):
        """
        Closing straight line point belongs verification.

        Verifies if a point belongs to the surface created by closing the edge with a
        line between its start and end points.

        :param point: Point to be verified.
        :return: Return True if the point belongs to this surface, or False otherwise.
        """
        return self.point_belongs(point)

    def point_belongs(self, point: Union[volmdlr.Point2D, volmdlr.Point3D], abs_tol: float = 1e-6):
        """
        Checks if a point belongs to the line segment. It uses the point_distance.

        :param point: The point to be checked
        :type point: Union[:class:`volmdlr.Point2D`, :class:`volmdlr.Point3D`]
        :param abs_tol: The precision in terms of distance.
            Default value is 1e-6
        :type abs_tol: float, optional
        :return: `True` if the point belongs to the B-spline curve, `False`
            otherwise
        :rtype: bool
        """
        point_distance = self.point_distance(point)
        if math.isclose(point_distance, 0, abs_tol=abs_tol):
            return True
        return False

    def point_distance(self, point):
        """
        Abstract method.
        """
        raise NotImplementedError('the point_distance method must be'
                                  'overloaded by subclassing class')

    def to_step(self, current_id, *args, **kwargs):
        """Exports to STEP format."""
        line = self.line
        content, line_id = line.to_step(current_id)

        current_id = line_id + 1
        start_content, start_id = self.start.to_step(current_id, vertex=True)
        current_id = start_id + 1
        end_content, end_id = self.end.to_step(current_id + 1, vertex=True)
        content += start_content + end_content
        current_id = end_id + 1
        content += f"#{current_id} = EDGE_CURVE('{self.name}',#{start_id},#{end_id},#{line_id},.T.);\n"
        return content, current_id

    def is_close(self, other_edge, tol: float = 1e-6):
        """
        Checks if two line segments are the same considering the Euclidean distance.

        :param other_edge: other line segment.
        :param tol: The tolerance under which the Euclidean distance is considered equal to 0, defaults to 1e-6.
        :type tol: float, optional.
        """

        if isinstance(other_edge, self.__class__):
            if (self.start.is_close(other_edge.start, tol)
                    and self.end.is_close(other_edge.end, tol)):
                return True
        return False


class BSplineCurve(Edge):
    """
    An abstract class for B-spline curves.

    The following rule must be
    respected : `number of knots = number of control points + degree + 1`.

    :param degree: The degree of the B-spline curve.
    :type degree: int
    :param control_points: A list of 2 or 3-dimensional points
    :type control_points: Union[List[:class:`volmdlr.Point2D`],
        List[:class:`volmdlr.Point3D`]]
    :param knot_multiplicities: The vector of multiplicities for each knot
    :type knot_multiplicities: List[int]
    :param knots: The knot vector composed of values between 0 and 1
    :type knots: List[float]
    :param weights: The weight vector applied to the knot vector. Default
        value is None
    :type weights: List[float], optional
    :param periodic: If `True` the B-spline curve is periodic. Default value
        is False
    :type periodic: bool, optional
    :param name: The name of the B-spline curve. Default value is ''
    :type name: str, optional
    """
    _non_serializable_attributes = ['curve']

    def __init__(self,
                 degree: int,
                 control_points: Union[List[volmdlr.Point2D], List[volmdlr.Point3D]],
                 knot_multiplicities: List[int],
                 knots: List[float],
                 weights: List[float] = None,
                 periodic: bool = False,
                 name: str = ''):
        self.control_points = control_points
        self.degree = degree
        knots = standardize_knot_vector(knots)
        self.knots = knots
        self.knot_multiplicities = knot_multiplicities
        self.weights = weights
        self.periodic = periodic
        self._simplified = None

        points = [[*point] for point in control_points]
        if weights is None:
            curve = BSpline.Curve()
            curve.degree = degree
            curve.ctrlpts = points
        else:
            curve = NURBS.Curve()
            curve.degree = degree
            curve.ctrlpts = points
            curve.weights = weights

        knot_vector = []
        for i, knot in enumerate(knots):
            knot_vector.extend([knot] * knot_multiplicities[i])
        curve.knotvector = knot_vector
        curve.delta = 0.01
        curve_points = curve.evalpts
        self.curve = curve

        self._length = None
        self.points = [getattr(volmdlr,
                               f'Point{self.__class__.__name__[-2::]}')(*point)
                       for point in curve_points]

        Edge.__init__(self, self.points[0], self.points[-1], name=name)

    def to_dict(self, *args, **kwargs):
        """Avoids storing points in memo that makes serialization slow."""
        dict_ = self.base_dict()
        dict_['degree'] = self.degree
        dict_['control_points'] = [point.to_dict() for point in self.control_points]
        dict_['knot_multiplicities'] = self.knot_multiplicities
        dict_['knots'] = self.knots
        dict_['weights'] = self.weights
        dict_['periodic'] = self.periodic
        return dict_

    def __hash__(self):
        """
        Return a hash value for the B-spline curve.
        """
        return hash((tuple(self.control_points), self.degree, tuple(self.knots)))

    def __eq__(self, other):
        """
        Return True if the other B-spline curve has the same control points, degree, and knot vector, False otherwise.
        """
        if isinstance(other, self.__class__):
            return (self.control_points == other.control_points
                    and self.degree == other.degree
                    and self.knots == other.knots)
        return False

    def get_reverse(self):
        """
        Reverses the BSpline's direction by reversing its control points.

        :return: A reversed B-Spline curve.
        :rtype: :class:`volmdlr.edges.BSplineCurve`.
        """
        return self.__class__(
            degree=self.degree,
            control_points=self.control_points[::-1],
            knot_multiplicities=self.knot_multiplicities[::-1],
            knots=self.knots[::-1],
            weights=self.weights,
            periodic=self.periodic)

    @property
    def simplify(self):
        """Search another simplified edge that can represent the bspline."""
        if self.length() < 1e-6:
            return self
        class_sufix = self.__class__.__name__[-2:]
        if self._simplified is None:
            if self.periodic:
                fullarc_class_ = getattr(sys.modules[__name__], 'FullArc' + class_sufix)
                n = len(self.points)
                try_fullarc = fullarc_class_.from_3_points(self.points[0], self.points[int(0.5 * n)],
                                                           self.points[int(0.75 * n)])

                if all(try_fullarc.point_belongs(point, 1e-6) for point in self.points):
                    self._simplified = try_fullarc
                    return try_fullarc
            else:
                lineseg_class = getattr(sys.modules[__name__], 'LineSegment' + class_sufix)
                lineseg = lineseg_class(self.points[0], self.points[-1])
                if all(lineseg.point_belongs(pt) for pt in self.points):
                    self._simplified = lineseg
                    return lineseg
                interior = self.point_at_abscissa(0.5 * self.length())
                vector1 = interior - self.start
                vector2 = interior - self.end
                if vector1.is_colinear_to(vector2) or vector1.norm() == 0 or vector2.norm() == 0:
                    return self
                arc_class_ = getattr(sys.modules[__name__], 'Arc' + class_sufix)
                try_arc = arc_class_.from_3_points(self.start, interior, self.end)
                if all(try_arc.point_belongs(point, 1e-6) for point in self.points):
                    self._simplified = try_arc
                    return try_arc
            self._simplified = self
        return self._simplified

    @classmethod
    def from_geomdl_curve(cls, curve, name: str = ""):
        """
        # TODO: to be completed.

        :param curve:
        :type curve:
        :param name: curve name.
        :return: A reversed B-spline curve
        :rtype: :class:`volmdlr.edges.BSplineCurve`
        """
        point_dimension = f'Point{cls.__name__[-2::]}'

        knots = list(sorted(set(curve.knotvector)))
        knot_multiplicities = [curve.knotvector.count(k) for k in knots]
        start = curve.ctrlpts[0]
        end = curve.ctrlpts[-1]
        periodic = False
        if npy.linalg.norm(npy.array(start) - npy.array(end)) < 1e-6:
            periodic = True
        return cls(degree=curve.degree,
                   control_points=[getattr(volmdlr, point_dimension)(*point)
                                   for point in curve.ctrlpts],
                   knots=knots,
                   knot_multiplicities=knot_multiplicities,
                   weights=curve.weights, periodic=periodic, name=name)

    def length(self):
        """
        Returns the length of the B-spline curve.

        :return: The length of the B-spline curve.
        :rtype: float
        """
        if not self._length:
            self._length = operations.length_curve(self.curve)
        return self._length

    def normal_vector(self, abscissa):
        """
        Calculates the normal vector to the BSpline curve at given abscissa.

        :return: the normal vector
        """
        return self.direction_vector(abscissa).deterministic_unit_normal_vector()

    def direction_vector(self, abscissa):
        """
        Calculates the direction vector on the BSpline curve at given abscissa.

        :param abscissa: edge abscissa
        :return: direction vector
        """
        u = abscissa / self.length()
        derivatives = self.derivatives(u, 1)
        return derivatives[1]

    def abscissa(self, point: Union[volmdlr.Point2D, volmdlr.Point3D],
                 tol: float = 1e-6):
        """
        Computes the abscissa of a 2D or 3D point using the least square method.

        :param point: The point located on the B-spline curve.
        :type point: Union[:class:`volmdlr.Point2D`, :class:`volmdlr.Point3D`].
        :param tol: The precision in terms of distance. Default value is 1e-6.
        :type tol: float, optional.
        :return: The abscissa of the point.
        :rtype: float
        """
        if point.is_close(self.start):
            return 0
        if point.is_close(self.end):
            return self.length()
        length = self.length()
        initial_condition_list = [0, 0.15, 0.25, 0.35, 0.5, 0.65, 0.75, 0.9, 1]

        def evaluate_point_distance(u_param):
            return (point - self.evaluate_single(u_param)).norm()
        results = []
        initial_condition_list.sort(key=evaluate_point_distance)
        for u0 in initial_condition_list:
            u, convergence_sucess = self.point_invertion(u0, point)
            abscissa = u * length
            if convergence_sucess:  # sometimes we don't achieve convergence with a given initial guess
                return abscissa
            dist = evaluate_point_distance(u)
            if dist < tol:
                return abscissa
            results.append((abscissa, dist))
        result = min(results, key=lambda r: r[1])[0]
        return result

    def _point_inversion_funcs(self, u, point):
        """
        Helper function to evaluate Newton-Rapshon terms.
        """
        curve_derivatives = self.derivatives(u, 2)
        distance_vector = curve_derivatives[0] - point
        func = curve_derivatives[1].dot(distance_vector)
        func_first_derivative = curve_derivatives[2].dot(distance_vector) + curve_derivatives[1].norm() ** 2
        return func, func_first_derivative, curve_derivatives, distance_vector

    def point_invertion(self, u0: float, point, maxiter: int = 50, tol1: float = 1e-6, tol2: float = 1e-8):
        """
        Finds the equivalent B-Spline curve parameter u to a given a point 3D or 2D using an initial guess u0.

        :param u0: An initial guess between 0 and 1.
        :type u0: float
        :param point: Point to evaluation.
        :type point: Union[volmdlr.Point2D, volmdlr.Point3D]
        :param maxiter: Maximum number of iterations.
        :type maxiter: int
        :param tol1: Distance tolerance to stop.
        :type tol1: float
        :param tol2: Zero cos tolerance to stop.
        :type tol2: float
        :return: u parameter and convergence check
        :rtype: int, bool
        """
        if maxiter == 0:
            return u0, False
        func, func_first_derivative, curve_derivatives, distance_vector = self._point_inversion_funcs(u0, point)
        if self._check_convergence(curve_derivatives, distance_vector, tol1=tol1, tol2=tol2):
            return u0, True
        new_u = u0 - func / (func_first_derivative + 1e-18)
        new_u = self._check_bounds(new_u)
        residual = (new_u - u0) * curve_derivatives[1]
        if residual.norm() <= 1e-6:
            return u0, False
        u0 = new_u
        return self.point_invertion(u0, point, maxiter=maxiter - 1)

    @staticmethod
    def _check_convergence(curve_derivatives, distance_vector, tol1: float = 1e-6, tol2: float = 1e-8):
        """
        Helper function to check convergence of point_invertion method.
        """
        distance = distance_vector.norm()
        if distance <= tol1:
            return True
        if curve_derivatives[1].norm() == 0.0:
            return False
        zero_cos = abs(curve_derivatives[1].dot(distance_vector)) / curve_derivatives[1].norm() * distance
        if distance <= tol1 and zero_cos <= tol2:
            return True
        return False

    def _check_bounds(self, u):
        """
        Helper function to check if evaluated parameters in point_invertion method are contained in the bspline domain.
        """
        a, b = self.curve.domain
        if self.periodic:
            if u < a:
                u = b - (a - u)
            elif u > b:
                u = a + (u - b)
        if u < a:
            u = a

        elif u > b:
            u = b
        return u

    def split(self, point: Union[volmdlr.Point2D, volmdlr.Point3D],
              tol: float = 1e-6):
        """
        Splits of B-spline curve in two pieces using a 2D or 3D point.

        :param point: The point where the B-spline curve is split
        :type point: Union[:class:`volmdlr.Point2D`, :class:`volmdlr.Point3D`]
        :param tol: The precision in terms of distance. Default value is 1e-4
        :type tol: float, optional
        :return: A list containing the first and second split of the B-spline
            curve
        :rtype: List[:class:`volmdlr.edges.BSplineCurve`]
        """
        if point.is_close(self.start, tol):
            return [None, self.copy()]
        if point.is_close(self.end, tol):
            return [self.copy(), None]
        adim_abscissa = min(1.0, max(0.0, round(self.abscissa(point) / self.length(), 7)))
        curve1, curve2 = operations.split_curve(self.curve, adim_abscissa)

        return [self.__class__.from_geomdl_curve(curve1),
                self.__class__.from_geomdl_curve(curve2)]

    def translation(self, offset: Union[volmdlr.Vector2D, volmdlr.Vector3D]):
        """
        Translates the B-spline curve.

        :param offset: The translation vector
        :type offset: Union[:class:`volmdlr.Vector2D`,
            :class:`volmdlr.Vector3D`]
        :return: A new translated BSplineCurve
        :rtype: :class:`volmdlr.edges.BSplineCurve`
        """
        control_points = [point.translation(offset)
                          for point in self.control_points]
        return self.__class__(self.degree, control_points,
                              self.knot_multiplicities, self.knots,
                              self.weights, self.periodic)

    def point_belongs(self, point: Union[volmdlr.Point2D, volmdlr.Point3D], abs_tol: float = 1e-6):
        """
        Checks if a 2D or 3D point belongs to the B-spline curve or not. It uses the point_distance.

        :param point: The point to be checked.
        :type point: Union[:class:`volmdlr.Point2D`, :class:`volmdlr.Point3D`]
        :param abs_tol: The precision in terms of distance.
            Default value is 1e-6
        :type abs_tol: float, optional.
        :return: `True` if the point belongs to the B-spline curve, `False`
            otherwise
        :rtype: bool
        """

        if self.point_distance(point) < abs_tol:
            return True
        return False

    def point_distance(self, point: Union[volmdlr.Point2D, volmdlr.Point3D]):
        """
        Calculates the distance from a given point to a BSplineCurve2D or 3D.

        :param point: The point to be checked.
        :type point: Union[:class:`volmdlr.Point2D`, :class:`volmdlr.Point3D`]
        :return: distance.
        """

        return self.point_distance_to_edge(point)

    def merge_with(self, bspline_curve: 'BSplineCurve'):
        """
        Merges consecutive B-spline curves to define a new merged one.

        :param bspline_curve: Another B-spline curve
        :type bspline_curve: :class:`volmdlr.edges.BSplineCurve`
        :return: A merged B-spline curve
        :rtype: :class:`volmdlr.edges.BSplineCurve`
        """
        point_dimension = f'Wire{self.__class__.__name__[-2::]}'
        wire = getattr(volmdlr.wires, point_dimension)(bspline_curve)
        ordered_wire = wire.order_wire()

        points, n = [], 10
        for primitive in ordered_wire.primitives:
            points.extend(primitive.discretization_points(n))
        points.pop(n + 1)

        return self.__class__.from_points_interpolation(
            points, min(self.degree, bspline_curve.degree))

    @classmethod
    def from_bsplines(cls, bsplines: List['BSplineCurve'],
                      discretization_points: int = 10):
        """
        Creates a B-spline curve from a list of B-spline curves.

        :param bsplines: A list of B-spline curve
        :type bsplines: List[:class:`volmdlr.edges.BSplineCurve`]
        :param discretization_points: The number of points for the
            discretization. Default value is 10
        :type discretization_points: int, optional
        :return: A merged B-spline curve
        :rtype: :class:`volmdlr.edges.BSplineCurve`
        """
        point_dimension = f'Wire{cls.__name__[-2::]}'
        wire = getattr(volmdlr.wires, point_dimension)(bsplines)
        ordered_wire = wire.order_wire()

        points, degree = [], []
        for i, primitive in enumerate(ordered_wire.primitives):
            degree.append(primitive.degree)
            if i == 0:
                points.extend(primitive.discretization_points(number_points=discretization_points))
            else:
                points.extend(
                    primitive.discretization_points(number_points=discretization_points)[1::])

        return cls.from_points_interpolation(points, min(degree))

    @classmethod
    def from_points_approximation(cls, points: Union[List[volmdlr.Point2D], List[volmdlr.Point3D]],
                                  degree: int, **kwargs):
        """
        Creates a B-spline curve approximation using least squares method with fixed number of control points.

        It is recommended to specify the
        number of control points.
        Please refer to The NURBS Book (2nd Edition), pp.410-413 for details.

        :param points: The data points
        :type points: Union[List[:class:`volmdlr.Point2D`],
            List[:class:`volmdlr.Point3D`]]
        :param degree: The degree of the output parametric curve
        :type degree: int
        :param kwargs: See below
        :return: A B-spline curve from points approximation
        :rtype: :class:`volmdlr.edges.BSplineCurve`
        :keyword centripetal: Activates centripetal parametrization method.
            Default value is False
        :keyword ctrlpts_size: Number of control points. Default value is
            len(points) - 1
        """
        curve = fitting.approximate_curve([[*point] for point in points],
                                          degree, **kwargs)
        return cls.from_geomdl_curve(curve)

    def tangent(self, position: float = 0.0):
        """
        Evaluates the tangent vector of the B-spline curve at the input parameter value.

        :param position: Value of the parameter, between 0 and 1
        :type position: float
        :return: The tangent vector
        :rtype: Union[:class:`volmdlr.Point2D`, :class:`volmdlr.Point3D`]
        """
        _, tangent = operations.tangent(self.curve, position, normalize=True)

        dimension = f'Vector{self.__class__.__name__[-2::]}'
        tangent = getattr(volmdlr, dimension)(*tangent)

        return tangent

    @classmethod
    def from_points_interpolation(cls, points: Union[List[volmdlr.Point2D], List[volmdlr.Point3D]],
                                  degree: int, periodic: bool = False, name: str = " "):
        """
        Creates a B-spline curve interpolation through the data points.

        Please refer to Algorithm A9.1 on The NURBS Book (2nd Edition),
        pp.369-370 for details.

        :param points: The data points
        :type points: Union[List[:class:`volmdlr.Point2D`],
            List[:class:`volmdlr.Point3D`]]
        :param degree: The degree of the output parametric curve
        :type degree: int
        :param periodic: `True` if the curve should be periodic. Default value
            is `False`
        :type periodic: bool, optional
        :param name: curve name.
        :return: A B-spline curve from points interpolation
        :rtype: :class:`volmdlr.edges.BSplineCurve`
        """
        curve = volmdlr.interpolate_curve([[*point] for point in points], degree, centripetal=True)

        bsplinecurve = cls.from_geomdl_curve(curve, name=name)
        if not points[0].is_close(points[-1]):
            return bsplinecurve
        bsplinecurve.periodic = True
        return bsplinecurve

    def discretization_points(self, *, number_points: int = None, angle_resolution: int = None):
        """
        Linear spaced discretization of the curve.

        :param number_points: The number of points to include in the discretization.
        :type number_points: int
        :param angle_resolution: The resolution of the angle to use when calculating the number of points.
        :type angle_resolution: int
        :return: A list of discretized points on the B-spline curve.
        :rtype: List[`volmdlr.Point2D] or List[`volmdlr.Point3D]
        """

        if angle_resolution:
            number_points = int(math.pi * angle_resolution)

        if len(self.points) == number_points or (not number_points and not angle_resolution):
            number_points = 20
            # return self.points
        curve = self.curve
        curve.delta = 1 / number_points
        curve_points = curve.evalpts

        point_dimension = f'Point{self.__class__.__name__[-2::]}'
        return [getattr(volmdlr, point_dimension)(*point) for point in curve_points]

    def derivatives(self, u, order):
        """
        Evaluates n-th order curve derivatives at the given parameter value.

        The output of this method is list of n-th order derivatives. If ``order`` is ``0``, then it will only output
        the evaluated point. Similarly, if ``order`` is ``2``, then it will output the evaluated point, 1st derivative
        and the 2nd derivative.

        :Example:

        Assuming a curve self is defined on a parametric domain [0.0, 1.0].
        Let's take the curve derivative at the parametric position u = 0.35.

        >>> derivatives = self.derivatives(u=0.35, order=2)
        >>> derivatives[0]  # evaluated point, equal to crv.evaluate_single(0.35)
        >>> derivatives[1]  # 1st derivative at u = 0.35
        >>> derivatives[2]  # 2nd derivative at u = 0.35

        :param u: parameter value
        :type u: float
        :param order: derivative order
        :type order: int
        :return: a list containing up to {order}-th derivative of the curve
        :rtype: Union[List[`volmdlr.Vector2D`], List[`volmdlr.Vector3D`]]
        """

        return [getattr(volmdlr, f'Vector{self.__class__.__name__[-2::]}')(*point)
                for point in self.curve.derivatives(u, order)]

    def get_geo_lines(self, tag: int, control_points_tags: List[int]):
        """
        Gets the lines that define a BsplineCurve in a .geo file.

        :param tag: The BsplineCurve index
        :type tag: int
        :param start_point_tag: The linesegment' start point index
        :type start_point_tag: int
        :param end_point_tag: The linesegment' end point index
        :type end_point_tag: int

        :return: A line
        :rtype: str
        """

        return 'BSpline(' + str(tag) + ') = {' + str(control_points_tags)[1:-1] + '};'

    def get_geo_points(self):
        """Gets the points that define a BsplineCurve in a .geo file."""
        return list(self.discretization_points())

    def line_intersections(self, line):
        """
        Calculates the intersections of a BSplineCurve (2D or 3D) with a Line (2D or 3D).

        :param line: line to verify intersections
        :return: list of intersections
        """
        polygon_points = []
        for point in self.points:
            if not volmdlr.core.point_in_list(point, polygon_points):
                polygon_points.append(point)
        list_intersections = []
        initial_abscissa = 0
        linesegment_name = 'LineSegment' + self.__class__.__name__[-2:]
        for points in zip(polygon_points[:-1], polygon_points[1:]):
            linesegment = getattr(sys.modules[__name__], linesegment_name)(points[0], points[1])
            intersections = linesegment.line_intersections(line)

            if not intersections and linesegment.direction_vector().is_colinear_to(line.direction_vector()):
                if line.point_distance(linesegment.middle_point()) < 1e-8:
                    list_intersections.append(linesegment.middle_point())
            if intersections and intersections[0] not in list_intersections:
                if self.point_belongs(intersections[0], 1e-6):
                    list_intersections.append(intersections[0])
                    continue
                abs1 = self.abscissa(linesegment.start)
                abs2 = self.abscissa(linesegment.end)
                list_abscissas = list(new_abscissa for new_abscissa in npy.linspace(abs1, abs2, 1000))
                intersection = self.select_intersection_point(list_abscissas, intersections, line)
                list_intersections.append(intersection)
            initial_abscissa += linesegment.length()
        return list_intersections

    def select_intersection_point(self, list_abscissas, intersections, line, abs_tol: float = 1e-7):
        """
        Select closest point in curve to intersection point obtained with discretized linesegment.

        :param list_abscissas: list of abscissas to verify the closest point.
        :param intersections: intersection with discretized line.
        :param line: other line.
        :param abs_tol: tolerance allowed.
        :return:
        """
        distance = npy.inf
        intersection = None
        for i_abscissa in list_abscissas:
            point_in_curve = BSplineCurve.point_at_abscissa(self, i_abscissa)
            if line.point_distance(point_in_curve) <= abs_tol:
                return point_in_curve
            dist = point_in_curve.point_distance(intersections[0])
            if dist < distance:
                distance = dist
                intersection = point_in_curve
            else:
                break
        return intersection

    def get_linesegment_intersections(self, linesegment):
        """
        Calculates intersections between a BSplineCurve and a LineSegment.

        :param linesegment: linesegment to verify intersections.
        :return: list with the intersections points.
        """
        results = self.line_intersections(linesegment.line)
        intersections_points = []
        for result in results:
            if linesegment.point_belongs(result, 1e-5):
                intersections_points.append(result)
        return intersections_points

    def point_at_abscissa(self, abscissa):
        """
        Calculates a point in the BSplineCurve at a given abscissa.

        :param abscissa: abscissa where in the curve the point should be calculated.
        :return: Corresponding point.
        """
        length = self.length()
        adim_abs = max(min(abscissa / length, 1.), 0.)
        point_name = 'Point' + self.__class__.__name__[-2:]
        return getattr(volmdlr, point_name)(*self.curve.evaluate_single(adim_abs))

    def get_shared_section(self, other_bspline2, abs_tol: float = 1e-6):
        """
        Gets the shared section between two BSpline curves.

        :param other_bspline2: other arc to verify for shared section.
        :param abs_tol: tolerance.
        :return: shared arc section.
        """
        if self.__class__ != other_bspline2.__class__:
            if self.simplify.__class__ == other_bspline2.__class__:
                return self.simplify.get_shared_section(other_bspline2, abs_tol)
            return []
        if not self.is_shared_section_possible(other_bspline2, 1e-7):
            return []
        # if self.__class__.__name__[-2:] == '3D':
        #     if self.bounding_box.distance_to_bbox(other_bspline2.bounding_box) > 1e-7:
        #         return []
        # elif self.bounding_rectangle.distance_to_b_rectangle(other_bspline2.bounding_rectangle) > 1e-7:
        #     return []
        if not any(self.point_belongs(point, abs_tol=abs_tol)
                   for point in other_bspline2.discretization_points(number_points=10)):
            return []
        if all(self.point_belongs(point, abs_tol=abs_tol) for point in other_bspline2.points):
            return [other_bspline2]
        if all(other_bspline2.point_belongs(point, abs_tol=abs_tol) for point in self.points):
            return [self]
        if self.point_belongs(other_bspline2.start, abs_tol=abs_tol):
            bspline1_, bspline2_ = self.split(other_bspline2.start, tol=abs_tol)
        elif self.point_belongs(other_bspline2.end, abs_tol=abs_tol):
            bspline1_, bspline2_ = self.split(other_bspline2.end, tol=abs_tol)
        else:
            return []
            # raise NotImplementedError
        return self._get_shared_section_from_split(bspline1_, bspline2_, other_bspline2, abs_tol)

    def is_shared_section_possible(self, other_bspline2, tol):
        """
        Verifies if it there is any possibility of the two bsplines share a section.

        :param other_bspline2: other bspline.
        :param tol: tolerance used.
        :return: True or False.
        """
        raise NotImplementedError(f"is_shared_section_possible is not yet implemented by {self.__class__.__name__}")

    @staticmethod
    def _get_shared_section_from_split(bspline1_, bspline2_, other_bspline2, abs_tol):
        """
        Helper function to get_shared_section.
        """
        shared_bspline_section = []
        for bspline in [bspline1_, bspline2_]:
            if bspline and all(other_bspline2.point_belongs(point, abs_tol=abs_tol)
                               for point in bspline.discretization_points(number_points=10)):
                shared_bspline_section.append(bspline)
                break
        return shared_bspline_section

    def delete_shared_section(self, other_bspline2, abs_tol: float = 1e-6):
        """
        Deletes from self, the section shared with the other arc.

        :param other_bspline2:
        :param abs_tol: tolerance.
        :return:
        """
        shared_section = self.get_shared_section(other_bspline2, abs_tol)
        if not shared_section:
            return [self]
        if shared_section == self:
            return []
        split_bspline1 = self.split(shared_section[0].start)
        split_bspline2 = self.split(shared_section[0].end)
        new_arcs = []
        shared_section_middle_point = shared_section[0].point_at_abscissa(0.5 * shared_section[0].length())
        for arc in split_bspline1 + split_bspline2:
            if arc and not arc.point_belongs(shared_section_middle_point, abs_tol=abs_tol):
                new_arcs.append(arc)
        return new_arcs

    def evaluate_single(self, u):
        """
        Calculates a point in the BSplineCurve at a given parameter u.

        :param u: Curve parameter. Must be a value between 0 and 1.
        :type u: float
        :return: Corresponding point.
        :rtype: Union[volmdlr.Point2D, Union[volmdlr.Point3D]
        """
        point_name = 'Point' + self.__class__.__name__[-2:]
        return getattr(volmdlr, point_name)(*self.curve.evaluate_single(u))

    def straight_line_point_belongs(self, point):
        """
        Verifies if a point belongs to the surface created by closing the edge.

        :param point: Point to be verified
        :return: Return True if the point belongs to this surface,
            or False otherwise
        """
        raise NotImplementedError(f'the straight_line_point_belongs method must be'
                                  f' overloaded by {self.__class__.__name__}')

    def get_intersection_sections(self, edge2):
        """
        Identify the sections where there may exist intersection between a bspline and another edge.

        :param edge2: other edge.
        :return: list containing the sections pairs to further search for intersections.
        """
        lineseg_class_ = getattr(sys.modules[__name__], 'LineSegment' + self.__class__.__name__[-2:])
        bspline_discretized_points1 = []
        for point in self.discretization_points(number_points=30):
            if not volmdlr.core.point_in_list(point, bspline_discretized_points1):
                bspline_discretized_points1.append(point)
        line_segments1 = [lineseg_class_(point1, point2) for point1, point2 in
                          zip(bspline_discretized_points1[:-1], bspline_discretized_points1[1:])]
        edge_discretized_points2 = []
        for point in edge2.discretization_points(number_points=30):
            if not volmdlr.core.point_in_list(point, edge_discretized_points2):
                edge_discretized_points2.append(point)
        line_segments2 = [lineseg_class_(point1, point2) for point1, point2 in
                          zip(edge_discretized_points2[:-1], edge_discretized_points2[1:])]
        intersection_section_pairs = []
        for lineseg1, lineseg2 in product(line_segments1, line_segments2):
            lineseg_inter = lineseg1.linesegment_intersections(lineseg2)
            if lineseg_inter:
                intersection_section_pairs.append((self.split_between_two_points(lineseg1.start, lineseg1.end),
                                                   edge2.split_between_two_points(lineseg2.start, lineseg2.end)))
        return intersection_section_pairs

    def point_projection(self, point):
        """
        Calculates the projection of a point on the B-Spline.

        :param point: point to be verified.
        :return: point projection.
        """
        return [self.point_at_abscissa(self.abscissa(point))]

    def local_discretization(self, point1, point2, number_points: int = 10):
        """
        Gets n discretization points between two given points of the edge.

        :param point1: point 1 on edge.
        :param point2: point 2 on edge.
        :param number_points: number of points to discretize locally.
        :return: list of locally discretized points.
        """
        abscissa1 = self.abscissa(point1)
        abscissa2 = self.abscissa(point2)
        # special case periodical bsplinecurve
        if self.periodic and math.isclose(abscissa2, 0.0, abs_tol=1e-6):
            abscissa2 = self.length()
        discretized_points_between_1_2 = []
        for abscissa in npy.linspace(abscissa1, abscissa2, num=number_points):
            abscissa_point = self.point_at_abscissa(abscissa)
            if not volmdlr.core.point_in_list(abscissa_point, discretized_points_between_1_2):
                discretized_points_between_1_2.append(abscissa_point)
        return discretized_points_between_1_2

    def is_close(self, other_edge, tol: float = 1e-6):
        """
        Checks if two bsplines are the same considering the Euclidean distance.

        :param other_edge: other bspline.
        :param tol: The tolerance under which the Euclidean distance is considered equal to 0, defaults to 1e-6.
        :type tol: float, optional
        """
        if isinstance(other_edge, self.__class__):
            if self.start.is_close(other_edge.start) and self.end.is_close(other_edge.end):
                is_true = True
                for point in other_edge.discretization_points(number_points=20):
                    if not self.point_belongs(point):
                        is_true = False
                        break
                if is_true:
                    return True
        return False


class BSplineCurve2D(BSplineCurve):
    """
    A class for 2-dimensional B-spline curves.

    The following rule must be
    respected : `number of knots = number of control points + degree + 1`.

    :param degree: The degree of the 2-dimensional B-spline curve
    :type degree: int
    :param control_points: A list of 2-dimensional points
    :type control_points: List[:class:`volmdlr.Point2D`]
    :param knot_multiplicities: The vector of multiplicities for each knot
    :type knot_multiplicities: List[int]
    :param knots: The knot vector composed of values between 0 and 1
    :type knots: List[float]
    :param weights: The weight vector applied to the knot vector. Default
        value is None
    :type weights: List[float], optional
    :param periodic: If `True` the B-spline curve is periodic. Default value
        is False
    :type periodic: bool, optional
    :param name: The name of the B-spline curve. Default value is ''
    :type name: str, optional
    """

    _non_serializable_attributes = ['curve']

    def __init__(self,
                 degree: int,
                 control_points: List[volmdlr.Point2D],
                 knot_multiplicities: List[int],
                 knots: List[float],
                 weights: List[float] = None,
                 periodic: bool = False,
                 name: str = ''):
        self._bounding_rectangle = None

        BSplineCurve.__init__(self, degree,
                              control_points,
                              knot_multiplicities,
                              knots,
                              weights,
                              periodic,
                              name)
        self._bounding_rectangle = None
        self._length = None

    @property
    def bounding_rectangle(self):
        """
        Computes the bounding rectangle of the 2-dimensional B-spline curve.

        :return: The bounding rectangle.
        :rtype: :class:`volmdlr.core.BoundingRectangle`
        """
        if not self._bounding_rectangle:
            self._bounding_rectangle = volmdlr.core.BoundingRectangle.from_points(self.points)
        return self._bounding_rectangle

    def straight_line_area(self):
        """
        Uses shoelace algorithm for evaluating the area.
        """
        points = self.discretization_points(number_points=100)
        x = [point.x for point in points]
        y = [point.y for point in points]
        x1 = [x[-1]] + x[0:-1]
        y1 = [y[-1]] + y[0:-1]
        return 0.5 * abs(sum(i * j for i, j in zip(x, y1))
                         - sum(i * j for i, j in zip(y, x1)))

    def straight_line_center_of_mass(self):
        """Straight line center of mass."""
        polygon_points = self.discretization_points(number_points=100)
        cog = volmdlr.O2D
        for point in polygon_points:
            cog += point
        cog = cog / len(polygon_points)
        return cog

    def plot(self, ax=None, edge_style: EdgeStyle = EdgeStyle()):
        """Plot a B-Spline curve 2D."""
        if ax is None:
            _, ax = plt.subplots()

        points = self.points

        x_points = [point.x for point in points]
        y_points = [point.y for point in points]
        ax.plot(x_points, y_points, color=edge_style.color, alpha=edge_style.alpha)
        if edge_style.plot_points:
            for point in points:
                point.plot(ax, color=edge_style.color)
        return ax

    def to_3d(self, plane_origin, x1, x2):
        """Transforms a B-Spline Curve 2D in 3D."""
        control_points3d = [point.to_3d(plane_origin, x1, x2) for point in
                            self.control_points]
        return BSplineCurve3D(self.degree, control_points3d,
                              self.knot_multiplicities, self.knots,
                              self.weights, self.periodic)

    def to_step(self, current_id, surface_id=None):
        """Exports to STEP format."""
        points_ids = []
        content = ''
        point_id = current_id
        for point in self.control_points:
            point_content, point_id = point.to_step(point_id,
                                                    vertex=False)
            content += point_content
            points_ids.append(point_id)
            point_id += 1

        content += f"#{point_id} = B_SPLINE_CURVE_WITH_KNOTS('{self.name}',{self.degree}," \
                   f"({volmdlr.core.step_ids_to_str(points_ids)})," \
                   f".UNSPECIFIED.,.F.,.F.,{tuple(self.knot_multiplicities)},{tuple(self.knots)},.UNSPECIFIED.);\n"
        return content, point_id + 1

    def rotation(self, center: volmdlr.Point2D, angle: float):
        """
        BSplineCurve2D rotation.

        :param center: rotation center
        :param angle: angle rotation
        :return: a new rotated Line2D
        """
        control_points = [point.rotation(center, angle)
                          for point in self.control_points]
        return BSplineCurve2D(self.degree, control_points,
                              self.knot_multiplicities, self.knots,
                              self.weights, self.periodic)

    def line_crossings(self, line2d: volmdlr_curves.Line2D):
        """Bspline Curve crossings with a line 2d."""
        polygon_points = self.discretization_points(number_points=50)
        crossings = []
        for p1, p2 in zip(polygon_points[:-1], polygon_points[1:]):
            linesegment = LineSegment2D(p1, p2)
            crossings.extend(linesegment.line_crossings(line2d))
        return crossings

    def get_reverse(self):
        """
        Reverse the BSpline's direction by reversing its start and end points.

        """

        return self.__class__(degree=self.degree,
                              control_points=self.control_points[::-1],
                              knot_multiplicities=self.knot_multiplicities[::-1],
                              knots=self.knots[::-1],
                              weights=self.weights,
                              periodic=self.periodic)

    def nearest_point_to(self, point):
        """
        Find out the nearest point on the linesegment to point.

        """

        points = self.discretization_points(number_points=500)
        return point.nearest_point(points)

    def edge_intersections(self, edge, abs_tol=1e-6):
        """
        General method to calculate the intersection of a bspline curve and another edge.

        :param edge: other edge
        :param abs_tol: tolerance.
        :return: intersections between the two edges.
        """
        intersection_section_pairs = self.get_intersection_sections(edge)
        intersections = []
        for bspline, edge2 in intersection_section_pairs:
            intersections_points = vm_utils_intersections.get_bsplinecurve_intersections(
                edge2, bspline, abs_tol=abs_tol)
            intersections.extend(intersections_points)
        return intersections

    def linesegment_intersections(self, linesegment2d, abs_tol: float = 1e-6):
        """
        Calculates intersections between a BSpline Curve 2D and a Line Segment 2D.

        :param linesegment2d: line segment to verify intersections.
        :param abs_tol: tolerance.
        :return: list with the intersections points.
        """
        if self.bounding_rectangle.distance_to_b_rectangle(linesegment2d.bounding_rectangle) > abs_tol:
            return []
        intersections_points = vm_utils_intersections.get_bsplinecurve_intersections(
            linesegment2d, self, abs_tol=abs_tol)
        return intersections_points

    def arc_intersections(self, arc, abs_tol=1e-6):
        """
        Calculates intersections between a BSpline Curve 2D and an arc 2D.

        :param arc: arc to verify intersections.
        :param abs_tol: tolerance.
        :return: list with the intersections points.
        """
        if self.bounding_rectangle.distance_to_b_rectangle(arc.bounding_rectangle) > abs_tol:
            return []
        return self.edge_intersections(arc, abs_tol)

    def bsplinecurve_intersections(self, bspline, abs_tol=1e-6):
        """
        Calculates intersections between a two BSpline Curve 2D.

        :param bspline: bspline to verify intersections.
        :param abs_tol: tolerance.
        :return: list with the intersections points.
        """
        if self.bounding_rectangle.distance_to_b_rectangle(bspline.bounding_rectangle) > abs_tol:
            return []
        return self.edge_intersections(bspline, abs_tol)

    def axial_symmetry(self, line):
        """
        Finds out the symmetric bsplinecurve2d according to a line.

        """

        points_symmetry = [point.axial_symmetry(line) for point in self.control_points]

        return self.__class__(degree=self.degree,
                              control_points=points_symmetry,
                              knot_multiplicities=self.knot_multiplicities[::-1],
                              knots=self.knots[::-1],
                              weights=self.weights,
                              periodic=self.periodic)

    def offset(self, offset_length: float):
        """
        Offsets a BSplineCurve2D in one of its normal direction.

        :param offset_length: the length taken to offset the BSpline. if positive, the offset is in the normal
            direction of the curve. if negative, in the opposite direction of the normal.
        :return: returns an offset bsplinecurve2D, created with from_points_interpolation.
        """
        unit_normal_vectors = [self.unit_normal_vector(
            self.abscissa(point)) for point in self.points]
        offseted_points = [point.translation(normal_vector * offset_length) for point, normal_vector
                           in zip(self.points, unit_normal_vectors)]
        offseted_bspline = BSplineCurve2D.from_points_interpolation(offseted_points, self.degree,
                                                                    self.periodic)
        return offseted_bspline

    def is_shared_section_possible(self, other_bspline2, tol):
        """
        Verifies if it there is any possibility of the two bsplines share a section.

        :param other_bspline2: other bspline.
        :param tol: tolerance used.
        :return: True or False.
        """
        if self.bounding_rectangle.distance_to_b_rectangle(other_bspline2.bounding_rectangle) > tol:
            return False
        return True


class BezierCurve2D(BSplineCurve2D):
    """
    A class for 2-dimensional Bézier curves.

    :param degree: The degree of the Bézier curve.
    :type degree: int
    :param control_points: A list of 2-dimensional points
    :type control_points: List[:class:`volmdlr.Point2D`]
    :param name: The name of the B-spline curve. Default value is ''
    :type name: str, optional
    """

    def __init__(self, degree: int, control_points: List[volmdlr.Point2D],
                 name: str = ''):
        knotvector = utilities.generate_knot_vector(degree,
                                                    len(control_points))
        knot_multiplicity = [1] * len(knotvector)

        BSplineCurve2D.__init__(self, degree, control_points,
                                knot_multiplicity, knotvector,
                                None, False, name)


class LineSegment2D(LineSegment):
    """
    Define a line segment limited by two points.

    """

    def __init__(self, start: volmdlr.Point2D, end: volmdlr.Point2D, *,
                 line: volmdlr_curves.Line2D = None, name: str = ''):
        if start.is_close(end, 1e-6):
            raise NotImplementedError('Start & end of linesegment2D are equal')
        self._bounding_rectangle = None
        self.line = line
        if not line:
            self.line = volmdlr_curves.Line2D(start, end)
        LineSegment.__init__(self, start, end, self.line, name=name)

    def copy(self, deep=True, memo=None):
        """
        A specified copy of a LineSegment2D.
        """
        return self.__class__(start=self.start.copy(deep, memo), end=self.end.copy(deep, memo), name=self.name)

    def __hash__(self):
        return hash(('linesegment2d', self.start, self.end, self.line))

    def _data_hash(self):
        return self.start._data_hash() + self.end._data_hash()

    def _data_eq(self, other_object):
        if self.__class__.__name__ != other_object.__class__.__name__:
            return False
        return self.start == other_object.start and self.end == other_object.end

    def __eq__(self, other_object):
        if self.__class__.__name__ != other_object.__class__.__name__:
            return False
        return self.start == other_object.start and self.end == other_object.end

    def to_dict(self, *args, **kwargs):
        """Stores all Line Segment 2D in a dict object."""
        return {'object_class': 'volmdlr.edges.LineSegment2D',
                'name': self.name,
                'start': self.start.to_dict(),
                'end': self.end.to_dict()
                }

    @property
    def bounding_rectangle(self):
        """
        Evaluates the bounding rectangle of the Line segment.
        """
        if not self._bounding_rectangle:
            self._bounding_rectangle = volmdlr.core.BoundingRectangle(
                min(self.start.x, self.end.x), max(self.start.x, self.end.x),
                min(self.start.y, self.end.y), max(self.start.y, self.end.y))
        return self._bounding_rectangle

    def straight_line_area(self):
        """
        Calculates the area of the LineSegment2D, with line drawn from start to end.

        :return: straight_line_area.
        """
        return 0.

    def straight_line_second_moment_area(self, *args, **kwargs):
        """Straight line second moment area for a line segment."""
        return 0, 0, 0

    def straight_line_center_of_mass(self):
        """Straight line center of mass."""
        return 0.5 * (self.start + self.end)

    def point_distance(self, point, return_other_point=False):
        """
        Computes the distance of a point to segment of line.

        :param point: point to calculate distance.
        :param return_other_point: Boolean variable to return line segment's corresponding point or not.
        """
        distance, point = volmdlr.LineSegment2DPointDistance(
            [(self.start.x, self.start.y), (self.end.x, self.end.y)],
            (point.x, point.y))
        if return_other_point:
            return distance, volmdlr.Point2D(*point)
        return distance

    def point_projection(self, point):
        """
        If the projection falls outside the LineSegment2D, returns None.
        """
        point, curv_abs = volmdlr_curves.Line2D.point_projection(self.line, point)
        if curv_abs < 0 or curv_abs > self.length():
            if abs(curv_abs) < 1e-6 or math.isclose(curv_abs, self.length(),
                                                    abs_tol=1e-6):
                return point, curv_abs
            return None, curv_abs
        return point, curv_abs

    def line_intersections(self, line: volmdlr_curves.Line2D):
        """Line Segment intersections with volmdlr_curves.Line2D."""
        if self.direction_vector().is_colinear_to(line.direction_vector()):
            return []
        point = volmdlr.Point2D.line_intersection(self, line)
        if point is not None:
            point_projection1, _ = self.point_projection(point)
            intersections = [point_projection1]
            if point_projection1 is None:
                intersections = []

            elif line.__class__.__name__ == 'LineSegment2D':
                point_projection2, _ = line.point_projection(point)
                if point_projection2 is None:
                    intersections = []

            return intersections
        if line.point_belongs(self.start):
            return [self.start]
        if line.point_belongs(self.end):
            return [self.end]
        return []

    def linesegment_intersections(self, linesegment2d: 'LineSegment2D', abs_tol=1e-6):
        """
        Touching line segments does not intersect.
        """
        if self.bounding_rectangle.distance_to_b_rectangle(linesegment2d.bounding_rectangle) > abs_tol:
            return []
        if self.direction_vector().is_colinear_to(linesegment2d.direction_vector(), abs_tol=abs_tol):
            return []
        point = volmdlr.Point2D.line_intersection(self, linesegment2d)
        # TODO: May be these commented conditions should be used for linesegment_crossings
        if point:  # and (point != self.start) and (point != self.end):
            point_projection1, _ = self.point_projection(point)
            if point_projection1 is None:
                return []

            point_projection2, _ = linesegment2d.point_projection(point)
            if point_projection2 is None:
                return []

            return [point_projection1]
        return []

    def line_crossings(self, line: 'volmdlr.curves.Line2D'):
        """Line Segment crossings with line 2d."""
        if self.direction_vector().is_colinear_to(line.direction_vector()):
            return []
        line_intersection = self.line_intersections(line)
        if line_intersection and (line_intersection[0].is_close(self.end) or
                                  line_intersection[0].is_close(self.start)):
            return []
        return line_intersection

    def plot(self, ax=None, edge_style: EdgeStyle = EdgeStyle()):
        """
        Plots the Linesegment2D.
        """
        width = edge_style.width

        if ax is None:
            _, ax = plt.subplots()

        p1, p2 = self.start, self.end
        if edge_style.arrow:
            if edge_style.plot_points:
                ax.plot([p1[0], p2[0]], [p1[1], p2[1]], color=edge_style.color,
                        alpha=edge_style.alpha, style='o-')
            else:
                ax.plot([p1[0], p2[0]], [p1[1], p2[1]], color=edge_style.color,
                        alpha=edge_style.alpha)

            length = ((p1[0] - p2[0]) ** 2 + (p1[1] - p2[1]) ** 2) ** 0.5
            if width is None:
                width = length / 1000.
                head_length = length / 20.
                head_width = head_length / 2.
            else:
                head_width = 2 * width
                head_length = head_width
            ax.arrow(p1[0], p1[1],
                     (p2[0] - p1[0]) / length * (length - head_length),
                     (p2[1] - p1[1]) / length * (length - head_length),
                     head_width=head_width, fc='b', linewidth=0,
                     head_length=head_length, width=width, alpha=0.3)
        else:
            if width is None:
                width = 1
            if edge_style.plot_points:
                ax.plot([p1[0], p2[0]], [p1[1], p2[1]], color=edge_style.color,
                        marker='o', linewidth=width, alpha=edge_style.alpha)
            else:
                ax.plot([p1[0], p2[0]], [p1[1], p2[1]], color=edge_style.color,
                        linewidth=width, alpha=edge_style.alpha)
        return ax

    def to_3d(self, plane_origin, x1, x2):
        """
        Transforms the Line segment 2D into a 3D line segment.

        :param plane_origin: The origin of plane to draw the Line segment 3D.
        :type plane_origin: volmdlr.Point3D
        :param x1: First direction of the plane
        :type x1: volmdlr.Vector3D
        :param x2: Second direction of the plane.
        :type x2: volmdlr.Vector3D
        :return: A 3D line segment.
        :rtype: LineSegment3D
        """
        start = self.start.to_3d(plane_origin, x1, x2)
        end = self.end.to_3d(plane_origin, x1, x2)
        return LineSegment3D(start, end, name=self.name)

    def get_reverse(self):
        """
        Invert the sense of the line segment.
        """
        return LineSegment2D(self.end.copy(), self.start.copy())

    def rotation(self, center: volmdlr.Point2D, angle: float):
        """
        LineSegment2D rotation.

        :param center: rotation center
        :param angle: angle rotation
        :return: a new rotated LineSegment2D
        """
        return LineSegment2D(self.start.rotation(center, angle), self.end.rotation(center, angle))

    def translation(self, offset: volmdlr.Vector2D):
        """
        LineSegment2D translation.

        :param offset: translation vector.
        :return: A new translated LineSegment2D.
        """
        return LineSegment2D(self.start.translation(offset), self.end.translation(offset))

    def frame_mapping(self, frame: volmdlr.Frame2D, side: str):
        """
        Changes vector frame_mapping and return a new LineSegment2D.

        side = 'old' or 'new'.
        """
        if side == 'old':
            new_start = frame.local_to_global_coordinates(self.start)
            new_end = frame.local_to_global_coordinates(self.end)
        elif side == 'new':
            new_start = frame.global_to_local_coordinates(self.start)
            new_end = frame.global_to_local_coordinates(self.end)
        else:
            raise ValueError('Please Enter a valid side: old or new')
        return LineSegment2D(new_start, new_end)

    def plot_data(self, edge_style: plot_data.EdgeStyle = None):
        """
        Plot data method for a LineSegment2D.

        :param edge_style: edge style.
        :return: plot_data.LineSegment2D object.
        """
        return plot_data.LineSegment2D([self.start.x, self.start.y],
                                       [self.end.x, self.end.y],
                                       edge_style=edge_style)

    def create_tangent_circle(self, point, other_line):
        """Create a circle tangent to a LineSegment."""
        circle1, circle2 = other_line.create_tangent_circle(point, self.line)
        if circle1 is not None:
            _, curv_abs1 = self.line.point_projection(circle1.center)
            if curv_abs1 < 0. or curv_abs1 > self.length():
                circle1 = None
        if circle2 is not None:
            _, curv_abs2 = self.line.point_projection(circle2.center)
            if curv_abs2 < 0. or curv_abs2 > self.length():
                circle2 = None
        return circle1, circle2

    def infinite_primitive(self, offset):
        """Get an infinite primitive."""
        n = -self.unit_normal_vector()
        offset_point_1 = self.start + offset * n
        offset_point_2 = self.end + offset * n

        return volmdlr_curves.Line2D(offset_point_1, offset_point_2)

    def nearest_point_to(self, point):
        """
        Find out the nearest point on the linesegment to point.

        """

        points = self.discretization_points(number_points=500)
        return point.nearest_point(points)

    def axial_symmetry(self, line):
        """
        Finds out the symmetric linesegment2d according to a line.
        """

        points_symmetry = [point.axial_symmetry(line) for point in [self.start, self.end]]

        return self.__class__(points_symmetry[0], points_symmetry[1])


class ArcMixin:
    """
    Abstract class representing an arc.

    :param circle: arc related circle curve.
    :type circle: Union['volmdlr.curves.Circle2D', 'volmdlr.curves.Circle2D'].
    # :param start: The starting point
    # :type start: Union[:class:`volmdlr.Point2D`, :class:`volmdlr.Point3D`]
    # :param end: The finish point
    # :type end: Union[:class:`volmdlr.Point2D`, :class:`volmdlr.Point3D`]
    # :param name: The name of the arc. Default value is an empty string
    # :type name: str, optional
    """

    def __init__(self, circle, start, end, is_trigo: bool = True):
        # Edge.__init__(self, start=start, end=end, name=name)
        self.start = start
        self.end = end
        self.circle = circle
        self.center = circle.center
        self.is_trigo = is_trigo
        self._length = None

    def length(self):
        """
        Calculates the length of the Arc, with its radius, and its arc angle.

        :return: the length of the Arc.
        """
        if not self._length:
            self._length = self.circle.radius * abs(self.angle)
        return self._length

    def point_at_abscissa(self, abscissa):
        """
        Calculates a point in the Arc at a given abscissa.

        :param abscissa: abscissa where in the curve the point should be calculated.
        :return: Corresponding point.
        """
        if self.is_trigo:
            return self.start.rotation(self.circle.center, abscissa / self.circle.radius)
        return self.start.rotation(self.circle.center, -abscissa / self.circle.radius)

    def normal_vector(self, abscissa: float):
        """
        Get the normal vector of the Arc2D.

        :param abscissa: defines where in the Arc2D the
        normal vector is to be calculated
        :return: The normal vector of the Arc2D
        """
        point = self.point_at_abscissa(abscissa)
        normal_vector = self.circle.center - point
        normal_vector = normal_vector.to_vector()
        return normal_vector

    def direction_vector(self, abscissa: float):
        """
        Get direction vector of the Arc2D.

        :param abscissa: defines where in the Arc2D the
        direction vector is to be calculated
        :return: The direction vector of the Arc2D
        """
        return -self.normal_vector(abscissa=abscissa).normal_vector()

    def point_distance(self, point):
        """Returns the minimal distance to a point."""
        if self.point_belongs(point):
            return 0
        if self.circle.center.is_close(point):
            return self.circle.radius
        class_sufix = self.__class__.__name__[-2:]
        linesegment_class = getattr(sys.modules[__name__], 'LineSegment' + class_sufix)
        linesegment = linesegment_class(self.circle.center, point)
        if linesegment.length() > self.circle.radius:
            if self.linesegment_intersections(linesegment):
                return linesegment.length() - self.circle.radius
            return min(self.start.point_distance(point), self.end.point_distance(point))
        vector_to_point = point - self.circle.center
        vector_to_point.normalize()
        projected_point = self.circle.center + self.circle.radius * vector_to_point
        if self.point_belongs(projected_point):
            return self.circle.radius - linesegment.length()
        return min(self.start.point_distance(point), self.end.point_distance(point))

    def discretization_points(self, *, number_points: int = None, angle_resolution: int = 20):
        """
        Discretize an Edge to have "n" points.

        :param number_points: the number of points (including start and end points)
             if unset, only start and end will be returned
        :param angle_resolution: if set, the sampling will be adapted to have a controlled angular distance. Useful
            to mesh an arc
        :return: a list of sampled points
        """
        if not number_points:
            if not angle_resolution:
                number_points = 2
            else:
                number_points = max(math.ceil(self.angle * angle_resolution) + 1, 2)

        step = self.length() / (number_points - 1)
        return [self.point_at_abscissa(i * step)
                for i in range(number_points)]

    def get_geo_lines(self, tag: int, start_point_tag: int, center_point_tag: int, end_point_tag: int):
        """
        Gets the lines that define an Arc in a .geo file.

        :param tag: The linesegment index
        :type tag: int
        :param start_point_tag: The linesegment' start point index
        :type start_point_tag: int
        :param center_point_tag: The linesegment' center point index
        :type center_point_tag: int
        :param end_point_tag: The line segment's end point index
        :type end_point_tag: int

        :return: A line
        :rtype: str
        """

        return 'Circle(' + str(tag) + ') = {' + str(start_point_tag) + ', ' + \
            str(center_point_tag) + ', ' + str(end_point_tag) + '};'

    def get_geo_points(self):
        """
        Gets the points that define an Arc to use them in a .geo file.

        :return: A list of characteristic arc points
        :rtype: List

        """
        return [self.start, self.circle.center, self.end]

    def get_reverse(self):
        """
        Gets the reverse version of an arc.

        :return: An arc
        """

        return self.__class__(self.circle, start=self.end, end=self.start, is_trigo=not self.is_trigo)

    def split(self, split_point, tol: float = 1e-6):
        """
        Splits arc at a given point.

        :param split_point: splitting point.
        :param tol: tolerance.
        :return: list of two Arc.
        """
        if split_point.is_close(self.start, tol):
            return [None, self.copy()]
        if split_point.is_close(self.end, tol):
            return [self.copy(), None]
        return [self.__class__(self.circle, self.start, split_point, self.is_trigo),
                self.__class__(self.circle, split_point, self.end, self.is_trigo)]

    def get_shared_section(self, other_arc2, abs_tol: float = 1e-6):
        """
        Gets the shared section between two arcs.

        :param other_arc2: other arc to verify for shared section.
        :param abs_tol: tolerance.
        :return: shared arc section.
        """
        if self.__class__ != other_arc2.__class__:
            if self.__class__ == other_arc2.simplify.__class__:
                return self.get_shared_section(other_arc2.simplify, abs_tol)
            return []
        if not self.circle.center.is_close(other_arc2.circle.center) or self.circle.radius != self.circle.radius or \
                not any(self.point_belongs(point) for point in [other_arc2.start,
                                                                other_arc2.middle_point(), other_arc2.end]):
            return []
        if all(self.point_belongs(point, abs_tol) for point in
               [other_arc2.start, other_arc2.middle_point(), other_arc2.end]):
            return [other_arc2]
        if all(other_arc2.point_belongs(point, abs_tol) for point in
               [self.start, self.point_at_abscissa(self.length() * .5), self.end]):
            return [self]
        if self.point_belongs(other_arc2.start, abs_tol):
            arc1_, arc2_ = self.split(other_arc2.start, abs_tol)
        elif self.point_belongs(other_arc2.end, abs_tol):
            arc1_, arc2_ = self.split(other_arc2.end, abs_tol)
        else:
            raise NotImplementedError
        shared_arc_section = []
        for arc in [arc1_, arc2_]:
            if arc and all(other_arc2.point_belongs(point, abs_tol)
                           for point in [arc.start, arc.middle_point(), arc.end]):
                shared_arc_section.append(arc)
                break
        return shared_arc_section

    def delete_shared_section(self, other_arc2, abs_tol: float = 1e-6):
        """
        Deletes from self, the section shared with the other arc.

        :param other_arc2:
        :param abs_tol: tolerance.
        :return:
        """
        shared_section = self.get_shared_section(other_arc2, abs_tol)
        if not shared_section:
            return [self]
        if shared_section == self:
            return []
        split_arcs1 = self.split(shared_section[0].start)
        split_arcs2 = self.split(shared_section[0].end)
        new_arcs = []
        for arc in split_arcs1 + split_arcs2:
            if arc and not arc.point_belongs(shared_section[0].middle_point(), abs_tol):
                new_arcs.append(arc)
        return new_arcs

    def is_close(self, other_edge, tol: float = 1e-6):
        """
        Checks if two arc are the same considering the Euclidean distance.

        :param other_edge: other arc.
        :param tol: The tolerance under which the Euclidean distance is considered equal to 0, defaults to 1e-6
        :type tol: float, optional
        """

        if isinstance(other_edge, self.__class__):
            if (self.start.is_close(other_edge.start, tol) and self.end.is_close(other_edge.end, tol)
                    and self.circle.center.is_close(other_edge.circle.center, tol)
                    and self.point_belongs(other_edge.middle_point(), tol)):
                return True
        return False


class FullArcMixin(ArcMixin):
    """
    Abstract class for representing a circle with a start and end points that are the same.
    """

    def __init__(self, circle: Union[volmdlr.curves.Circle2D, volmdlr.curves.Circle3D],
                 start_end: Union[volmdlr.Point2D, volmdlr.Point3D], name: str = ''):
        self.circle = circle
        self.start_end = start_end
        ArcMixin.__init__(self, circle=circle, start=start_end, end=start_end)  # !!! this is dangerous

    @property
    def angle(self):
        """Angle of Full Arc. """
        return volmdlr.TWO_PI

    def split(self, split_point, tol: float = 1e-6):
        """
        Splits arc at a given point.

        :param split_point: splitting point.
        :param tol: tolerance.
        :return: list of two Arc.
        """
        if split_point.is_close(self.start, tol):
            return [None, self.copy()]
        if split_point.is_close(self.end, tol):
            return [self.copy(), None]
        class_ = getattr(sys.modules[__name__], 'Arc' + self.__class__.__name__[-2:])
        return [class_(self.circle, self.start, split_point, self.is_trigo),
                class_(self.circle, split_point, self.end, self.is_trigo)]

    @classmethod
    def from_curve(cls, circle):
        return cls(circle, circle.center + circle.frame.u * circle.radius)


class Arc2D(ArcMixin, Edge):
    """
    Class to draw Arc2D.

    angle: the angle measure always >= 0
    """

    def __init__(self, circle: 'volmdlr.curves.Circle2D',
                 start: volmdlr.Point2D,
                 end: volmdlr.Point2D,
                 is_trigo: bool = True,
                 name: str = ''):
        # self._center = center
        self.circle = circle
        self.is_trigo = is_trigo
        self._angle = None
        self._bounding_rectangle = None
        ArcMixin.__init__(self, circle, start, end, is_trigo)
        Edge.__init__(self, start=start, end=end, name=name)
        start_to_center = start - self.circle.center
        end_to_center = end - self.circle.center
        angle1 = math.atan2(start_to_center.y, start_to_center.x)
        angle2 = math.atan2(end_to_center.y, end_to_center.x)
        if self.is_trigo:
            self.angle1 = angle1
            self.angle2 = angle2
            if self.angle2 == 0.0:
                self.angle2 = volmdlr.TWO_PI
        else:
            self.angle1 = angle2
            self.angle2 = angle1

    def __hash__(self):
        return hash(('arc2d', self.circle, self.start, self.end, self.is_trigo))

    def __eq__(self, other_arc):
        if self.__class__.__name__ != other_arc.__class__.__name__:
            return False
        return (self.circle == other_arc.circle and self.start == other_arc.start
                and self.end == other_arc.end and self.is_trigo == other_arc.is_trigo)

    @classmethod
    def from_3_points(cls, point1, point2, point3):
        """
        Creates a circle 2d from 3 points.

        :return: circle 2d.
        """
        circle = volmdlr_curves.Circle2D.from_3_points(point1, point2, point3)
        arc = cls(circle, point1, point3)
        if not arc.point_belongs(point2):
            return cls(circle, point1, point3, False)
        return arc

    @property
    def angle(self):
        """
        Returns the angle in radians of the arc.
        """
        if not self._angle:
            self._angle = self.get_angle()
        return self._angle

    def get_angle(self):
        """
        Gets arc angle.

        """
        clockwise_arc = self.reverse() if self.is_trigo else self
        vector_start = clockwise_arc.start - clockwise_arc.circle.center
        vector_end = clockwise_arc.end - clockwise_arc.circle.center
        arc_angle = volmdlr.geometry.clockwise_angle(vector_start, vector_end)
        return arc_angle

    def _get_points(self):
        return [self.start, self.end]

    points = property(_get_points)

    def point_belongs(self, point, abs_tol=1e-6):
        """
        Check if a Point2D belongs to the Arc2D.

        """
        distance_point_to_center = point.point_distance(self.circle.center)
        if not math.isclose(distance_point_to_center, self.circle.radius, abs_tol=abs_tol):
            return False
        if point.is_close(self.start) or point.is_close(self.end):
            return True
        clockwise_arc = self.reverse() if self.is_trigo else self
        vector_start = clockwise_arc.start - clockwise_arc.circle.center
        vector_end = clockwise_arc.end - clockwise_arc.circle.center
        vector_point = point - clockwise_arc.circle.center
        arc_angle = volmdlr.geometry.clockwise_angle(vector_start, vector_end)
        point_start_angle = volmdlr.geometry.clockwise_angle(vector_start, vector_point)
        point_end_angle = volmdlr.geometry.clockwise_angle(vector_point, vector_end)
        if math.isclose(arc_angle, point_start_angle + point_end_angle, rel_tol=0.01):
            return True
        return False

    def to_full_arc_2d(self):
        """
        Convert to a full arc2d.
        """
        return FullArc2D(circle=self.circle, start_end=self.point_at_abscissa(0), name=self.name)

    def line_intersections(self, line2d: volmdlr_curves.Line2D):
        """
        Calculates the intersection between a line and an Arc2D.

        :param line2d: Line2D to verify intersections.
        :return: a list with intersections points.
        """
        full_arc_2d = self.to_full_arc_2d()
        fa2d_intersection_points = full_arc_2d.line_intersections(line2d)
        intersection_points = []
        for point in fa2d_intersection_points:
            if self.point_belongs(point):
                intersection_points.append(point)
        return intersection_points

    def linesegment_intersections(self, linesegment2d: LineSegment2D, abs_tol=1e-6):
        """
        Calculates the intersection between a LineSegment2D and an Arc2D.

        :param linesegment2d: LineSegment2D to verify intersections.
        :param abs_tol: tolerance.
        :return: a list with intersections points.
        """
        if self.bounding_rectangle.distance_to_b_rectangle(linesegment2d.bounding_rectangle) > abs_tol:
            return []
        full_arc_2d = self.to_full_arc_2d()
        fa2d_intersection_points = full_arc_2d.linesegment_intersections(linesegment2d, abs_tol)
        intersection_points = []
        for point in fa2d_intersection_points:
            if self.point_belongs(point, abs_tol):
                intersection_points.append(point)
        return intersection_points

    def bsplinecurve_intersections(self, bspline, abs_tol: float = 1e-6):
        """
        Intersections between an arc 2d and bspline curve 2d.

        :param bspline: bspline curve 2d.
        :param abs_tol: tolerance.
        :return: list of intersection points.
        """
        intersections = bspline.arc_intersections(self, abs_tol)
        return intersections

    def arc_intersections(self, arc, abs_tol: float = 1e-6):
        """Intersections between two arc 2d."""
        circle_intersections = vm_utils_intersections.get_circle_intersections(self.circle, arc.circle)
        arc_intersections = [inter for inter in circle_intersections if self.point_belongs(inter, abs_tol)]
        return arc_intersections

    def arcellipse_intersections(self, arcellipse, abs_tol: float = 1e-6):
        """
        Intersections between an arc 2d and arc-ellipse 2d.

        :param arcellipse: arc-ellipse 2d.
        :param abs_tol: tolerance
        :return: list of intersection points.
        """
        if self.bounding_rectangle.distance_to_b_rectangle(arcellipse.bounding_rectangle) > abs_tol:
            return []
        intersections = vm_utils_intersections.get_bsplinecurve_intersections(arcellipse, self, abs_tol)
        return intersections

    def abscissa(self, point: volmdlr.Point2D, tol=1e-6):
        """
        Returns the abscissa of a given point 2d.

        """
        if not math.isclose(point.point_distance(self.circle.center), self.circle.radius, abs_tol=tol):
            raise ValueError('Point not in arc')
        if point.point_distance(self.start) < tol:
            return 0
        if point.point_distance(self.end) < tol:
            return self.length()
        clockwise_arc = self.reverse() if self.is_trigo else self
        vector_start = clockwise_arc.start - clockwise_arc.circle.center
        vector_end = clockwise_arc.end - clockwise_arc.circle.center
        vector_point = point - clockwise_arc.circle.center
        arc_angle = volmdlr.geometry.clockwise_angle(vector_start, vector_end)
        point_start_angle = volmdlr.geometry.clockwise_angle(vector_start, vector_point)
        point_end_angle = volmdlr.geometry.clockwise_angle(vector_point, vector_end)
        if math.isclose(arc_angle, point_start_angle + point_end_angle, abs_tol=tol):
            if self.is_trigo:
                return self.length() - self.circle.radius * point_start_angle
            return self.circle.radius * point_start_angle
        raise ValueError('Point not in arc')

    def area(self):
        """
        Calculates the area of the Arc2D.

        :return: the area of the Arc2D.
        """
        return self.circle.radius ** 2 * self.angle / 2

    def center_of_mass(self):
        """
        Calculates the center of mass of the Arc2D.

        :return: center of mass point.
        """
        u = self.middle_point() - self.circle.center
        u.normalize()
        return self.circle.center + 4 / (3 * self.angle) * self.circle.radius * math.sin(
            self.angle * 0.5) * u

    @property
    def bounding_rectangle(self):
        """Gets the bounding rectangle for an Arc 2D."""
        if not self._bounding_rectangle:
            discretization_points = self.discretization_points(number_points=20)
            x_values, y_values = [], []
            for point in discretization_points:
                x_values.append(point.x)
                y_values.append(point.y)
            self._bounding_rectangle = volmdlr.core.BoundingRectangle(min(x_values), max(x_values),
                                                                      min(y_values), max(y_values))
        return self._bounding_rectangle

    def straight_line_area(self):
        """
        Calculates the area of the arc 2D, with line drawn from start to end.

        :return: straight_line_area.
        """
        if self.angle >= math.pi:
            angle = volmdlr.TWO_PI - self.angle
            area = math.pi * self.circle.radius ** 2 - 0.5 * self.circle.radius ** 2 * (
                    angle - math.sin(angle))
        else:
            angle = self.angle
            area = 0.5 * self.circle.radius ** 2 * (angle - math.sin(angle))

        if self.is_trigo:
            return area
        return -area

    def straight_line_second_moment_area(self, point: volmdlr.Point2D):
        """Straight line second moment area for an Arc 2D."""
        if self.angle2 < self.angle1:
            angle2 = self.angle2 + volmdlr.TWO_PI

        else:
            angle2 = self.angle2
        angle1 = self.angle1

        # Full arc section
        moment_area_x1 = self.circle.radius ** 4 / 8 * (angle2 - angle1 + 0.5 * (
                math.sin(2 * angle1) - math.sin(2 * angle2)))
        moment_area_y1 = self.circle.radius ** 4 / 8 * (angle2 - angle1 + 0.5 * (
                math.sin(2 * angle2) - math.sin(2 * angle1)))
        moment_area_xy1 = self.circle.radius ** 4 / 8 * (
                math.cos(angle1) ** 2 - math.cos(angle2) ** 2)

        # Triangle
        moment_area_x2, moment_area_y2, moment_area_xy2 = self._triangle_moment_inertia()
        if moment_area_x2 < 0.:
            moment_area_x2, moment_area_y2, moment_area_xy2 = -moment_area_x2, -moment_area_y2, -moment_area_xy2
        if self.angle < math.pi:
            if self.is_trigo:
                moment_area_x = moment_area_x1 - moment_area_x2
                moment_area_y = moment_area_y1 - moment_area_y2
                moment_area_xy = moment_area_xy1 - moment_area_xy2
            else:
                moment_area_x = moment_area_x2 - moment_area_x1
                moment_area_y = moment_area_y2 - moment_area_y1
                moment_area_xy = moment_area_xy2 - moment_area_xy1
        else:
            if self.is_trigo:
                moment_area_x = moment_area_x1 + moment_area_x2
                moment_area_y = moment_area_y1 + moment_area_y2
                moment_area_xy = moment_area_xy1 + moment_area_xy2
            else:
                moment_area_x = -moment_area_x2 - moment_area_x1
                moment_area_y = -moment_area_y2 - moment_area_y1
                moment_area_xy = -moment_area_xy2 - moment_area_xy1

        return volmdlr.geometry.huygens2d(moment_area_x, moment_area_y, moment_area_xy,
                                          self.straight_line_area(),
                                          self.circle.center,
                                          point)

    def _full_arc_moment_inertia(self, angle1, angle2):
        moment_inertia_x1 = self.circle.radius ** 4 / 8 * (angle2 - angle1 + 0.5 * (
                math.sin(2 * angle1) - math.sin(2 * angle2)))
        moment_inertia_y1 = self.circle.radius ** 4 / 8 * (angle2 - angle1 + 0.5 * (
                math.sin(2 * angle2) - math.sin(2 * angle1)))
        moment_inertia_xy1 = self.circle.radius ** 4 / 8 * (
                math.cos(angle1) ** 2 - math.cos(angle2) ** 2)
        return moment_inertia_x1, moment_inertia_y1, moment_inertia_xy1

    def _triangle_moment_inertia(self):
        xi, yi = self.start - self.circle.center
        xj, yj = self.end - self.circle.center
        moment_inertia_x2 = (yi ** 2 + yi * yj + yj ** 2) * (xi * yj - xj * yi) / 12.
        moment_inertia_y2 = (xi ** 2 + xi * xj + xj ** 2) * (xi * yj - xj * yi) / 12.
        moment_inertia_xy2 = (xi * yj + 2 * xi * yi + 2 * xj * yj + xj * yi) * (
                xi * yj - xj * yi) / 24.
        return moment_inertia_x2, moment_inertia_y2, moment_inertia_xy2

    def straight_line_center_of_mass(self):
        """Straight line center of mass."""
        if self.angle == math.pi:
            return self.center_of_mass()

        u = self.middle_point() - self.circle.center
        u.normalize()
        if self.angle >= math.pi:
            u = -u
        bissec = volmdlr_curves.Line2D(self.circle.center, self.circle.center + u)
        string = volmdlr_curves.Line2D(self.start, self.end)
        point = volmdlr.Point2D.line_intersection(bissec, string)
        a = point.point_distance(self.start)
        height = point.point_distance(self.circle.center)
        triangle_area = height * a
        triangle_cog = self.circle.center + 2 / 3. * height * u
        if self.angle < math.pi:
            cog = (
                          self.center_of_mass() * self.area() - triangle_area * triangle_cog) / abs(
                self.straight_line_area())
        else:
            cog = (
                          self.center_of_mass() * self.area() + triangle_area * triangle_cog) / abs(
                self.straight_line_area())

        return cog

    def straight_line_point_belongs(self, point):
        """
        Verifies if a point belongs to the surface created by closing the edge.

        :param point: Point to be verified.
        :return: Return True if the point belongs to this surface, or False otherwise.
        """
        if self.point_belongs(point):
            return True
        if self.start == self.end:
            if point.point_distance(self.circle.center) <= self.circle.radius:
                return True
        center_distance_point = self.circle.center.point_distance(point)
        straight_line = LineSegment2D(self.start, self.end)
        for edge in [self, straight_line]:
            line_passing_trough_point = volmdlr_curves.Line2D(self.circle.center, point)
            straight_line_intersections = edge.line_intersections(line_passing_trough_point)
            if straight_line_intersections:
                if self.circle.center.point_distance(straight_line_intersections[0]) > center_distance_point:
                    return True
        return False

    def plot(self, ax=None, edge_style: EdgeStyle = EdgeStyle()):
        """Plot arc 2d with Matplotlib."""
        if ax is None:
            _, ax = plt.subplots()

        if edge_style.plot_points:
            for point in [self.circle.center, self.circle.start, self.circle.end]:
                point.plot(ax=ax, color=edge_style.color, alpha=edge_style.alpha)

        ax.add_patch(matplotlib.patches.Arc((self.circle.center.x, self.circle.center.y), 2 * self.circle.radius,
                                            2 * self.circle.radius, angle=0,
                                            theta1=self.angle1 * 0.5 / math.pi * 360,
                                            theta2=self.angle2 * 0.5 / math.pi * 360,
                                            color=edge_style.color,
                                            alpha=edge_style.alpha))
        return ax

    def to_3d(self, plane_origin, x, y):
        """
        Transforms the arc 2D into a 3D arc.

        :param plane_origin: The origin of plane to draw the arc 3D.
        :type plane_origin: volmdlr.Point3D
        :param x: First direction of the plane
        :type x: volmdlr.Vector3D
        :param y: Second direction of the plane.
        :type y: volmdlr.Vector3D
        :return: A 3D arc.
        :type: Arc3D.
        """
        circle3d = self.circle.to_3d(plane_origin, x, y)
        point_start = self.start.to_3d(plane_origin, x, y)
        point_interior = self.middle_point().to_3d(plane_origin, x, y)
        point_end = self.end.to_3d(plane_origin, x, y)
        arc = Arc3D(circle3d, point_start, point_end, name=self.name)
        if not arc.point_belongs(point_interior):
            circle3d = volmdlr_curves.Circle3D(volmdlr.Frame3D(
                circle3d.center, circle3d.frame.u, -circle3d.frame.v, circle3d.frame.u.cross(-circle3d.frame.v)),
                circle3d.radius)
            arc = Arc3D(circle3d, point_start, point_end, name=self.name)
        return arc

    def rotation(self, center: volmdlr.Point2D, angle: float):
        """
        Arc2D rotation.

        :param center: rotation center
        :param angle: angle rotation.
        :return: a new rotated Arc2D.
        """
        return Arc2D(*[point.rotation(center, angle) if point else point for point in
                       [self.circle, self.start, self.end]])

    def translation(self, offset: volmdlr.Vector2D):
        """
        Arc2D translation.

        :param offset: translation vector.
        :return: A new translated Arc2D.
        """
        return Arc2D(*[point.translation(offset) if point else point for point in
                       [self.circle, self.start, self.end]])

    def frame_mapping(self, frame: volmdlr.Frame2D, side: str):
        """
        Changes vector frame_mapping and return a new Arc2D.

        side = 'old' or 'new'
        """
        return Arc2D(self.circle.frame_mapping(frame, side), self.start.frame_mapping(frame, side),
                     self.end.frame_mapping(frame, side))

    def second_moment_area(self, point):
        """
        Second moment area of part of disk.

        """
        if self.angle2 < self.angle1:
            angle2 = self.angle2 + volmdlr.TWO_PI

        else:
            angle2 = self.angle2
        angle1 = self.angle1
        moment_area_x = self.circle.radius ** 4 / 8 * (angle2 - angle1 + 0.5 * (
                math.sin(2 * angle1) - math.sin(2 * angle2)))
        moment_area_y = self.circle.radius ** 4 / 8 * (angle2 - angle1 + 0.5 * (
                math.sin(2 * angle2) - math.sin(2 * angle1)))
        moment_area_xy = self.circle.radius ** 4 / 8 * (
                math.cos(angle1) ** 2 - math.cos(angle2) ** 2)

        # Must be computed at center, so huygens related to center
        return volmdlr.geometry.huygens2d(moment_area_x, moment_area_y, moment_area_xy, self.area(),
                                          self.circle.center, point)

    def plot_data(self, edge_style: plot_data.EdgeStyle = None, anticlockwise: bool = None):
        """
        Plot data method for a Arc2D.

        :param edge_style: edge style.
        :return: plot_data.Arc2D object.
        """
        list_node = self.discretization_points(number_points=20)
        data = []
        for node in list_node:
            data.append({'x': node.x, 'y': node.y})
        return plot_data.Arc2D(cx=self.circle.center.x,
                               cy=self.circle.center.y,
                               r=self.circle.radius,
                               start_angle=self.angle1,
                               end_angle=self.angle2,
                               edge_style=edge_style,
                               data=data,
                               anticlockwise=anticlockwise,
                               name=self.name)

    def copy(self, *args, **kwargs):
        """
        Creates and returns a deep copy of the Arc2D object.

        :param *args: Variable-length argument list.
        :param **kwargs: Arbitrary keyword arguments.
        :return: A new Arc2D object that is a deep copy of the original.

        """
        return Arc2D(self.circle.copy(), self.start.copy(), self.end.copy(), self.is_trigo)

    def cut_between_two_points(self, point1, point2):
        """
        Cuts Arc between two points, and return a new arc between these two points.
        """
        if (point1.is_close(self.start) and point2.is_close(self.end)) or \
                (point2.is_close(self.start) and point1.is_close(self.end)):
            return self
        raise NotImplementedError

    def infinite_primitive(self, offset):
        """Create an offset curve from a distance of the original curve."""
        vector_start_center = self.start - self.circle.center
        vector_start_center.normalize()
        vector_end_center = self.end - self.circle.center
        vector_end_center.normalize()
        if self.is_trigo:
            radius = self.circle.radius + offset
            center = self.circle.center
        else:
            radius = self.circle.radius - offset
            if radius < 0:
                return None
            center = self.circle.center
        new_circle = volmdlr_curves.Circle2D(center, radius)
        start = center + radius * vector_start_center
        end = center + radius * vector_end_center
        return Arc2D(new_circle, start, end, self.is_trigo)

    def complementary(self):
        """Gets the complementary Arc 2D. """
        return Arc2D(self.circle, self.end, self.start, self.is_trigo)

    def axial_symmetry(self, line):
        """ Finds out the symmetric arc 2D according to a line. """
        points_symmetry = [point.axial_symmetry(line) for point in [self.start, self.end]]

        return self.__class__(self.circle, start=points_symmetry[0],
                              end=points_symmetry[1], is_trigo=self.is_trigo)


class FullArc2D(FullArcMixin, Arc2D):
    """ An edge that starts at start_end, ends at the same point after having described a circle. """

    def __init__(self, circle: 'volmdlr.curves.Circle2D', start_end: volmdlr.Point2D,
                 name: str = ''):
        # self.interior = start_end.rotation(center, math.pi)
        self._bounding_rectangle = None
        FullArcMixin.__init__(self, circle=circle, start_end=start_end, name=name)
        Arc2D.__init__(self, circle=circle, start=start_end, end=start_end)
        self.angle1 = 0.0
        self.angle2 = volmdlr.TWO_PI

    def to_dict(self, use_pointers: bool = False, memo=None, path: str = '#', id_method=True, id_memo=None):
        dict_ = self.base_dict()
        dict_['circle'] = self.circle.to_dict(use_pointers=use_pointers, memo=memo,
                                              id_method=id_method, id_memo=id_memo, path=path + '/circle')
        dict_['angle'] = self.angle
        dict_['is_trigo'] = self.is_trigo
        dict_['start_end'] = self.start.to_dict(use_pointers=use_pointers, memo=memo,
                                                id_method=id_method, id_memo=id_memo, path=path + '/start_end')
        return dict_

    def copy(self, *args, **kwargs):
        """Creates a copy of a fullarc 2d."""
        return FullArc2D(self.circle.copy(), self.start.copy())

    @classmethod

    def dict_to_object(cls, dict_, *args, **kwargs):
        circle = volmdlr_curves.Circle2D.dict_to_object(dict_['circle'])
        start_end = volmdlr.Point2D.dict_to_object(dict_['start_end'])

        return cls(circle, start_end, name=dict_['name'])

    def __hash__(self):
        return hash((self.__class__.__name__, self.circle, self.start_end))

    def __eq__(self, other_arc):
        if self.__class__.__name__ != other_arc.__class__.__name__:
            return False
        return (self.circle == other_arc.circle) \
            and (self.start_end == other_arc.start_end)

    @property
    def bounding_rectangle(self):
        """Gets the bounding rectangle for a full arc 2d."""
        if not self._bounding_rectangle:
            self._bounding_rectangle = volmdlr.core.BoundingRectangle(
                self.circle.center.x - self.circle.radius, self.circle.center.x + self.circle.radius,
                self.circle.center.y - self.circle.radius, self.circle.center.y + self.circle.radius)
        return self._bounding_rectangle

    def straight_line_area(self):
        """
        Calculates the area of the full arc, with line drawn from start to end.

        :return: straight_line_area.
        """
        area = self.area()
        return area

    def center_of_mass(self):
        """Gets the center of the full arc 2d."""
        return self.circle.center

    def straight_line_center_of_mass(self):
        """Straight line center of mass."""
        return self.center_of_mass()

    def straight_line_point_belongs(self, point):
        """
        Verifies if a point belongs to the surface created by closing the edge.

        :param point: Point to be verified.
        :return: Return True if the point belongs to this surface, or False otherwise.
        """
        if point.point_distance(self.circle.center) <= self.circle.radius:
            return True
        return False

    def to_3d(self, plane_origin, x, y):
        """
        Transforms the full arc 2D into a 3D full arc.

        :param plane_origin: The origin of plane to draw the full arc 3D.
        :type plane_origin: volmdlr.Point3D
        :param x: First direction of the plane
        :type x: volmdlr.Vector3D
        :param y: Second direction of the plane.
        :type y: volmdlr.Vector3D
        :return: A 3D full arc.
        :type: Full Arc 3D.
        """
        circle = self.circle.to_3d(plane_origin, x, y)
        start = self.start.to_3d(plane_origin, x, y)
        return FullArc3D(circle, start)

    def rotation(self, center: volmdlr.Point2D, angle: float):
        """Rotation of a full arc 2D."""
        new_circle = self.circle.rotation(center, angle)
        new_start_end = self.start.rotation(center, angle)
        return FullArc2D(new_circle, new_start_end)

    def translation(self, offset: volmdlr.Vector2D):
        """Translation of a full arc 2D."""
        new_circle = self.circle.translation(offset)
        new_start_end = self.start.translation(offset)
        return FullArc2D(new_circle, new_start_end)

    def frame_mapping(self, frame: volmdlr.Frame2D, side: str):
        """
        Map the 2D full arc to a new frame or its original frame.

        :param frame: The target frame for the mapping.
        :type frame: :class:`volmdlr.Frame2D`
        :param side: Specify whether to map the arc to the new frame ('new')
            or its original frame ('old').
        :type side: str
        :return: The full arc in the specified frame.
        :rtype: :class:`volmdlr.edges.FullArc2D`
        """
        return FullArc2D(*[point.frame_mapping(frame, side) for point in
                           [self.circle, self.start]])

    def polygonization(self):
        return volmdlr.wires.ClosedPolygon2D(self.discretization_points(angle_resolution=15))

    def plot(self, ax=None, edge_style: EdgeStyle = EdgeStyle()):
        """Plots a fullarc using Matplotlib."""
        return vm_common_operations.plot_circle(self.circle, ax, edge_style)

    def cut_between_two_points(self, point1, point2):
        """
        Cuts a full arc between two points on the fullarc.

        This method calculates the angles between the circle's center and the two points
        in order to determine the starting and ending angles of the arc. It then creates
        an Arc2D object representing the cut arc. If the original arc and the cut arc have
        opposite rotation directions, the cut arc is flipped to match the original arc's
        direction.

        :param point1: The first point defining the cut arc.
        :param point2: The second point defining the cut arc.

        :return: The cut arc between the two points.
        :rtype: Arc2D.
        """
        x1, y1 = point1 - self.circle.center
        x2, y2 = point2 - self.circle.center
        angle1 = math.atan2(y1, x1)
        angle2 = math.atan2(y2, x2)
        if angle2 < angle1:
            angle2 += volmdlr.TWO_PI
        arc = Arc2D(self.circle, point1, point2, self.is_trigo)
        if self.is_trigo != arc.is_trigo:
            arc = arc.complementary()
        return arc

    def line_intersections(self, line2d: volmdlr_curves.Line2D, tol=1e-9):
        """Full Arc 2D intersections with a Line 2D."""
        return self.circle.line_intersections(line2d, tol)

    def linesegment_intersections(self, linesegment2d: LineSegment2D, abs_tol=1e-9):
        """Full arc 2D intersections with a line segment."""
        return self.circle.linesegment_intersections(linesegment2d, abs_tol)

    def get_reverse(self):
        """Reverse of full arc 2D."""
        return self

    def point_belongs(self, point: volmdlr.Point2D, abs_tol: float = 1e-6):
        """
        Returns if given point belongs to the FullArc2D.
        """
        distance = point.point_distance(self.circle.center)
        return math.isclose(distance, self.circle.radius, abs_tol=abs_tol)


class ArcEllipse2D(Edge):
    """
    An 2-dimensional elliptical arc.

    :param ellipse: An ellipse curve, as base for the arc ellipse.
    :type ellipse: volmdlr.curves.Ellipse2D.
    :param start: The starting point of the elliptical arc
    :type start: :class:`volmdlr.Point2D`
    :param end: The end point of the elliptical arc
    :type end: :class:`volmdlr.Point2D`
    :param name: The name of the elliptical arc. Default value is ''
    :type name: str, optional
    """

    def __init__(self, ellipse: volmdlr_curves.Ellipse2D, start: volmdlr.Point2D,
                 end: volmdlr.Point2D, name: str = ''):
        Edge.__init__(self, start, end, name)
        self.ellipse = ellipse
        self.angle_start, self.angle_end = self.get_start_end_angles()
        self.angle = self.angle_end - self.angle_start
        self.center = ellipse.center
        self._bounding_rectangle = None
        self._reverse = None

    def get_start_end_angles(self):
        local_start_point = self.ellipse.frame.global_to_local_coordinates(self.start)
        u1, u2 = local_start_point.x / self.ellipse.major_axis, local_start_point.y / self.ellipse.minor_axis
        start_angle = volmdlr.geometry.sin_cos_angle(u1, u2)
        local_end_point = self.ellipse.frame.global_to_local_coordinates(self.end)
        u1, u2 = local_end_point.x / self.ellipse.major_axis, local_end_point.y / self.ellipse.minor_axis
        end_angle = volmdlr.geometry.sin_cos_angle(u1, u2)
        if self.ellipse.is_trigo and end_angle == 0.0:
            end_angle = volmdlr.TWO_PI
        return start_angle, end_angle

    @classmethod
    def from_3_points_and_center(cls, start, interior, end, center):
        """
        Creates an arcellipse using 3 points and a center.

        :param start: start point.
        :param interior: interior point.
        :param end: end point.
        :param center: ellipse's point.
        :return: An arc-ellipse2D object.
        """
        vector_center_start = start - center
        vector_center_end = end - center
        if vector_center_start.norm() >= vector_center_end.norm():
            x1 = start.x - center.x
            y1 = start.y - center.y
            x2 = end.x - center.x
            y2 = end.y - center.y
        else:
            x2 = start.x - center.x
            y2 = start.y - center.y
            x1 = end.x - center.x
            y1 = end.y - center.y
        if vector_center_start.is_colinear_to(vector_center_end) or abs(x1) == abs(x2):
            x2 = interior.x - center.x
            y2 = interior.y - center.y
            if abs(x1) == abs(x2):
                raise ValueError(f"Interior point{interior} is not valid. Try specifying another interior point.")
        minor_axis = math.sqrt((x1 ** 2 * y2 ** 2 - x2 ** 2 * y1 ** 2) / (x1 ** 2 - x2 ** 2))
        if abs(y1) != minor_axis:
            major_axis = math.sqrt(x1 ** 2 / (1 - (y1 ** 2 / minor_axis ** 2)))
        elif abs(y2) != minor_axis:
            major_axis = math.sqrt(x2 ** 2 / (1 - (y2 ** 2 / minor_axis ** 2)))
        else:
            raise NotImplementedError
        ellipse = volmdlr_curves.Ellipse2D(major_axis, minor_axis, volmdlr.Frame2D(center, volmdlr.X2D, volmdlr.Y2D))
        arcellipse = cls(ellipse, start, end)
        if not arcellipse.point_belongs(interior):
            ellipse = volmdlr_curves.Ellipse2D(major_axis, minor_axis,
                                               volmdlr.Frame2D(center, volmdlr.X2D, -volmdlr.Y2D))
            arcellipse = cls(ellipse, start, end)

        return arcellipse

    def _get_points(self):
        return self.discretization_points(number_points=20)

    points = property(_get_points)

    def length(self):
        """
        Calculates the length of the arc-ellipse 2d.

        :return: arc ellipse 2d's length
        """
        if not self._length:
            self._length = self.abscissa(self.end)
        return self._length

    def point_belongs(self, point, abs_tol: float = 1e-6):
        """
        Verifies if a point belongs to the arc ellipse 2d.

        :param point: point to be verified
        :param abs_tol: tolerance applied during calculations
        :return: True if the point belongs, False otherwise
        """
        if self.start.is_close(point, abs_tol) or self.end.is_close(point, abs_tol):
            return True
        point_in_local_coords = self.ellipse.frame.global_to_local_coordinates(point)
        if not math.isclose(
                (point_in_local_coords.x - self.ellipse.center.x) ** 2 / self.ellipse.major_axis ** 2 +
                (point_in_local_coords.y - self.ellipse.center.y) ** 2 / self.ellipse.minor_axis ** 2,
                1, abs_tol=abs_tol) and\
                not math.isclose(
                    (point_in_local_coords.x - self.ellipse.center.x) ** 2 / self.ellipse.minor_axis ** 2 +
                    (point_in_local_coords.y - self.ellipse.center.y) ** 2 / self.ellipse.major_axis ** 2,
                    1, abs_tol=abs_tol):
            return False
        clockwise_arcellipse = self.reverse() if self.ellipse.is_trigo else self
        vector_start = clockwise_arcellipse.start - clockwise_arcellipse.ellipse.center
        vector_end = clockwise_arcellipse.end - clockwise_arcellipse.ellipse.center
        vector_point = point - clockwise_arcellipse.ellipse.center
        arc_angle = volmdlr.geometry.clockwise_angle(vector_start, vector_end)
        point_start_angle = volmdlr.geometry.clockwise_angle(vector_start, vector_point)
        point_end_angle = volmdlr.geometry.clockwise_angle(vector_point, vector_end)
        if math.isclose(arc_angle, point_start_angle + point_end_angle, abs_tol=1e-5):
            return True
        return False

    def valid_abscissa_start_end_angle(self, angle_abscissa):
        """Get valid abscissa angle for start and end."""
        angle_start = self.angle_start
        angle_end = angle_abscissa
        if self.angle_start > angle_abscissa >= self.angle_end:
            if angle_abscissa >= 0.0:
                angle_abscissa += 2 * math.pi
                angle_end = angle_abscissa
            else:
                angle_start = angle_abscissa
                angle_end = self.angle_start
        elif self.angle_start > self.angle_end >= angle_abscissa:
            angle_start = self.angle_start - 2 * math.pi
        return angle_start, angle_end

    def point_at_abscissa(self, abscissa):
        """Get a point at given abscissa."""
        if abscissa < 0:
            return self.start
        if math.isclose(abscissa, 0.0, abs_tol=1e-6):
            return self.start
        if math.isclose(abscissa, self.length(), abs_tol=1e-6):
            return self.end
        if not self.ellipse.is_trigo:
            arc_ellipse_trigo = self.reverse()
            new_abscissa = self.length() - abscissa
            return arc_ellipse_trigo.point_at_abscissa(new_abscissa)
        discretized_points = self.discretization_points(number_points=100)
        aproximation_abscissa = 0
        aproximation_point = None
        for point1, point2 in zip(discretized_points[:-1], discretized_points[1:]):
            dist1 = point1.point_distance(point2)
            if aproximation_abscissa + dist1 > abscissa:
                aproximation_point = point1
                break
            aproximation_abscissa += dist1
        initial_point = self.ellipse.frame.global_to_local_coordinates(aproximation_point)
        u1, u2 = initial_point.x / self.ellipse.major_axis, initial_point.y / self.ellipse.minor_axis
        initial_angle = volmdlr.geometry.sin_cos_angle(u1, u2)
        angle_start, initial_angle = self.valid_abscissa_start_end_angle(initial_angle)

        def ellipse_arc_length(theta):
            return math.sqrt((self.ellipse.major_axis ** 2) * math.sin(theta) ** 2 +
                             (self.ellipse.minor_axis ** 2) * math.cos(theta) ** 2)

        iter_counter = 0
        while True:
            res, _ = scipy_integrate.quad(ellipse_arc_length, angle_start, initial_angle)
            if math.isclose(res, abscissa, abs_tol=1e-7):
                abscissa_angle = initial_angle
                break
            if res > abscissa:
                increment_factor = (abs(initial_angle - angle_start) * (abscissa - res))/(6 * abs(res))
            else:
                increment_factor = (abs(initial_angle - angle_start) * (abscissa - res))/(3 * abs(res))
            initial_angle += increment_factor
            iter_counter += 1
        x = self.ellipse.major_axis * math.cos(abscissa_angle)
        y = self.ellipse.minor_axis * math.sin(abscissa_angle)
        return self.ellipse.frame.local_to_global_coordinates(volmdlr.Point2D(x, y))

    def abscissa(self, point: volmdlr.Point2D, tol: float = 1e-6):
        """
        Calculates the abscissa of a given point.

        :param point: point for calculating abscissa
        :param tol: tolerance.
        :return: a float, between 0 and the arc ellipse 2d's length
        """
        if self.start.is_close(point, tol):
            return 0.0
        if self.end.is_close(point, tol):
            if self._length:
                return self._length
            if not self.ellipse.is_trigo:
                arc_ellipse_trigo = self.reverse()
                abscissa_end = arc_ellipse_trigo.abscissa(self.start)
                return abscissa_end
        if self.point_belongs(point, 1e-4):
            if not self.ellipse.is_trigo:
                arc_ellipse_trigo = self.reverse()
                abscissa_point = arc_ellipse_trigo.abscissa(point)
                return self.length() - abscissa_point
            new_point = self.ellipse.frame.global_to_local_coordinates(point)
            u1, u2 = new_point.x / self.ellipse.major_axis, new_point.y / self.ellipse.minor_axis
            angle_abscissa = volmdlr.geometry.sin_cos_angle(u1, u2)
            if angle_abscissa == 0.0 and point.is_close(self.end):
                angle_abscissa = 2 * math.pi
            angle_start, angle_end = self.valid_abscissa_start_end_angle(angle_abscissa)

            def ellipse_arc_length(theta):
                return math.sqrt((self.ellipse.major_axis ** 2) * math.sin(theta) ** 2 +
                                 (self.ellipse.minor_axis ** 2) * math.cos(theta) ** 2)

            res, _ = scipy_integrate.quad(ellipse_arc_length, angle_start, angle_end)
            return res
        raise ValueError(f'point {point} does not belong to ellipse')

    @property
    def bounding_rectangle(self):
        """
        Calculates the bounding rectangle for the arc ellipse 2d.

        :return: Bounding Rectangle object.
        """
        if not self._bounding_rectangle:
            discretization_points = self.discretization_points(number_points=20)
            x_values, y_values = [], []
            for point in discretization_points:
                x_values.append(point.x)
                y_values.append(point.y)
            self._bounding_rectangle = volmdlr.core.BoundingRectangle(min(x_values), max(x_values),
                                                                      min(y_values), max(y_values))
        return self._bounding_rectangle

    def straight_line_area(self):
        """
        Calculates the area of the elliptic arc, with line drawn from start to end.

        :return: straight_line_area.
        """
        if self.angle >= math.pi:
            angle = volmdlr.TWO_PI - self.angle
            area = math.pi * self.ellipse.major_axis * self.ellipse.minor_axis -\
                0.5 * self.ellipse.major_axis * self.ellipse.minor_axis * (angle - math.sin(angle))
        else:
            angle = self.angle
            area = 0.5 * self.ellipse.major_axis * self.ellipse.minor_axis * (angle - math.sin(angle))

        if self.ellipse.is_trigo:
            return area
        return -area

    def discretization_points(self, *, number_points: int = None, angle_resolution: int = None):
        """
        Discretization of an Edge to have "n" points.

        :param number_points: the number of points (including start and end points)
             if unset, only start and end will be returned.
        :param angle_resolution: if set, the sampling will be adapted to have a controlled angular distance. Useful
            to mesh an arc.
        :return: a list of sampled points.
        """

        if not number_points:
            if not angle_resolution:
                number_points = 2
            else:
                number_points = math.ceil(angle_resolution * abs(self.angle / math.pi)) + 2
        if self.angle_start > self.angle_end:
            angle_end = self.angle_end + volmdlr.TWO_PI
            angle_start = self.angle_start
        elif self.angle_start == self.angle_end:
            angle_start = 0
            angle_end = 2 * math.pi
        else:
            angle_end = self.angle_end
            angle_start = self.angle_start
        discretization_points = [self.ellipse.frame.local_to_global_coordinates(
            volmdlr.Point2D(self.ellipse.major_axis * math.cos(angle), self.ellipse.minor_axis * math.sin(angle)))
            for angle in npy.linspace(angle_start, angle_end, number_points)]
        return discretization_points

    def to_3d(self, plane_origin, x, y):
        """
        Transforms the arc of ellipse 2D into a 3D arc of ellipse.

        :param plane_origin: The origin of plane to draw the arc of ellipse 3D.
        :type plane_origin: volmdlr.Point3D
        :param x: First direction of the plane
        :type x: volmdlr.Vector3D
        :param y: Second direction of the plane.
        :type y: volmdlr.Vector3D
        :return: A 3D arc of ellipse.
        :type: ArcEllipse3D.
        """
        interior2d = self.point_at_abscissa(self.length() * 0.5)
        ellipse3d = self.ellipse.to_3d(plane_origin, x, y)
        start3d = self.start.to_3d(plane_origin, x, y)
        end3d = self.end.to_3d(plane_origin, x, y)
        interior3d = interior2d.to_3d(plane_origin, x, y)
        arcellipse = ArcEllipse3D(ellipse3d, start3d, end3d)
        if not arcellipse.point_belongs(interior3d):
            raise NotImplementedError
        return ArcEllipse3D(ellipse3d, start3d, end3d)

    def plot(self, ax=None, edge_style: EdgeStyle = EdgeStyle()):
        """
        Plot arc-ellipse 2d using Matplotlib.

        :param ax: Matplotlib plot if there exists any.
        :param edge_style: edge styles.
        :return: Matplotlib plot
        """
        if ax is None:
            _, ax = plt.subplots()

        self.start.plot(ax=ax, color='r')
        self.end.plot(ax=ax, color='b')
        self.ellipse.center.plot(ax=ax, color='y')

        return vm_common_operations.plot_from_discretization_points(ax, edge_style, self, number_points=100)

    def normal_vector(self, abscissa):
        """
        Calculates the normal vector to an ellipse at a given abscissa.

        :param abscissa: The abscissa value at which the normal vector is to be calculated.
        :type abscissa: float.
        :return: The normal vector to the ellipse at the given abscissa.
        :rtype: volmdlr.Vector2D.

        :raises: ValueError If the abscissa is out of range.
        """
        tangent_vector = self.direction_vector(abscissa)
        return tangent_vector.normal_vector()

    def direction_vector(self, abscissa):
        """
        Calculates the tangent vector to an ellipse at a given abscissa.

        :param abscissa: The abscissa value at which the tangent vector is to be calculated.
        :type abscissa: float.
        :return: The tangent vector to the ellipse at the given abscissa.
        :rtype: volmdlr.Vector2D.

        :raises: ValueError If the abscissa is out of range.
        """
        point_at_abscissa = self.point_at_abscissa(abscissa)

        # Convert the point to local coordinates within the ellipse's frame
        point_at_abscissa_at_local_coord = self.ellipse.frame.global_to_local_coordinates(point_at_abscissa)

        # Calculate the slope of the tangent line at the given abscissa
        dy_dx = -(self.ellipse.minor_axis ** 2 * point_at_abscissa_at_local_coord.x) / (
                self.ellipse.major_axis ** 2 * point_at_abscissa_at_local_coord.y)

        # Construct the second point on the tangent line still on ellipse's frame.
        tangent_second_point = point_at_abscissa_at_local_coord + 1 * volmdlr.Point2D(1, dy_dx)

        # Convert the second point back to global coordinates
        global_coord_second_point = self.ellipse.frame.local_to_global_coordinates(tangent_second_point)

        tangent_vector = global_coord_second_point - point_at_abscissa
        tangent_vector = tangent_vector.to_vector()

        return tangent_vector

    def get_reverse(self):
        ellipse = self.ellipse.__class__(self.ellipse.major_axis, self.ellipse.minor_axis,
                                         volmdlr.Frame2D(self.ellipse.center, self.ellipse.frame.u,
                                                         -self.ellipse.frame.v))
        return self.__class__(ellipse, self.end.copy(), self.start.copy(), self.name + '_reverse')

    def line_intersections(self, line2d: volmdlr_curves.Line2D):
        """
        Intersections between an Arc Ellipse 2D and a Line 2D.

        :param line2d: Line 2D to verify intersections
        :return: List with all intersections
        """
        ellipse2d_linesegment_intersections = vm_utils_intersections.ellipse2d_line_intersections(
            self.ellipse, line2d)
        linesegment_intersections = []
        for inter in ellipse2d_linesegment_intersections:
            if self.point_belongs(inter):
                linesegment_intersections.append(inter)
        return linesegment_intersections

    def linesegment_intersections(self, linesegment2d: LineSegment2D, abs_tol=1e-6):
        """
        Intersections between an Arc Ellipse 2D and a Line Segment 2D.

        :param linesegment2d: LineSegment 2D to verify intersections.
        :param abs_tol: tolerance.
        :return: List with all intersections.
        """
        if self.bounding_rectangle.distance_to_b_rectangle(linesegment2d.bounding_rectangle) > abs_tol:
            return []
        intersections = self.line_intersections(linesegment2d.line)
        linesegment_intersections = []
        for inter in intersections:
            if linesegment2d.point_belongs(inter, abs_tol):
                linesegment_intersections.append(inter)
        return linesegment_intersections

    def bsplinecurve_intersections(self, bspline, abs_tol: float = 1e-6):
        """
        Intersections between an Arc Ellipse 2D and a bSpline 2D.

        :param bspline: bspline 2D to verify intersections.
        :param abs_tol: tolerance.
        :return: List with all intersections.
        """
        if self.bounding_rectangle.distance_to_b_rectangle(bspline.bounding_rectangle) > abs_tol:
            return []
        intersections = vm_utils_intersections.get_bsplinecurve_intersections(self, bspline, abs_tol)
        return intersections

    def rotation(self, center, angle: float):
        """
        Rotation of ellipse around a center and an angle.

        :param center: center of the rotation.
        :param angle: angle to rotated of.
        :return: a rotated new ellipse.
        """
        return ArcEllipse2D(self.ellipse.rotation(center, angle), self.start.rotation(center, angle),
                            self.end.rotation(center, angle))

    def frame_mapping(self, frame: volmdlr.Frame2D, side: str):
        """
        Changes frame_mapping and return a new Arc Ellipse 2D.

        side = 'old' or 'new'
        """
        return ArcEllipse2D(self.ellipse.frame_mapping(frame, side),
                            self.start.frame_mapping(frame, side),
                            self.end.frame_mapping(frame, side))

    def translation(self, offset: volmdlr.Vector2D):
        """
        Translates the Arc ellipse given an offset vector.

        :param offset: offset vector
        :return: new translated arc ellipse 2d.
        """
        return ArcEllipse2D(self.ellipse.translation(offset),
                            self.start.translation(offset),
                            self.end.translation(offset))

    def point_distance(self, point):
        """
        Calculates the distance from a given point to an Arc Ellipse 2d.

        :param point: point 2d.
        :return: distance.
        """
        return self.point_distance_to_edge(point)

    def straight_line_point_belongs(self, point):
        """
        Verifies if a point belongs to the surface created by closing the edge.

        :param point: Point to be verified
        :return: Return True if the point belongs to this surface,
            or False otherwise
        """
        raise NotImplementedError(f'the straight_line_point_belongs method must be'
                                  f' overloaded by {self.__class__.__name__}')

    def split(self, split_point, tol: float = 1e-6):
        """
        Splits arc-ellipse at a given point.

        :param split_point: splitting point.
        :param tol: tolerance.
        :return: list of two Arc-Ellipse.
        """
        if split_point.is_close(self.start, tol):
            return [None, self.copy()]
        if split_point.is_close(self.end, tol):
            return [self.copy(), None]
        return [self.__class__(self.ellipse, self.start, split_point),
                self.__class__(self.ellipse, split_point, self.end)]

    def is_close(self, other_edge, tol: float = 1e-6):
        """
        Checks if two arc-ellipse are the same considering the Euclidean distance.

        :param other_edge: other arc-ellipse.
        :param tol: The tolerance under which the Euclidean distance is considered equal to 0, defaults to 1e-6.
        :type tol: float, optional
        """

        if isinstance(other_edge, self.__class__):
            if (self.start.is_close(other_edge.start, tol) and self.end.is_close(other_edge.end, tol)
                    and self.ellipse.center.is_close(other_edge.ellipse.center, tol) and
                    self.point_belongs(other_edge.point_at_abscissa(other_edge.length() * 0.5), tol)):
                return True
        return False

    def complementary(self):
        """Gets the complementary arc of ellipse."""
        return self.__class__(self.ellipse, self.end, self.start, name=self.name + '_complementary')


class FullArcEllipse(Edge):
    """
    Abstract class to define an ellipse.
    """

    def __init__(self, ellipse: Union[volmdlr_curves.Ellipse2D, volmdlr_curves.Ellipse3D],
                 start_end: Union[volmdlr.Point2D, volmdlr.Point3D], name: str = ''):
        self.start_end = start_end
        self.ellipse = ellipse
        self.is_trigo = True
        self.angle_start = 0.0
        self.center = ellipse.center
        self.angle_end = volmdlr.TWO_PI
        Edge.__init__(self, start=start_end, end=start_end, name=name)

    def length(self):
        """
        Calculates the length of the ellipse.

        Ramanujan's approximation for the perimeter of the ellipse.
        P = math.pi * (a + b) [ 1 + (3h) / (10 + √(4 - 3h) ) ], where h = (a - b)**2/(a + b)**2.

        :return: Perimeter of the ellipse
        :rtype: float
        """
        return self.ellipse.length()

    def point_belongs(self, point: Union[volmdlr.Point2D, volmdlr.Point3D], abs_tol: float = 1e-6):
        """
        Verifies if a given point lies on the ellipse.

        :param point: point to be verified.
        :param abs_tol: Absolute tolerance to consider the point on the ellipse.
        :return: True is point lies on the ellipse, False otherwise
        """
        new_point = self.ellipse.frame.global_to_local_coordinates(point)
        return math.isclose(new_point.x ** 2 / self.ellipse.major_axis ** 2 +
                            new_point.y ** 2 / self.ellipse.minor_axis ** 2, 1.0, abs_tol=abs_tol)

    def get_reverse(self):
        """
        Defines a new FullArcEllipse, identical to self, but in the opposite direction.

        """
        ellipse = self.ellipse.reverse()
        return self.__class__(ellipse, self.start_end)

    def straight_line_point_belongs(self, point):
        """
        Verifies if a point belongs to the surface created by closing the edge.

        :param point: Point to be verified
        :return: Return True if the point belongs to this surface,
            or False otherwise
        """
        raise NotImplementedError(f'the straight_line_point_belongs method must be'
                                  f' overloaded by {self.__class__.__name__}')

    def abscissa(self, point, tol: float = 1e-6):
        """
        Computes the abscissa of an Edge.

        :param point: The point located on the edge.
        :type point: Union[:class:`volmdlr.Point2D`, :class:`volmdlr.Point3D`].
        :param tol: The precision in terms of distance. Default value is 1e-4.
        :type tol: float, optional.
        :return: The abscissa of the point.
        :rtype: float
        """
        raise NotImplementedError(f'the abscissa method must be overloaded by {self.__class__.__name__}')

    @classmethod
    def from_curve(cls, ellipse):
        """Creates a fullarc ellipse from a ellipse curve."""
        return cls(ellipse, ellipse.center + ellipse.frame.u * ellipse.major_axis)


class FullArcEllipse2D(FullArcEllipse, ArcEllipse2D):
    """
    Defines a FullArcEllipse2D.
    """

    def __init__(self, ellipse: volmdlr_curves.Ellipse2D, start_end: volmdlr.Point2D, name: str = ''):
        FullArcEllipse.__init__(self, ellipse, start_end, name)
        ArcEllipse2D.__init__(self, ellipse, start_end, start_end, name)
        self.theta = volmdlr.geometry.clockwise_angle(self.ellipse.major_dir, volmdlr.X2D)
        if self.theta == math.pi * 2:
            self.theta = 0.0
        self._bounding_rectangle = None

    def discretization_points(self, *, number_points: int = None, angle_resolution: int = 20):
        """
        Calculates the discretized points for the ellipse.

        :param number_points: number of point to have in the discretized points.
        :param angle_resolution: the angle resolution to be used to discretize points.
        :return: discretized points.
        """
        return self.ellipse.discretization_points(number_points=number_points, angle_resolution=angle_resolution)

    def to_3d(self, plane_origin, x, y):
        """
        Transforms the full arc of ellipse 2D into a 3D full arc of ellipse.

        :param plane_origin: The origin of plane to draw the full arc of ellipse 3D.
        :type plane_origin: volmdlr.Point3D
        :param x: First direction of the plane
        :type x: volmdlr.Vector3D
        :param y: Second direction of the plane.
        :type y: volmdlr.Vector3D
        :return: A 3D full arc of ellipse.
        :rtype: FullArcEllipse3D
        """
        point_start_end3d = self.start_end.to_3d(plane_origin, x, y)
        ellipse = self.ellipse.to_3d(plane_origin, x, y)
        return FullArcEllipse3D(ellipse, point_start_end3d, name=self.name + "_3D")

    def frame_mapping(self, frame: volmdlr.Frame2D, side: str):
        """
        Changes frame_mapping and return a new FullArcEllipse2D.

        :param frame: Local coordinate system.
        :type frame: volmdlr.Frame2D
        :param side: 'old' will perform a transformation from local to global coordinates. 'new' will
            perform a transformation from global to local coordinates.
        :type side: str
        :return: A new transformed FulLArcEllipse2D.
        :rtype: FullArcEllipse2D
        """
        return FullArcEllipse2D(self.ellipse.frame_mapping(frame, side),
                                self.start_end.frame_mapping(frame, side))

    def translation(self, offset: volmdlr.Vector2D):
        """
        FullArcEllipse2D translation.

        :param offset: translation vector.
        :type offset: volmdlr.Vector2D
        :return: A new translated FullArcEllipse2D.
        :rtype: FullArcEllipse2D
        """
        return FullArcEllipse2D(self.ellipse.translation(offset), self.start_end.translation(offset), self.name)

    def abscissa(self, point: Union[volmdlr.Point2D, volmdlr.Point3D], tol: float = 1e-3):
        """
        Calculates the abscissa of a given point.

        :param point: point for calculating abscissa.
        :param tol: tolerance.
        :return: a float, between 0 and the ellipse's length.
        """
        return self.ellipse.abscissa(point, tol)

    def plot(self, ax=None, edge_style: EdgeStyle = EdgeStyle()):
        """
        Matplotlib plot for an ellipse.

        """
        if ax is None:
            _, ax = plt.subplots()
        ax = vm_common_operations.plot_from_discretization_points(
            ax, edge_style=edge_style, element=self, number_points=50)
        if edge_style.equal_aspect:
            ax.set_aspect('equal')
        return ax


class LineSegment3D(LineSegment):
    """
    Define a line segment limited by two points.

    """

    def __init__(self, start: volmdlr.Point3D, end: volmdlr.Point3D, line: volmdlr_curves.Line3D = None,
                 name: str = ''):
        if start.is_close(end):
            raise NotImplementedError('Start and end of Linesegment3D are equal')
        self.line = line
        if not line:
            self.line = volmdlr_curves.Line3D(start, end)
        else:
            self.line = line
        LineSegment.__init__(self, start=start, end=end, line=self.line, name=name)
        self._bbox = None

    @property
    def bounding_box(self):
        if not self._bbox:
            self._bbox = self._bounding_box()
        return self._bbox

    @bounding_box.setter
    def bounding_box(self, new_bounding_box):
        self._bbox = new_bounding_box

    def __hash__(self):
        return hash((self.__class__.__name__, self.start, self.end))

    def __eq__(self, other_linesegment3d):
        if other_linesegment3d.__class__ != self.__class__:
            return False
        return (self.start == other_linesegment3d.start
                and self.end == other_linesegment3d.end)

    def _bounding_box(self):
        """
        Calculates the bounding box for a line segment 3D.

        :return: Bounding box for line segment 3d.
        """

        xmin = min(self.start.x, self.end.x)
        xmax = max(self.start.x, self.end.x)
        ymin = min(self.start.y, self.end.y)
        ymax = max(self.start.y, self.end.y)
        zmin = min(self.start.z, self.end.z)
        zmax = max(self.start.z, self.end.z)

        return volmdlr.core.BoundingBox(xmin, xmax, ymin, ymax, zmin, zmax)

    def to_dict(self, *args, **kwargs):
        """Stores all Line Segment 3D in a dict object."""
        return {'object_class': 'volmdlr.edges.LineSegment3D',
                'name': self.name,
                'start': self.start.to_dict(),
                'end': self.end.to_dict()
                }

    def normal_vector(self, abscissa=0.):
        direction_vector = self.direction_vector()
        return direction_vector.deterministic_normal_vector()

    def unit_normal_vector(self, abscissa=0.):
        return self.normal_vector().unit_vector()

    def point_distance(self, point):
        """Returns the minimal distance to a point."""
        distance, point = volmdlr.LineSegment3DPointDistance(
            [(self.start.x, self.start.y, self.start.z),
             (self.end.x, self.end.y, self.end.z)],
            (point.x, point.y, point.z))
        return distance

    def plane_projection2d(self, center, x, y):
        """
        Calculates the projection of a line segment 3d on to a plane.

        :param center: plane center.
        :param x: plane u direction.
        :param y: plane v direction.
        :return: line segment 3d.
        """
        start, end = self.start.plane_projection2d(center, x, y), self.end.plane_projection2d(center, x, y)
        if not start.is_close(end):
            return LineSegment2D(start, end)
        return None

    def line_intersections(self, line):
        """
        Gets the intersection between a line segment 3d and line3D.

        :param line: other line.
        :return: a list with the intersection points.
        """
        line_self = self.line
        if line_self.skew_to(line):
            return []
        intersection = line_self.intersection(line)
        if intersection and self.point_belongs(intersection):
            return [intersection]
        return []

    def linesegment_intersections(self, linesegment):
        """
        Gets the intersection between a line segment 3d and another line segment 3D.

        :param linesegment: other line segment.
        :return: a list with the intersection points.
        """
        intersection = self.line.intersection(linesegment.line)
        if intersection and self.point_belongs(intersection) and linesegment.point_belongs(intersection):
            return [intersection]
        return []

    def rotation(self, center: volmdlr.Point3D,
                 axis: volmdlr.Vector3D, angle: float):
        """
        LineSegment3D rotation.

        :param center: rotation center
        :param axis: rotation axis
        :param angle: angle rotation
        :return: a new rotated LineSegment3D
        """
        start = self.start.rotation(center, axis, angle)
        end = self.end.rotation(center, axis, angle)
        return LineSegment3D(start, end)

    def __contains__(self, point):

        point1, point2 = self.start, self.end
        axis = point2 - point1
        test = point.rotation(point1, axis, math.pi)
        if test.is_close(point):
            return True

        return False

    def translation(self, offset: volmdlr.Vector3D):
        """
        LineSegment3D translation.

        :param offset: translation vector
        :return: A new translated LineSegment3D
        """
        return LineSegment3D(
            self.start.translation(offset), self.end.translation(offset))

    def frame_mapping(self, frame: volmdlr.Frame3D, side: str):
        """
        Changes LineSegment3D frame_mapping and return a new LineSegment3D.

        side = 'old' or 'new'
        """
        if side == 'old':
            return LineSegment3D(
                *[frame.local_to_global_coordinates(point) for point in [self.start, self.end]])
        if side == 'new':
            return LineSegment3D(
                *[frame.global_to_local_coordinates(point) for point in [self.start, self.end]])
        raise ValueError('Please Enter a valid side: old or new')

    def copy(self, *args, **kwargs):
        """Returns a copy of the line segment."""
        return LineSegment3D(self.start.copy(), self.end.copy())

    def plot(self, ax=None, edge_style: EdgeStyle = EdgeStyle()):
        if ax is None:
            fig = plt.figure()
            ax = fig.add_subplot(111, projection='3d')

        points = [self.start, self.end]
        x = [point.x for point in points]
        y = [point.y for point in points]
        z = [point.z for point in points]
        if edge_style.edge_ends:
            ax.plot(x, y, z, color=edge_style.color, alpha=edge_style.alpha, marker='o')
        else:
            ax.plot(x, y, z, color=edge_style.color, alpha=edge_style.alpha)
        if edge_style.edge_direction:
            x, y, z = self.point_at_abscissa(0.5 * self.length())
            u, v, w = 0.05 * self.direction_vector()
            ax.quiver(x, y, z, u, v, w, length=self.length() / 100,
                      arrow_length_ratio=5, normalize=True,
                      pivot='tip', color=edge_style.color)
        return ax

    def plot2d(self, x_3d, y_3d, ax=None, color='k', width=None):
        if ax is None:
            fig = plt.figure()
            ax = fig.add_subplot(111, projection='3d')

        edge2d = self.plane_projection2d(volmdlr.O3D, x_3d, y_3d)
        edge2d.plot(ax=ax, edge_style=EdgeStyle(color=color, width=width))
        return ax

    def plot_data(self, x_3d, y_3d, edge_style = plot_data.EdgeStyle(color_stroke=plot_data.colors.BLACK,
                                                                     line_width=1, dashline=None)):
        """Plot a Line Segment 3D object using dessia's plot_data library."""
        edge2d = self.plane_projection2d(volmdlr.O3D, x_3d, y_3d)
        return edge2d.plot_data(edge_style)

    def to_2d(self, plane_origin, x, y):
        """
        Transforms a LineSegment3D into an LineSegment2D, given a plane origin and an u and v plane vector.

        :param plane_origin: plane origin.
        :param x: plane u vector.
        :param y: plane v vector.
        :return: LineSegment2D.
        """
        p2d = [point.to_2d(plane_origin, x, y) for point in (self.start, self.end)]
        if p2d[0].is_close(p2d[1]):
            return None
        return LineSegment2D(*p2d, name=self.name)

    def to_bspline_curve(self, resolution=10):
        """
        Convert a LineSegment3D to a BSplineCurve3D.
        """
        degree = 1
        points = [self.point_at_abscissa(abscissa / self.length())
                  for abscissa in range(resolution + 1)]
        bspline_curve = BSplineCurve3D.from_points_interpolation(points,
                                                                 degree)
        return bspline_curve

    def get_reverse(self):
        return LineSegment3D(self.end.copy(), self.start.copy())

    def minimum_distance_points(self, other_line):
        """
        Returns the points on this line and the other line that are the closest of lines.
        """
        u = self.end - self.start
        v = other_line.end - other_line.start
        w = self.start - other_line.start
        u_dot_u = u.dot(u)
        u_dot_v = u.dot(v)
        v_dot_v = v.dot(v)
        u_dot_w = u.dot(w)
        v_dot_w = v.dot(w)
        if (u_dot_u * v_dot_v - u_dot_v ** 2) != 0:
            s_param = (u_dot_v * v_dot_w - v_dot_v * u_dot_w) / (u_dot_u * v_dot_v - u_dot_v ** 2)
            t_param = (u_dot_u * v_dot_w - u_dot_v * u_dot_w) / (u_dot_u * v_dot_v - u_dot_v ** 2)
            point1 = self.start + s_param * u
            point2 = other_line.start + t_param * v
            return point1, point2
        return self.start, other_line.start

    def matrix_distance(self, other_line):
        """
        Gets the points corresponding to the distance between to lines using matrix distance.

        :param other_line: Other line.
        :return: Two points corresponding to the distance between to lines.
        """
        return volmdlr.core_compiled.LineSegment3DDistance([self.start, self.end], [other_line.start, other_line.end])

    def parallel_distance(self, other_linesegment):
        """Calculates the paralell distance between two Line Segments 3D."""
        pt_a, pt_b, pt_c = self.start, self.end, other_linesegment.start
        vector = volmdlr.Vector3D((pt_a - pt_b).vector)
        vector.normalize()
        plane1 = volmdlr.surfaces.Plane3D.from_3_points(pt_a, pt_b, pt_c)
        v = vector.cross(plane1.frame.w)  # distance vector
        # pt_a = k*u + c*v + pt_c
        res = (pt_a - pt_c).vector
        x, y, z = res[0], res[1], res[2]
        u1, u2, u3 = vector.x, vector.y, vector.z
        v1, v2, v3 = v.x, v.y, v.z

        if (u1 * v2 - v1 * u2) != 0 and u1 != 0:
            c = (y * u1 - x * u2) / (u1 * v2 - v1 * u2)
            k = (x - c * v1) / u1
            if math.isclose(k * u3 + c * v3, z, abs_tol=1e-7):
                return k
        elif (u1 * v3 - v1 * u3) != 0 and u1 != 0:
            c = (z * u1 - x * u3) / (u1 * v3 - v1 * u3)
            k = (x - c * v1) / u1
            if math.isclose(k * u2 + c * v2, y, abs_tol=1e-7):
                return k
        elif (v1 * u2 - v2 * u1) != 0 and u2 != 0:
            c = (u2 * x - y * u1) / (v1 * u2 - v2 * u1)
            k = (y - c * v2) / u2
            if math.isclose(k * u3 + c * v3, z, abs_tol=1e-7):
                return k
        elif (v3 * u2 - v2 * u3) != 0 and u2 != 0:
            c = (u2 * z - y * u3) / (v3 * u2 - v2 * u3)
            k = (y - c * v2) / u2
            if math.isclose(k * u1 + c * v1, x, abs_tol=1e-7):
                return k
        elif (u1 * v3 - v1 * u3) != 0 and u3 != 0:
            c = (z * u1 - x * u3) / (u1 * v3 - v1 * u3)
            k = (z - c * v3) / u3
            if math.isclose(k * u2 + c * v2, y, abs_tol=1e-7):
                return k
        elif (u2 * v3 - v2 * u3) != 0 and u3 != 0:
            c = (z * u2 - y * u3) / (u2 * v3 - v2 * u3)
            k = (z - c * v3) / u3
            if math.isclose(k * u1 + c * v1, x, abs_tol=1e-7):
                return k
        raise NotImplementedError

    def minimum_distance(self, element, return_points=False):
        """
        Gets the minimum distance between a Line segment 3D and another edge.

        :param element: Other edge.
        :param return_points: Weather to return corresponding points or not.
        :return: minimum distance. Or minimum distance and points.
        """
        if element.__class__ is Arc3D or element.__class__ is volmdlr_curves.Circle3D:
            pt1, pt2 = element.minimum_distance_points_line(self)
            if return_points:
                return pt1.point_distance(pt2), pt1, pt2
            return pt1.point_distance(pt2)

        if element.__class__ is LineSegment3D:
            p1, p2 = self.matrix_distance(element)
            if return_points:
                return p1.point_distance(p2), p1, p2
            return p1.point_distance(p2)

        if element.__class__ is BSplineCurve3D:
            points = element.points
            lines = []
            dist_min = math.inf
            for p1, p2 in zip(points[0:-1], points[1:]):
                lines.append(LineSegment3D(p1, p2))
            for line in lines:
                p1, p2 = self.matrix_distance(line)
                dist = p1.point_distance(p2)
                if dist < dist_min:
                    dist_min = dist
                    min_points = (p1, p2)
            if return_points:
                p1, p2 = min_points
                return dist_min, p1, p2
            return dist_min

        raise NotImplementedError

    def extrusion(self, extrusion_vector):
        """
        Extrusion of a Line Segment 3D, in a specific extrusion direction.

        :param extrusion_vector: the extrusion vector used.
        :return: An extruded Plane Face 3D.
        """
        u = self.unit_direction_vector()
        v = extrusion_vector.copy()
        v.normalize()
        w = u.cross(v)
        length_1 = self.length()
        length_2 = extrusion_vector.norm()
        plane = volmdlr.surfaces.Plane3D(volmdlr.Frame3D(self.start, u, v, w))
        return [volmdlr.faces.PlaneFace3D.from_surface_rectangular_cut(plane, 0, length_1, 0, length_2)]

    def _conical_revolution(self, params):
        axis, u, p1_proj, dist1, dist2, angle = params
        v = axis.cross(u)
        direction_vector = self.direction_vector()
        direction_vector.normalize()

        semi_angle = math.atan2(direction_vector.dot(u), direction_vector.dot(axis))
        cone_origin = p1_proj - dist1 / math.tan(semi_angle) * axis
        if semi_angle > 0.5 * math.pi:
            semi_angle = math.pi - semi_angle

            cone_frame = volmdlr.Frame3D(cone_origin, u, -v, -axis)
            angle2 = - angle
        else:
            angle2 = angle
            cone_frame = volmdlr.Frame3D(cone_origin, u, v, axis)

        surface = volmdlr.surfaces.ConicalSurface3D(cone_frame, semi_angle)
        return [volmdlr.faces.ConicalFace3D.from_surface_rectangular_cut(
            surface, 0, angle2, z1=dist1 / math.tan(semi_angle), z2=dist2 / math.tan(semi_angle))]

    def _cylindrical_revolution(self, params):
        axis, u, p1_proj, dist1, dist2, angle = params
        v = axis.cross(u)
        surface = volmdlr.surfaces.CylindricalSurface3D(volmdlr.Frame3D(p1_proj, u, v, axis), dist1)
        return [volmdlr.faces.CylindricalFace3D.from_surface_rectangular_cut(
            surface, 0, angle, 0, (self.end - self.start).dot(axis))]

    def revolution(self, axis_point, axis, angle):
        """
        Returns the face generated by the revolution of the line segments.
        """
        axis_line3d = volmdlr_curves.Line3D(axis_point, axis_point + axis)
        if axis_line3d.point_belongs(self.start) and axis_line3d.point_belongs(
                self.end):
            return []

        p1_proj, _ = axis_line3d.point_projection(self.start)
        p2_proj, _ = axis_line3d.point_projection(self.end)
        distance_1 = self.start.point_distance(p1_proj)
        distance_2 = self.end.point_distance(p2_proj)
        if not math.isclose(distance_1, 0., abs_tol=1e-9):
            u = self.start - p1_proj  # Unit vector from p1_proj to p1
            u.normalize()
        elif not math.isclose(distance_2, 0., abs_tol=1e-9):
            u = self.end - p2_proj  # Unit vector from p1_proj to p1
            u.normalize()
        else:
            return []
        if u.is_colinear_to(self.direction_vector()):
            # Planar face
            v = axis.cross(u)
            surface = volmdlr.surfaces.Plane3D(
                volmdlr.Frame3D(p1_proj, u, v, axis))
            smaller_r, bigger_r = sorted([distance_1, distance_2])
            if angle == volmdlr.TWO_PI:
                # Only 2 circles as contours
                bigger_circle = volmdlr_curves.Circle2D(volmdlr.O2D, bigger_r)
                outer_contour2d = volmdlr.wires.Contour2D(
                    bigger_circle.split_at_abscissa(bigger_circle.length() * 0.5))
                if not math.isclose(smaller_r, 0, abs_tol=1e-9):
                    smaller_circle = volmdlr_curves.Circle2D(volmdlr.O2D, smaller_r)
                    inner_contours2d = [volmdlr.wires.Contour2D(
                        smaller_circle.split_at_abscissa(smaller_circle.length() * 0.5))]
                else:
                    inner_contours2d = []
            else:
                inner_contours2d = []
                if math.isclose(smaller_r, 0, abs_tol=1e-9):
                    # One arc and 2 lines (pizza slice)
                    arc2_e = volmdlr.Point2D(bigger_r, 0)
                    arc2_i = arc2_e.rotation(center=volmdlr.O2D,
                                             angle=0.5 * angle)
                    arc2_s = arc2_e.rotation(center=volmdlr.O2D, angle=angle)
                    arc2 = Arc2D.from_3_points(arc2_s, arc2_i, arc2_e)
                    line1 = LineSegment2D(arc2_e, volmdlr.O2D)
                    line2 = LineSegment2D(volmdlr.O2D, arc2_s)
                    outer_contour2d = volmdlr.wires.Contour2D([arc2, line1,
                                                               line2])

                else:
                    # Two arcs and lines
                    arc1_s = volmdlr.Point2D(bigger_r, 0)
                    arc1_i = arc1_s.rotation(center=volmdlr.O2D,
                                             angle=0.5 * angle)
                    arc1_e = arc1_s.rotation(center=volmdlr.O2D, angle=angle)
                    arc1 = Arc2D.from_3_points(arc1_s, arc1_i, arc1_e)

                    arc2_e = volmdlr.Point2D(smaller_r, 0)
                    arc2_i = arc2_e.rotation(center=volmdlr.O2D,
                                             angle=0.5 * angle)
                    arc2_s = arc2_e.rotation(center=volmdlr.O2D, angle=angle)
                    arc2 = Arc2D.from_3_points(arc2_s, arc2_i, arc2_e)

                    line1 = LineSegment2D(arc1_e, arc2_s)
                    line2 = LineSegment2D(arc2_e, arc1_s)

                    outer_contour2d = volmdlr.wires.Contour2D([arc1, line1,
                                                               arc2, line2])

            return [volmdlr.faces.PlaneFace3D(surface,
                                              volmdlr.surfaces.Surface2D(
                                                  outer_contour2d,
                                                  inner_contours2d))]

        if not math.isclose(distance_1, distance_2, abs_tol=1e-9):
            # Conical
            return self._conical_revolution([axis, u, p1_proj, distance_1, distance_2, angle])

        # Cylindrical face
        return self._cylindrical_revolution([axis, u, p1_proj, distance_1, distance_2, angle])

    def trim(self, point1: volmdlr.Point3D, point2: volmdlr.Point3D):
        if not self.point_belongs(point1) or not self.point_belongs(point2):
            raise ValueError('Point not on curve')

        return LineSegment3D(point1, point2)

    def sweep(self, *args):
        """
        Line Segment 3D is used as path for sweeping given section through it.

        :return:
        """
        section_contour2d, section_contour3d = args
        if section_contour3d is None:
            start_tangent = self.unit_direction_vector(0.)
            normal = self.unit_normal_vector(0.)
            if normal is None:
                normal = start_tangent.deterministic_unit_normal_vector()
            tangent_normal_orthonormal = start_tangent.cross(normal)
            section_contour3d = section_contour2d.to_3d(self.start, normal, tangent_normal_orthonormal)
        new_faces = []
        for contour_primitive in section_contour3d.primitives:
            new_faces.extend(contour_primitive.extrusion(self.length()
                                                         * self.unit_direction_vector()))
        return new_faces


class BSplineCurve3D(BSplineCurve):
    """
    A class for 3-dimensional B-spline curves.

    The following rule must be respected : `number of knots = number of control points + degree + 1`

    :param degree: The degree of the 3-dimensional B-spline curve
    :type degree: int
    :param control_points: A list of 3-dimensional points
    :type control_points: List[:class:`volmdlr.Point3D`]
    :param knot_multiplicities: The vector of multiplicities for each knot
    :type knot_multiplicities: List[int]
    :param knots: The knot vector composed of values between 0 and 1
    :type knots: List[float]
    :param weights: The weight vector applied to the knot vector. Default
        value is None
    :type weights: List[float], optional
    :param periodic: If `True` the B-spline curve is periodic. Default value
        is False
    :type periodic: bool, optional
    :param name: The name of the B-spline curve. Default value is ''
    :type name: str, optional
    """
    _non_serializable_attributes = ['curve']

    def __init__(self,
                 degree: int,
                 control_points: List[volmdlr.Point3D],
                 knot_multiplicities: List[int],
                 knots: List[float],
                 weights: List[float] = None,
                 periodic: bool = False,
                 name: str = ''):

        BSplineCurve.__init__(self, degree,
                              control_points,
                              knot_multiplicities,
                              knots,
                              weights,
                              periodic,
                              name)

        self._bbox = None

    @property
    def bounding_box(self):
        if not self._bbox:
            self._bbox = self._bounding_box()
        return self._bbox

    @bounding_box.setter
    def bounding_box(self, new_bounding_box):
        self._bbox = new_bounding_box

    def _bounding_box(self):
        bbox = self.curve.bbox
        return volmdlr.core.BoundingBox(bbox[0][0], bbox[1][0],
                                        bbox[0][1], bbox[1][1],
                                        bbox[0][2], bbox[1][2])

    def look_up_table(self, resolution: int = 20, start_parameter: float = 0,
                      end_parameter: float = 1):
        """
        Creates a table of equivalence between the parameter t (eval. of the BSplineCurve) and the cumulative distance.

        :param resolution: The precision of the table. Auto-adjusted by the
            algorithm. Default value set to 20
        :type resolution: int, optional
        :param start_parameter: First parameter evaluated in the table.
            Default value set to 0
        :type start_parameter: float, optional
        :param end_parameter: Last parameter evaluated in the table.
            Default value set to 1
        :type start_parameter: float, optional
        :return: Yields a list of tuples containing the parameter and the
            cumulated distance along the BSplineCruve3D from the evaluation of
            start_parameter
        :rtype: Tuple[float, float]
        """
        resolution = max(10, min(resolution, int(self.length() / 1e-4)))
        delta_param = 1 / resolution * (end_parameter - start_parameter)
        distance = 0
        for i in range(resolution + 1):
            if i == 0:
                yield start_parameter, 0
            else:
                param1 = start_parameter + (i - 1) * delta_param
                param2 = start_parameter + i * delta_param
                point1 = volmdlr.Point3D(*self.curve.evaluate_single(param1))
                point2 = volmdlr.Point3D(*self.curve.evaluate_single(param2))
                distance += point1.point_distance(point2)
                yield param2, distance

    def normal(self, position: float = 0.0):
        _, normal = operations.normal(self.curve, position, normalize=True)
        normal = volmdlr.Vector3D(normal[0], normal[1], normal[2])
        return normal

    def get_direction_vector(self, abscissa=0.0):
        length = self.length()
        if abscissa >= length:
            abscissa2 = length
            abscissa = abscissa2 - 0.001 * length

        else:
            abscissa2 = min(abscissa + 0.001 * length, length)

        tangent = self.point_at_abscissa(abscissa2) - self.point_at_abscissa(
            abscissa)
        return tangent

    def direction_vector(self, abscissa=0.):
        if not self._direction_vector_memo:
            self._direction_vector_memo = {}
        if abscissa not in self._direction_vector_memo:
            self._direction_vector_memo[abscissa] = self.get_direction_vector(abscissa)
        return self._direction_vector_memo[abscissa]

    def point3d_to_parameter(self, point: volmdlr.Point3D):
        """
        Search for the value of the normalized evaluation parameter t (between 0 and 1).

        :return: the given point when the BSplineCurve3D is evaluated at the t value.
        """
        return self.abscissa(point) / self.length()

    @classmethod
    def from_step(cls, arguments, object_dict, **kwargs):
        """
        Converts a step primitive to a BSplineCurve3D.

        :param arguments: The arguments of the step primitive.
        :type arguments: list
        :param object_dict: The dictionary containing all the step primitives
            that have already been instantiated
        :type object_dict: dict
        :return: The corresponding BSplineCurve3D.
        :rtype: :class:`volmdlr.edges.BSplineCurve3D`
        """
        name = arguments[0][1:-1]
        degree = int(arguments[1])
        points = [object_dict[int(i[1:])] for i in arguments[2]]
        lines = [LineSegment3D(pt1, pt2) for pt1, pt2 in zip(points[:-1], points[1:]) if not pt1.is_close(pt2)]
        if lines and not points[0].is_close(points[-1]):
            # quick fix. Real problem: Tolerance too low (1e-6 m = 0.001mm)
            dir_vector = lines[0].unit_direction_vector()
            if all(line.unit_direction_vector() == dir_vector for line in lines):
                return LineSegment3D(points[0], points[-1])

        knot_multiplicities = [int(i) for i in arguments[6][1:-1].split(",")]
        knots = [float(i) for i in arguments[7][1:-1].split(",")]
        knot_vector = []
        for i, knot in enumerate(knots):
            knot_vector.extend([knot] * knot_multiplicities[i])

        if 9 in range(len(arguments)):
            weight_data = [float(i) for i in arguments[9][1:-1].split(",")]
        else:
            weight_data = None

        closed_curve = points[0].is_close(points[-1])
        return cls(degree, points, knot_multiplicities, knots, weight_data, closed_curve, name)

    def to_step(self, current_id, surface_id=None, curve2d=None):
        """Exports to STEP format."""
        points_ids = []
        content = ''
        point_id = current_id
        for point in self.control_points:
            point_content, point_id = point.to_step(point_id,
                                                    vertex=False)
            content += point_content
            points_ids.append(point_id)
            point_id += 1

        curve_id = point_id
        content += f"#{curve_id} = B_SPLINE_CURVE_WITH_KNOTS('{self.name}',{self.degree}," \
                   f"({volmdlr.core.step_ids_to_str(points_ids)})," \
                   f".UNSPECIFIED.,.F.,.F.,{tuple(self.knot_multiplicities)},{tuple(self.knots)}," \
                   f".UNSPECIFIED.);\n"

        if surface_id and curve2d:
            content += f"#{curve_id + 1} = SURFACE_CURVE('',#{curve_id},(#{curve_id + 2}),.PCURVE_S1.);\n"
            content += f"#{curve_id + 2} = PCURVE('',#{surface_id},#{curve_id + 3});\n"

            # 2D parametric curve
            curve2d_content, curve2d_id = curve2d.to_step(curve_id + 3)  # 5

            # content += f"#{curve_id + 3} = DEFINITIONAL_REPRESENTATION('',(#{curve2d_id - 1}),#{curve_id + 4});\n"
            # content += f"#{curve_id + 4} = ( GEOMETRIC_REPRESENTATION_CONTEXT(2)" \
            #            f"PARAMETRIC_REPRESENTATION_CONTEXT() REPRESENTATION_CONTEXT('2D SPACE','') );\n"

            content += curve2d_content
            current_id = curve2d_id
        else:
            current_id = curve_id + 1

        start_content, start_id = self.start.to_step(current_id, vertex=True)
        current_id = start_id + 1
        end_content, end_id = self.end.to_step(current_id + 1, vertex=True)
        content += start_content + end_content
        current_id = end_id + 1
        if surface_id:
            content += f"#{current_id} = EDGE_CURVE('{self.name}',#{start_id},#{end_id},#{curve_id},.T.);\n"
        else:
            content += f"#{current_id} = EDGE_CURVE('{self.name}',#{start_id},#{end_id},#{curve_id},.T.);\n"
        return content, current_id

    def rotation(self, center: volmdlr.Point3D, axis: volmdlr.Vector3D, angle: float):
        """
        BSplineCurve3D rotation.

        :param center: rotation center
        :param axis: rotation axis
        :param angle: angle rotation
        :return: a new rotated BSplineCurve3D
        """
        new_control_points = [point.rotation(center, axis, angle) for point in
                              self.control_points]
        new_bsplinecurve3d = BSplineCurve3D(self.degree, new_control_points,
                                            self.knot_multiplicities,
                                            self.knots, self.weights,
                                            self.periodic, self.name)
        return new_bsplinecurve3d

    def trim(self, point1: volmdlr.Point3D, point2: volmdlr.Point3D, same_sense: bool = True):
        """
        Trims a bspline curve between two points.

        :param point1: point 1 used to trim.
        :param point2: point2 used to trim.
        :same_sense: Used for periodical curves only. Indicates whether the curve direction agrees with (True)
            or is in the opposite direction (False) to the edge direction. By default, it's assumed True
        :return: New BSpline curve between these two points.
        """
        if self.periodic and not point1.is_close(point2):
            return self.trim_with_interpolation(point1, point2, same_sense)
        bsplinecurve = self
        if not same_sense:
            bsplinecurve = self.reverse()
        if (point1.is_close(bsplinecurve.start) and point2.is_close(bsplinecurve.end)) \
                or (point1.is_close(bsplinecurve.end) and point2.is_close(bsplinecurve.start)):
            return bsplinecurve

        if point1.is_close(bsplinecurve.start) and not point2.is_close(bsplinecurve.end):
            return bsplinecurve.cut_after(bsplinecurve.point3d_to_parameter(point2))

        if point2.is_close(bsplinecurve.start) and not point1.is_close(bsplinecurve.end):
            return bsplinecurve.cut_after(bsplinecurve.point3d_to_parameter(point1))

        if not point1.is_close(bsplinecurve.start) and point2.is_close(bsplinecurve.end):
            return bsplinecurve.cut_before(bsplinecurve.point3d_to_parameter(point1))

        if not point2.is_close(bsplinecurve.start) and point1.is_close(bsplinecurve.end):
            return bsplinecurve.cut_before(bsplinecurve.point3d_to_parameter(point2))

        parameter1 = bsplinecurve.point3d_to_parameter(point1)
        parameter2 = bsplinecurve.point3d_to_parameter(point2)
        if parameter1 is None or parameter2 is None:
            raise ValueError('Point not on BSplineCurve for trim method')

        if parameter1 > parameter2:
            parameter1, parameter2 = parameter2, parameter1
            point1, point2 = point2, point1

        bspline_curve = bsplinecurve.cut_before(parameter1)
        new_param2 = bspline_curve.point3d_to_parameter(point2)
        trimmed_bspline_cruve = bspline_curve.cut_after(new_param2)
        return trimmed_bspline_cruve

    def trim_with_interpolation(self, point1: volmdlr.Point3D, point2: volmdlr.Point3D, same_sense: bool = True):
        """
        Creates a new BSplineCurve3D between point1 and point2 using interpolation method.
        """
        bspline_curve = self
        if not same_sense:
            bspline_curve = self.reverse()
        n = len(bspline_curve.control_points)
        local_discretization = bspline_curve.local_discretization(point1, point2, n)
        return bspline_curve.__class__.from_points_interpolation(
            local_discretization, bspline_curve.degree, bspline_curve.periodic)

    def trim_between_evaluations(self, parameter1: float, parameter2: float):
        warnings.warn('Use BSplineCurve3D.trim instead of trim_between_evaluation')
        parameter1, parameter2 = min([parameter1, parameter2]), \
            max([parameter1, parameter2])

        if math.isclose(parameter1, 0, abs_tol=1e-7) \
                and math.isclose(parameter2, 1, abs_tol=1e-7):
            return self
        if math.isclose(parameter1, 0, abs_tol=1e-7):
            return self.cut_after(parameter2)
        if math.isclose(parameter2, 1, abs_tol=1e-7):
            return self.cut_before(parameter1)

        # Cut before
        bspline_curve = self.insert_knot(parameter1, num=self.degree)
        if bspline_curve.weights is not None:
            raise NotImplementedError

        # Cut after
        bspline_curve = bspline_curve.insert_knot(parameter2, num=self.degree)
        if bspline_curve.weights is not None:
            raise NotImplementedError

        new_ctrlpts = bspline_curve.control_points[bspline_curve.degree:
                                                   -bspline_curve.degree]
        new_multiplicities = bspline_curve.knot_multiplicities[1:-1]
        # new_multiplicities = bspline_curve.knot_multiplicities[2:-5]
        new_multiplicities[-1] += 1
        new_multiplicities[0] += 1
        new_knots = bspline_curve.knots[1:-1]
        # new_knots = bspline_curve.knots[2:-5]
        new_knots = standardize_knot_vector(new_knots)

        return BSplineCurve3D(degree=bspline_curve.degree,
                              control_points=new_ctrlpts,
                              knot_multiplicities=new_multiplicities,
                              knots=new_knots,
                              weights=None,
                              periodic=bspline_curve.periodic,
                              name=bspline_curve.name)

    def cut_before(self, parameter: float):
        """
        Returns the right side of the split curve at a given parameter.

        :param parameter: parameter value that specifies where to split the curve.
        :type parameter: float
        """
        # Is a value of parameter below 4e-3 a real need for precision ?
        if math.isclose(parameter, 0, abs_tol=4e-3):
            return self
        if math.isclose(parameter, 1, abs_tol=4e-3):
            return self.reverse()
        #     raise ValueError('Nothing will be left from the BSplineCurve3D')

        curves = operations.split_curve(self.curve, round(parameter, 6))
        return self.from_geomdl_curve(curves[1])

    def cut_after(self, parameter: float):
        """
        Returns the left side of the split curve at a given parameter.

        :param parameter: parameter value that specifies where to split the curve.
        :type parameter: float
        """
        # Is a value of parameter below 4e-3 a real need for precision ?
        if math.isclose(parameter, 0, abs_tol=1e-6):
            #     # raise ValueError('Nothing will be left from the BSplineCurve3D')
            #     curves = operations.split_curve(operations.refine_knotvector(self.curve, [4]), parameter)
            #     return self.from_geomdl_curve(curves[0])
            return self.reverse()
        if math.isclose(parameter, 1, abs_tol=4e-3):
            return self

        curves = operations.split_curve(self.curve, round(parameter, 6))

        return self.from_geomdl_curve(curves[0])

    def insert_knot(self, knot: float, num: int = 1):
        """
        Returns a new BSplineCurve3D.

        """
        curve_copy = copy.deepcopy(self.curve)
        modified_curve = operations.insert_knot(curve_copy, [knot], num=[num])
        return self.from_geomdl_curve(modified_curve)

    # Copy paste du LineSegment3D
    def plot(self, ax=None, edge_style: EdgeStyle = EdgeStyle()):
        if ax is None:
            fig = plt.figure()
            ax = fig.add_subplot(111, projection='3d')

        x = [point.x for point in self.points]
        y = [point.y for point in self.points]
        z = [point.z for point in self.points]
        ax.plot(x, y, z, color=edge_style.color, alpha=edge_style.alpha)
        if edge_style.edge_ends:
            ax.plot(x, y, z, 'o', color=edge_style.color, alpha=edge_style.alpha)
        return ax

    def to_2d(self, plane_origin, x, y):
        """
        Transforms a BSplineCurve3D into an BSplineCurve2D, given a plane origin and an u and v plane vector.

        :param plane_origin: plane origin.
        :param x: plane u vector.
        :param y: plane v vector.
        :return: BSplineCurve2D.
        """
        control_points2d = [point.to_2d(plane_origin, x, y) for point in
                            self.control_points]
        return BSplineCurve2D(self.degree, control_points2d,
                              self.knot_multiplicities, self.knots,
                              self.weights, self.periodic, self.name)

    def curvature(self, u: float, point_in_curve: bool = False):
        """
        Returns the curvature of a curve and the point where it is located.
        """
        ders = self.derivatives(u, 3)  # 3 first derivative
        c1, c2 = ders[1], ders[2]
        denom = c1.cross(c2)
        if c1.is_close(volmdlr.O3D) or c2.is_close(volmdlr.O3D) or denom.norm() == 0.0:
            if point_in_curve:
                return 0., volmdlr.Point3D(*ders[0])
            return 0.
        r_c = ((c1.norm()) ** 3) / denom.norm()
        point = volmdlr.Point3D(*ders[0])
        if point_in_curve:
            return 1 / r_c, point
        return 1 / r_c

    def global_maximum_curvature(self, nb_eval: int = 21, point_in_curve: bool = False):
        """
        Returns the global maximum curvature of a curve and the point where it is located.
        """
        check = [i / (nb_eval - 1) for i in range(nb_eval)]
        curvatures = []
        for u in check:
            curvatures.append(self.curvature(u, point_in_curve))
        return curvatures

    def maximum_curvature(self, point_in_curve: bool = False):
        """
        Returns the maximum curvature of a curve and the point where it is located.
        """
        if point_in_curve:
            maximum_curvarture, point = max(self.global_maximum_curvature(nb_eval=21, point_in_curve=point_in_curve))
            return maximum_curvarture, point
        maximum_curvarture = max(self.global_maximum_curvature(nb_eval=21, point_in_curve=point_in_curve))
        return maximum_curvarture

    def minimum_radius(self, point_in_curve=False):
        """
        Returns the minimum curvature radius of a curve and the point where it is located.
        """
        if point_in_curve:
            maximum_curvarture, point = self.maximum_curvature(point_in_curve)
            return 1 / maximum_curvarture, point
        maximum_curvarture = self.maximum_curvature(point_in_curve)
        return 1 / maximum_curvarture

    # def global_minimum_curvature(self, nb_eval: int = 21):
    #     check = [i / (nb_eval - 1) for i in range(nb_eval)]
    #     radius = []
    #     for u in check:
    #         radius.append(self.minimum_curvature(u))
    #     return radius

    def triangulation(self):
        """Triangulation method for a BSplineCurve3D."""
        return None

    def linesegment_intersections(self, linesegment3d: LineSegment3D):
        """
        Calculates intersections between a BSplineCurve3D and a LineSegment3D.

        :param linesegment3d: linesegment to verify intersections.
        :return: list with the intersections points.
        """
        if not self.bounding_box.bbox_intersection(linesegment3d.bounding_box):
            return []
        intersections_points = self.get_linesegment_intersections(linesegment3d)
        return intersections_points

    def minimum_distance(self, element, return_points=False):
        """
        Gets the minimum distance between the bspline and another edge.

        :param element: another edge.
        :param return_points: weather also to return the corresponding points.
        :return: minimum distance.
        """
        points = []
        for point in self.points:
            if not volmdlr.core.point_in_list(point, points):
                points.append(point)
        discretization_primitves1 = [LineSegment3D(pt1, pt2) for pt1, pt2 in zip(points[:-1], points[1:])]
        discretization_points2 = element.discretization_points(number_points=100)
        points = []
        for point in discretization_points2:
            if not volmdlr.core.point_in_list(point, points):
                points.append(point)
        discretization_primitves2 = [LineSegment3D(pt1, pt2) for pt1, pt2 in zip(points[:-1], points[1:])]
        minimum_distance = math.inf
        points = None
        for prim1 in discretization_primitves1:
            for prim2 in discretization_primitves2:
                distance, point1, point2 = prim1.minimum_distance(prim2, return_points=True)
                if distance < minimum_distance:
                    minimum_distance = distance
                    points = (point1, point2)
        if return_points:
            return minimum_distance, points[0], points[1]
        return minimum_distance

    def frame_mapping(self, frame: volmdlr.Frame3D, side: str):
        """
        Returns a new Revolution Surface positioned in the specified frame.

        :param frame: Frame of reference
        :type frame: `volmdlr.Frame3D`
        :param side: 'old' or 'new'
        """
        new_control_points = [control_point.frame_mapping(frame, side) for control_point in self.control_points]
        return BSplineCurve3D(self.degree, new_control_points, self.knot_multiplicities, self.knots, self.weights,
                              self.periodic, self.name)

    def is_shared_section_possible(self, other_bspline2, tol):
        """
        Verifies if it there is any possibility of the two bsplines share a section.

        :param other_bspline2: other bspline.
        :param tol: tolerance used.
        :return: True or False.
        """
        if self.bounding_box.distance_to_bbox(other_bspline2.bounding_box) > tol:
            return False
        return True

    def sweep(self, *args):
        """
        Bspline 3D is used as path for sweeping given section through it.

        :return:
        """
        new_faces = []
        tangents = []
        section_contour2d, _ = args
        for k, _ in enumerate(self.points):
            position = k / (len(self.points) - 1)
            tangents.append(self.unit_direction_vector(position * self.length()))

        contours = []
        for point, tan in zip(self.points, tangents):
            normal = tan.deterministic_unit_normal_vector()
            v_vector = tan.cross(normal)
            section_contour3d = section_contour2d.to_3d(point, normal, v_vector)
            contours.append(section_contour3d)

        polys = [volmdlr.wires.ClosedPolygon3D(c.discretization_points(number_points=36)) for c in contours]

        size_v, size_u = len(polys[0].points) + 1, len(polys)
        degree_u, degree_v = 3, 3

        points_3d = []
        for poly in polys:
            points_3d.extend(poly.points)
            points_3d.append(poly.points[0])

        bezier_surface3d = volmdlr.surfaces.BezierSurface3D(degree_u, degree_v, points_3d, size_u, size_v)

        outer_contour = volmdlr.wires.Contour2D([volmdlr.edges.LineSegment2D(volmdlr.O2D, volmdlr.X2D),
                                                 volmdlr.edges.LineSegment2D(
                                                     volmdlr.X2D, volmdlr.X2D + volmdlr.Y2D),
                                                 volmdlr.edges.LineSegment2D(
                                                     volmdlr.X2D + volmdlr.Y2D, volmdlr.Y2D),
                                                 volmdlr.edges.LineSegment2D(volmdlr.Y2D, volmdlr.O2D)])
        surf2d = volmdlr.surfaces.Surface2D(outer_contour, [])

        bsface3d = volmdlr.faces.BSplineFace3D(bezier_surface3d, surf2d)
        new_faces.append(bsface3d)
        return new_faces


class BezierCurve3D(BSplineCurve3D):
    """
    A class for 3-dimensional Bézier curves.

    :param degree: The degree of the Bézier curve
    :type degree: int
    :param control_points: A list of 3-dimensional points
    :type control_points: List[:class:`volmdlr.Point3D`]
    :param name: The name of the B-spline curve. Default value is ''
    :type name: str, optional
    """

    def __init__(self, degree: int, control_points: List[volmdlr.Point3D],
                 name: str = ''):
        knotvector = utilities.generate_knot_vector(degree,
                                                    len(control_points))
        knot_multiplicity = [1] * len(knotvector)

        BSplineCurve3D.__init__(self, degree, control_points,
                                knot_multiplicity, knotvector,
                                None, False, name)


class Arc3D(ArcMixin, Edge):
    """
    An arc is defined by a starting point, an end point and an interior point.

    """

    def __init__(self, circle, start, end, name=''):
        ArcMixin.__init__(self, circle, start=start, end=end)
        Edge.__init__(self, start=start, end=end, name=name)
        self._angle = None
        self.angle_start, self.angle_end = self.get_start_end_angles()

        self._bbox = None

    def __hash__(self):
        return hash(('arc3d', self.circle, self.start, self.end, self.is_trigo))

    def __eq__(self, other_arc):
        if self.__class__.__name__ != other_arc.__class__.__name__:
            return False
        return (self.circle == other_arc.circle and self.start == other_arc.start
                and self.end == other_arc.end and self.is_trigo == other_arc.is_trigo)

    def to_dict(self, use_pointers: bool = False, memo=None, path: str = '#', id_method=True, id_memo=None):
        """Saves the object parameters into a dictionary."""
        dict_ = self.base_dict()
        dict_['circle'] = self.circle.to_dict(use_pointers=use_pointers, memo=memo,
                                              id_method=id_method, id_memo=id_memo, path=path + '/circle')
        dict_['start'] = self.start.to_dict(use_pointers=use_pointers, memo=memo,
                                            id_method=id_method, id_memo=id_memo, path=path + '/start')
        dict_['end'] = self.end.to_dict(use_pointers=use_pointers, memo=memo,
                                        id_method=id_method, id_memo=id_memo, path=path + '/end')
        return dict_

    def _arc_point_angle(self, point):
        """Helper function to calculate the angle of point on a trigonometric arc."""
        local_start_point = self.circle.frame.global_to_local_coordinates(point)
        u1, u2 = local_start_point.x / self.circle.radius, local_start_point.y / self.circle.radius
        u1 = max(-1.0, min(1.0, u1))
        u2 = max(-1.0, min(1.0, u2))
        point_angle = math.atan2(u2, u1)
        return point_angle

    def get_arc_point_angle(self, point):
        """Returns the angle of point on a trigonometric arc."""
        point_theta = self._arc_point_angle(point)
        if self.angle_start > point_theta:
            point_theta += volmdlr.TWO_PI
        return point_theta

    def get_start_end_angles(self):
        """Returns the start and end angle of the arc."""
        start_angle = self._arc_point_angle(self.start)
        end_angle = self._arc_point_angle(self.end)
        if start_angle >= end_angle:
            end_angle += volmdlr.TWO_PI
        return start_angle, end_angle

    @property
    def bounding_box(self):
        """Bounding box for Arc 3D."""
        if not self._bbox:
            self._bbox = self.get_bounding_box()
        if isinstance(self._bbox, str):
            raise ValueError
        return self._bbox

    @bounding_box.setter
    def bounding_box(self, new_bounding_box):
        self._bbox = new_bounding_box

    def get_bounding_box(self):
        """
        Calculates the bounding box of the Arc3D.

        :return: Bounding Box object.
        """
        # TODO: implement exact calculation

        points = self.discretization_points(angle_resolution=5)
        xmin = min(point.x for point in points)
        xmax = max(point.x for point in points)
        ymin = min(point.y for point in points)
        ymax = max(point.y for point in points)
        zmin = min(point.z for point in points)
        zmax = max(point.z for point in points)
        return volmdlr.core.BoundingBox(xmin, xmax, ymin, ymax, zmin, zmax)

    @classmethod
    def from_angle(cls, start: volmdlr.Point3D, angle: float,
                   axis_point: volmdlr.Point3D, axis: volmdlr.Vector3D):
        """Gives the arc3D from a start, an angle and an axis."""
        start_gen = start
        end_gen = start_gen.rotation(axis_point, axis, angle)
        line = volmdlr_curves.Line3D(axis_point, axis_point + axis)
        center, _ = line.point_projection(start)
        radius = center.point_distance(start)
        u = start - center
        v = axis.cross(u)
        circle = volmdlr.curves.Circle3D(volmdlr.Frame3D(center, u, v, axis), radius)
        if angle == volmdlr.TWO_PI:
            return circle
        return cls(circle, start_gen, end_gen)

    @classmethod
    def from_3_points(cls, point1, point2, point3):
        """
        Creates an Arc 3d using three points.

        :param point1: start point.
        :param point2: interior point.
        :param point3: end point.
        :return: Arc 3D.
        """
        circle = volmdlr_curves.Circle3D.from_3_points(point1, point2, point3)
        arc = cls(circle, point1, point3)
        return arc

    @property
    def angle(self):
        """
        Arc angle property.

        :return: arc angle.
        """
        if not self._angle:
            self._angle = self.angle_end - self.angle_start
        return self._angle

    @property
    def points(self):
        return [self.start, self.end]

    def get_reverse(self):
        """
        Defines a new Arc3D, identical to self, but in the opposite direction.

        """
        circle3d = self.circle.reverse()
        return self.__class__(circle3d, self.end, self.start, self.name + '_reverse')

    def abscissa(self, point: volmdlr.Point3D, tol: float = 1e-6):
        """
        Calculates the abscissa given a point in the Arc3D.

        :param point: point to calculate the abscissa.
        :param tol: (Optional) Confusion distance to consider points equal. Default 1e-6.
        :return: corresponding abscissa.
        """
        if point.point_distance(self.start) <= tol:
            return 0
        if point.point_distance(self.end) <= tol:
            return self.length()
        point_theta = self.get_arc_point_angle(point)
        if not self.angle_start <= point_theta <= self.angle_end:
            raise ValueError(f"{point} not in Arc3D.")
        return self.circle.radius * abs(point_theta - self.angle_start)

    def point_at_abscissa(self, abscissa):
        """
        Calculates a point in the Arc3D at a given abscissa.

        :param abscissa: abscissa where in the curve the point should be calculated.
        :return: Corresponding point.
        """
        if abscissa > self.length() + 1e-6:
            raise ValueError(f"{abscissa} abscissa is not on the curve. max length of arc is {self.length()}.")
        return self.start.rotation(self.circle.center, self.circle.normal, abscissa / self.circle.radius)

    def direction_vector(self, abscissa):
        """
        Calculates a direction vector at a given abscissa of the Arc3D.

        :param abscissa: abscissa where in the curve the direction vector should be calculated.
        :return: Corresponding direction vector.
        """
        normal_vector = self.normal_vector(abscissa)
        tangent = normal_vector.cross(self.circle.normal)
        return tangent

    def rotation(self, center: volmdlr.Point3D,
                 axis: volmdlr.Vector3D, angle: float):
        """
        Arc3D rotation.

        :param center: rotation center
        :param axis: rotation axis
        :param angle: angle rotation
        :return: a new rotated Arc3D
        """
        circle = self.circle.rotation(center, axis, angle)
        new_start = self.start.rotation(center, axis, angle)
        new_end = self.end.rotation(center, axis, angle)
        return Arc3D(circle, new_start, new_end, name=self.name)

    def translation(self, offset: volmdlr.Vector3D):
        """
        Arc3D translation.

        :param offset: translation vector.
        :return: A new translated Arc3D.
        """
        new_circle = self.circle.translation(offset)
        new_start = self.start.translation(offset)
        new_end = self.end.translation(offset)
        return Arc3D(new_circle, new_start, new_end, name=self.name)

    def frame_mapping(self, frame: volmdlr.Frame3D, side: str):
        """
        Changes vector frame_mapping and return a new Arc3D.

        side = 'old' or 'new'
        """
        new_circle = self.circle.frame_mapping(frame, side)
        new_start = self.start.frame_mapping(frame, side)
        new_end = self.end.frame_mapping(frame, side)
        return Arc3D(new_circle, new_start, new_end, name=self.name)

    def plot(self, ax=None, edge_style: EdgeStyle = EdgeStyle()):
        """Plot method for Arc 3D using Matplolib."""
        if ax is None:
            ax = plt.figure().add_subplot(111, projection='3d')
        ax = vm_common_operations.plot_from_discretization_points(
            ax, edge_style=edge_style, element=self, number_points=25)
        if edge_style.edge_ends:
            self.start.plot(ax=ax, color='r')
            self.end.plot(ax=ax, color='b')

        if edge_style.edge_direction:
            x, y, z = self.point_at_abscissa(0.5 * self.length())
            u, v, w = 0.05 * self.unit_direction_vector(0.5 * self.length())
            ax.quiver(x, y, z, u, v, w, length=self.length() / 100,
                      arrow_length_ratio=5, normalize=True,
                      pivot='tip', color=edge_style.color)
        return ax

    def plot2d(self, center: volmdlr.Point3D = volmdlr.O3D,
               x3d: volmdlr.Vector3D = volmdlr.X3D, y3d: volmdlr.Vector3D = volmdlr.Y3D,
               ax=None, color='k'):

        if ax is None:
            fig = plt.figure()
            ax = fig.add_subplot(111, projection='3d')

        # TODO: Enhance this plot
        length = self.length()
        x = []
        y = []
        for i in range(30):
            point = self.point_at_abscissa(i / 29. * length)
            xi, yi = point.plane_projection2d(center, x3d, y3d)
            x.append(xi)
            y.append(yi)
        ax.plot(x, y, color=color)

        return ax

    def copy(self, *args, **kwargs):
        return Arc3D(self.circle.copy(), self.start.copy(), self.end.copy())

    def to_2d(self, plane_origin, x, y):
        """
        Transforms a Arc3D into an Arc2D, given a plane origin and an u and v plane vector.

        :param plane_origin: plane origin.
        :param x: plane u vector.
        :param y: plane v vector.
        :return: Arc2D.
        """
        circle2d = self.circle.to_2d(plane_origin, x, y)
        point_start = self.start.to_2d(plane_origin, x, y)
        point_interior = self.middle_point().to_2d(plane_origin, x, y)
        point_end = self.end.to_2d(plane_origin, x, y)
        arc = Arc2D(circle2d, point_start, point_end, self.is_trigo, name=self.name)
        if not arc.point_belongs(point_interior, 1e-4):
            arc = Arc2D(circle2d, point_start, point_end, False, name=self.name)
        return arc

    def minimum_distance_points_arc(self, other_arc):
        """Calculates the minimum distance points between two arcs."""
        u1 = self.start - self.circle.center
        u1.normalize()
        u2 = self.circle.normal.cross(u1)

        w = other_arc.circle.center - self.circle.center

        u3 = other_arc.start - other_arc.circle.center
        u3.normalize()
        u4 = other_arc.circle.normal.cross(u3)

        r1, r2 = self.circle.radius, other_arc.circle.radius

        a, b, c, d = u1.dot(u1), u1.dot(u2), u1.dot(u3), u1.dot(u4)
        e, f, g = u2.dot(u2), u2.dot(u3), u2.dot(u4)
        h, i = u3.dot(u3), u3.dot(u4)
        j = u4.dot(u4)
        k, l, m, n, o = w.dot(u1), w.dot(u2), w.dot(u3), w.dot(u4), w.dot(w)

        def distance_squared(x):
            return (a * ((math.cos(x[0])) ** 2) * r1 ** 2 + e * (
                    (math.sin(x[0])) ** 2) * r1 ** 2
                    + o + h * ((math.cos(x[1])) ** 2) * r2 ** 2 + j * (
                            (math.sin(x[1])) ** 2) * r2 ** 2
                    + b * math.sin(2 * x[0]) * r1 ** 2 - 2 * r1 * math.cos(
                        x[0]) * k
                    - 2 * r1 * r2 * math.cos(x[0]) * math.cos(x[1]) * c
                    - 2 * r1 * r2 * math.cos(x[0]) * math.sin(
                        x[1]) * d - 2 * r1 * math.sin(x[0]) * l
                    - 2 * r1 * r2 * math.sin(x[0]) * math.cos(x[1]) * f
                    - 2 * r1 * r2 * math.sin(x[0]) * math.sin(
                        x[1]) * g + 2 * r2 * math.cos(x[1]) * m
                    + 2 * r2 * math.sin(x[1]) * n + i * math.sin(
                        2 * x[1]) * r2 ** 2)

        x01 = npy.array([self.angle / 2, other_arc.angle / 2])

        res1 = least_squares(distance_squared, x01, bounds=[(0, 0), (self.angle, other_arc.angle)])

        point1 = self.point_at_abscissa(res1.x[0] * r1)
        point2 = other_arc.point_at_abscissa(res1.x[1] * r2)

        return point1, point2

    def distance_squared(self, x, u, v, k, w):
        """Calculates the squared distance."""
        radius = self.circle.radius
        return (u.dot(u) * x[0] ** 2 + w.dot(w) + v.dot(v) * (
                (math.sin(x[1])) ** 2) * radius ** 2 + k.dot(k) * ((math.cos(x[1])) ** 2) * radius ** 2
                - 2 * x[0] * w.dot(u) - 2 * x[0] * radius * math.sin(x[1]) * u.dot(v) - 2 * x[
                    0] * radius * math.cos(x[1]) * u.dot(k)
                + 2 * radius * math.sin(x[1]) * w.dot(v) + 2 * radius * math.cos(x[1]) * w.dot(k)
                + math.sin(2 * x[1]) * v.dot(k) * radius ** 2)

    def minimum_distance_points_line(self, other_line):
        """
        Gets the points from the arc and the line that gives the minimal distance between them.

        :param other_line: other line.
        :type other_line: LineSegment3D.
        """
        u = other_line.direction_vector()
        k = self.start - self.circle.center
        k.normalize()
        w = self.circle.center - other_line.start
        v = self.circle.normal.cross(k)

        results = []
        for initial_value in [npy.array([0.5, self.angle / 2]), npy.array([0.5, 0]), npy.array([0.5, self.angle])]:
            results.append(least_squares(self.distance_squared, initial_value,
                                         bounds=[(0, 0), (1, self.angle)], args=(u, v, k, w)))

        point1 = other_line.point_at_abscissa(results[0].x[0] * other_line.length())
        point2 = self.point_at_abscissa(results[1].x[1] * self.circle.radius)

        for couple in results[1:]:
            ptest1 = other_line.point_at_abscissa(couple.x[0] * other_line.length())
            ptest2 = self.point_at_abscissa(couple.x[1] * self.circle.radius)
            dtest = ptest1.point_distance(ptest2)
            if dtest < v.dot(v):
                point1, point2 = ptest1, ptest2

        return point1, point2

    def minimum_distance(self, element, return_points=False):
        """Gets the minimum distance between an Arc 3D and another edge."""
        if element.__class__.__name__ in ['Arc3D', 'Circle3D', 'FullArc3D']:
            p1, p2 = self.minimum_distance_points_arc(element)
            if return_points:
                return p1.point_distance(p2), p1, p2
            return p1.point_distance(p2)

        if element.__class__ is LineSegment3D:
            pt1, pt2 = self.minimum_distance_points_line(element)
            if return_points:
                return pt1.point_distance(pt2), pt1, pt2
            return pt1.point_distance(pt2)
        return super().minimum_distance(element, return_points)

    def extrusion(self, extrusion_vector):
        """Extrudes an arc 3d in the given extrusion vector direction."""
        if self.circle.normal.is_colinear_to(extrusion_vector):
            u = self.start - self.circle.center
            u.normalize()
            w = extrusion_vector.copy()
            w.normalize()
            v = w.cross(u)
            arc2d = self.to_2d(self.circle.center, u, v)
            angle1, angle2 = arc2d.angle1, arc2d.angle2
            if angle2 < angle1:
                angle2 += volmdlr.TWO_PI
            cylinder = volmdlr.surfaces.CylindricalSurface3D(
                volmdlr.Frame3D(self.circle.center, u, v, w),
                self.circle.radius
            )
            return [volmdlr.faces.CylindricalFace3D.from_surface_rectangular_cut(
                cylinder, angle1, angle2, 0., extrusion_vector.norm())]
        raise NotImplementedError(f'Elliptic faces not handled: dot={self.circle.normal.dot(extrusion_vector)}')

    def revolution(self, axis_point: volmdlr.Point3D, axis: volmdlr.Vector3D,
                   angle: float):
        line3d = volmdlr_curves.Line3D(axis_point, axis_point + axis)
        tore_center, _ = line3d.point_projection(self.circle.center)

        # Sphere
        if math.isclose(tore_center.point_distance(self.circle.center), 0.,
                        abs_tol=1e-6):

            start_p, _ = line3d.point_projection(self.start)
            u = self.start - start_p

            if math.isclose(u.norm(), 0, abs_tol=1e-6):
                end_p, _ = line3d.point_projection(self.end)
                u = self.end - end_p
                if math.isclose(u.norm(), 0, abs_tol=1e-6):
                    interior_p, _ = line3d.point_projection(self.middle_point())
                    u = self.middle_point - interior_p

            u.normalize()
            v = axis.cross(u)
            arc2d = self.to_2d(self.circle.center, u, axis)

            surface = volmdlr.surfaces.SphericalSurface3D(
                volmdlr.Frame3D(self.circle.center, u, v, axis), self.circle.radius)

            return [volmdlr.faces.SphericalFace3D.from_surface_rectangular_cut(surface, 0, angle,
                                                                               arc2d.angle1, arc2d.angle2)]

        # Toroidal
        u = self.circle.center - tore_center
        u.normalize()
        v = axis.cross(u)
        if not math.isclose(self.circle.normal.dot(u), 0., abs_tol=1e-6):
            raise NotImplementedError(
                'Outside of plane revolution not supported')

        radius = tore_center.point_distance(self.circle.center)
        # from volmdlr import surfaces, faces
        surface = volmdlr.surfaces.ToroidalSurface3D(
            volmdlr.Frame3D(tore_center, u, v, axis), radius,
            self.circle.radius)
        arc2d = self.to_2d(tore_center, u, axis)
        return [volmdlr.faces.ToroidalFace3D.from_surface_rectangular_cut(
            surface, 0, angle, arc2d.angle1, arc2d.angle2)]

    def to_step(self, current_id, surface_id=None):
        """
        Converts the object to a STEP representation.

        :param current_id: The ID of the last written primitive.
        :type current_id: int
        :return: The STEP representation of the object and the last ID.
        :rtype: tuple[str, list[int]]
        """
        content, frame_id = self.circle.frame.to_step(current_id)
        curve_id = frame_id + 1
        content += f"#{curve_id} = CIRCLE('{self.name}', #{frame_id}, {self.circle.radius * 1000});\n"

        current_id = curve_id + 1
        start_content, start_id = self.start.to_step(current_id, vertex=True)
        end_content, end_id = self.end.to_step(start_id + 1, vertex=True)
        content += start_content + end_content
        current_id = end_id + 1
        content += f"#{current_id} = EDGE_CURVE('{self.name}',#{start_id},#{end_id},#{curve_id},.T.);\n"
        return content, current_id

    def point_belongs(self, point, abs_tol: float = 1e-6):
        """
        Check if a point 3d belongs to the arc_3d or not.

        :param point: point to be verified is on arc.
        :param abs_tol: tolerance allowed.
        :return: True if point is on Arc, False otherwise.
        """
        # point_local_coordinates = self.circle.frame.global_to_local_coordinates(point)
        if not math.isclose(point.point_distance(self.circle.center), self.circle.radius, abs_tol=abs_tol):
            return False
        vector = point - self.circle.center
        if not math.isclose(vector.dot(self.circle.frame.w), 0.0, abs_tol=abs_tol):
            return False
        point_theta = self.get_arc_point_angle(point)
        if not self.angle_start <= point_theta <= self.angle_end:
            return False
        return True

    def triangulation(self):
        """
        Triangulation for an Arc3D.

        """
        return None

    def line_intersections(self, line3d: volmdlr_curves.Line3D):
        """
        Calculates intersections between an Arc3D and a Line3D.

        :param line3d: line to verify intersections.
        :return: list with intersections points between line and Arc3D.
        """
        if line3d.point_belongs(self.start):
            return [self.start]
        if line3d.point_belongs(self.end):
            return [self.end]
        circle3d_lineseg_inters = vm_utils_intersections.circle_3d_line_intersections(self.circle, line3d)
        linesegment_intersections = []
        for intersection in circle3d_lineseg_inters:
            if self.point_belongs(intersection, 1e-6):
                linesegment_intersections.append(intersection)
        return linesegment_intersections

    def linesegment_intersections(self, linesegment3d: LineSegment3D):
        """
        Calculates intersections between an Arc3D and a LineSegment3D.

        :param linesegment3d: linesegment to verify intersections.
        :return: list with intersections points between linesegment and Arc3D.
        """
        linesegment_intersections = []
        intersections = self.line_intersections(linesegment3d.line)
        for intersection in intersections:
            if linesegment3d.point_belongs(intersection):
                linesegment_intersections.append(intersection)
        return linesegment_intersections

    def complementary(self):
        return Arc3D(self.circle, self.end, self.start)

    def sweep(self, *args):
        """
        Arc 3D is used as path for sweeping given section through it.

        :return:
        """
        new_faces = []
        _, section_contour_3d = args
        for contour_primitive in section_contour_3d.primitives:
            new_faces.extend(contour_primitive.revolution(
                self.circle.center, self.circle.normal, self.angle))
        return new_faces


class FullArc3D(FullArcMixin, Arc3D):
    """
    An edge that starts at start_end, ends at the same point after having described a circle.

    """

    def __init__(self, circle: volmdlr.curves.Circle3D, start_end: volmdlr.Point3D,
                 name: str = ''):
        self._utd_frame = None
        self._bbox = None
        FullArcMixin.__init__(self, circle=circle, start_end=start_end, name=name)
        Arc3D.__init__(self, circle=circle, start=start_end, end=start_end)

    def __hash__(self):
        return hash(('Fullarc3D', self.circle, self.start_end))

    def __eq__(self, other_arc):
        return (self.circle == other_arc.circle) \
            and (self.start == other_arc.start)

    def copy(self, *args, **kwargs):
        return FullArc3D(self.circle.copy(), self.end.copy())

    def to_dict(self, use_pointers: bool = False, memo=None, path: str = '#'):
        dict_ = self.base_dict()
        dict_['circle'] = self.circle.to_dict(use_pointers=use_pointers, memo=memo, path=path + '/circle')
        dict_['angle'] = self.angle
        dict_['is_trigo'] = self.is_trigo
        dict_['start_end'] = self.start.to_dict(use_pointers=use_pointers, memo=memo, path=path + '/start_end')
        dict_['name'] = self.name
        return dict_

    def to_2d(self, plane_origin, x, y):
        """
        Transforms a FullArc3D into an FullArc2D, given a plane origin and an u and v plane vector.

        :param plane_origin: plane origin.
        :param x: plane u vector.
        :param y: plane v vector.
        :return: FullArc2D.
        """
        circle = self.circle.to_2d(plane_origin, x, y)
        start_end = self.start.to_2d(plane_origin, x, y)
        return FullArc2D(circle, start_end)

    def to_step(self, current_id, surface_id=None):
        """Exports to STEP format."""
        content, frame_id = self.circle.frame.to_step(current_id)
        # Not calling Circle3D.to_step because of circular imports
        u = self.start - self.circle.center
        u.normalize()
        curve_id = frame_id + 1
        # Not calling Circle3D.to_step because of circular imports
        content += f"#{curve_id} = CIRCLE('{self.name}',#{frame_id},{self.circle.radius * 1000});\n"

        point1 = (self.circle.center + u * self.circle.radius).to_point()

        p1_content, p1_id = point1.to_step(curve_id + 1, vertex=True)
        content += p1_content

        edge_curve = p1_id + 1
        content += f"#{edge_curve} = EDGE_CURVE('{self.name}',#{p1_id},#{p1_id},#{curve_id},.T.);\n"
        curve_id += 1

        return content, edge_curve

    def plot(self, ax=None, edge_style: EdgeStyle = EdgeStyle(), show_frame=False):
        if ax is None:
            ax = plt.figure().add_subplot(111, projection='3d')
        if show_frame:
            self.circle.frame.plot(ax, ratio=self.circle.radius)
        ax = vm_common_operations.plot_from_discretization_points(
            ax, edge_style=edge_style, element=self, number_points=25, close_plot=True)
        if edge_style.edge_ends:
            self.start.plot(ax=ax)
            self.end.plot(ax=ax)
        if edge_style.edge_direction:
            half_length = 0.5 * self.length()
            x, y, z = self.point_at_abscissa(half_length)
            tangent = self.unit_direction_vector(half_length)
            arrow_length = 0.15 * half_length
            ax.quiver(x, y, z, *arrow_length * tangent, pivot='tip')

        return ax

    def rotation(self, center: volmdlr.Point3D, axis: volmdlr.Vector3D, angle: float):
        """
        Rotates the FullArc3D object around a specified axis by a given angle.

        :param center: The center point of rotation.
        :type center: (volmdlr.Point3D)
        :param axis: The axis of rotation.
        :type axis: (volmdlr.Vector3D)
        :param angle: The angle of rotation in radians.
        :type angle: (float)

        :return: A new FullArc3D object that is the result of the rotation.
        :rtype: FullArc3D:
        """
        new_start_end = self.start.rotation(center, axis, angle)
        new_circle = self.circle.rotation(center, axis, angle)
        return FullArc3D(new_circle, new_start_end, name=self.name)

    def translation(self, offset: volmdlr.Vector3D):
        """
        Translates the FullArc3D object by a specified offset.

        :param offset: The translation offset vector.
        :type offset: (volmdlr.Vector3D).
        :return: A new FullArc3D object that is the result of the translation.
        :rtype: FullArc3D.
        """
        new_start_end = self.start.translation(offset)
        new_circle = self.circle.translation(offset)
        return FullArc3D(new_circle, new_start_end, name=self.name)

    def frame_mapping(self, frame: volmdlr.Frame3D, side: str):
        """
        Changes vector frame_mapping and return a new FullArc3D.

        side = 'old' or 'new'
        """
        new_circle = self.circle.frame_mapping(frame, side)
        new_start_end = self.start_end.frame_mapping(frame, side)
        return FullArc3D(new_circle, new_start_end, name=self.name)

    def linesegment_intersections(self, linesegment3d: LineSegment3D):
        """
        Calculates the intersections between a full arc 3d and a line segment 3d.

        :param linesegment3d: linesegment 3d to verify intersections.
        :return: list of points 3d, if there are any intersections, an empty list if otherwise.
        """
        distance_center_lineseg = linesegment3d.point_distance(self.circle.frame.origin)
        if distance_center_lineseg > self.circle.radius:
            return []
        return self.circle.linesegment_intersections(linesegment3d)

    def get_reverse(self):
        """
        Defines a new FullArc3D, identical to self, but in the opposite direction.

        """
        circle = self.circle.reverse()
        return self.__class__(circle, self.start_end)

    def point_belongs(self, point: volmdlr.Point3D, abs_tol: float = 1e-6):
        """
        Returns if given point belongs to the FullArc3D.
        """
        distance = point.point_distance(self.circle.center)
        vec = volmdlr.Vector3D(*point - self.circle.center)
        dot = self.circle.normal.dot(vec)
        return math.isclose(distance, self.circle.radius, abs_tol=abs_tol) \
            and math.isclose(dot, 0, abs_tol=abs_tol)

    @classmethod
    def from_3_points(cls, point1, point2, point3):
        fullarc = cls(volmdlr_curves.Circle3D.from_3_points(point1, point2, point3), point1)
        return fullarc

    def split(self, split_point, tol: float = 1e-6):
        """
        Splits the circle into two arcs at a given point.

        :param split_point: splitting point.
        :param tol: tolerance.
        :return: list of two arcs.
        """
        if split_point.is_close(self.start, tol) or split_point.is_close(self.end, tol):
            raise ValueError("Point should be different of start and end.")
        if not self.point_belongs(split_point, 1e-5):
            raise ValueError("Point not on the circle.")
        return [Arc3D(self.circle, self.start, split_point),
                Arc3D(self.circle, split_point, self.end)]

    @classmethod
    def from_center_normal(cls, center: volmdlr.Point3D, normal: volmdlr.Vector3D, start_end: volmdlr.Point3D):
        u_vector = normal.deterministic_unit_normal_vector()
        v_vector = normal.cross(u_vector)
        circle = volmdlr_curves.Circle3D(volmdlr.Frame3D(center, u_vector, v_vector, normal),
                                         center.point_distance(start_end))
        return cls(circle, start_end)

    @classmethod
    def from_curve(cls, circle):
        return cls(circle, circle.center + circle.frame.u * circle.radius)


class ArcEllipse3D(Edge):
    """
    An arc is defined by a starting point, an end point and an interior point.

    """

    def __init__(self, ellipse: volmdlr_curves.Ellipse3D, start: volmdlr.Point3D, end: volmdlr.Point3D, name=''):
        Edge.__init__(self, start=start, end=end, name=name)
        self.ellipse = ellipse
        self.angle_start, self.angle_end = self.get_start_end_angles()
        self.angle = self.angle_end - self.angle_start
        self.center = ellipse.center
        self._self_2d = None
        self._length = None
        self._bbox = None

    def get_start_end_angles(self):
        local_start_point = self.ellipse.frame.global_to_local_coordinates(self.start)
        u1, u2 = local_start_point.x / self.ellipse.major_axis, local_start_point.y / self.ellipse.minor_axis
        start_angle = volmdlr.geometry.sin_cos_angle(u1, u2)
        local_end_point = self.ellipse.frame.global_to_local_coordinates(self.end)
        u1, u2 = local_end_point.x / self.ellipse.major_axis, local_end_point.y / self.ellipse.minor_axis
        end_angle = volmdlr.geometry.sin_cos_angle(u1, u2)
        if math.isclose(end_angle, 0.0, abs_tol=1e-6):
            end_angle = volmdlr.TWO_PI
        return start_angle, end_angle

    @property
    def self_2d(self):
        if not self._self_2d:
            self._self_2d = self.to_2d(self.ellipse.center, self.ellipse.frame.u, self.ellipse.frame.v)
        return self._self_2d

    def discretization_points(self, *, number_points: int = None, angle_resolution: int = 20):
        """
        Discretization of a Contour to have "n" points.

        :param number_points: the number of points (including start and end points)
             if unset, only start and end will be returned
        :param angle_resolution: if set, the sampling will be adapted to have a controlled angular distance. Useful
            to mesh an arc
        :return: a list of sampled points
        """
        if not number_points:
            if not angle_resolution:
                number_points = 2
            else:
                number_points = math.ceil(angle_resolution * abs(0.5 * self.angle / math.pi)) + 1
        angle_end = self.angle_end
        angle_start = self.angle_start
        if self.angle_start == self.angle_end:
            angle_start = 0
            angle_end = 2 * math.pi
        else:
            if angle_end < angle_start:
                angle_end = self.angle_end + volmdlr.TWO_PI

        discretization_points = [self.ellipse.frame.local_to_global_coordinates(
            volmdlr.Point3D(self.ellipse.major_axis * math.cos(angle),
                            self.ellipse.minor_axis * math.sin(angle), 0))
            for angle in npy.linspace(angle_start, angle_end, number_points)]
        return discretization_points

    def to_2d(self, plane_origin, x, y):
        """
        Transforms an Arc Ellipse 3D into an Arc Ellipse 2D, given a plane origin and an u and v plane vector.

        :param plane_origin: plane origin.
        :param x: plane u vector.
        :param y: plane v vector.
        :return: ArcEllipse2D.
        """
        point_start2d = self.start.to_2d(plane_origin, x, y)
        point_end2d = self.end.to_2d(plane_origin, x, y)
        ellipse2d = self.ellipse.to_2d(plane_origin, x, y)
        return ArcEllipse2D(ellipse2d, point_start2d, point_end2d)

    def length(self):
        """Computes the length."""
        if not self._length:
            self._length = self.self_2d.length()
        return self._length

    def normal_vector(self, abscissa):
        return self.direction_vector(abscissa).deterministic_normal_vector()

    def direction_vector(self, abscissa):
        direction_vector_2d = self.self_2d.direction_vector(abscissa)
        direction_vector_3d = direction_vector_2d.to_3d(
            self.ellipse.center, self.ellipse.frame.u, self.ellipse.frame.v)
        return direction_vector_3d

    def abscissa(self, point: volmdlr.Point3D, tol: float = 1e-6):
        """
        Calculates the abscissa a given point.

        :param point: point to calculate abscissa.
        :param tol: tolerance allowed.
        :return: abscissa
        """
        if point.point_distance(self.start) < tol:
            return 0
        point2d = point.to_2d(self.ellipse.center, self.ellipse.major_dir, self.ellipse.minor_dir)
        return self.self_2d.abscissa(point2d)

    def plot(self, ax=None, edge_style: EdgeStyle = EdgeStyle()):
        """Plot the arc ellipse."""
        if ax is None:
            ax = plt.figure().add_subplot(111, projection='3d')

        ax.plot([self.start[0]], [self.start[1]], [self.start[2]], c='r')
        ax.plot([self.end[0]], [self.end[1]], [self.end[2]], c='b')
        ax = vm_common_operations.plot_from_discretization_points(
            ax, edge_style=edge_style, element=self, number_points=25)
        if edge_style.edge_ends:
            self.start.plot(ax, 'r')
            self.end.plot(ax, 'b')
        return ax

    def plot2d(self, x3d: volmdlr.Vector3D = volmdlr.X3D, y3d: volmdlr.Vector3D = volmdlr.Y3D,
               ax=None, color='k'):
        """
        Plot 2d for an arc ellipse 3d.

        """
        if ax is None:
            fig = plt.figure()
            ax = fig.add_subplot(111, projection='3d')

        # TODO: Enhance this plot
        length = self.length()
        x = []
        y = []
        number_points = 30
        for i in range(number_points):
            point = self.point_at_abscissa(i / (number_points - 1) * length)
            xi, yi = point.plane_projection2d(x3d, y3d)
            x.append(xi)
            y.append(yi)
        ax.plot(x, y, color=color)
        return ax

    def triangulation(self):
        """
        Triangulation for an ArcEllipse3D.

        """
        return None

    @property
    def bounding_box(self):
        """
        Getter Bounding Box for an arc ellipse 3d.

        :return: bounding box.
        """
        if not self._bbox:
            self._bbox = self.get_bounding_box()
        return self._bbox

    @bounding_box.setter
    def bounding_box(self, new_bounding_box):
        """
        Bounding Box setter.

        :param new_bounding_box: new bounding box.
        """
        self._bbox = new_bounding_box

    def get_bounding_box(self):
        """
        Calculates the bounding box of the Arc3D.

        :return: Bounding Box object.
        """
        # TODO: implement exact calculation

        points = self.discretization_points(angle_resolution=10)
        xmin = min(point.x for point in points)
        xmax = max(point.x for point in points)
        ymin = min(point.y for point in points)
        ymax = max(point.y for point in points)
        zmin = min(point.z for point in points)
        zmax = max(point.z for point in points)
        return volmdlr.core.BoundingBox(xmin, xmax, ymin, ymax, zmin, zmax)

    def rotation(self, center: volmdlr.Point3D, axis: volmdlr.Vector3D, angle: float):
        """
        Arc-Ellipse3D rotation.

        :param center: rotation center.
        :param axis: rotation axis.
        :param angle: angle rotation.
        :return: a new rotated Arc-Ellipse3D.
        """
        new_start = self.start.rotation(center, axis, angle)
        new_end = self.end.rotation(center, axis, angle)
        new_ellipse3d = self.ellipse.rotation(center, axis, angle)
        return ArcEllipse3D(new_ellipse3d, new_start, new_end)

    def translation(self, offset: volmdlr.Vector3D):
        """
        ArcEllipse3D translation.

        :param offset: translation vector.
        :return: A new translated ArcEllipse3D.
        """
        new_start = self.start.translation(offset)
        new_end = self.end.translation(offset)
        new_ellipse3d = self.ellipse.translation(offset)
        return ArcEllipse3D(new_ellipse3d, new_start, new_end)

    def frame_mapping(self, frame: volmdlr.Frame3D, side: str):
        """
        Changes frame_mapping and return a new ArcEllipse3D.

        :param frame: Local coordinate system.
        :type frame: volmdlr.Frame3D
        :param side: 'old' will perform a transformation from local to global coordinates. 'new' will
            perform a transformation from global to local coordinates.
        :type side: str
        :return: A new transformed ArcEllipse3D.
        :rtype: ArcEllipse3D
        """
        return ArcEllipse3D(self.ellipse.frame_mapping(frame, side), self.start.frame_mapping(frame, side),
                            self.end.frame_mapping(frame, side))

    def point_belongs(self, point, abs_tol: float = 1e-6):
        """
        Verifies if a given point lies on the arc of ellipse 3D.

        :param point: point to be verified.
        :param abs_tol: Absolute tolerance to consider the point on the curve.
        :return: True is point lies on the arc of ellipse, False otherwise
        """
        point2d = point.to_2d(self.ellipse.center, self.ellipse.major_dir, self.ellipse.minor_dir)
        return self.self_2d.point_belongs(point2d, abs_tol=abs_tol)

    def is_close(self, other_edge, tol: float = 1e-6):
        """
        Checks if two arc-ellipse are the same considering the Euclidean distance.

        :param other_edge: other arc-ellipse.
        :param tol: The tolerance under which the Euclidean distance is considered equal to 0, defaults to 1e-6.
        :type tol: float, optional
        """

        if isinstance(other_edge, self.__class__):
            if (self.start.is_close(other_edge.start, tol) and self.end.is_close(other_edge.end, tol)
                    and self.ellipse.center.is_close(other_edge.ellipse3d.center, tol)
                    and self.point_belongs(other_edge.point_at_abscissa(other_edge.length() * 0.5), tol)):
                return True
        return False

    def complementary(self):
        """Gets the complementary arc of ellipse."""
        return self.__class__(self.ellipse, self.end, self.start)

    def point_at_abscissa(self, abscissa):
        """
        Calculates the point at a given abscissa.

        :param abscissa: abscissa to calculate point.
        :return: volmdlr.Point3D
        """
        point2d = self.self_2d.point_at_abscissa(abscissa)
        return point2d.to_3d(self.ellipse.center, self.ellipse.major_dir, self.ellipse.minor_dir)

    def split(self, split_point, tol: float = 1e-6):
        """
        Splits arc-ellipse at a given point.

        :param split_point: splitting point.
        :param tol: tolerance.
        :return: list of two Arc-Ellipse.
        """
        if split_point.is_close(self.start, tol):
            return [None, self.copy()]
        if split_point.is_close(self.end, tol):
            return [self.copy(), None]
        return [self.__class__(self.ellipse, self.start, split_point),
                self.__class__(self.ellipse, split_point, self.end)]

    def get_reverse(self):
        new_frame = volmdlr.Frame3D(self.ellipse.frame.origin, self.ellipse.frame.u, -self.ellipse.frame.v,
                                    self.ellipse.frame.u.cross(-self.ellipse.frame.v))
        ellipse3d = volmdlr_curves.Ellipse3D(self.ellipse.major_axis, self.ellipse.minor_axis, new_frame)
        return self.__class__(ellipse3d, self.end, self.start, self.name + '_reverse')


class FullArcEllipse3D(FullArcEllipse, ArcEllipse3D):
    """
    Defines a FullArcEllipse3D.
    """

    def __init__(self, ellipse: volmdlr_curves.Ellipse3D, start_end: volmdlr.Point3D, name: str = ''):
        self.ellipse = ellipse
        self.normal = self.ellipse.normal
        center2d = self.ellipse.center.to_2d(self.ellipse.center,
                                             self.ellipse.major_dir, self.ellipse.minor_dir)
        point_major_dir = self.ellipse.center + self.ellipse.major_axis * self.ellipse.major_dir
        point_major_dir_2d = point_major_dir.to_2d(
            self.ellipse.center, self.ellipse.major_dir, self.ellipse.minor_dir)
        vector_major_dir_2d = (point_major_dir_2d - center2d).to_vector()
        self.theta = volmdlr.geometry.clockwise_angle(vector_major_dir_2d, volmdlr.X2D)
        if self.theta == math.pi * 2:
            self.theta = 0.0
        self._bbox = None

        FullArcEllipse.__init__(self, self.ellipse, start_end, name)
        ArcEllipse3D.__init__(self, self.ellipse, start_end, start_end)

    def to_dict(self, use_pointers: bool = False, memo=None, path: str = '#'):
        dict_ = self.base_dict()
        dict_["ellipse"] = self.ellipse.to_dict(use_pointers=use_pointers, memo=memo, path=path + '/ellipse')
        dict_['start_end'] = self.start_end.to_dict(use_pointers=use_pointers, memo=memo, path=path + '/start_end')
        return dict_

    @classmethod
    def dict_to_object(cls, dict_, global_dict=None, pointers_memo: Dict[str, Any] = None, path: str = '#'):
        ellipse = volmdlr_curves.Ellipse3D.dict_to_object(dict_['ellipse'])
        start_end = volmdlr.Point3D.dict_to_object(dict_['start_end'])

        return cls(ellipse, start_end, name=dict_['name'])

    def discretization_points(self, *, number_points: int = None, angle_resolution: int = 20):
        """
        Discretize a Contour to have "n" points.

        :param number_points: the number of points (including start and end points)
             if unset, only start and end will be returned.
        :param angle_resolution: if set, the sampling will be adapted to have a controlled angular distance. Useful
            to mesh an arc.
        :return: a list of sampled points.
        """
        return self.ellipse.discretization_points(number_points=number_points, angle_resolution=angle_resolution)

    def to_2d(self, plane_origin, x, y):
        """
        Transforms a FullArcEllipse3D into an FullArcEllipse2D, given an plane origin and a u and v plane vector.

        :param plane_origin: plane origin.
        :param x: plane u vector.
        :param y: plane v vector.
        :return: FullArcEllipse2D.
        """
        point_start_end2d = self.start_end.to_2d(plane_origin, x, y)
        ellipse2d = self.ellipse.to_2d(plane_origin, x, y)
        return FullArcEllipse2D(ellipse2d, point_start_end2d, name=self.name)

    def frame_mapping(self, frame: volmdlr.Frame3D, side: str):
        """
        Changes frame_mapping and return a new FullArcEllipse3D.

        :param frame: Local coordinate system.
        :type frame: volmdlr.Frame3D
        :param side: 'old' will perform a transformation from local to global coordinates. 'new' will
            perform a transformation from global to local coordinates.
        :type side: str
        :return: A new transformed FulLArcEllipse3D.
        :rtype: FullArcEllipse3D
        """
        return FullArcEllipse3D(self.ellipse.frame_mapping(frame, side),
                                self.start_end.frame_mapping(frame, side), name=self.name)

    def translation(self, offset: volmdlr.Vector3D):
        """
        Ellipse3D translation.

        :param offset: translation vector.
        :type offset: volmdlr.Vector3D
        :return: A new translated FullArcEllipse3D.
        :rtype: FullArcEllipse3D
        """
        return FullArcEllipse3D(self.ellipse.translation(offset), self.start_end.translation(offset), self.name)

    def abscissa(self, point: volmdlr.Point3D, tol: float = 1e-6):
        """
        Calculates the abscissa a given point.

        :param point: point to calculate abscissa.
        :param tol: tolerance allowed.
        :return: abscissa
        """
        point2d = point.to_2d(self.ellipse.center, self.ellipse.major_dir, self.ellipse.minor_dir)
        return self.self_2d.abscissa(point2d)

    def split(self, split_point, tol: float = 1e-6):
        """
        Splits the ellipse into two arc of ellipse at a given point.

        :param split_point: splitting point.
        :param tol: tolerance.
        :return: list of two Arc of ellipse.
        """
        if split_point.is_close(self.start, 1e-6) or split_point.is_close(self.end, 1e-6):
            return [self, None]
        if not self.point_belongs(split_point, 1e-5):
            raise ValueError("Point not on the ellipse.")
        return [ArcEllipse3D(self.ellipse, self.start_end, split_point),
                ArcEllipse3D(self.ellipse, split_point, self.start_end)]

    def plot(self, ax=None, edge_style: EdgeStyle = EdgeStyle()):
        """Ellipse plot."""
        return self.ellipse.plot(ax, edge_style)<|MERGE_RESOLUTION|>--- conflicted
+++ resolved
@@ -199,11 +199,7 @@
             if not same_sense:
                 obj = obj.reverse()
             if not point1.is_close(point2):
-<<<<<<< HEAD
                 return LineSegment3D(point1, point2, obj, arguments[0][1:-1])
-=======
-                return LineSegment3D(point1, point2, obj, name=arguments[0][1:-1])
->>>>>>> fff82180
             return None
 
         if hasattr(obj, 'trim'):
@@ -4072,7 +4068,7 @@
         return volmdlr.core_compiled.LineSegment3DDistance([self.start, self.end], [other_line.start, other_line.end])
 
     def parallel_distance(self, other_linesegment):
-        """Calculates the paralell distance between two Line Segments 3D."""
+        """Calculates the parallel distance between two Line Segments 3D."""
         pt_a, pt_b, pt_c = self.start, self.end, other_linesegment.start
         vector = volmdlr.Vector3D((pt_a - pt_b).vector)
         vector.normalize()
