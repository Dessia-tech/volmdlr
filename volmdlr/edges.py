--- conflicted
+++ resolved
@@ -804,22 +804,16 @@
 
         Edge.__init__(self, self.control_points[0], self.control_points[-1], name=name)
         self._simplified = None
-        self._length = None
-        self._points = None
-        self._curve = None
-
-
-<<<<<<< HEAD
         knot_vector = []
         for i, knot in enumerate(knots):
             knot_vector.extend([knot] * knot_multiplicities[i])
         self.knot_vector = knot_vector
-        curve.knotvector = knot_vector
-        curve.delta = 0.01
         self.delta = 0.01
-        curve_points = curve.evalpts
-        self.curve = curve
-=======
+        self._length = None
+        self._points = None
+        self._curve = None
+
+
     @property
     def curve(self):
         if not self._curve:
@@ -833,15 +827,10 @@
                 curve.degree = self.degree
                 curve.ctrlpts = points
                 curve.weights = self.weights
-
-            knot_vector = []
-            for i, knot in enumerate(self.knots):
-                knot_vector.extend([knot] * self.knot_multiplicities[i])
-            curve.knotvector = knot_vector
-            curve.delta = 0.01
+            curve.knotvector = self.knot_vector
+            curve.delta = self.delta
             self._curve = curve
         return self._curve
->>>>>>> 302af58b
 
     @property
     def points(self):
