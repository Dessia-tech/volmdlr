--- conflicted
+++ resolved
@@ -21,14 +21,11 @@
 
 import dessia_common as dc
 import volmdlr.core
-<<<<<<< HEAD
-# import plot_data.core as plot_data
-# from volmdlr.plot_data import plot_data
-=======
+
 import volmdlr.geometry
 import plot_data.core as plot_data
 
->>>>>>> 990c302f
+
 
 def standardize_knot_vector(knot_vector):
     u0 = knot_vector[0]
@@ -809,16 +806,11 @@
                 self.points = [frame.NewCoordinates(p) for p in self.points]
 
 
-<<<<<<< HEAD
-    # def plot_data(self, plot_data_states: List[plot_data.Settings] = None):
-    #     return plot_data.Line2D(data=[self.start.x, self.start.y,
-=======
+
     def plot_data(self, plot_data_states: List[plot_data.Settings] = None):
         return plot_data.LineSegment(data=[self.start.x, self.start.y,
->>>>>>> 990c302f
-
-    #                                           self.end.x, self.end.y],
-    #                                     plot_data_states=plot_data_states)
+                                               self.end.x, self.end.y],
+                                         plot_data_states=plot_data_states)
 
     def CreateTangentCircle(self, point, other_line):
         circle1, circle2 = Line2D.CreateTangentCircle(other_line, point, self)
@@ -1224,7 +1216,7 @@
         return arc_to_nodes[self] 
  
 
-<<<<<<< HEAD
+
     def infinite_primitive(self,offset):
      
         if not self.is_trigo :
@@ -1238,20 +1230,14 @@
         return volmdlr.wires.Circle2D(self.center,radius)
     
     
-    # def plot_data(self, plot_data_states: List[plot_data.Settings] = None):
-
-    #     list_node = self.Discretise()
-    #     data = []
-    #     for nd in list_node:
-    #         data.append({'x': nd.x, 'y': nd.y})
-=======
+
    
     def plot_data(self, plot_data_states: List[plot_data.Settings] = None):
         list_node = self.polygon_points()
         data = []
         for nd in list_node:
             data.append({'x': nd.x, 'y': nd.y})
->>>>>>> 990c302f
+
 
     #     return plot_data.Arc2D(cx=self.center.x,
     #                                    cy=self.center.y,
