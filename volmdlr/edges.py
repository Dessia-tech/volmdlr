--- conflicted
+++ resolved
@@ -240,7 +240,6 @@
                     touching_points.append(point)
         return touching_points
 
-<<<<<<< HEAD
     def intersections(self, edge2: 'Edge'):
         if not self.bounding_rectangle.b_rectangle_intersection(edge2.bounding_rectangle):
             return []
@@ -271,7 +270,7 @@
             if crossing:
                 valid_crossings.append(crossing)
         return valid_crossings
-=======
+
     def abscissa(self, point, tol: float = 1e-6):
         """
         Computes the abscissa of an Edge.
@@ -299,7 +298,6 @@
         discretized_points_between_1_2 = [self.point_at_abscissa(abscissa) for abscissa
                                           in npy.linspace(abscissa1, abscissa2, num=number_points)]
         return discretized_points_between_1_2
->>>>>>> f4fe1e6d
 
 
 class Line(dc.DessiaObject):
@@ -1214,12 +1212,9 @@
             linesegment_name = 'LineSegment' + self.__class__.__name__[-2:]
             linesegment = getattr(sys.modules[__name__], linesegment_name)(points[0], points[1])
             intersections = linesegment.line_intersections(line)
-<<<<<<< HEAD
-=======
             if not intersections and linesegment.direction_vector().is_colinear_to(line.direction_vector()):
                 if line.point_distance(linesegment.middle_point()) < 1e-8:
                     list_intersections.append(linesegment.middle_point())
->>>>>>> f4fe1e6d
             if intersections and intersections[0] not in list_intersections:
                 abs1 = self.abscissa(linesegment.start)
                 abs2 = self.abscissa(linesegment.end)
@@ -1715,42 +1710,6 @@
         tangent = volmdlr.Point2D(tangent[0], tangent[1])
         return tangent
 
-<<<<<<< HEAD
-    def direction_vector(self, abscissa: float):
-        """
-        Get direction vector at abscissa.
-
-        :param abscissa: defines where in the BSplineCurve2D the
-        direction vector is to be calculated.
-        :return: The direction vector of the BSplineCurve2D
-        """
-        return self.tangent(abscissa)
-
-    def normal_vector(self, abscissa: float):
-        """
-        Get normal vector at abscissa.
-
-        :param abscissa: defines where in the BSplineCurve2D the
-        normal vector is to be calculated
-        :return: The normal vector of the BSplineCurve2D
-        """
-        tangent_vector = self.tangent(abscissa)
-        normal_vector = tangent_vector.normal_vector()
-        return normal_vector
-
-    def unit_normal_vector(self, abscissa: float):
-        """
-        Get unit normal vector at given abscissa.
-
-        :param abscissa: defines where in the BSplineCurve2D the unit normal vector is to be calculated.
-        :return: The unit normal vector of the BSplineCurve2D.
-        """
-        normal_vector = self.normal_vector(abscissa)
-        normal_vector.normalize()
-        return normal_vector
-
-=======
->>>>>>> f4fe1e6d
     def straight_line_area(self):
         """
         Uses shoelace algorithm for evaluating the area.
@@ -1951,14 +1910,10 @@
                               weights=self.weights,
                               periodic=self.periodic)
 
-<<<<<<< HEAD
     def arc_crossings(self, arc: 'Arc2D'):
         return arc.bsplinecurve_crossings(self)
 
-    def offset(self, offset_length: volmdlr.Vector2D):
-=======
     def offset(self, offset_length: float):
->>>>>>> f4fe1e6d
         """
         Offsets a BSplineCurve2D in one of its normal direction.
 
@@ -2820,7 +2775,6 @@
                 intersection_points.append(point)
         return intersection_points
 
-<<<<<<< HEAD
     def bsplinecurve_intersections(self, bspline):
         linesegments = bspline.to_wire(1000).primitives
         intersections = []
@@ -2868,10 +2822,7 @@
     #             valid_crossings.append(crossing)
     #     return valid_crossings
 
-    def abscissa(self, point2d: volmdlr.Point2D, tol=1e-9):
-=======
     def abscissa(self, point: volmdlr.Point2D, tol=1e-9):
->>>>>>> f4fe1e6d
         """
         Returns the abscissa of a given point 2d.
         """
@@ -2880,21 +2831,6 @@
         if point.point_distance(self.end) < tol:
             return self.length()
 
-<<<<<<< HEAD
-        # p = point2d - self.center
-        # u = self.start - self.center
-        # # u.normalize()
-        # if self.is_trigo:
-        #     v = u.normal_vector()
-        # else:
-        #     v = -u.normal_vector()
-        #
-        # x, y = p.dot(u), p.dot(v)
-        # theta = math.atan2(y, x)
-        radius_point2d = point2d - self.center
-        theta_point2d = math.atan2(radius_point2d.y, radius_point2d.x)
-        theta = theta_point2d - self.angle1
-=======
         point_ = point - self.center
         u = self.start - self.center
         u.normalize()
@@ -2905,7 +2841,6 @@
 
         x, y = point_.dot(u), point_.dot(v)
         theta = math.atan2(y, x)
->>>>>>> f4fe1e6d
         if theta < -tol or theta > self.angle + tol:
             raise ValueError('Point not in arc')
 
@@ -3914,7 +3849,6 @@
                                 major_dir)
         raise ValueError('Side should be \'new\' \'old\'')
 
-<<<<<<< HEAD
     def translation(self, offset: volmdlr.Vector2D):
         new_start = self.start.translation(offset)
         new_end = self.end.translation(offset)
@@ -3954,7 +3888,6 @@
             if math.isclose(abscissa1, abscissa2, abs_tol=1e-6):
                 break
         return distance
-=======
     def straight_line_point_belongs(self, point):
         """
         Verifies if a point belongs to the surface created by closing the edge.
@@ -4201,7 +4134,6 @@
         :return: direction vector
         """
         raise NotImplementedError
->>>>>>> f4fe1e6d
 
 
 class Line3D(Line):
