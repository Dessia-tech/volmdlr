--- conflicted
+++ resolved
@@ -17,16 +17,13 @@
 import plot_data.colors
 import scipy.integrate as scipy_integrate
 from scipy.optimize import least_squares
-<<<<<<< HEAD
-from geomdl import NURBS, BSpline, fitting, operations, utilities
-=======
 from geomdl import NURBS, BSpline
 
 from volmdlr.nurbs.operations import split_curve
 from volmdlr.nurbs.core import evaluate_curve, derivatives_curve
 from volmdlr.nurbs import fitting
 import volmdlr.nurbs.helpers as nurbs_helpers
->>>>>>> 5b2a9a06
+
 
 import volmdlr.core
 import volmdlr.core_compiled
@@ -38,45 +35,7 @@
 
 c=0
 
-<<<<<<< HEAD
-def standardize_knot_vector(knot_vector):
-    """
-    Standardize a knot vector to range from 0 to 1.
-    """
-    first_knot = knot_vector[0]
-    last_knot = knot_vector[-1]
-    standard_u_knots = []
-    if first_knot != 0 or last_knot != 1:
-        x = 1 / (last_knot - first_knot)
-        y = first_knot / (first_knot - last_knot)
-        for u in knot_vector:
-            standard_u_knots.append(round(u * x + y, 7))
-        return standard_u_knots
-    return knot_vector
-
-
-def insert_knots_and_mutiplicity(knots, knot_mutiplicities, knot_to_add, num):
-    """
-    Compute knot-elements and multiplicities based on the global knot vector.
-
-    """
-    new_knots = []
-    new_knot_mutiplicities = []
-    i = 0
-    for i, knot in enumerate(knots):
-        if knot > knot_to_add:
-            new_knots.extend([knot_to_add])
-            new_knot_mutiplicities.append(num)
-            new_knots.extend(knots[i:])
-            new_knot_mutiplicities.extend(knot_mutiplicities[i:])
-            break
-        new_knots.append(knot)
-        new_knot_mutiplicities.append(knot_mutiplicities[i])
-    return new_knots, new_knot_mutiplicities, i
-
-
-=======
->>>>>>> 5b2a9a06
+
 class Edge(dc.DessiaObject):
     """
     Defines a simple edge Object.
@@ -1182,9 +1141,6 @@
         :rtype: float
         """
         if not self._length:
-<<<<<<< HEAD
-            self._length = operations.length_curve(self.curve)
-=======
             if self.delta != 0.01:
                 self.delta = 0.01
             if self._eval_points is None:
@@ -1195,7 +1151,6 @@
 
             self._length = npy.sum(npy.sqrt(squared_distances))
             # self._length = length_curve(self.curve)
->>>>>>> 5b2a9a06
         return self._length
 
     def normal_vector(self, abscissa):
@@ -1324,32 +1279,6 @@
             u = b
         return u
 
-<<<<<<< HEAD
-    def split(self, point: Union[volmdlr.Point2D, volmdlr.Point3D],
-              tol: float = 1e-6):
-        """
-        Splits of B-spline curve in two pieces using a 2D or 3D point.
-
-        :param point: The point where the B-spline curve is split
-        :type point: Union[:class:`volmdlr.Point2D`, :class:`volmdlr.Point3D`]
-        :param tol: The precision in terms of distance. Default value is 1e-4
-        :type tol: float, optional
-        :return: A list containing the first and second split of the B-spline
-            curve
-        :rtype: List[:class:`volmdlr.edges.BSplineCurve`]
-        """
-        if point.is_close(self.start, tol):
-            return [None, self.copy()]
-        if point.is_close(self.end, tol):
-            return [self.copy(), None]
-        adim_abscissa = min(1.0, max(0.0, round(self.abscissa(point) / self.length(), 7)))
-        curve1, curve2 = operations.split_curve(self.curve, adim_abscissa)
-
-        return [self.__class__.from_geomdl_curve(curve1),
-                self.__class__.from_geomdl_curve(curve2)]
-
-=======
->>>>>>> 5b2a9a06
     def translation(self, offset: Union[volmdlr.Vector2D, volmdlr.Vector3D]):
         """
         Translates the B-spline curve.
@@ -1534,15 +1463,7 @@
             number_points = int(math.pi * angle_resolution)
 
         if len(self.points) == number_points or (not number_points and not angle_resolution):
-<<<<<<< HEAD
-            number_points = 20
-            # return self.points
-        curve = self.curve
-        curve.delta = 1 / number_points
-        curve_points = curve.evalpts
-=======
             return self.points
->>>>>>> 5b2a9a06
 
         temp_curve = self.copy(deep=True)
         temp_curve.sample_size = number_points
@@ -4972,13 +4893,8 @@
             return self.reverse()
         #     raise ValueError('Nothing will be left from the BSplineCurve3D')
 
-<<<<<<< HEAD
-        curves = operations.split_curve(self.curve, round(parameter, 6))
-        return self.from_geomdl_curve(curves[1])
-=======
         curves = volmdlr.nurbs.operations.split_curve(self, round(parameter, 7))
         return curves[1]
->>>>>>> 5b2a9a06
 
     def cut_after(self, parameter: float):
         """
@@ -4995,15 +4911,8 @@
             return self.reverse()
         if math.isclose(parameter, 1, abs_tol=4e-3):
             return self
-<<<<<<< HEAD
-
-        curves = operations.split_curve(self.curve, round(parameter, 6))
-
-        return self.from_geomdl_curve(curves[0])
-=======
         curves = volmdlr.nurbs.operations.split_curve(self, round(parameter, 7))
         return curves[0]
->>>>>>> 5b2a9a06
 
     def insert_knot(self, knot: float, num: int = 1):
         """
