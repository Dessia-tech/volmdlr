--- conflicted
+++ resolved
@@ -738,19 +738,11 @@
             return [self]
         new_linesegment_points = []
         for point in [self.start, self.end]:
-<<<<<<< HEAD
-            if other_linesegment.point_belongs(point, abs_tol=1e-6) and \
-                    not volmdlr.core.point_in_list(point, new_linesegment_points):
-                new_linesegment_points.append(point)
-        for point in [other_linesegment.start, other_linesegment.end]:
-            if self.point_belongs(point, abs_tol=1e-6) and \
-=======
             if other_linesegment.point_belongs(point, abs_tol=abs_tol) and\
                     not volmdlr.core.point_in_list(point, new_linesegment_points):
                 new_linesegment_points.append(point)
         for point in [other_linesegment.start, other_linesegment.end]:
             if self.point_belongs(point, abs_tol=abs_tol) and\
->>>>>>> e763886b
                     not volmdlr.core.point_in_list(point, new_linesegment_points):
                 new_linesegment_points.append(point)
         if len(new_linesegment_points) == 1:
@@ -975,11 +967,7 @@
                 try_fullarc = fullarc_class_.from_3_points(self.points[0], self.points[int(0.5 * n)],
                                                            self.points[int(0.75 * n)])
 
-<<<<<<< HEAD
-                if all(try_fullarc.point_belongs(point, 1e-5) for point in self.points):
-=======
                 if all(try_fullarc.point_belongs(point, 1e-6) for point in self.points):
->>>>>>> e763886b
                     self._simplified = try_fullarc
                     return try_fullarc
             else:
@@ -6012,11 +6000,7 @@
             return self.reverse()
         #     raise ValueError('Nothing will be left from the BSplineCurve3D')
 
-<<<<<<< HEAD
-        curves = operations.split_curve(self.curve, round(parameter, 5))
-=======
         curves = operations.split_curve(self.curve, round(parameter, 7))
->>>>>>> e763886b
         return self.from_geomdl_curve(curves[1])
 
     def cut_after(self, parameter: float):
