#!/usr/bin/env python3
# -*- coding: utf-8 -*-
"""
Edges related classes.
"""
import math
import sys
import warnings
from itertools import product
from typing import List, Union

import dessia_common.core as dc
import matplotlib.patches
import matplotlib.pyplot as plt
import numpy as npy
import plot_data.core as plot_data
import plot_data.colors
import scipy.integrate as scipy_integrate
from scipy.optimize import least_squares
from geomdl import NURBS, BSpline

from volmdlr.nurbs.operations import split_curve
from volmdlr.nurbs.core import evaluate_curve, derivatives_curve
from volmdlr.nurbs import fitting
import volmdlr.nurbs.helpers as nurbs_helpers

import volmdlr.core
import volmdlr.core_compiled
import volmdlr.geometry
from volmdlr import curves as volmdlr_curves
import volmdlr.utils.common_operations as vm_common_operations
import volmdlr.utils.intersections as vm_utils_intersections
from volmdlr.core import EdgeStyle


class Edge(dc.DessiaObject):
    """
    Defines a simple edge Object.
    """

    def __init__(self, start, end, name=''):
        self.start = start
        self.end = end
        self._length = None
        self._direction_vector_memo = None
        self._unit_direction_vector_memo = None
        self._reverse = None
        self._middle_point = None
        # Disabling super init call for performance
        # dc.DessiaObject.__init__(self, name=name)
        self.name = name

    def __getitem__(self, key):
        if key == 0:
            return self.start
        if key == 1:
            return self.end
        raise IndexError

    @property
    def periodic(self):
        """Returns True if edge is periodic."""
        return False

    def is_close(self, other_edge, tol: float = 1e-6):
        """
        Verify if two edges are equal, considering a certain tolerance.

        """
        raise NotImplementedError(f'is_close method not implemented by {self.__class__.__name__}')

    def get_reverse(self):
        """
        Gets the same edge, but in the opposite direction.

        """
        raise NotImplementedError(f'get_reverse method not implemented by {self.__class__.__name__}')

    def split(self, split_point, tol: float = 1e-6):
        """
        Gets the same edge, but in the opposite direction.

        """
        raise NotImplementedError(f'split method not implemented by {self.__class__.__name__}')

    def reverse(self):
        """Gets the edge in the reverse direction."""
        if self._reverse is None:
            self._reverse = self.get_reverse()
        return self._reverse

    def direction_independent_is_close(self, other_edge, tol: float = 1e-6):
        """
        Verifies if two line segments are the same, not considering its direction.

        """
        if not isinstance(self, other_edge.__class__):
            return False
        if self.is_close(other_edge, tol):
            return True
        return self.reverse().is_close(other_edge, tol)

    def length(self):
        """
        Calculates the edge's length.
        """
        raise NotImplementedError(f'length method not implemented by {self.__class__.__name__}')

    def point_at_abscissa(self, abscissa):
        """
        Calculates the point at given abscissa.

        """
        raise NotImplementedError(f'point_at_abscissa method not implemented by {self.__class__.__name__}')

    def middle_point(self):
        """
        Gets the middle point for an edge.

        :return:
        """
        if not self._middle_point:
            half_length = self.length() / 2
            self._middle_point = self.point_at_abscissa(abscissa=half_length)
        return self._middle_point

    def discretization_points(self, *, number_points: int = None, angle_resolution: int = None):
        """
        Discretize an Edge to have "n" points.

        :param number_points: the number of points (including start and end
            points) if unset, only start and end will be returned
        :param angle_resolution: if set, the sampling will be adapted to have
            a controlled angular distance. Useful to mesh an arc
        :return: a list of sampled points
        """
        if angle_resolution:
            number_points = int(angle_resolution * (self.length() / math.pi))
        if number_points is None or number_points <= 1:
            number_points = 2
        step = self.length() / (number_points - 1)
        return [self.point_at_abscissa(i * step) for i in range(number_points)]

    def polygon_points(self, discretization_resolution: int):
        """
        Deprecated method of discretization_points.
        """
        warnings.warn('polygon_points is deprecated,\
        please use discretization_points instead',
                      DeprecationWarning)
        return self.discretization_points(number_points=discretization_resolution)

    @classmethod
    def from_step(cls, arguments, object_dict, **kwargs):
        """
        Converts a step primitive to an Edge type object.

        :param arguments: The arguments of the step primitive.
        :type arguments: list
        :param object_dict: The dictionary containing all the step primitives
            that have already been instantiated
        :type object_dict: dict
        :return: The corresponding Edge object
        :rtype: :class:`volmdlr.edges.Edge`
        """
        obj = object_dict[arguments[3]]
        point1 = object_dict[arguments[1]]
        point2 = object_dict[arguments[2]]
        same_sense = bool(arguments[4] == ".T.")
        if obj.__class__.__name__ == 'LineSegment3D':
            if not point1.is_close(point2):
                return LineSegment3D(point1, point2, name=arguments[0][1:-1])
            return None
        if obj.__class__.__name__ == 'Line3D':
            if not same_sense:
                obj = obj.reverse()
            if not point1.is_close(point2):
                return LineSegment3D(point1, point2, obj, arguments[0][1:-1])
            return None

        if hasattr(obj, 'trim'):
            trimmed_edge = obj.trim(point1, point2, same_sense)
            if trimmed_edge:
                trimmed_edge.name = arguments[0][1:-1]
            return trimmed_edge

        raise NotImplementedError(f'Unsupported #{arguments[3]}: {object_dict[arguments[3]]}')

    def normal_vector(self, abscissa):
        """
        Calculates the normal vector the edge at given abscissa.

        :return: the normal vector
        """
        raise NotImplementedError('the normal_vector method must be'
                                  'overloaded by subclassing class')

    def unit_normal_vector(self, abscissa: float = 0.0):
        """
        Calculates the unit normal vector the edge at given abscissa.

        :param abscissa: edge abscissa
        :return: unit normal vector
        """
        vector = self.normal_vector(abscissa).copy(deep=True)
        vector = vector.unit_vector()
        return vector

    def direction_vector(self, abscissa):
        """
        Calculates the direction vector the edge at given abscissa.

        :param abscissa: edge abscissa
        :return: direction vector
        """
        raise NotImplementedError('the direction_vector method must be'
                                  'overloaded by subclassing class')

    def unit_direction_vector(self, abscissa: float = 0.0):
        """
        Calculates the unit direction vector the edge at given abscissa.

        :param abscissa: edge abscissa
        :return: unit direction vector
        """
        if not self._unit_direction_vector_memo:
            self._unit_direction_vector_memo = {}
        if abscissa not in self._unit_direction_vector_memo:
            vector = self.direction_vector(abscissa).copy(deep=True)
            vector = vector.unit_vector()
            self._unit_direction_vector_memo[abscissa] = vector
        return self._unit_direction_vector_memo[abscissa]

    def straight_line_point_belongs(self, point):
        """
        Verifies if a point belongs to the surface created by closing the edge.

        :param point: Point to be verified
        :return: Return True if the point belongs to this surface,
            or False otherwise
        """
        raise NotImplementedError(f'the straight_line_point_belongs method must be'
                                  f' overloaded by {self.__class__.__name__}')

    def point_belongs(self, point, abs_tol: float = 1e-6):
        """
        Checks if a point belongs to the edge.

        :param point: The point to be checked
        :type point: Union[:class:`volmdlr.Point2D`, :class:`volmdlr.Point3D`]
        :param abs_tol: The precision in terms of distance.
            Default value is 1e-6
        :type abs_tol: float, optional
        :return: `True` if the point belongs to the edge, `False` otherwise
        :rtype: bool
        """
        raise NotImplementedError(f'the point_belongs method must be'
                                  f' overloaded by {self.__class__.__name__}')

    def touching_points(self, edge2):
        """
        Verifies if two edges are touching each other.

        In case these two edges are touching each other, return these touching points.

        :param edge2: edge2 to verify touching points.
        :return: list of touching points.
        """
        point1, point2 = edge2.start, edge2.end
        point3, point4 = self.start, self.end
        touching_points = []
        for primitive, points in zip([self, edge2], [[point1, point2], [point3, point4]]):
            for point in points:
                if point not in touching_points and primitive.point_belongs(point):
                    touching_points.append(point)
        return touching_points

    def _get_intersection_sections(self, edge2):
        """
        Identify the sections where there may exist intersection between any two edges.

        :param edge2: other edge.
        :return: list containing the sections pairs to further search for intersections.
        """
        def edge3d_section_validator(line_seg1, line_seg2):
            return line_seg1.bounding_box.is_intersecting(line_seg2.bounding_box)

        def edge2d_section_validator(line_seg1, line_seg2):
            return line_seg1.linesegment_intersections(line_seg2)

        # min_dist, pt1, pt2 = self.minimum_distance(edge2, True)
        lineseg_class_ = getattr(sys.modules[__name__], 'LineSegment' + self.__class__.__name__[-2:])
        section_validor_ = edge2d_section_validator
        if lineseg_class_ == LineSegment3D:
            section_validor_ = edge3d_section_validator
        bspline_discretized_points1 = []
        for point in self.discretization_points(number_points=30):
            if not volmdlr.core.point_in_list(point, bspline_discretized_points1):
                bspline_discretized_points1.append(point)
        line_segments1 = [lineseg_class_(point1, point2) for point1, point2 in
                          zip(bspline_discretized_points1[:-1], bspline_discretized_points1[1:])]
        edge_discretized_points2 = []
        for point in edge2.discretization_points(number_points=30):
            if not volmdlr.core.point_in_list(point, edge_discretized_points2):
                edge_discretized_points2.append(point)
        line_segments2 = [lineseg_class_(point1, point2) for point1, point2 in
                          zip(edge_discretized_points2[:-1], edge_discretized_points2[1:])]
        intersection_section_pairs = []
        for lineseg1, lineseg2 in product(line_segments1, line_segments2):
            valid_section = section_validor_(lineseg1, lineseg2)
            if valid_section:
                intersection_section_pairs.append((self.split_between_two_points(lineseg1.start, lineseg1.end),
                                                   edge2.split_between_two_points(lineseg2.start, lineseg2.end)))
        return intersection_section_pairs

    def _generic_edge_intersections(self, edge2, abs_tol: float = 1e-6):
        """
        General method to calculate the intersection of any two edges.

        :param edge2: other edge
        :param abs_tol: tolerance.
        :return: intersections between the two edges.
        """
        intersections = []
        for edge_extremity in [self.start, self.end]:
            if edge2.point_belongs(edge_extremity):
                intersections.append(edge_extremity)
        for edge_extremity in [edge2.start, edge2.end]:
            if self.point_belongs(edge_extremity):
                intersections.append(edge_extremity)
        intersection_section_pairs = self._get_intersection_sections(edge2)
        for bspline, edge2_ in intersection_section_pairs:
            min_dist, point_min_dist_1, _ = bspline.minimum_distance(edge2_, True)
            if not math.isclose(min_dist, 0.0, abs_tol=1e-6):
                continue
            intersections_points = vm_utils_intersections.get_bsplinecurve_intersections(
                edge2_, bspline, abs_tol=abs_tol)
            if not intersections_points:
                intersections.append(point_min_dist_1)
            for intersection in intersections_points:
                if not volmdlr.core.point_in_list(intersection, intersections):
                    intersections.append(intersection)
            # intersections.extend(intersections_points)
        return intersections

    def intersections(self, edge2: 'Edge', abs_tol: float = 1e-6):
        """
        Gets the intersections between two edges.

        :param edge2: other edge.
        :param abs_tol: tolerance.
        :return: list of intersection points.
        """
        method_name = f'{edge2.__class__.__name__.lower()[:-2]}_intersections'
        if hasattr(self, method_name):
            intersections = getattr(self, method_name)(edge2, abs_tol)
            return intersections
        method_name = f'{self.__class__.__name__.lower()[:-2]}_intersections'
        if hasattr(edge2, method_name):
            intersections = getattr(edge2, method_name)(self, abs_tol)
            return intersections
        return self._generic_edge_intersections(edge2, abs_tol)

    def validate_crossings(self, edge, intersection):
        """Validates the intersections as crossings: edge not touching the other at one end, or in a tangent point."""
        if not volmdlr.core.point_in_list(intersection, [self.start, self.end, edge.start, edge.end]):
            tangent1 = self.unit_direction_vector(self.abscissa(intersection))
            tangent2 = edge.unit_direction_vector(edge.abscissa(intersection))
            if math.isclose(abs(tangent1.dot(tangent2)), 1, abs_tol=1e-6):
                return None
        else:
            return None
        return intersection

    def crossings(self, edge):
        """
        Gets the crossings between two edges.

        """
        valid_crossings = []
        intersections = self.intersections(edge)
        for intersection in intersections:
            crossing = self.validate_crossings(edge, intersection)
            if crossing:
                valid_crossings.append(crossing)
        return valid_crossings

    def abscissa(self, point, tol: float = 1e-6):
        """
        Computes the abscissa of an Edge.

        :param point: The point located on the edge.
        :type point: Union[:class:`volmdlr.Point2D`, :class:`volmdlr.Point3D`].
        :param tol: The precision in terms of distance. Default value is 1e-4.
        :type tol: float, optional.
        :return: The abscissa of the point.
        :rtype: float
        """
        raise NotImplementedError(f'the abscissa method must be overloaded by {self.__class__.__name__}')

    def local_discretization(self, point1, point2, number_points: int = 10):
        """
        Gets n discretization points between two given points of the edge.

        :param point1: point 1 on edge.
        :param point2: point 2 on edge.
        :param number_points: number of points to discretize locally.
        :return: list of locally discretized points.
        """
        abscissa1 = self.abscissa(point1)
        abscissa2 = self.abscissa(point2)
        return vm_common_operations.get_abscissa_discretization(self, abscissa1, abscissa2, number_points, False)

    def split_between_two_points(self, point1, point2):
        """
        Split edge between two points.

        :param point1: point 1.
        :param point2: point 2.
        :return: edge split.
        """
        if point1.is_close(self.start) or point1.is_close(self.end):
            split1 = [self, None]
        else:
            split1 = self.split(point1)
        if split1[0] and split1[0].point_belongs(point2, abs_tol=1e-6):
            split2 = split1[0].split(point2)
        else:
            split2 = split1[1].split(point2)
        new_split_edge = None
        for split_edge in split2:
            if split_edge and split_edge.point_belongs(point1, 1e-4) and split_edge.point_belongs(point2, 1e-4):
                new_split_edge = split_edge
                break
        return new_split_edge

    def point_distance_to_edge(self, point):
        """
        Calculates the distance from a given point to an edge.

        :param point: point.
        :return: distance to edge.
        """
        return vm_common_operations.get_point_distance_to_edge(self, point, self.start, self.end)

    @property
    def simplify(self):
        """Search another simplified edge that can represent the edge."""
        return self

    def is_point_edge_extremity(self, other_point, abs_tol: float = 1e-6):
        """
        Verifies if a point is the start or the end of the edge.

        :param other_point: other point to verify if it is any end of the edge.
        :param abs_tol: tolerance.
        :return: True of False.
        """
        if self.start.is_close(other_point, abs_tol):
            return True
        if self.end.is_close(other_point, abs_tol):
            return True
        return False

    def _generic_minimum_distance(self, element, return_points=False):
        """
        Gets the minimum distance between two elements.

        This is a generalized method in a case an analytical method has not yet been defined.

        :param element: other element.
        :param return_points: Weather to return the corresponding points or not.
        :return: distance to edge.
        """
        n = max(1, int(self.length() / element.length()))
        best_distance = math.inf
        distance_points = None
        distance = best_distance

        point1_edge1_ = self.start
        point2_edge1_ = self.end

        point1_edge2_ = element.start
        point2_edge2_ = element.end
        # min_dist_point1 = None
        # min_dist_point2 = None
        linesegment_class_ = getattr(sys.modules[__name__], 'LineSegment' + self.__class__.__name__[-2:])
        while True:
            edge1_discretized_points_between_1_2 = self.local_discretization(point1_edge1_, point2_edge1_,
                                                                             number_points=10 * n)
            edge2_discretized_points_between_1_2 = element.local_discretization(point1_edge2_, point2_edge2_)
            if not edge1_discretized_points_between_1_2:
                break
            distance = edge2_discretized_points_between_1_2[0].point_distance(edge1_discretized_points_between_1_2[0])
            distance_points = [edge2_discretized_points_between_1_2[0], edge1_discretized_points_between_1_2[0]]
            for point1_edge1, point2_edge1 in zip(edge1_discretized_points_between_1_2[:-1],
                                                  edge1_discretized_points_between_1_2[1:]):
                lineseg1 = linesegment_class_(point1_edge1, point2_edge1)
                for point1_edge2, point2_edge2 in zip(edge2_discretized_points_between_1_2[:-1],
                                                      edge2_discretized_points_between_1_2[1:]):
                    lineseg2 = linesegment_class_(point1_edge2, point2_edge2)
                    dist, min_dist_point1_, min_dist_point2_ = lineseg1.minimum_distance(lineseg2, True)
                    if dist < distance:
                        point1_edge1_, point2_edge1_ = point1_edge1, point2_edge1
                        point1_edge2_, point2_edge2_ = point1_edge2, point2_edge2
                        distance = dist
                        distance_points = [min_dist_point1_, min_dist_point2_]
            if math.isclose(distance, best_distance, abs_tol=1e-6):
                break
            best_distance = distance
            # best_distance_points = distance_points
            n = 1
        if return_points:
            return distance, distance_points[0], distance_points[1]
        return distance

    def minimum_distance(self, element, return_points=False):
        """
        Evaluates the minimal distance between the edge and another specified primitive.

        :param element: Another primitive object to compute the distance to.
        :param return_points: (optional) If True, return the closest points on both primitives.
        :type return_points: bool

        :return: The minimum distance between the edge and the specified primitive.
            tuple, optional: A tuple containing the closest points if return_points is True.
        """
        method_name_ = 'distance_' + element.__class__.__name__.lower()[:-2]
        if hasattr(self, method_name_):
            return getattr(self, method_name_)(element, return_points)
        method_name_ = 'distance_to_' + self.__class__.__name__.lower()[:-2]
        if hasattr(element, method_name_):
            return getattr(element, method_name_)(self, return_points)
        return self._generic_minimum_distance(element, return_points)

    def abscissa_discretization(self, abscissa1, abscissa2, max_number_points: int = 10,
                                return_abscissas: bool = True):
        """
        Gets n discretization points between two given points of the edge.

        :param abscissa1: Initial abscissa.
        :param abscissa2: Final abscissa.
        :param max_number_points: Expected number of points to discretize locally.
        :param return_abscissas: By default, returns also a list of abscissas corresponding to the
            discretization points
        :return: list of locally discretized point and a list containing the abscissas' values.
        """
        return vm_common_operations.get_abscissa_discretization(self, abscissa1, abscissa2,
                                                                max_number_points, return_abscissas)

    def sort_points_along_curve(self, points: List[Union[volmdlr.Point2D, volmdlr.Point3D]]):
        """
        Sort point along a curve.

        :param points: list of points to be sorted.
        :return: sorted points.
        """
        return sorted(points, key=self.abscissa)


class LineSegment(Edge):
    """
    Abstract class.

    """

    def __init__(self, start: Union[volmdlr.Point2D, volmdlr.Point3D], end: Union[volmdlr.Point2D, volmdlr.Point3D],
                 line: [volmdlr_curves.Line2D, volmdlr_curves.Line3D] = None, name: str = ''):
        self.line = line
        Edge.__init__(self, start, end, name)

    def length(self):
        """Gets the length of a Line Segment."""
        if not self._length:
            self._length = self.end.point_distance(self.start)
        return self._length

    def abscissa(self, point, tol=1e-6):
        """
        Calculates the abscissa parameter of a Line Segment, at a point.

        :param point: point to verify abscissa.
        :param tol: tolerance.
        :return: abscissa parameter.
        """
        if point.point_distance(self.start) < tol:
            return 0
        if point.point_distance(self.end) < tol:
            return self.length()

        vector = self.end - self.start
        length = vector.norm()
        t_param = (point - self.start).dot(vector) / length
        if t_param < -1e-9 or t_param > length + 1e-9:
            raise ValueError(f'Point is not on linesegment: abscissa={t_param}')
        return t_param

    def direction_vector(self, abscissa=0.):
        """
        Returns a direction vector at a given abscissa, it is not normalized.

        :param abscissa: defines where in the line segment
            direction vector is to be calculated.
        :return: The direction vector of the LineSegment.
        """
        if not self._direction_vector_memo:
            self._direction_vector_memo = {}
        if abscissa not in self._direction_vector_memo:
            self._direction_vector_memo[abscissa] = self.end - self.start
        return self._direction_vector_memo[abscissa]

    def normal_vector(self, abscissa=0.):
        """
        Returns a normal vector at a given abscissa, it is not normalized.

        :param abscissa: defines where in the line_segment
        normal vector is to be calculated.
        :return: The normal vector of the LineSegment.
        """
        return self.direction_vector(abscissa).normal_vector()

    def point_projection(self, point):
        """
        Calculates the projection of a point on a Line Segment.

        :param point: point to be verified.
        :return: point projection.
        """
        point1, point2 = self.start, self.end
        vector = point2 - point1
        norm_u = vector.norm()
        t_param = (point - point1).dot(vector) / norm_u ** 2
        projection = point1 + t_param * vector

        return projection, t_param * norm_u

    def split(self, split_point, tol: float = 1e-6):
        """
        Split a Line Segment at a given point into two Line Segments.

        :param split_point: splitting point.
        :param tol: tolerance.
        :return: list with the two split line segments.
        """
        if split_point.is_close(self.start, tol):
            return [None, self.copy()]
        if split_point.is_close(self.end, tol):
            return [self.copy(), None]
        return [self.__class__(self.start, split_point),
                self.__class__(split_point, self.end)]

    def middle_point(self):
        """
        Calculates the middle point of a Line Segment.

        :return:
        """
        if not self._middle_point:
            self._middle_point = 0.5 * (self.start + self.end)
        return self._middle_point

    def point_at_abscissa(self, abscissa):
        """
        Calculates a point in the LineSegment at a given abscissa.

        :param abscissa: abscissa where in the curve the point should be calculated.
        :return: Corresponding point.
        """
        return self.start + self.unit_direction_vector() * abscissa

    def get_geo_lines(self, tag: int, start_point_tag: int, end_point_tag: int):
        """
        Gets the lines that define a LineSegment in a .geo file.

        :param tag: The linesegment index
        :type tag: int
        :param start_point_tag: The linesegment' start point index
        :type start_point_tag: int
        :param end_point_tag: The linesegment' end point index
        :type end_point_tag: int

        :return: A line
        :rtype: str
        """

        return 'Line(' + str(tag) + ') = {' + str(start_point_tag) + ', ' + str(end_point_tag) + '};'

    def get_geo_points(self):
        """Returns geo points."""
        return [self.start, self.end]

    def get_shared_section(self, other_linesegment, abs_tol: float = 1e-6):
        """
        Gets the shared section between two line segments.

        :param other_linesegment: other line segment to verify for shared section.
        :param abs_tol: tolerance.
        :return: shared line segment section.
        """
        if self.__class__ != other_linesegment.__class__:
            if self.__class__ == other_linesegment.simplify.__class__:
                return self.get_shared_section(other_linesegment.simplify)
            return []
        if not self.direction_vector().is_colinear_to(other_linesegment.direction_vector()) or \
                (not any(self.point_belongs(point, abs_tol)
                         for point in [other_linesegment.start, other_linesegment.end]) and
                 not any(other_linesegment.point_belongs(point, abs_tol) for point in [self.start, self.end])):
            return []
        if all(self.point_belongs(point) for point in other_linesegment.discretization_points(number_points=5)):
            return [other_linesegment]
        if all(other_linesegment.point_belongs(point) for point in self.discretization_points(number_points=5)):
            return [self]
        new_linesegment_points = []
        for point in [self.start, self.end]:
            if other_linesegment.point_belongs(point, abs_tol=abs_tol) and\
                    not volmdlr.core.point_in_list(point, new_linesegment_points):
                new_linesegment_points.append(point)
        for point in [other_linesegment.start, other_linesegment.end]:
            if self.point_belongs(point, abs_tol=abs_tol) and\
                    not volmdlr.core.point_in_list(point, new_linesegment_points):
                new_linesegment_points.append(point)
        if len(new_linesegment_points) == 1:
            return []
        if len(new_linesegment_points) != 2:
            raise ValueError
        class_ = self.__class__
        return [class_(new_linesegment_points[0], new_linesegment_points[1])]

    def delete_shared_section(self, other_linesegment, abs_tol: float = 1e-6):
        """
        Deletes from self, the section shared with the other line segment.

        :param other_linesegment:
        :param abs_tol: tolerance.
        :return:
        """
        shared_section = self.get_shared_section(other_linesegment, abs_tol)
        if not shared_section:
            return [self]
        points = []
        for point in [self.start, self.end, shared_section[0].start, shared_section[0].end]:
            if not volmdlr.core.point_in_list(point, points):
                points.append(point)
        points = sorted(points, key=self.start.point_distance)
        new_line_segments = []
        class_ = self.__class__
        for point1, point2 in zip(points[:-1], points[1:]):
            lineseg = class_(point1, point2)
            if not lineseg.direction_independent_is_close(shared_section[0]):
                new_line_segments.append(lineseg)
        return new_line_segments

    def straight_line_point_belongs(self, point):
        """
        Closing straight line point belongs verification.

        Verifies if a point belongs to the surface created by closing the edge with a
        line between its start and end points.

        :param point: Point to be verified.
        :return: Return True if the point belongs to this surface, or False otherwise.
        """
        return self.point_belongs(point)

    def point_belongs(self, point: Union[volmdlr.Point2D, volmdlr.Point3D], abs_tol: float = 1e-6):
        """
        Checks if a point belongs to the line segment. It uses the point_distance.

        :param point: The point to be checked
        :type point: Union[:class:`volmdlr.Point2D`, :class:`volmdlr.Point3D`]
        :param abs_tol: The precision in terms of distance.
            Default value is 1e-6
        :type abs_tol: float, optional
        :return: `True` if the point belongs to the B-spline curve, `False`
            otherwise
        :rtype: bool
        """
        point_distance = self.point_distance(point)
        if math.isclose(point_distance, 0, abs_tol=abs_tol):
            return True
        return False

    def point_distance(self, point):
        """
        Abstract method.
        """
        raise NotImplementedError('the point_distance method must be'
                                  'overloaded by subclassing class')

    def to_step(self, current_id, *args, **kwargs):
        """Exports to STEP format."""
        line = self.line
        content, line_id = line.to_step(current_id)

        current_id = line_id + 1
        start_content, start_id = self.start.to_step(current_id, vertex=True)
        current_id = start_id + 1
        end_content, end_id = self.end.to_step(current_id + 1, vertex=True)
        content += start_content + end_content
        current_id = end_id + 1
        content += f"#{current_id} = EDGE_CURVE('{self.name}',#{start_id},#{end_id},#{line_id},.T.);\n"
        return content, current_id

    def is_close(self, other_edge, tol: float = 1e-6):
        """
        Checks if two line segments are the same considering the Euclidean distance.

        :param other_edge: other line segment.
        :param tol: The tolerance under which the Euclidean distance is considered equal to 0, defaults to 1e-6.
        :type tol: float, optional.
        """

        if isinstance(other_edge, self.__class__):
            if (self.start.is_close(other_edge.start, tol)
                    and self.end.is_close(other_edge.end, tol)):
                return True
        return False


class BSplineCurve(Edge):
    """
    An abstract class for B-spline curves.

    The following rule must be
    respected : `number of knots = number of control points + degree + 1`.

    :param degree: The degree of the B-spline curve.
    :type degree: int
    :param control_points: A list of 2 or 3-dimensional points
    :type control_points: Union[List[:class:`volmdlr.Point2D`],
        List[:class:`volmdlr.Point3D`]]
    :param knot_multiplicities: The vector of multiplicities for each knot
    :type knot_multiplicities: List[int]
    :param knots: The knot vector composed of values between 0 and 1
    :type knots: List[float]
    :param weights: The weight vector applied to the knot vector. Default
        value is None
    :type weights: List[float], optional
    :param periodic: If `True` the B-spline curve is periodic. Default value
        is False
    :type periodic: bool, optional
    :param name: The name of the B-spline curve. Default value is ''
    :type name: str, optional
    """

    def __init__(self,
                 degree: int,
                 control_points: Union[List[volmdlr.Point2D], List[volmdlr.Point3D]],
                 knot_multiplicities: List[int],
                 knots: List[float],
                 weights: List[float] = None,
                 name: str = ''):
        self.ctrlpts = [[*point] for point in control_points]
        self.degree = degree
        self.knots = nurbs_helpers.standardize_knot_vector(knots)
        self.knot_multiplicities = knot_multiplicities
        self.weights = weights

        Edge.__init__(self, control_points[0], control_points[-1], name=name)
        self._simplified = None
        self._delta = 0.01
        self._length = None
        self._eval_points = None
        self.ctrlptsw = None
        self.rational = False
        if self.weights:
            self.rational = True
            ctrlptsw = []
            for point, w in zip(self.control_points, weights):
                temp = [float(c * w) for c in point]
                temp.append(float(w))
                ctrlptsw.append(temp)
            self.ctrlptsw = ctrlptsw

    def __hash__(self):
        """
        Return a hash value for the B-spline curve.
        """
        return hash((tuple(self.control_points), self.degree, tuple(self.knots)))

    def __eq__(self, other):
        """
        Return True if the other B-spline curve has the same control points, degree, and knot vector, False otherwise.
        """
        if isinstance(other, self.__class__) and self.rational == other.rational:
            common_check = (self.control_points == other.control_points
                            and self.degree == other.degree
                            and self.knots == other.knots)
            if self.weights is None:
                return common_check
            return common_check and self.weights == other.weights
        return False

    def _data_eq(self, other):
        """
        Defines dessia common object equality.
        """
        return self == other

    @property
    def control_points(self):
        """Return the control points of the bspline curve."""
        point_name = "Point" + self.__class__.__name__[-2:]
        return [getattr(volmdlr, point_name)(*point) for point in self.ctrlpts]

    @property
    def knotvector(self):
        """Return the knot vector."""
        knot_vector = []
        for knot, knot_mut in zip(self.knots, self.knot_multiplicities):
            knot_vector.extend([knot] * knot_mut)
        return knot_vector

    @property
    def periodic(self):
        """Return True if the BSpline is periodic."""
        control_points = self.control_points
        return control_points[0].is_close(control_points[-1])

    @property
    def points(self):
        """
        Evaluate the BSpline points based on the set delta value of the curve.
        """
        if self._eval_points is None:
            self.evaluate()
        point_name = f'Point{self.__class__.__name__[-2:]}'
        return [getattr(volmdlr, point_name)(*point) for point in self._eval_points]

    @property
    def data(self):
        """
        Returns a dictionary of the BSpline data.
        """
        datadict = {
            "degree": self.degree,
            "knotvector": self.knotvector,
            "size": len(self.ctrlpts),
            "sample_size": self.sample_size,
            "rational": bool(self.weights),
            "dimension": 3 if self.__class__.__name__[-2:] == "3D" else 2,
            "precision": 18
        }
        if self.weights:
            datadict["control_points"] = tuple(self.ctrlptsw)
        else:
            datadict["control_points"] = tuple(self.ctrlpts)
        return datadict

    @property
    def sample_size(self):
        """
        Sample size.

        Sample size defines the number of evaluated points to generate. It also sets the ``delta`` property.

        :getter: Gets sample size
        :setter: Sets sample size
        :type: int
        """
        s_size = math.floor((1.0 / self.delta) + 0.5)
        return int(s_size)

    @sample_size.setter
    def sample_size(self, value):
        if not isinstance(value, int):
            raise ValueError("Sample size must be an integer value")

        # To make it operate like linspace, we have to know the starting and ending points.
        start = self.knotvector[self.degree]
        stop = self.knotvector[-(self.degree + 1)]

        # Set delta value
        self.delta = (stop - start) / float(value)

    @property
    def delta(self):
        """
        Evaluation delta.

        Evaluation delta corresponds to the *step size* while ``evaluate`` function iterates on the knot vector to
        generate curve points. Decreasing step size results in generation of more curve points.
        Therefore, smaller the delta value, smoother the curve.

        :getter: Gets the delta value
        :setter: Sets the delta value
        :type: float
        """
        return self._delta

    @delta.setter
    def delta(self, value):
        # Delta value for surface evaluation should be between 0 and 1
        if float(value) <= 0 or float(value) >= 1:
            raise ValueError("Curve evaluation delta should be between 0.0 and 1.0")

        # Clean up the curve points list
        self._points = None
        self._eval_points = None

        # Set new delta value
        self._delta = float(value)

    @property
    def domain(self):
        """
        Domain.

        Domain is determined using the knot vector(s).

        :getter: Gets the domain
        """
        return self.knotvector[self.degree], self.knotvector[-(self.degree + 1)]

    def to_geomdl(self):
        """Converts the BSpline curve into a geomdl curve."""
        if self.weights is None:
            curve = BSpline.Curve()
            curve.degree = self.degree
            curve.ctrlpts = self.ctrlpts
        else:
            curve = NURBS.Curve()
            curve.degree = self.degree
            curve.ctrlpts = self.ctrlpts
            curve.weights = self.weights
        curve.knotvector = self.knotvector
        curve.delta = self.delta
        return curve

    def to_dict(self, *args, **kwargs):
        """Avoids storing points in memo that makes serialization slow."""
        dict_ = self.base_dict()
        dict_['degree'] = self.degree
        dict_['control_points'] = [point.to_dict() for point in self.control_points]
        dict_['knot_multiplicities'] = self.knot_multiplicities
        dict_['knots'] = self.knots
        dict_['weights'] = self.weights
        return dict_

    def evaluate(self, **kwargs):
        """
        Evaluates the curve.

        The evaluated points are stored in :py:attr:`evalpts` property.

        Keyword Arguments:

            * ``start``: start parameter
            * ``stop``: stop parameter

        The ``start`` and ``stop`` parameters allow evaluation of a curve segment in the range *[start, stop]*, i.e.
        the curve will also be evaluated at the ``stop`` parameter value.

        The following examples illustrate the usage of the keyword arguments.

        """

        # Find evaluation start and stop parameter values
        start = kwargs.get('start', self.knotvector[self.degree])
        stop = kwargs.get('stop', self.knotvector[-(self.degree + 1)])

        # # Check parameters
        # if self._kv_normalize:
        #     if not utilities.check_params([start, stop]):
        #         raise GeomdlException("Parameters should be between 0 and 1")

        # Clean up the curve points
        self._points = None

        # Evaluate and cache
        self._eval_points = npy.asarray(evaluate_curve(self.data, start=start, stop=stop), dtype=npy.float64)

    def evaluate_single(self, u):
        """
        Calculates a point in the BSplineCurve at a given parameter u.

        :param u: Curve parameter. Must be a value between 0 and 1.
        :type u: float
        :return: Corresponding point.
        :rtype: Union[volmdlr.Point2D, Union[volmdlr.Point3D]
        """
        point_name = 'Point' + self.__class__.__name__[-2:]
        return getattr(volmdlr, point_name)(*evaluate_curve(self.data, u, u)[0])

    def derivatives(self, u, order):
        """
        Evaluates n-th order curve derivatives at the given parameter value.

        The output of this method is list of n-th order derivatives. If ``order`` is ``0``, then it will only output
        the evaluated point. Similarly, if ``order`` is ``2``, then it will output the evaluated point, 1st derivative
        and the 2nd derivative.

        :Example:

        Assuming a curve self is defined on a parametric domain [0.0, 1.0].
        Let's take the curve derivative at the parametric position u = 0.35.

        >>> derivatives = self.derivatives(u=0.35, order=2)
        >>> derivatives[0]  # evaluated point, equal to crv.evaluate_single(0.35)
        >>> derivatives[1]  # 1st derivative at u = 0.35
        >>> derivatives[2]  # 2nd derivative at u = 0.35

        :param u: parameter value
        :type u: float
        :param order: derivative order
        :type order: int
        :return: a list containing up to {order}-th derivative of the curve
        :rtype: Union[List[`volmdlr.Vector2D`], List[`volmdlr.Vector3D`]]
        """
        vector_name = 'Vector' + self.__class__.__name__[-2:]
        datadict = {
            "degree": self.degree,
            "knotvector": self.knotvector,
            "size": len(self.ctrlpts),
            "sample_size": self.sample_size,
            "rational": bool(self.weights),
            "dimension": 3 if vector_name == "Vector3D" else 2,
        }
        if self.weights:
            datadict["control_points"] = tuple(self.ctrlptsw)
        else:
            datadict["control_points"] = tuple(self.ctrlpts)
        return [getattr(volmdlr, vector_name)(*point)
                for point in derivatives_curve(datadict, u, order)]

    def split(self, point: Union[volmdlr.Point2D, volmdlr.Point3D],
              tol: float = 1e-6):
        """
        Splits of B-spline curve in two pieces using a 2D or 3D point.

        :param point: The point where the B-spline curve is split
        :type point: Union[:class:`volmdlr.Point2D`, :class:`volmdlr.Point3D`]
        :param tol: The precision in terms of distance. Default value is 1e-6
        :type tol: float, optional
        :return: A list containing the first and second split of the B-spline
            curve
        :rtype: List[:class:`volmdlr.edges.BSplineCurve`]
        """
        if point.is_close(self.start, tol):
            return [None, self.copy()]
        if point.is_close(self.end, tol):
            return [self.copy(), None]
        parameter = round(self.point_to_parameter(point), 12)
        return split_curve(self, parameter)

    def get_reverse(self):
        """
        Reverses the BSpline's direction by reversing its control points.

        :return: A reversed B-Spline curve.
        :rtype: :class:`volmdlr.edges.BSplineCurve`.
        """
        return self.__class__(
            degree=self.degree,
            control_points=self.control_points[::-1],
            knot_multiplicities=self.knot_multiplicities[::-1],
            knots=self.knots[::-1],
            weights=self.weights,
        )

    @property
    def simplify(self):
        """Search another simplified edge that can represent the bspline."""
        if self.length() < 1e-6:
            return self
        class_sufix = self.__class__.__name__[-2:]
        if self._simplified is None:
            points = self.points
            if self.periodic:
                fullarc_class_ = getattr(sys.modules[__name__], 'FullArc' + class_sufix)
                n = len(points)
                try_fullarc = fullarc_class_.from_3_points(points[0], points[int(0.5 * n)],
                                                           points[int(0.75 * n)])

                if all(try_fullarc.point_belongs(point, 1e-6) for point in points):
                    self._simplified = try_fullarc
                    return try_fullarc
            else:
                lineseg_class = getattr(sys.modules[__name__], 'LineSegment' + class_sufix)
                lineseg = lineseg_class(points[0], points[-1])
                if all(lineseg.point_belongs(pt) for pt in points):
                    self._simplified = lineseg
                    return lineseg
                interior = self.point_at_abscissa(0.5 * self.length())
                vector1 = interior - self.start
                vector2 = interior - self.end
                if vector1.is_colinear_to(vector2) or vector1.norm() == 0 or vector2.norm() == 0:
                    return self
                arc_class_ = getattr(sys.modules[__name__], 'Arc' + class_sufix)
                try_arc = arc_class_.from_3_points(self.start, interior, self.end)
                if all(try_arc.point_belongs(point, 1e-6) for point in points):
                    self._simplified = try_arc
                    return try_arc
            self._simplified = self
        return self._simplified

    @classmethod
    def from_geomdl_curve(cls, curve, name: str = ""):
        """
        # TODO: to be completed.

        :param curve:
        :type curve:
        :param name: curve name.
        :return: A reversed B-spline curve
        :rtype: :class:`volmdlr.edges.BSplineCurve`
        """
        point_dimension = f'Point{cls.__name__[-2::]}'

        knots = list(sorted(set(curve.knotvector)))
        knot_multiplicities = [curve.knotvector.count(k) for k in knots]
        return cls(degree=curve.degree,
                   control_points=[getattr(volmdlr, point_dimension)(*point)
                                   for point in curve.ctrlpts],
                   knots=knots,
                   knot_multiplicities=knot_multiplicities,
                   weights=curve.weights, name=name)

    def length(self):
        """
        Returns the length of the B-spline curve.

        :return: The length of the B-spline curve.
        :rtype: float
        """
        if not self._length:
            if self._eval_points is None and self.delta == 0.01:
                self.evaluate()
                points = self._eval_points
            elif self.delta == 0.01:
                points = self._eval_points
            else:
                datadict = self.data
                datadict["sample_size"] = 100
                start, stop = self.domain
                points = npy.asarray(evaluate_curve(datadict, start=start, stop=stop), dtype=npy.float64)

            differences = npy.diff(points, axis=0)

            squared_distances = npy.sum(differences ** 2, axis=1)

            self._length = float(npy.sum(npy.sqrt(squared_distances)))
            # self._length = length_curve(self.curve)
        return self._length

    def normal_vector(self, abscissa):
        """
        Calculates the normal vector to the BSpline curve at given abscissa.

        :return: the normal vector
        """
        return self.direction_vector(abscissa).deterministic_unit_normal_vector()

    def direction_vector(self, abscissa):
        """
        Calculates the direction vector on the BSpline curve at given abscissa.

        :param abscissa: edge abscissa
        :return: direction vector
        """
        u = self.abscissa_to_parameter(abscissa)
        derivatives = self.derivatives(u, 1)
        return derivatives[1]

    def point_to_parameter(self, point: Union[volmdlr.Point2D, volmdlr.Point3D]):
        """
        Search for the value of the normalized evaluation parameter u.

        :return: the given point when the BSplineCurve3D is evaluated at the u value.
        """
        abscissa = self.abscissa(point)
        u = max(min(abscissa / self.length(), 1.), 0.0)
        u_min, u_max = self.domain
        if u_min != 0 or u_max != 1.0:
            u = u * (u_max - u_min) + u_min
        return u

    def abscissa_to_parameter(self, abscissa: float):
        """
        Search for the value of the normalized evaluation parameter u.

        :return: the given point when the BSplineCurve3D is evaluated at the u value.
        """
        u = max(min(abscissa / self.length(), 1.), 0.0)
        u_min, u_max = self.domain
        if u_min != 0 or u_max != 1.0:
            u = u * (u_max - u_min) + u_min
        return u

    def abscissa(self, point: Union[volmdlr.Point2D, volmdlr.Point3D],
                 tol: float = 1e-7):
        """
        Computes the abscissa of a 2D or 3D point using the least square method.

        :param point: The point located on the B-spline curve.
        :type point: Union[:class:`volmdlr.Point2D`, :class:`volmdlr.Point3D`].
        :param tol: The precision in terms of distance. Default value is 1e-6.
        :type tol: float, optional.
        :return: The abscissa of the point.
        :rtype: float
        """
        if point.is_close(self.start):
            return 0
        if point.is_close(self.end):
            return self.length()
        length = self.length()
        point_array = npy.array(list(point), dtype=npy.float64)
        distances = npy.linalg.norm(self._eval_points - point_array, axis=1)
        index = npy.argmin(distances)
        u_min, u_max = self.domain
        u0 = u_min + index * (u_max - u_min) / (self.sample_size - 1)
        u, convergence_sucess = self.point_invertion(u0, point)
        if u_min != 0 or u_max != 1.0:
            u = (u - u_min) / (u_max - u_min)
        abscissa = u * length
        if convergence_sucess:  # sometimes we don't achieve convergence with a given initial guess
            return float(abscissa)

        def evaluate_point_distance(u_param):
            return (point - self.evaluate_single(u_param)).norm()
        results = [(abscissa, evaluate_point_distance(u))]
        initial_condition_list = npy.linspace(u_min, u_max, 10).tolist()
        initial_condition_list.sort(key=evaluate_point_distance)
        for u0 in initial_condition_list[:2]:
            u, convergence_sucess = self.point_invertion(u0, point)
            if u_min != 0 or u_max != 1.0:
                u = (u - u_min) / (u_max - u_min)
            abscissa = u * length
            if convergence_sucess:  # sometimes we don't achieve convergence with a given initial guess
                return float(abscissa)
            dist = evaluate_point_distance(u)
            if dist < tol:
                return float(abscissa)
            results.append((abscissa, dist))
        result = min(results, key=lambda r: r[1])[0]
        return float(result)

    def _point_inversion_funcs(self, u, point):
        """
        Helper function to evaluate Newton-Rapshon terms.
        """
        curve_derivatives = self.derivatives(u, 2)
        distance_vector = curve_derivatives[0] - point
        func = curve_derivatives[1].dot(distance_vector)
        func_first_derivative = curve_derivatives[2].dot(distance_vector) + curve_derivatives[1].norm() ** 2
        return func, func_first_derivative, curve_derivatives, distance_vector

    def point_invertion(self, u0: float, point, maxiter: int = 50, tol1: float = 1e-7, tol2: float = 1e-8):
        """
        Finds the equivalent B-Spline curve parameter u to a given a point 3D or 2D using an initial guess u0.

        :param u0: An initial guess between 0 and 1.
        :type u0: float
        :param point: Point to evaluation.
        :type point: Union[volmdlr.Point2D, volmdlr.Point3D]
        :param maxiter: Maximum number of iterations.
        :type maxiter: int
        :param tol1: Distance tolerance to stop.
        :type tol1: float
        :param tol2: Zero cos tolerance to stop.
        :type tol2: float
        :return: u parameter and convergence check
        :rtype: int, bool
        """
        if maxiter == 0:
            return u0, False
        func, func_first_derivative, curve_derivatives, distance_vector = self._point_inversion_funcs(u0, point)
        if self._check_convergence(curve_derivatives, distance_vector, tol1=tol1, tol2=tol2):
            return u0, True
        new_u = u0 - func / (func_first_derivative + 1e-18)
        new_u = self._check_bounds(new_u)
        residual = (new_u - u0) * curve_derivatives[1]
        if residual.norm() <= tol1:
            return u0, False
        u0 = new_u
        return self.point_invertion(u0, point, maxiter=maxiter - 1)

    @staticmethod
    def _check_convergence(curve_derivatives, distance_vector, tol1: float = 1e-7, tol2: float = 1e-8):
        """
        Helper function to check convergence of point_invertion method.
        """
        distance = distance_vector.norm()
        if distance <= tol1:
            return True
        if curve_derivatives[1].norm() == 0.0:
            return False
        zero_cos = abs(curve_derivatives[1].dot(distance_vector)) / curve_derivatives[1].norm() * distance
        if distance <= tol1 and zero_cos <= tol2:
            return True
        return False

    def _check_bounds(self, u):
        """
        Helper function to check if evaluated parameters in point_invertion method are contained in the bspline domain.
        """
        a, b = self.domain
        if self.periodic:
            if u < a:
                u = b - (a - u)
            elif u > b:
                u = a + (u - b)
        if u < a:
            u = a

        elif u > b:
            u = b
        return u

    def translation(self, offset: Union[volmdlr.Vector2D, volmdlr.Vector3D]):
        """
        Translates the B-spline curve.

        :param offset: The translation vector
        :type offset: Union[:class:`volmdlr.Vector2D`,
            :class:`volmdlr.Vector3D`]
        :return: A new translated BSplineCurve
        :rtype: :class:`volmdlr.edges.BSplineCurve`
        """
        control_points = [point.translation(offset)
                          for point in self.control_points]
        return self.__class__(self.degree, control_points,
                              self.knot_multiplicities, self.knots,
                              self.weights)

    def point_belongs(self, point: Union[volmdlr.Point2D, volmdlr.Point3D], abs_tol: float = 1e-6):
        """
        Checks if a 2D or 3D point belongs to the B-spline curve or not. It uses the point_distance.

        :param point: The point to be checked.
        :type point: Union[:class:`volmdlr.Point2D`, :class:`volmdlr.Point3D`]
        :param abs_tol: The precision in terms of distance.
            Default value is 1e-6
        :type abs_tol: float, optional.
        :return: `True` if the point belongs to the B-spline curve, `False`
            otherwise
        :rtype: bool
        """
        if self.point_distance(point) < abs_tol:
            return True
        return False

    def point_distance(self, point: Union[volmdlr.Point2D, volmdlr.Point3D]):
        """
        Calculates the distance from a given point to a BSplineCurve2D or 3D.

        :param point: The point to be checked.
        :type point: Union[:class:`volmdlr.Point2D`, :class:`volmdlr.Point3D`]
        :return: distance.
        """

        return self.point_distance_to_edge(point)

    def merge_with(self, bspline_curve: 'BSplineCurve'):
        """
        Merges consecutive B-spline curves to define a new merged one.

        :param bspline_curve: Another B-spline curve
        :type bspline_curve: :class:`volmdlr.edges.BSplineCurve`
        :return: A merged B-spline curve
        :rtype: :class:`volmdlr.edges.BSplineCurve`
        """
        point_dimension = f'Wire{self.__class__.__name__[-2::]}'
        wire = getattr(volmdlr.wires, point_dimension)(bspline_curve)
        ordered_wire = wire.order_wire()

        points, n = [], 10
        for primitive in ordered_wire.primitives:
            points.extend(primitive.discretization_points(n))
        points.pop(n + 1)

        return self.__class__.from_points_interpolation(points, min(self.degree, bspline_curve.degree))

    @classmethod
    def from_bsplines(cls, bsplines: List['BSplineCurve'],
                      discretization_points: int = 10, name: str = ''):
        """
        Creates a B-spline curve from a list of B-spline curves.

        :param bsplines: A list of B-spline curve
        :type bsplines: List[:class:`volmdlr.edges.BSplineCurve`]
        :param discretization_points: The number of points for the
            discretization. Default value is 10
        :type discretization_points: int, optional.
        :param name: object's name.
        :return: A merged B-spline curve
        :rtype: :class:`volmdlr.edges.BSplineCurve`
        """
        point_dimension = f'Wire{cls.__name__[-2::]}'
        wire = getattr(volmdlr.wires, point_dimension)(bsplines)
        ordered_wire = wire.order_wire()

        points, degree = [], []
        for i, primitive in enumerate(ordered_wire.primitives):
            degree.append(primitive.degree)
            if i == 0:
                points.extend(primitive.discretization_points(number_points=discretization_points))
            else:
                points.extend(
                    primitive.discretization_points(number_points=discretization_points)[1::])

        return cls.from_points_interpolation(points, min(degree), name=name)

    @classmethod
    def from_points_approximation(cls, points: Union[List[volmdlr.Point2D], List[volmdlr.Point3D]],
                                  degree: int, name: str = "", **kwargs):
        """
        Creates a B-spline curve approximation using least squares method with fixed number of control points.

        It is recommended to specify the
        number of control points.
        Please refer to The NURBS Book (2nd Edition), pp.410-413 for details.

        :param points: The data points
        :type points: Union[List[:class:`volmdlr.Point2D`],
            List[:class:`volmdlr.Point3D`]]
        :param degree: The degree of the output parametric curve
        :type degree: int
        :param name: (optional) Curve name.
        :param kwargs: See below
        :return: A B-spline curve from points approximation
        :rtype: :class:`volmdlr.edges.BSplineCurve`
        :keyword centripetal: Activates centripetal parametrization method.
            Default value is False
        :keyword ctrlpts_size: Number of control points. Default value is
            len(points) - 1
        """
        point_name = 'Point' + points[0].__class__.__name__[-2:]
        control_points, knots, knot_multiplicities = fitting.approximate_curve(
            npy.asarray([npy.asarray([*point], dtype=npy.float64) for point in points], dtype=npy.float64),
            degree, **kwargs)
        control_points = [getattr(volmdlr, point_name)(*point) for point in control_points]
        return cls(degree, control_points, knot_multiplicities, knots, name=name)

    def tangent(self, position: float = 0.0, normalize: bool = True):
        """
        Evaluates the tangent vector of the B-spline curve at the input parameter value.

        :param position: Value of the parameter, between 0 and 1
        :type position: float
        :param normalize: By default return a normalized tangent vector.
        :return: The tangent vector
        :rtype: Union[:class:`volmdlr.Point2D`, :class:`volmdlr.Point3D`]
        """
        # 1st derivative of the curve gives the tangent
        ders = self.derivatives(position, 1)
        tangent = ders[1].unit_vector() if normalize else ders[1]
        return tangent

    @classmethod
    def from_points_interpolation(cls, points: Union[List[volmdlr.Point2D], List[volmdlr.Point3D]],
                                  degree: int, centripetal: bool = True, name: str = " "):
        """
        Creates a B-spline curve interpolation through the data points.

        Please refer to Algorithm A9.1 on The NURBS Book (2nd Edition),
        pp.369-370 for details.

        :param points: The data points
        :type points: Union[List[:class:`volmdlr.Point2D`],
            List[:class:`volmdlr.Point3D`]]
        :param degree: The degree of the output parametric curve
        :type degree: int
        :param centripetal: Please refer to Algorithm A9.1 on The NURBS Book (2nd Edition),
        pp.369-370 for details.
        :type centripetal: bool
        :param name: curve name.
        :return: A B-spline curve from points interpolation
        :rtype: :class:`volmdlr.edges.BSplineCurve`
        """
        if degree >= len(points):
            raise ValueError("Number of points for interpolation must be at least degree + 1")
        set_points = set(points)
        if len(set_points) < len(points) - 1:
            warnings.warn("Not able to perform point interpolation."
                          "There are repeated points not in the edges of the point list.")
            return None
        point_name = 'Point' + points[0].__class__.__name__[-2:]
        ctrlpts, knots, knot_multiplicities = fitting.interpolate_curve(
            npy.asarray([npy.asarray([*point], dtype=npy.float64) for point in points], dtype=npy.float64),
            degree, centripetal=centripetal)
        ctrlpts = [getattr(volmdlr, point_name)(*point) for point in ctrlpts]
        return cls(degree, ctrlpts, knot_multiplicities, knots, name=name)

    def discretization_points(self, *, number_points: int = None, angle_resolution: int = None):
        """
        Linear spaced discretization of the curve.

        :param number_points: The number of points to include in the discretization.
        :type number_points: int
        :param angle_resolution: The resolution of the angle to use when calculating the number of points.
        :type angle_resolution: int
        :return: A list of discretized points on the B-spline curve.
        :rtype: List[`volmdlr.Point2D] or List[`volmdlr.Point3D]
        """

        if angle_resolution:
            number_points = int(math.pi * angle_resolution)

        if self.sample_size == number_points or (not number_points and not angle_resolution):
            return self.points

        datadict = self.data
        datadict["sample_size"] = number_points
        start, stop = self.domain
        points_list = evaluate_curve(datadict, start, stop)
        point_name = 'Point' + self.__class__.__name__[-2:]
        return [getattr(volmdlr, point_name)(*point) for point in points_list]

    def get_geo_lines(self, tag: int, control_points_tags: List[int]):
        """
        Gets the lines that define a BsplineCurve in a .geo file.

        :param tag: The BsplineCurve index
        :type tag: int

        :return: A line
        :rtype: str
        """

        return 'BSpline(' + str(tag) + ') = {' + str(control_points_tags)[1:-1] + '};'

    def get_geo_points(self):
        """Gets the points that define a BsplineCurve in a .geo file."""
        return list(self.discretization_points())

    def local_intersections_search(self, line, point1, point2, abs_tol: float = 1e-6):
        """
        Gets local intersections, between a BSpline and an infinite line.

        :param line: other line.
        :param point1: local point 1.
        :param point2: local point 2.
        :param abs_tol: tolerance.
        :return: distance to edge.
        """
        best_distance = math.inf
        distance_points = None

        point1_edge1_ = point1
        point2_edge1_ = point2

        intersections = []
        linesegment_class_ = getattr(sys.modules[__name__], 'LineSegment' + self.__class__.__name__[-2:])
        while True:
            edge1_discretized_points_between_1_2 = self.local_discretization(point1_edge1_, point2_edge1_,
                                                                             number_points=10)
            if not edge1_discretized_points_between_1_2:
                break
            distance = line.point_distance(edge1_discretized_points_between_1_2[0])
            if distance == 0.0:
                intersections.append(edge1_discretized_points_between_1_2[0])
                break
            for point1_edge1, point2_edge1 in zip(edge1_discretized_points_between_1_2[:-1],
                                                  edge1_discretized_points_between_1_2[1:]):
                lineseg1 = linesegment_class_(point1_edge1, point2_edge1)
                dist, min_dist_point1_, min_dist_point2_ = lineseg1.line_distance(line, True)
                if dist < distance or math.isclose(dist, distance, abs_tol=abs_tol):
                    point1_edge1_, point2_edge1_ = point1_edge1, point2_edge1
                    distance = dist
                    distance_points = [min_dist_point1_, min_dist_point2_]
            if math.isclose(distance, best_distance, abs_tol=1e-6):
                if distance_points and distance_points[0].is_close(distance_points[1], abs_tol):
                    intersections.append(distance_points[0])
                break
            best_distance = distance
        return intersections

    def line_intersections(self, line, tol: float = 1e-6):
        """
        Calculates the intersections of a BSplineCurve (2D or 3D) with a Line (2D or 3D).

        :param line: line to verify intersections
        :param tol: tolerance.
        :return: list of intersections
        """
        linesegment_name = 'LineSegment' + self.__class__.__name__[-2:]
        polygon_points = []
        for point in self.points:
            if not volmdlr.core.point_in_list(point, polygon_points):
                polygon_points.append(point)
        list_intersections = []
        initial_abscissa = 0
        for points in zip(polygon_points[:-1], polygon_points[1:]):
            linesegment = getattr(sys.modules[__name__], linesegment_name)(points[0], points[1])
            if linesegment.line_distance(line) < tol * 100:
                intersections = self.local_intersections_search(line, points[0], points[1], tol)
                if not intersections and linesegment.direction_vector().is_colinear_to(line.direction_vector()):
                    if line.point_distance(linesegment.middle_point()) < (tol * 0.01):
                        list_intersections.append(linesegment.middle_point())
                        continue
                list_intersections.extend(intersections)
            initial_abscissa += linesegment.length()
        return list_intersections

    def get_linesegment_intersections(self, linesegment):
        """
        Calculates intersections between a BSplineCurve and a LineSegment.

        :param linesegment: linesegment to verify intersections.
        :return: list with the intersections points.
        """
        results = self.line_intersections(linesegment.line)
        intersections_points = []
        for result in results:
            if linesegment.point_belongs(result, 1e-5):
                intersections_points.append(result)
        return intersections_points

    def point_at_abscissa(self, abscissa):
        """
        Calculates a point in the BSplineCurve at a given abscissa.

        :param abscissa: abscissa where in the curve the point should be calculated.
        :return: Corresponding point.
        """
        u = self.abscissa_to_parameter(abscissa)
        point_name = 'Point' + self.__class__.__name__[-2:]
        return getattr(volmdlr, point_name)(*self.evaluate_single(u))

    def get_shared_section(self, other_bspline2, abs_tol: float = 1e-6):
        """
        Gets the shared section between two BSpline curves.

        :param other_bspline2: other arc to verify for shared section.
        :param abs_tol: tolerance.
        :return: shared arc section.
        """
        if self.__class__ != other_bspline2.__class__:
            if self.simplify.__class__ == other_bspline2.__class__:
                return self.simplify.get_shared_section(other_bspline2, abs_tol)
            return []
        if not self.is_shared_section_possible(other_bspline2, 1e-7):
            return []
        if not any(self.point_belongs(point, abs_tol=abs_tol)
                   for point in other_bspline2.discretization_points(number_points=10)):
            return []
        if all(self.point_belongs(point, abs_tol=abs_tol) for point in other_bspline2.points):
            return [other_bspline2]
        if all(other_bspline2.point_belongs(point, abs_tol=abs_tol) for point in self.points):
            return [self]
        if self.point_belongs(other_bspline2.start, abs_tol=abs_tol):
            bspline1_, bspline2_ = self.split(other_bspline2.start, tol=abs_tol)
        elif self.point_belongs(other_bspline2.end, abs_tol=abs_tol):
            bspline1_, bspline2_ = self.split(other_bspline2.end, tol=abs_tol)
        else:
            return []
            # raise NotImplementedError
        return self._get_shared_section_from_split(bspline1_, bspline2_, other_bspline2, abs_tol)

    def is_shared_section_possible(self, other_bspline2, tol):
        """
        Verifies if it there is any possibility of the two bsplines share a section.

        :param other_bspline2: other bspline.
        :param tol: tolerance used.
        :return: True or False.
        """
        raise NotImplementedError(f"is_shared_section_possible is not yet implemented by {self.__class__.__name__}")

    @staticmethod
    def _get_shared_section_from_split(bspline1_, bspline2_, other_bspline2, abs_tol):
        """
        Helper function to get_shared_section.
        """
        shared_bspline_section = []
        for bspline in [bspline1_, bspline2_]:
            if bspline and all(other_bspline2.point_belongs(point, abs_tol=abs_tol)
                               for point in bspline.discretization_points(number_points=10)):
                shared_bspline_section.append(bspline)
                break
        return shared_bspline_section

    def delete_shared_section(self, other_bspline2, abs_tol: float = 1e-6):
        """
        Deletes from self, the section shared with the other arc.

        :param other_bspline2:
        :param abs_tol: tolerance.
        :return:
        """
        shared_section = self.get_shared_section(other_bspline2, abs_tol)
        if not shared_section:
            return [self]
        if shared_section == self:
            return []
        split_bspline1 = self.split(shared_section[0].start)
        split_bspline2 = self.split(shared_section[0].end)
        new_arcs = []
        shared_section_middle_point = shared_section[0].point_at_abscissa(0.5 * shared_section[0].length())
        for arc in split_bspline1 + split_bspline2:
            if arc and not arc.point_belongs(shared_section_middle_point, abs_tol=abs_tol):
                new_arcs.append(arc)
        return new_arcs

    def straight_line_point_belongs(self, point):
        """
        Verifies if a point belongs to the surface created by closing the edge.

        :param point: Point to be verified
        :return: Return True if the point belongs to this surface,
            or False otherwise
        """
        raise NotImplementedError(f'the straight_line_point_belongs method must be'
                                  f' overloaded by {self.__class__.__name__}')

    def point_projection(self, point):
        """
        Calculates the projection of a point on the B-Spline.

        :param point: point to be verified.
        :return: point projection.
        """
        return [self.point_at_abscissa(self.abscissa(point))]

    def local_discretization(self, point1, point2, number_points: int = 10, tol: float = 1e-6):
        """
        Gets n discretization points between two given points of the edge.

        :param point1: point 1 on edge.
        :param point2: point 2 on edge.
        :param number_points: number of points to discretize locally.
        :param tol: tolerance.
        :return: list of locally discretized points.
        """
        abscissa1 = self.abscissa(point1)
        abscissa2 = self.abscissa(point2)
        # special case periodical bsplinecurve
        add_point_at_end = False
        if self.periodic:
            if math.isclose(abscissa2, 0.0, abs_tol=tol) or abscissa1 >= abscissa2:
                abscissa2 += self.length()
            if point1.is_close(point2):
                add_point_at_end = True

        discretized_points_between_1_2 = []
        length = self.length()
        for abscissa in npy.linspace(abscissa1, abscissa2, num=number_points):
            if self.periodic and abscissa > length:
                abscissa -= length
            abscissa_point = self.point_at_abscissa(abscissa)
            if not volmdlr.core.point_in_list(abscissa_point, discretized_points_between_1_2, tol=tol):
                discretized_points_between_1_2.append(abscissa_point)
        if add_point_at_end:
            discretized_points_between_1_2 += [discretized_points_between_1_2[0]]
        return discretized_points_between_1_2

    def is_close(self, other_edge, tol: float = 1e-6):
        """
        Checks if two bsplines are the same considering the Euclidean distance.

        :param other_edge: other bspline.
        :param tol: The tolerance under which the Euclidean distance is considered equal to 0, defaults to 1e-6.
        :type tol: float, optional
        """
        if isinstance(other_edge, self.__class__):
            if self.start.is_close(other_edge.start) and self.end.is_close(other_edge.end):
                is_true = True
                for point in other_edge.discretization_points(number_points=10):
                    if not self.point_belongs(point):
                        is_true = False
                        break
                if is_true:
                    return True
        return False

    def frame_mapping(self, frame: Union[volmdlr.Frame3D, volmdlr.Frame2D], side: str):
        """
        Returns a new Revolution Surface positioned in the specified frame.

        :param frame: Frame of reference
        :type frame: `volmdlr.Frame3D`
        :param side: 'old' or 'new'
        """
        new_control_points = [control_point.frame_mapping(frame, side) for control_point in self.control_points]
        return self.__class__(self.degree, new_control_points, self.knot_multiplicities, self.knots, self.weights,
                              self.name)


class BSplineCurve2D(BSplineCurve):
    """
    A class for 2-dimensional B-spline curves.

    The following rule must be
    respected : `number of knots = number of control points + degree + 1`.

    :param degree: The degree of the 2-dimensional B-spline curve
    :type degree: int
    :param control_points: A list of 2-dimensional points
    :type control_points: List[:class:`volmdlr.Point2D`]
    :param knot_multiplicities: The vector of multiplicities for each knot
    :type knot_multiplicities: List[int]
    :param knots: The knot vector composed of values between 0 and 1
    :type knots: List[float]
    :param weights: The weight vector applied to the knot vector. Default
        value is None
    :type weights: List[float], optional
    :param periodic: If `True` the B-spline curve is periodic. Default value
        is False
    :type periodic: bool, optional
    :param name: The name of the B-spline curve. Default value is ''
    :type name: str, optional
    """

    def __init__(self,
                 degree: int,
                 control_points: List[volmdlr.Point2D],
                 knot_multiplicities: List[int],
                 knots: List[float],
                 weights: List[float] = None,
                 name: str = ''):
        self._bounding_rectangle = None

        BSplineCurve.__init__(self, degree,
                              control_points,
                              knot_multiplicities,
                              knots,
                              weights,
                              name)
        self._bounding_rectangle = None
        self._length = None

    @property
    def bounding_rectangle(self):
        """
        Computes the bounding rectangle of the 2-dimensional B-spline curve.

        :return: The bounding rectangle.
        :rtype: :class:`volmdlr.core.BoundingRectangle`
        """
        if not self._bounding_rectangle:
            self._bounding_rectangle = volmdlr.core.BoundingRectangle.from_points(self.points)
        return self._bounding_rectangle

    def straight_line_area(self):
        """
        Uses shoelace algorithm for evaluating the area.
        """
        points = self.discretization_points(number_points=100)
        x = [point.x for point in points]
        y = [point.y for point in points]
        x1 = [x[-1]] + x[0:-1]
        y1 = [y[-1]] + y[0:-1]
        return 0.5 * abs(sum(i * j for i, j in zip(x, y1))
                         - sum(i * j for i, j in zip(y, x1)))

    def straight_line_center_of_mass(self):
        """Straight line center of mass."""
        polygon_points = self.discretization_points(number_points=100)
        cog = volmdlr.O2D
        for point in polygon_points:
            cog += point
        cog = cog / len(polygon_points)
        return cog

    def plot(self, ax=None, edge_style: EdgeStyle = EdgeStyle()):
        """Plot a B-Spline curve 2D."""
        if ax is None:
            _, ax = plt.subplots()

        points = self.points

        x_points = [point.x for point in points]
        y_points = [point.y for point in points]
        ax.plot(x_points, y_points, color=edge_style.color, alpha=edge_style.alpha)
        if edge_style.plot_points:
            for point in points:
                point.plot(ax, color=edge_style.color)
        return ax

    def to_3d(self, plane_origin, x1, x2):
        """Transforms a B-Spline Curve 2D in 3D."""
        control_points3d = [point.to_3d(plane_origin, x1, x2) for point in
                            self.control_points]
        return BSplineCurve3D(self.degree, control_points3d,
                              self.knot_multiplicities, self.knots,
                              self.weights)

    def to_step(self, current_id, *args, **kwargs):
        """Exports to STEP format."""
        points_ids = []
        content = ''
        point_id = current_id
        for point in self.control_points:
            point_content, point_id = point.to_step(point_id,
                                                    vertex=False)
            content += point_content
            points_ids.append(point_id)
            point_id += 1

        content += f"#{point_id} = B_SPLINE_CURVE_WITH_KNOTS('{self.name}',{self.degree}," \
                   f"({volmdlr.core.step_ids_to_str(points_ids)})," \
                   f".UNSPECIFIED.,.F.,.F.,{tuple(self.knot_multiplicities)},{tuple(self.knots)},.UNSPECIFIED.);\n"
        return content, point_id + 1

    def rotation(self, center: volmdlr.Point2D, angle: float):
        """
        BSplineCurve2D rotation.

        :param center: rotation center
        :param angle: angle rotation
        :return: a new rotated Line2D
        """
        control_points = [point.rotation(center, angle)
                          for point in self.control_points]
        return BSplineCurve2D(self.degree, control_points,
                              self.knot_multiplicities, self.knots,
                              self.weights)

    def line_crossings(self, line2d: volmdlr_curves.Line2D):
        """Bspline Curve crossings with a line 2d."""
        polygon_points = self.discretization_points(number_points=50)
        crossings = []
        for p1, p2 in zip(polygon_points[:-1], polygon_points[1:]):
            linesegment = LineSegment2D(p1, p2)
            crossings.extend(linesegment.line_crossings(line2d))
        return crossings

    def get_reverse(self):
        """
        Reverse the BSpline's direction by reversing its start and end points.

        """

        return self.__class__(degree=self.degree,
                              control_points=self.control_points[::-1],
                              knot_multiplicities=self.knot_multiplicities[::-1],
                              knots=self.knots[::-1],
                              weights=self.weights)

    def nearest_point_to(self, point):
        """
        Find out the nearest point on the linesegment to point.

        """

        points = self.discretization_points(number_points=500)
        return point.nearest_point(points)

    def linesegment_intersections(self, linesegment2d, abs_tol: float = 1e-6):
        """
        Calculates intersections between a BSpline Curve 2D and a Line Segment 2D.

        :param linesegment2d: line segment to verify intersections.
        :param abs_tol: tolerance.
        :return: list with the intersections points.
        """
        if self.bounding_rectangle.distance_to_b_rectangle(linesegment2d.bounding_rectangle) > abs_tol:
            return []
        intersections_points = vm_utils_intersections.get_bsplinecurve_intersections(
            linesegment2d, self, abs_tol=abs_tol)
        return intersections_points

    def arc_intersections(self, arc, abs_tol=1e-6):
        """
        Calculates intersections between a BSpline Curve 2D and an arc 2D.

        :param arc: arc to verify intersections.
        :param abs_tol: tolerance.
        :return: list with the intersections points.
        """
        if self.bounding_rectangle.distance_to_b_rectangle(arc.bounding_rectangle) > abs_tol:
            return []
        return self._generic_edge_intersections(arc, abs_tol)

    def bsplinecurve_intersections(self, bspline, abs_tol=1e-6):
        """
        Calculates intersections between two BSpline Curve 2D.

        :param bspline: bspline to verify intersections.
        :param abs_tol: tolerance.
        :return: list with the intersections points.
        """
        if self.bounding_rectangle.distance_to_b_rectangle(bspline.bounding_rectangle) > abs_tol:
            return []
        return self._generic_edge_intersections(bspline, abs_tol)

    def axial_symmetry(self, line):
        """
        Finds out the symmetric bsplinecurve2d according to a line.

        """

        points_symmetry = [point.axial_symmetry(line) for point in self.control_points]

        return self.__class__(degree=self.degree,
                              control_points=points_symmetry,
                              knot_multiplicities=self.knot_multiplicities[::-1],
                              knots=self.knots[::-1],
                              weights=self.weights)

    def offset(self, offset_length: float):
        """
        Offsets a BSplineCurve2D in one of its normal direction.

        :param offset_length: the length taken to offset the BSpline. if positive, the offset is in the normal
            direction of the curve. if negative, in the opposite direction of the normal.
        :return: returns an offset bsplinecurve2D, created with from_points_interpolation.
        """
        points = self.points
        unit_normal_vectors = [self.unit_normal_vector(
            self.abscissa(point)) for point in points]
        offseted_points = [point.translation(normal_vector * offset_length) for point, normal_vector
                           in zip(points, unit_normal_vectors)]
        offseted_bspline = BSplineCurve2D.from_points_interpolation(offseted_points, self.degree)
        return offseted_bspline

    def is_shared_section_possible(self, other_bspline2, tol):
        """
        Verifies if it there is any possibility of the two bsplines share a section.

        :param other_bspline2: other bspline.
        :param tol: tolerance used.
        :return: True or False.
        """
        if self.bounding_rectangle.distance_to_b_rectangle(other_bspline2.bounding_rectangle) > tol:
            return False
        return True

    def normal(self, position: float = 0.0):
        """Normal vector to BPlineCurve2D."""
        der = self.derivatives(position, 1)
        tangent = der[1].unit_vector()
        return tangent.rotation(der[0], 0.5 * math.pi)


class BezierCurve2D(BSplineCurve2D):
    """
    A class for 2-dimensional Bézier curves.

    :param degree: The degree of the Bézier curve.
    :type degree: int
    :param control_points: A list of 2-dimensional points
    :type control_points: List[:class:`volmdlr.Point2D`]
    :param name: The name of the B-spline curve. Default value is ''
    :type name: str, optional
    """

    def __init__(self, degree: int, control_points: List[volmdlr.Point2D],
                 name: str = ''):
        knotvector = nurbs_helpers.generate_knot_vector(degree,
                                                        len(control_points))
        knot_multiplicity = [1] * len(knotvector)

        BSplineCurve2D.__init__(self, degree, control_points,
                                knot_multiplicity, knotvector,
                                None, name)


class LineSegment2D(LineSegment):
    """
    Define a line segment limited by two points.

    """

    def __init__(self, start: volmdlr.Point2D, end: volmdlr.Point2D, *,
                 line: volmdlr_curves.Line2D = None, name: str = ''):
        if start.is_close(end, 1e-6):
            raise NotImplementedError('Start & end of linesegment2D are equal')
        self._bounding_rectangle = None
        self.line = line
        if not line:
            self.line = volmdlr_curves.Line2D(start, end)
        LineSegment.__init__(self, start, end, self.line, name=name)

    def copy(self, deep=True, memo=None):
        """
        A specified copy of a LineSegment2D.
        """
        return self.__class__(start=self.start.copy(deep, memo), end=self.end.copy(deep, memo), name=self.name)

    def __hash__(self):
        return hash(('linesegment2d', self.start, self.end, self.line))

    def _data_hash(self):
        return self.start._data_hash() + self.end._data_hash()

    def _data_eq(self, other_object):
        if self.__class__.__name__ != other_object.__class__.__name__:
            return False
        return self.start == other_object.start and self.end == other_object.end

    def __eq__(self, other_object):
        if self.__class__.__name__ != other_object.__class__.__name__:
            return False
        return self.start == other_object.start and self.end == other_object.end

    def to_dict(self, *args, **kwargs):
        """Stores all Line Segment 2D attributes in a dict object."""
        return {'object_class': 'volmdlr.edges.LineSegment2D',
                'name': self.name,
                'start': self.start.to_dict(),
                'end': self.end.to_dict()
                }

    @property
    def bounding_rectangle(self):
        """
        Evaluates the bounding rectangle of the Line segment.
        """
        if not self._bounding_rectangle:
            self._bounding_rectangle = volmdlr.core.BoundingRectangle(
                min(self.start.x, self.end.x), max(self.start.x, self.end.x),
                min(self.start.y, self.end.y), max(self.start.y, self.end.y))
        return self._bounding_rectangle

    def straight_line_area(self):
        """
        Calculates the area of the LineSegment2D, with line drawn from start to end.

        :return: straight_line_area.
        """
        return 0.

    def straight_line_second_moment_area(self, *args, **kwargs):
        """Straight line second moment area for a line segment."""
        return 0, 0, 0

    def straight_line_center_of_mass(self):
        """Straight line center of mass."""
        return 0.5 * (self.start + self.end)

    def point_distance(self, point, return_other_point=False):
        """
        Computes the distance of a point to segment of line.

        :param point: point to calculate distance.
        :param return_other_point: Boolean variable to return line segment's corresponding point or not.
        """
        distance, point = volmdlr.linesegment2d_point_distance((self.start.x, self.start.y),
                                                               (self.end.x, self.end.y), (point.x, point.y))
        if return_other_point:
            return distance, volmdlr.Point2D(*point)
        return distance

    def point_projection(self, point):
        """
        If the projection falls outside the LineSegment2D, returns None.
        """
        point, curv_abs = volmdlr_curves.Line2D.point_projection(self.line, point)
        if curv_abs < 0 or curv_abs > self.length():
            if abs(curv_abs) < 1e-6 or math.isclose(curv_abs, self.length(),
                                                    abs_tol=1e-6):
                return point, curv_abs
            return None, curv_abs
        return point, curv_abs

    def line_intersections(self, line: volmdlr_curves.Line2D):
        """Line Segment intersections with volmdlr_curves.Line2D."""
        if self.direction_vector().is_colinear_to(line.direction_vector()):
            return []
        point = volmdlr.Point2D.line_intersection(self, line)
        if point is not None:
            point_projection1, _ = self.point_projection(point)
            intersections = [point_projection1]
            if point_projection1 is None:
                intersections = []

            elif line.__class__.__name__ == 'LineSegment2D':
                point_projection2, _ = line.point_projection(point)
                if point_projection2 is None:
                    intersections = []

            return intersections
        if line.point_belongs(self.start):
            return [self.start]
        if line.point_belongs(self.end):
            return [self.end]
        return []

    def linesegment_intersections(self, linesegment2d: 'LineSegment2D', abs_tol=1e-6):
        """
        Touching line segments does not intersect.
        """
        if self.bounding_rectangle.distance_to_b_rectangle(linesegment2d.bounding_rectangle) > abs_tol:
            return []
        if self.direction_vector(0.0).is_colinear_to(linesegment2d.direction_vector(0.0), abs_tol=abs_tol):
            return []
        point = volmdlr.Point2D.line_intersection(self, linesegment2d)
        # TODO: May be these commented conditions should be used for linesegment_crossings
        if point:  # and (point != self.start) and (point != self.end):
            point_projection1, _ = self.point_projection(point)
            if point_projection1 is None:
                return []

            point_projection2, _ = linesegment2d.point_projection(point)
            if point_projection2 is None:
                return []

            return [point_projection1]
        return []

    def line_crossings(self, line: 'volmdlr.curves.Line2D'):
        """Line Segment crossings with line 2d."""
        if self.direction_vector().is_colinear_to(line.direction_vector()):
            return []
        line_intersection = self.line_intersections(line)
        if line_intersection and (line_intersection[0].is_close(self.end) or
                                  line_intersection[0].is_close(self.start)):
            return []
        return line_intersection

    def plot(self, ax=None, edge_style: EdgeStyle = EdgeStyle()):
        """
        Plots the Linesegment2D.
        """
        width = edge_style.width

        if ax is None:
            _, ax = plt.subplots()

        p1, p2 = self.start, self.end
        if edge_style.arrow:
            if edge_style.plot_points:
                ax.plot([p1[0], p2[0]], [p1[1], p2[1]], color=edge_style.color,
                        alpha=edge_style.alpha, style='o-')
            else:
                ax.plot([p1[0], p2[0]], [p1[1], p2[1]], color=edge_style.color,
                        alpha=edge_style.alpha)

            length = ((p1[0] - p2[0]) ** 2 + (p1[1] - p2[1]) ** 2) ** 0.5
            if width is None:
                width = length / 1000.
                head_length = length / 20.
                head_width = head_length / 2.
            else:
                head_width = 2 * width
                head_length = head_width
            ax.arrow(p1[0], p1[1],
                     (p2[0] - p1[0]) / length * (length - head_length),
                     (p2[1] - p1[1]) / length * (length - head_length),
                     head_width=head_width, fc='b', linewidth=0,
                     head_length=head_length, width=width, alpha=0.3)
        else:
            if width is None:
                width = 1
            if edge_style.plot_points:
                ax.plot([p1[0], p2[0]], [p1[1], p2[1]], color=edge_style.color,
                        marker='o', linewidth=width, alpha=edge_style.alpha)
            else:
                ax.plot([p1[0], p2[0]], [p1[1], p2[1]], color=edge_style.color,
                        linewidth=width, alpha=edge_style.alpha)
        return ax

    def to_3d(self, plane_origin, x1, x2):
        """
        Transforms the Line segment 2D into a 3D line segment.

        :param plane_origin: The origin of plane to draw the Line segment 3D.
        :type plane_origin: volmdlr.Point3D
        :param x1: First direction of the plane
        :type x1: volmdlr.Vector3D
        :param x2: Second direction of the plane.
        :type x2: volmdlr.Vector3D
        :return: A 3D line segment.
        :rtype: LineSegment3D
        """
        start = self.start.to_3d(plane_origin, x1, x2)
        end = self.end.to_3d(plane_origin, x1, x2)
        return LineSegment3D(start, end, name=self.name)

    def get_reverse(self):
        """
        Invert the sense of the line segment.
        """
        return LineSegment2D(self.end.copy(), self.start.copy())

    def rotation(self, center: volmdlr.Point2D, angle: float):
        """
        LineSegment2D rotation.

        :param center: rotation center
        :param angle: angle rotation
        :return: a new rotated LineSegment2D
        """
        return LineSegment2D(self.start.rotation(center, angle), self.end.rotation(center, angle))

    def translation(self, offset: volmdlr.Vector2D):
        """
        LineSegment2D translation.

        :param offset: translation vector.
        :return: A new translated LineSegment2D.
        """
        return LineSegment2D(self.start.translation(offset), self.end.translation(offset))

    def frame_mapping(self, frame: volmdlr.Frame2D, side: str):
        """
        Changes vector frame_mapping and return a new LineSegment2D.

        side = 'old' or 'new'.
        """
        if side == 'old':
            new_start = frame.local_to_global_coordinates(self.start)
            new_end = frame.local_to_global_coordinates(self.end)
        elif side == 'new':
            new_start = frame.global_to_local_coordinates(self.start)
            new_end = frame.global_to_local_coordinates(self.end)
        else:
            raise ValueError('Please Enter a valid side: old or new')
        return LineSegment2D(new_start, new_end)

    def plot_data(self, edge_style: plot_data.EdgeStyle = None):
        """
        Plot data method for a LineSegment2D.

        :param edge_style: edge style.
        :return: plot_data.LineSegment2D object.
        """
        return plot_data.LineSegment2D([self.start.x, self.start.y],
                                       [self.end.x, self.end.y],
                                       edge_style=edge_style)

    def create_tangent_circle(self, point, other_line):
        """Create a circle tangent to a LineSegment."""
        circle1, circle2 = other_line.create_tangent_circle(point, self.line)
        if circle1 is not None:
            _, curv_abs1 = self.line.point_projection(circle1.center)
            if curv_abs1 < 0. or curv_abs1 > self.length():
                circle1 = None
        if circle2 is not None:
            _, curv_abs2 = self.line.point_projection(circle2.center)
            if curv_abs2 < 0. or curv_abs2 > self.length():
                circle2 = None
        return circle1, circle2

    def infinite_primitive(self, offset):
        """Get an infinite primitive."""
        n = -self.unit_normal_vector()
        offset_point_1 = self.start + offset * n
        offset_point_2 = self.end + offset * n

        return volmdlr_curves.Line2D(offset_point_1, offset_point_2)

    def nearest_point_to(self, point):
        """
        Find out the nearest point on the linesegment to point.

        """

        points = self.discretization_points(number_points=500)
        return point.nearest_point(points)

    def axial_symmetry(self, line):
        """
        Finds out the symmetric linesegment2d according to a line.
        """

        points_symmetry = [point.axial_symmetry(line) for point in [self.start, self.end]]

        return self.__class__(points_symmetry[0], points_symmetry[1])

    def closest_point_on_segment(self, point):
        """Gets the closest point on the line segment and another given point."""
        segment_vector = self.direction_vector()
        p_vector = point - self.start
        p_vector = p_vector.to_vector()
        t_param = p_vector.dot(segment_vector) / segment_vector.dot(segment_vector)
        t_param = max(0, min(t_param, 1))
        closest_point = volmdlr.Point2D(self.start.x + t_param * segment_vector[0],
                                        self.start.y + t_param * segment_vector[1])
        return closest_point

    def distance_linesegment(self, linesegment, return_points=False):
        """
        Calculates the minimum distance between two line segments.

        :param linesegment: other line segment.
        :param return_points: boolean weather to return the minimum distance corresponding points or not.
        :return: minimum distance / minimal distance with corresponding points.
        """
        intersections = self.linesegment_intersections(linesegment)
        if intersections:
            if return_points:
                return 0.0, intersections[0], intersections[0]
            return 0.0
        closest_point_on_self_to_start = self.closest_point_on_segment(linesegment.start)
        closest_point_on_self_to_end = self.closest_point_on_segment(linesegment.end)
        closest_point_on_lineseg_to_start = linesegment.closest_point_on_segment(self.start)
        closest_point_on_lineseg_to_end = linesegment.closest_point_on_segment(self.end)
        min_dist, min_dist_point1, min_dist_point2 = math.inf, None, None
        for point1, point2 in zip([closest_point_on_self_to_start, closest_point_on_self_to_end,
                                   closest_point_on_lineseg_to_start, closest_point_on_lineseg_to_end],
                                  [linesegment.start, linesegment.end, self.start, self.end]):
            dist = point1.point_distance(point2)
            if dist < min_dist:
                min_dist = dist
                min_dist_point1, min_dist_point2 = point1, point2
        if return_points:
            return min_dist, min_dist_point1, min_dist_point2
        return min_dist

    def line_distance(self, line, return_points: bool = False):
        """
        Calculates the distance between a Line Segment and an infinite Line.

        :param line: other line.
        :param return_points: weather to return corresponding points or not.
        :return: distance between line and line segment.
        """
        distance = 0.0
        line_intersections = line.line_intersections(self.line)
        if not line_intersections:
            line_closest_point1 = line.closest_point_on_line(self.start)
            point1, point2 = self.start, line_closest_point1
            distance = line_closest_point1.point_distance(self.start)
        elif not self.point_belongs(line_intersections[0]):
            line_closest_point1 = line.closest_point_on_line(self.start)
            line_closest_point2 = line.closest_point_on_line(self.end)
            distance1 = line_closest_point1.point_distance(self.start)
            distance2 = line_closest_point2.point_distance(self.end)
            if distance1 < distance2:
                distance = distance1
                point1, point2 = self.start, line_closest_point1
            else:
                distance = distance2
                point1, point2 = self.end, line_closest_point2
        else:
            point1, point2 = line_intersections[0], line_intersections[0]
        if return_points:
            return distance, point1, point2
        return distance


class ArcMixin:
    """
    Abstract class representing an arc.

    :param circle: arc related circle curve.
    :type circle: Union['volmdlr.curves.Circle2D', 'volmdlr.curves.Circle2D'].
    # :param start: The starting point
    # :type start: Union[:class:`volmdlr.Point2D`, :class:`volmdlr.Point3D`]
    # :param end: The finish point
    # :type end: Union[:class:`volmdlr.Point2D`, :class:`volmdlr.Point3D`]
    # :param name: The name of the arc. Default value is an empty string
    # :type name: str, optional
    """

    def __init__(self, circle, start, end, name: str = ''):
        self.start = start
        self.end = end
        self.circle = circle
        self.name = name
        self._length = None
        self._angle = None
        self.angle_start, self.angle_end = self.get_start_end_angles()

    @property
    def center(self):
        """Gets arc center."""
        return self.circle.center

    @property
    def radius(self):
        """Gets arc radius."""
        return self.circle.radius

    @property
    def angle(self):
        """
        Arc angle property.

        :return: arc angle.
        """
        if not self._angle:
            self._angle = self.angle_end - self.angle_start
        return self._angle

    @property
    def frame(self):
        """Gets the arc frame."""
        return self.circle.frame

    def _arc_point_angle(self, point):
        """Helper function to calculate the angle of point on a trigonometric arc."""
        local_start_point = self.circle.frame.global_to_local_coordinates(point)
        u1, u2 = local_start_point.x / self.radius, local_start_point.y / self.radius
        point_angle = volmdlr.geometry.sin_cos_angle(u1, u2)
        return point_angle

    def get_arc_point_angle(self, point):
        """Returns the angle of point on a trigonometric arc."""
        point_theta = self._arc_point_angle(point)
        if self.angle_start > point_theta:
            point_theta += volmdlr.TWO_PI
        return point_theta

    def get_start_end_angles(self):
        """Returns the start and end angle of the arc."""
        start_angle = self._arc_point_angle(self.start)
        end_angle = self._arc_point_angle(self.end)
        if start_angle >= end_angle:
            end_angle += volmdlr.TWO_PI
        return start_angle, end_angle

    def length(self):
        """
        Calculates the length of the Arc, with its radius, and its arc angle.

        :return: the length of the Arc.
        """
        if not self._length:
            self._length = self.circle.radius * abs(self.angle)
        return self._length

    def point_at_abscissa(self, abscissa):
        """
        Calculates a point in the Arc at a given abscissa.

        :param abscissa: abscissa where in the curve the point should be calculated.
        :return: Corresponding point.
        """
        if self.is_trigo:
            return self.start.rotation(self.circle.center, abscissa / self.circle.radius)
        return self.start.rotation(self.circle.center, -abscissa / self.circle.radius)

    def normal_vector(self, abscissa: float):
        """
        Get the normal vector of the Arc2D.

        :param abscissa: defines where in the Arc2D the
        normal vector is to be calculated
        :return: The normal vector of the Arc2D
        """
        point = self.point_at_abscissa(abscissa)
        normal_vector = self.circle.center - point
        normal_vector = normal_vector.to_vector()
        return normal_vector

    def direction_vector(self, abscissa: float):
        """
        Get direction vector of the Arc2D.

        :param abscissa: defines where in the Arc2D the
        direction vector is to be calculated
        :return: The direction vector of the Arc2D
        """
        return -self.normal_vector(abscissa=abscissa).normal_vector()

    def point_distance(self, point):
        """Returns the minimal distance to a point."""
        if self.point_belongs(point):
            return 0
        if self.circle.center.is_close(point):
            return self.circle.radius
        class_sufix = self.__class__.__name__[-2:]
        linesegment_class = getattr(sys.modules[__name__], 'LineSegment' + class_sufix)
        linesegment = linesegment_class(self.circle.center, point)
        if linesegment.length() > self.circle.radius:
            if self.linesegment_intersections(linesegment):
                return linesegment.length() - self.circle.radius
            return min(self.start.point_distance(point), self.end.point_distance(point))
        vector_to_point = point - self.circle.center
        vector_to_point = vector_to_point.unit_vector()
        projected_point = self.circle.center + self.circle.radius * vector_to_point
        if self.point_belongs(projected_point):
            return self.circle.radius - linesegment.length()
        return min(self.start.point_distance(point), self.end.point_distance(point))

    def discretization_points(self, *, number_points: int = None, angle_resolution: int = 20):
        """
        Discretize an Edge to have "n" points.

        :param number_points: the number of points (including start and end points)
             if unset, only start and end will be returned
        :param angle_resolution: if set, the sampling will be adapted to have a controlled angular distance. Useful
            to mesh an arc
        :return: a list of sampled points
        """
        if not number_points:
            if not angle_resolution:
                number_points = 2
            else:
                number_points = max(math.ceil(self.angle * angle_resolution) + 1, 2)

        step = self.length() / (number_points - 1)
        return [self.point_at_abscissa(i * step)
                for i in range(number_points)]

    def get_geo_lines(self, tag: int, start_point_tag: int, center_point_tag: int, end_point_tag: int):
        """
        Gets the lines that define an Arc in a .geo file.

        :param tag: The linesegment index
        :type tag: int
        :param start_point_tag: The linesegment' start point index
        :type start_point_tag: int
        :param center_point_tag: The linesegment' center point index
        :type center_point_tag: int
        :param end_point_tag: The line segment's end point index
        :type end_point_tag: int

        :return: A line
        :rtype: str
        """

        return 'Circle(' + str(tag) + ') = {' + str(start_point_tag) + ', ' + \
            str(center_point_tag) + ', ' + str(end_point_tag) + '};'

    def get_geo_points(self):
        """
        Gets the points that define an Arc to use them in a .geo file.

        :return: A list of characteristic arc points
        :rtype: List

        """
        return [self.start, self.circle.center, self.end]

    def get_reverse(self):
        """
        Gets the reverse version of an arc.

        :return: An arc
        """
        circle = self.circle.reverse()
        return self.__class__(circle, start=self.end, end=self.start)

    def split(self, split_point, tol: float = 1e-6):
        """
        Splits arc at a given point.

        :param split_point: splitting point.
        :param tol: tolerance.
        :return: list of two Arc.
        """
        if split_point.is_close(self.start, tol):
            return [None, self.copy()]
        if split_point.is_close(self.end, tol):
            return [self.copy(), None]
        if self.__class__.__name__[-2:] == "2D":
            return [self.__class__(self.circle, self.start, split_point, self.is_trigo),
                    self.__class__(self.circle, split_point, self.end, self.is_trigo)]
        return [self.__class__(self.circle, self.start, split_point),
                self.__class__(self.circle, split_point, self.end)]

    def get_shared_section(self, other_arc2, abs_tol: float = 1e-6):
        """
        Gets the shared section between two arcs.

        :param other_arc2: other arc to verify for shared section.
        :param abs_tol: tolerance.
        :return: shared arc section.
        """
        if self.__class__ != other_arc2.__class__:
            if self.__class__ == other_arc2.simplify.__class__:
                return self.get_shared_section(other_arc2.simplify, abs_tol)
            return []
        if not self.circle.center.is_close(other_arc2.circle.center) or self.circle.radius != self.circle.radius or \
                not any(self.point_belongs(point) for point in [other_arc2.start,
                                                                other_arc2.middle_point(), other_arc2.end]):
            return []
        if all(self.point_belongs(point, abs_tol) for point in
               [other_arc2.start, other_arc2.middle_point(), other_arc2.end]):
            return [other_arc2]
        if all(other_arc2.point_belongs(point, abs_tol) for point in
               [self.start, self.point_at_abscissa(self.length() * .5), self.end]):
            return [self]
        if self.point_belongs(other_arc2.start, abs_tol):
            arc1_, arc2_ = self.split(other_arc2.start, abs_tol)
        elif self.point_belongs(other_arc2.end, abs_tol):
            arc1_, arc2_ = self.split(other_arc2.end, abs_tol)
        else:
            raise NotImplementedError
        shared_arc_section = []
        for arc in [arc1_, arc2_]:
            if arc and all(other_arc2.point_belongs(point, abs_tol)
                           for point in [arc.start, arc.middle_point(), arc.end]):
                shared_arc_section.append(arc)
                break
        return shared_arc_section

    def delete_shared_section(self, other_arc2, abs_tol: float = 1e-6):
        """
        Deletes from self, the section shared with the other arc.

        :param other_arc2:
        :param abs_tol: tolerance.
        :return:
        """
        shared_section = self.get_shared_section(other_arc2, abs_tol)
        if not shared_section:
            return [self]
        if shared_section == self:
            return []
        split_arcs1 = self.split(shared_section[0].start)
        split_arcs2 = self.split(shared_section[0].end)
        new_arcs = []
        for arc in split_arcs1 + split_arcs2:
            if arc and not arc.point_belongs(shared_section[0].middle_point(), abs_tol):
                new_arcs.append(arc)
        return new_arcs

    def is_close(self, other_edge, tol: float = 1e-6):
        """
        Checks if two arc are the same considering the Euclidean distance.

        :param other_edge: other arc.
        :param tol: The tolerance under which the Euclidean distance is considered equal to 0, defaults to 1e-6
        :type tol: float, optional
        """

        if isinstance(other_edge, self.__class__):
            if (self.start.is_close(other_edge.start, tol) and self.end.is_close(other_edge.end, tol)
                    and self.circle.center.is_close(other_edge.circle.center, tol)
                    and self.point_belongs(other_edge.middle_point(), tol)):
                return True
        return False


class FullArcMixin(ArcMixin):
    """
    Abstract class for representing a circle with a start and end points that are the same.
    """

    def __init__(self, circle: Union[volmdlr.curves.Circle2D, volmdlr.curves.Circle3D],
                 start_end: Union[volmdlr.Point2D, volmdlr.Point3D], name: str = ''):
        self.circle = circle
        self.start_end = start_end
        ArcMixin.__init__(self, circle=circle, start=start_end, end=start_end, name=name)  # !!! this is dangerous

    @property
    def angle(self):
        """Angle of Full Arc. """
        return volmdlr.TWO_PI

    @property
    def periodic(self):
        """Return True if an edge is periodic."""
        return True

    def split(self, split_point, tol: float = 1e-6):
        """
        Splits arc at a given point.

        :param split_point: splitting point.
        :param tol: tolerance.
        :return: list of two Arc.
        """
        if split_point.is_close(self.start, tol):
            return [None, self.copy()]
        if split_point.is_close(self.end, tol):
            return [self.copy(), None]
        class_ = getattr(sys.modules[__name__], 'Arc' + self.__class__.__name__[-2:])
        return [class_(self.circle, self.start, split_point, self.is_trigo),
                class_(self.circle, split_point, self.end, self.is_trigo)]

    @classmethod
    def from_curve(cls, circle, name: str = ''):
        """Creates A full arc, 2d or 3d, from circle."""
        return cls(circle, circle.center + circle.frame.u * circle.radius, name=name)


class Arc2D(ArcMixin, Edge):
    """
    Class to draw Arc2D.

    angle: the angle measure always >= 0
    """

    def __init__(self, circle: 'volmdlr.curves.Circle2D', start: volmdlr.Point2D,
                 end: volmdlr.Point2D, name: str = ''):
        self._bounding_rectangle = None
        ArcMixin.__init__(self, circle, start, end, name=name)
        Edge.__init__(self, start=start, end=end, name=name)

    def __hash__(self):
        return hash(('arc2d', self.circle, self.start, self.end, self.is_trigo))

    def __eq__(self, other_arc):
        if self.__class__.__name__ != other_arc.__class__.__name__:
            return False
        return (self.circle == other_arc.circle and self.start == other_arc.start
                and self.end == other_arc.end and self.is_trigo == other_arc.is_trigo)

    def to_dict(self, use_pointers: bool = False, memo=None, path: str = '#', id_method=True, id_memo=None):
        """Stores all Arc 2D attributes in a dict object."""
        dict_ = self.base_dict()
        dict_['circle'] = self.circle.to_dict(use_pointers=use_pointers, memo=memo,
                                              id_method=id_method, id_memo=id_memo, path=path + '/circle')
        dict_['start'] = self.start.to_dict(use_pointers=use_pointers, memo=memo,
                                                id_method=id_method, id_memo=id_memo, path=path + '/start')
        dict_['end'] = self.end.to_dict(use_pointers=use_pointers, memo=memo,
                                                id_method=id_method, id_memo=id_memo, path=path + '/end')
        return dict_

    @classmethod
    def from_3_points(cls, point1, point2, point3, name: str = ''):
        """
        Creates a circle 2d from 3 points.

        :return: circle 2d.
        """
        circle = volmdlr_curves.Circle2D.from_3_points(point1, point2, point3)
        arc = cls(circle, point1, point3)
        if not arc.point_belongs(point2):
            return cls(circle.reverse(), point1, point3, name=name)
        return arc

    @property
    def is_trigo(self):
        """Return True if circle is counterclockwise."""
        return self.circle.is_trigo

    def _get_points(self):
        return [self.start, self.end]

    points = property(_get_points)

    def point_belongs(self, point, abs_tol=1e-6):
        """
        Check if a Point2D belongs to the Arc2D.

        """
        distance_point_to_center = point.point_distance(self.circle.center)
        if not math.isclose(distance_point_to_center, self.circle.radius, rel_tol=0.005):
            return False
        if point.is_close(self.start, abs_tol) or point.is_close(self.end, abs_tol):
            return True
        clockwise_arc = self.reverse() if self.is_trigo else self
        vector_start = clockwise_arc.start - clockwise_arc.circle.center
        vector_end = clockwise_arc.end - clockwise_arc.circle.center
        vector_point = point - clockwise_arc.circle.center
        arc_angle = volmdlr.geometry.clockwise_angle(vector_start, vector_end)
        point_start_angle = volmdlr.geometry.clockwise_angle(vector_start, vector_point)
        point_end_angle = volmdlr.geometry.clockwise_angle(vector_point, vector_end)
        if math.isclose(arc_angle, point_start_angle + point_end_angle, rel_tol=0.01):
            return True
        return False

    def to_full_arc_2d(self):
        """
        Convert to a full arc2d.
        """
        return FullArc2D(circle=self.circle, start_end=self.point_at_abscissa(0), name=self.name)

    def line_intersections(self, line2d: volmdlr_curves.Line2D):
        """
        Calculates the intersection between a line and an Arc2D.

        :param line2d: Line2D to verify intersections.
        :return: a list with intersections points.
        """
        full_arc_2d = self.to_full_arc_2d()
        fa2d_intersection_points = full_arc_2d.line_intersections(line2d)
        intersection_points = []
        for point in fa2d_intersection_points:
            if self.point_belongs(point):
                intersection_points.append(point)
        return intersection_points

    def linesegment_intersections(self, linesegment2d: LineSegment2D, abs_tol=1e-6):
        """
        Calculates the intersection between a LineSegment2D and an Arc2D.

        :param linesegment2d: LineSegment2D to verify intersections.
        :param abs_tol: tolerance.
        :return: a list with intersections points.
        """
        if self.bounding_rectangle.distance_to_b_rectangle(linesegment2d.bounding_rectangle) > abs_tol:
            return []
        full_arc_2d = self.to_full_arc_2d()
        fa2d_intersection_points = full_arc_2d.linesegment_intersections(linesegment2d, abs_tol)
        intersection_points = []
        for point in fa2d_intersection_points:
            if self.point_belongs(point, abs_tol):
                intersection_points.append(point)
        return intersection_points

    def bsplinecurve_intersections(self, bspline, abs_tol: float = 1e-6):
        """
        Intersections between an arc 2d and bspline curve 2d.

        :param bspline: bspline curve 2d.
        :param abs_tol: tolerance.
        :return: list of intersection points.
        """
        intersections = bspline.arc_intersections(self, abs_tol)
        return intersections

    def arc_intersections(self, arc, abs_tol: float = 1e-6):
        """Intersections between two arc 2d."""
        circle_intersections = vm_utils_intersections.get_circle_intersections(self.circle, arc.circle)
        arc_intersections = [inter for inter in circle_intersections if self.point_belongs(inter, abs_tol)]
        return arc_intersections

    def arcellipse_intersections(self, arcellipse, abs_tol: float = 1e-6):
        """
        Intersections between an arc 2d and arc-ellipse 2d.

        :param arcellipse: arc-ellipse 2d.
        :param abs_tol: tolerance
        :return: list of intersection points.
        """
        if self.bounding_rectangle.distance_to_b_rectangle(arcellipse.bounding_rectangle) > abs_tol:
            return []
        intersections = vm_utils_intersections.get_bsplinecurve_intersections(arcellipse, self, abs_tol)
        return intersections

    def abscissa(self, point: volmdlr.Point2D, tol=1e-6):
        """
        Returns the abscissa of a given point 2d.

        """
        if not math.isclose(point.point_distance(self.circle.center), self.circle.radius, abs_tol=tol):
            raise ValueError('Point not in arc')
        if point.point_distance(self.start) < tol:
            return 0
        if point.point_distance(self.end) < tol:
            return self.length()
        clockwise_arc = self.reverse() if self.is_trigo else self
        vector_start = clockwise_arc.start - clockwise_arc.circle.center
        vector_end = clockwise_arc.end - clockwise_arc.circle.center
        vector_point = point - clockwise_arc.circle.center
        arc_angle = volmdlr.geometry.clockwise_angle(vector_start, vector_end)
        point_start_angle = volmdlr.geometry.clockwise_angle(vector_start, vector_point)
        point_end_angle = volmdlr.geometry.clockwise_angle(vector_point, vector_end)
        if math.isclose(arc_angle, point_start_angle + point_end_angle, abs_tol=tol):
            if self.is_trigo:
                return self.length() - self.circle.radius * point_start_angle
            return self.circle.radius * point_start_angle
        raise ValueError('Point not in arc')

    def area(self):
        """
        Calculates the area of the Arc2D.

        :return: the area of the Arc2D.
        """
        return (self.circle.radius ** 2) * self.angle / 2

    def center_of_mass(self):
        """
        Calculates the center of mass of the Arc2D.

        :return: center of mass point.
        """
        u = self.middle_point() - self.circle.center
        u = u.unit_vector()
        return self.circle.center + 4 / (3 * self.angle) * self.circle.radius * math.sin(
            self.angle * 0.5) * u

    @property
    def bounding_rectangle(self):
        """Gets the bounding rectangle for an Arc 2D."""
        if not self._bounding_rectangle:
            discretization_points = self.discretization_points(number_points=20)
            x_values, y_values = [], []
            for point in discretization_points:
                x_values.append(point.x)
                y_values.append(point.y)
            self._bounding_rectangle = volmdlr.core.BoundingRectangle(min(x_values), max(x_values),
                                                                      min(y_values), max(y_values))
        return self._bounding_rectangle

    def straight_line_area(self):
        """
        Calculates the area of the arc 2D, with line drawn from start to end.

        :return: straight_line_area.
        """
        if self.angle >= math.pi:
            angle = volmdlr.TWO_PI - self.angle
            area = math.pi * self.circle.radius ** 2 - 0.5 * self.circle.radius ** 2 * (
                    angle - math.sin(angle))
        else:
            angle = self.angle
            area = 0.5 * self.circle.radius ** 2 * (angle - math.sin(angle))

        if self.is_trigo:
            return area
        return -area

    def straight_line_second_moment_area(self, point: volmdlr.Point2D):
        """Straight line second moment area for an Arc 2D."""
        if self.angle_end < self.angle_start:
            angle2 = self.angle_end + volmdlr.TWO_PI

        else:
            angle2 = self.angle_end
        angle1 = self.angle_start

        # Full arc section
        moment_area_x1 = self.circle.radius ** 4 / 8 * (angle2 - angle1 + 0.5 * (
                math.sin(2 * angle1) - math.sin(2 * angle2)))
        moment_area_y1 = self.circle.radius ** 4 / 8 * (angle2 - angle1 + 0.5 * (
                math.sin(2 * angle2) - math.sin(2 * angle1)))
        moment_area_xy1 = self.circle.radius ** 4 / 8 * (
                math.cos(angle1) ** 2 - math.cos(angle2) ** 2)

        # Triangle
        moment_area_x2, moment_area_y2, moment_area_xy2 = self._triangle_moment_inertia()
        if moment_area_x2 < 0.:
            moment_area_x2, moment_area_y2, moment_area_xy2 = -moment_area_x2, -moment_area_y2, -moment_area_xy2
        if self.angle < math.pi:
            if self.is_trigo:
                moment_area_x = moment_area_x1 - moment_area_x2
                moment_area_y = moment_area_y1 - moment_area_y2
                moment_area_xy = moment_area_xy1 - moment_area_xy2
            else:
                moment_area_x = moment_area_x2 - moment_area_x1
                moment_area_y = moment_area_y2 - moment_area_y1
                moment_area_xy = moment_area_xy2 - moment_area_xy1
        else:
            if self.is_trigo:
                moment_area_x = moment_area_x1 + moment_area_x2
                moment_area_y = moment_area_y1 + moment_area_y2
                moment_area_xy = moment_area_xy1 + moment_area_xy2
            else:
                moment_area_x = -moment_area_x2 - moment_area_x1
                moment_area_y = -moment_area_y2 - moment_area_y1
                moment_area_xy = -moment_area_xy2 - moment_area_xy1

        return volmdlr.geometry.huygens2d(moment_area_x, moment_area_y, moment_area_xy,
                                          self.straight_line_area(),
                                          self.circle.center,
                                          point)

    def _full_arc_moment_inertia(self, angle1, angle2):
        moment_inertia_x1 = self.circle.radius ** 4 / 8 * (angle2 - angle1 + 0.5 * (
                math.sin(2 * angle1) - math.sin(2 * angle2)))
        moment_inertia_y1 = self.circle.radius ** 4 / 8 * (angle2 - angle1 + 0.5 * (
                math.sin(2 * angle2) - math.sin(2 * angle1)))
        moment_inertia_xy1 = self.circle.radius ** 4 / 8 * (
                math.cos(angle1) ** 2 - math.cos(angle2) ** 2)
        return moment_inertia_x1, moment_inertia_y1, moment_inertia_xy1

    def _triangle_moment_inertia(self):
        xi, yi = self.start - self.circle.center
        xj, yj = self.end - self.circle.center
        moment_inertia_x2 = (yi ** 2 + yi * yj + yj ** 2) * (xi * yj - xj * yi) / 12.
        moment_inertia_y2 = (xi ** 2 + xi * xj + xj ** 2) * (xi * yj - xj * yi) / 12.
        moment_inertia_xy2 = (xi * yj + 2 * xi * yi + 2 * xj * yj + xj * yi) * (
                xi * yj - xj * yi) / 24.
        return moment_inertia_x2, moment_inertia_y2, moment_inertia_xy2

    def straight_line_center_of_mass(self):
        """Straight line center of mass."""
        if self.angle == math.pi:
            return self.center_of_mass()

        u = self.middle_point() - self.circle.center
        u = u.unit_vector()
        if self.angle >= math.pi:
            u = -u
        bissec = volmdlr_curves.Line2D(self.circle.center, self.circle.center + u)
        string = volmdlr_curves.Line2D(self.start, self.end)
        point = volmdlr.Point2D.line_intersection(bissec, string)
        a = point.point_distance(self.start)
        height = point.point_distance(self.circle.center)
        triangle_area = height * a
        triangle_cog = self.circle.center + 2 / 3. * height * u
        if self.angle < math.pi:
            cog = (
                          self.center_of_mass() * self.area() - triangle_area * triangle_cog) / abs(
                self.straight_line_area())
        else:
            cog = (
                          self.center_of_mass() * self.area() + triangle_area * triangle_cog) / abs(
                self.straight_line_area())

        return cog

    def straight_line_point_belongs(self, point):
        """
        Verifies if a point belongs to the surface created by closing the edge.

        :param point: Point to be verified.
        :return: Return True if the point belongs to this surface, or False otherwise.
        """
        if self.point_belongs(point):
            return True
        if self.start == self.end:
            if point.point_distance(self.circle.center) <= self.circle.radius:
                return True
        center_distance_point = self.circle.center.point_distance(point)
        straight_line = LineSegment2D(self.start, self.end)
        for edge in [self, straight_line]:
            line_passing_trough_point = volmdlr_curves.Line2D(self.circle.center, point)
            straight_line_intersections = edge.line_intersections(line_passing_trough_point)
            if straight_line_intersections:
                if self.circle.center.point_distance(straight_line_intersections[0]) > center_distance_point:
                    return True
        return False

    def plot(self, ax=None, edge_style: EdgeStyle = EdgeStyle()):
        """Plot arc 2d with Matplotlib."""
        if ax is None:
            _, ax = plt.subplots()

        if edge_style.plot_points:
            for point in [self.circle.center, self.circle.start, self.circle.end]:
                point.plot(ax=ax, color=edge_style.color, alpha=edge_style.alpha)

        if self.is_trigo:
            theta1 = self.angle_start * 180 / math.pi
            theta2 = self.angle_end * 180 / math.pi
        else:
            theta2 = 360 - self.angle_start * 180 / math.pi
            theta1 = 360 - self.angle_end * 180 / math.pi

        ax.add_patch(matplotlib.patches.Arc((self.circle.center.x, self.circle.center.y), 2 * self.circle.radius,
                                            2 * self.circle.radius, angle=0,
                                            theta1=theta1,
                                            theta2=theta2,
                                            color=edge_style.color,
                                            alpha=edge_style.alpha))
        x_min, x_max = self.circle.center[0] - self.circle.radius*1.2, self.circle.center[0] + self.circle.radius*1.2
        y_min, y_max = self.circle.center[1] - self.circle.radius*1.2, self.circle.center[1] + self.circle.radius*1.2
        ax.set_xlim(x_min, x_max)
        ax.set_ylim(y_min, y_max)

        return ax

    def to_3d(self, plane_origin, x, y):
        """
        Transforms the arc 2D into a 3D arc.

        :param plane_origin: The origin of plane to draw the arc 3D.
        :type plane_origin: volmdlr.Point3D
        :param x: First direction of the plane
        :type x: volmdlr.Vector3D
        :param y: Second direction of the plane.
        :type y: volmdlr.Vector3D
        :return: A 3D arc.
        :type: Arc3D.
        """
        circle3d = self.circle.to_3d(plane_origin, x, y)
        point_start = self.start.to_3d(plane_origin, x, y)
        point_interior = self.middle_point().to_3d(plane_origin, x, y)
        point_end = self.end.to_3d(plane_origin, x, y)
        arc = Arc3D(circle3d, point_start, point_end, name=self.name)
        if not arc.point_belongs(point_interior):
            circle3d = volmdlr_curves.Circle3D(volmdlr.Frame3D(
                circle3d.center, circle3d.frame.u, -circle3d.frame.v, circle3d.frame.u.cross(-circle3d.frame.v)),
                circle3d.radius)
            arc = Arc3D(circle3d, point_start, point_end, name=self.name)
        return arc

    def rotation(self, center: volmdlr.Point2D, angle: float):
        """
        Arc2D rotation.

        :param center: rotation center
        :param angle: angle rotation.
        :return: a new rotated Arc2D.
        """
        return Arc2D(
            circle=self.circle.rotation(center, angle),
            start=self.start.rotation(center, angle),
            end=self.end.rotation(center, angle),
            name=self.name,
        )

    def translation(self, offset: volmdlr.Vector2D):
        """
        Arc2D translation.

        :param offset: translation vector.
        :return: A new translated Arc2D.
        """
        return Arc2D(
            circle=self.circle.translation(offset),
            start=self.start.translation(offset),
            end=self.end.translation(offset),
            name=self.name,
        )

    def frame_mapping(self, frame: volmdlr.Frame2D, side: str):
        """
        Changes vector frame_mapping and return a new Arc2D.

        side = 'old' or 'new'
        """
        return Arc2D(
            circle=self.circle.frame_mapping(frame, side),
            start=self.start.frame_mapping(frame, side),
            end=self.end.frame_mapping(frame, side),
            name=self.name,
        )

    def second_moment_area(self, point):
        """
        Second moment area of part of disk.

        """
        if self.angle_end < self.angle_start:
            angle2 = self.angle_end + volmdlr.TWO_PI

        else:
            angle2 = self.angle_end
        angle1 = self.angle_start
        moment_area_x = self.circle.radius ** 4 / 8 * (angle2 - angle1 + 0.5 * (
                math.sin(2 * angle1) - math.sin(2 * angle2)))
        moment_area_y = self.circle.radius ** 4 / 8 * (angle2 - angle1 + 0.5 * (
                math.sin(2 * angle2) - math.sin(2 * angle1)))
        moment_area_xy = self.circle.radius ** 4 / 8 * (
                math.cos(angle1) ** 2 - math.cos(angle2) ** 2)

        # Must be computed at center, so huygens related to center
        return volmdlr.geometry.huygens2d(moment_area_x, moment_area_y, moment_area_xy, self.area(),
                                          self.circle.center, point)

    def plot_data(self, edge_style: plot_data.EdgeStyle = None, anticlockwise: bool = None):
        """
        Plot data method for a Arc2D.

        :param edge_style: edge style.
        :return: plot_data.Arc2D object.
        """
        list_node = self.discretization_points(number_points=20)
        data = []
        for node in list_node:
            data.append({'x': node.x, 'y': node.y})
        return plot_data.Arc2D(cx=self.circle.center.x,
                               cy=self.circle.center.y,
                               r=self.circle.radius,
                               start_angle=self.angle_start,
                               end_angle=self.angle_end,
                               edge_style=edge_style,
                               data=data,
                               anticlockwise=anticlockwise,
                               name=self.name)

    def copy(self, *args, **kwargs):
        """
        Creates and returns a deep copy of the Arc2D object.

        :param *args: Variable-length argument list.
        :param **kwargs: Arbitrary keyword arguments.
        :return: A new Arc2D object that is a deep copy of the original.

        """
        return Arc2D(self.circle.copy(), self.start.copy(), self.end.copy())

    def cut_between_two_points(self, point1, point2):
        """
        Cuts Arc between two points, and return a new arc between these two points.
        """
        if (point1.is_close(self.start) and point2.is_close(self.end)) or \
                (point2.is_close(self.start) and point1.is_close(self.end)):
            return self
        raise NotImplementedError

    def infinite_primitive(self, offset):
        """Create an offset curve from a distance of the original curve."""
        vector_start_center = self.start - self.circle.center
        vector_start_center = vector_start_center.unit_vector()
        vector_end_center = self.end - self.circle.center
        vector_end_center = vector_end_center.unit_vector()
        if self.is_trigo:
            radius = self.circle.radius + offset
            center = self.circle.center
        else:
            radius = self.circle.radius - offset
            if radius < 0:
                return None
            center = self.circle.center
        new_circle = volmdlr_curves.Circle2D(self.circle.frame, radius)
        start = center + radius * vector_start_center
        end = center + radius * vector_end_center
        return Arc2D(new_circle, start, end)

    def complementary(self):
        """Gets the complementary Arc 2D. """
        return Arc2D(self.circle, self.end, self.start)

    def axial_symmetry(self, line):
        """ Finds out the symmetric arc 2D according to a line. """
        points_symmetry = [point.axial_symmetry(line) for point in [self.start, self.end]]

        return self.__class__(self.circle, start=points_symmetry[0],
                              end=points_symmetry[1])


class FullArc2D(FullArcMixin, Arc2D):
    """ An edge that starts at start_end, ends at the same point after having described a circle. """

    def __init__(self, circle: 'volmdlr.curves.Circle2D', start_end: volmdlr.Point2D,
                 name: str = ''):
        # self.interior = start_end.rotation(center, math.pi)
        self._bounding_rectangle = None
        FullArcMixin.__init__(self, circle=circle, start_end=start_end, name=name)
        Arc2D.__init__(self, circle=circle, start=start_end, end=start_end, name=name)
        self.angle1 = 0.0
        self.angle2 = volmdlr.TWO_PI

    def to_dict(self, use_pointers: bool = False, memo=None, path: str = '#', id_method=True, id_memo=None):
        """Stores all Full Arc 2D attributes in a dict object."""
        dict_ = self.base_dict()
        dict_['circle'] = self.circle.to_dict(use_pointers=use_pointers, memo=memo,
                                              id_method=id_method, id_memo=id_memo, path=path + '/circle')
        dict_['angle'] = self.angle
        dict_['is_trigo'] = self.is_trigo
        dict_['start_end'] = self.start.to_dict(use_pointers=use_pointers, memo=memo,
                                                id_method=id_method, id_memo=id_memo, path=path + '/start_end')
        return dict_

    def copy(self, *args, **kwargs):
        """Creates a copy of a fullarc 2d."""
        return FullArc2D(self.circle.copy(), self.start.copy())

    @classmethod
    def dict_to_object(cls, dict_, *args, **kwargs):
        """
        Create a FullArc2D object from a dictionary representation.

        This class method takes a dictionary containing the necessary data for
        creating a FullArc2D object and returns an instance of the FullArc2D class.
        It expects the dictionary to have the following keys:

        :param cls: The FullArc2D class itself (automatically passed).
        :param dict_: A dictionary containing the required data for object creation.
        :param args: Additional positional arguments (if any).
        :param kwargs: Additional keyword arguments (if any).

        :return: FullArc2D: An instance of the FullArc2D class created from the provided dictionary.
        """
        circle = volmdlr_curves.Circle2D.dict_to_object(dict_['circle'])
        start_end = volmdlr.Point2D.dict_to_object(dict_['start_end'])

        return cls(circle, start_end, name=dict_['name'])

    def __hash__(self):
        return hash((self.__class__.__name__, self.circle, self.start_end))

    def __eq__(self, other_arc):
        if self.__class__.__name__ != other_arc.__class__.__name__:
            return False
        return (self.circle == other_arc.circle) \
            and (self.start_end == other_arc.start_end)

    @property
    def bounding_rectangle(self):
        """Gets the bounding rectangle for a full arc 2d."""
        if not self._bounding_rectangle:
            self._bounding_rectangle = volmdlr.core.BoundingRectangle(
                self.circle.center.x - self.circle.radius, self.circle.center.x + self.circle.radius,
                self.circle.center.y - self.circle.radius, self.circle.center.y + self.circle.radius)
        return self._bounding_rectangle

    def straight_line_area(self):
        """
        Calculates the area of the full arc, with line drawn from start to end.

        :return: straight_line_area.
        """
        area = self.area()
        return area

    def center_of_mass(self):
        """Gets the center of the full arc 2d."""
        return self.circle.center

    def straight_line_center_of_mass(self):
        """Straight line center of mass."""
        return self.center_of_mass()

    def straight_line_point_belongs(self, point):
        """
        Verifies if a point belongs to the surface created by closing the edge.

        :param point: Point to be verified.
        :return: Return True if the point belongs to this surface, or False otherwise.
        """
        if point.point_distance(self.circle.center) <= self.circle.radius:
            return True
        return False

    def to_3d(self, plane_origin, x, y):
        """
        Transforms the full arc 2D into a 3D full arc.

        :param plane_origin: The origin of plane to draw the full arc 3D.
        :type plane_origin: volmdlr.Point3D
        :param x: First direction of the plane
        :type x: volmdlr.Vector3D
        :param y: Second direction of the plane.
        :type y: volmdlr.Vector3D
        :return: A 3D full arc.
        :type: Full Arc 3D.
        """
        circle = self.circle.to_3d(plane_origin, x, y)
        start = self.start.to_3d(plane_origin, x, y)
        return FullArc3D(circle, start)

    def rotation(self, center: volmdlr.Point2D, angle: float):
        """Rotation of a full arc 2D."""
        new_circle = self.circle.rotation(center, angle)
        new_start_end = self.start.rotation(center, angle)
        return FullArc2D(new_circle, new_start_end)

    def translation(self, offset: volmdlr.Vector2D):
        """Translation of a full arc 2D."""
        new_circle = self.circle.translation(offset)
        new_start_end = self.start.translation(offset)
        return FullArc2D(new_circle, new_start_end)

    def frame_mapping(self, frame: volmdlr.Frame2D, side: str):
        """
        Map the 2D full arc to a new frame or its original frame.

        :param frame: The target frame for the mapping.
        :type frame: :class:`volmdlr.Frame2D`
        :param side: Specify whether to map the arc to the new frame ('new')
            or its original frame ('old').
        :type side: str
        :return: The full arc in the specified frame.
        :rtype: :class:`volmdlr.edges.FullArc2D`
        """
        return FullArc2D(*[point.frame_mapping(frame, side) for point in
                           [self.circle, self.start]])

    def polygonization(self):
        """Creates a Polygon from a full arc 2d."""
        return volmdlr.wires.ClosedPolygon2D(self.discretization_points(angle_resolution=15))

    def plot(self, ax=None, edge_style: EdgeStyle = EdgeStyle()):
        """Plots a fullarc using Matplotlib."""
        return vm_common_operations.plot_circle(self.circle, ax, edge_style)

    def cut_between_two_points(self, point1, point2, same_sense: bool = True):
        """
        Cuts a full arc between two points on the fullarc.

        This method calculates the angles between the circle's center and the two points
        in order to determine the starting and ending angles of the arc. It then creates
        an Arc2D object representing the cut arc. If the original arc and the cut arc have
        opposite rotation directions, the cut arc is flipped to match the original arc's
        direction.

        :param point1: The first point defining the cut arc.
        :param point2: The second point defining the cut arc.
        :param same_sense: Boolean value that indicates whether the arc must follow the same direction of rotation
            as the complete arc.

        :return: The cut arc between the two points.
        :rtype: Arc2D.
        """
        x1, y1 = point1 - self.circle.center
        x2, y2 = point2 - self.circle.center
        angle1 = math.atan2(y1, x1)
        angle2 = math.atan2(y2, x2)
        if angle2 < angle1:
            angle2 += volmdlr.TWO_PI
        arc = Arc2D(self.circle, point1, point2)
        if not same_sense:
            arc = arc.complementary()
        return arc

    def line_intersections(self, line2d: volmdlr_curves.Line2D, tol=1e-9):
        """Full Arc 2D intersections with a Line 2D."""
        return self.circle.line_intersections(line2d, tol)

    def linesegment_intersections(self, linesegment2d: LineSegment2D, abs_tol=1e-9):
        """Full arc 2D intersections with a line segment."""
        return self.circle.linesegment_intersections(linesegment2d, abs_tol)

    def get_reverse(self):
        """Reverse of full arc 2D."""
        return self

    def point_belongs(self, point: volmdlr.Point2D, abs_tol: float = 1e-6):
        """
        Returns if given point belongs to the FullArc2D.
        """
        distance = point.point_distance(self.circle.center)
        return math.isclose(distance, self.circle.radius, abs_tol=abs_tol)


class ArcEllipse2D(Edge):
    """
    An 2-dimensional elliptical arc.

    :param ellipse: An ellipse curve, as base for the arc ellipse.
    :type ellipse: volmdlr.curves.Ellipse2D.
    :param start: The starting point of the elliptical arc
    :type start: :class:`volmdlr.Point2D`
    :param end: The end point of the elliptical arc
    :type end: :class:`volmdlr.Point2D`
    :param name: The name of the elliptical arc. Default value is ''
    :type name: str, optional
    """

    def __init__(self, ellipse: volmdlr_curves.Ellipse2D, start: volmdlr.Point2D,
                 end: volmdlr.Point2D, name: str = ''):
        Edge.__init__(self, start, end, name)
        self.ellipse = ellipse
        self.angle_start, self.angle_end = self.get_start_end_angles()
        self.angle = self.angle_end - self.angle_start
        self.center = ellipse.center
        self._bounding_rectangle = None
        self._reverse = None

    def get_start_end_angles(self):
        """Gets start and end angles for start and end points, respectively."""
        local_start_point = self.ellipse.frame.global_to_local_coordinates(self.start)
        u1, u2 = local_start_point.x / self.ellipse.major_axis, local_start_point.y / self.ellipse.minor_axis
        start_angle = volmdlr.geometry.sin_cos_angle(u1, u2)
        local_end_point = self.ellipse.frame.global_to_local_coordinates(self.end)
        u1, u2 = local_end_point.x / self.ellipse.major_axis, local_end_point.y / self.ellipse.minor_axis
        end_angle = volmdlr.geometry.sin_cos_angle(u1, u2)
        if self.ellipse.is_trigo and end_angle == 0.0:
            end_angle = volmdlr.TWO_PI
        return start_angle, end_angle

    @classmethod
    def from_3_points_and_center(cls, start, interior, end, center, name: str = ''):
        """
        Creates an arc ellipse using 3 points and a center.

        :param start: start point.
        :param interior: interior point.
        :param end: end point.
        :param center: ellipse's point.
        :param name: object's name.
        :return: An arc-ellipse2D object.
        """
        vector_center_start = start - center
        vector_center_end = end - center
        if vector_center_start.norm() >= vector_center_end.norm():
            x1 = start.x - center.x
            y1 = start.y - center.y
            x2 = end.x - center.x
            y2 = end.y - center.y
        else:
            x2 = start.x - center.x
            y2 = start.y - center.y
            x1 = end.x - center.x
            y1 = end.y - center.y
        if vector_center_start.is_colinear_to(vector_center_end) or abs(x1) == abs(x2):
            x2 = interior.x - center.x
            y2 = interior.y - center.y
            if abs(x1) == abs(x2):
                raise ValueError(f"Interior point{interior} is not valid. Try specifying another interior point.")
        minor_axis = math.sqrt((x1 ** 2 * y2 ** 2 - x2 ** 2 * y1 ** 2) / (x1 ** 2 - x2 ** 2))
        if abs(y1) != minor_axis:
            major_axis = math.sqrt(x1 ** 2 / (1 - (y1 ** 2 / minor_axis ** 2)))
        elif abs(y2) != minor_axis:
            major_axis = math.sqrt(x2 ** 2 / (1 - (y2 ** 2 / minor_axis ** 2)))
        else:
            raise NotImplementedError
        arcellipse = cls(volmdlr_curves.Ellipse2D(
            major_axis, minor_axis, volmdlr.Frame2D(center, volmdlr.X2D, volmdlr.Y2D)), start, end, name=name)
        if not arcellipse.point_belongs(interior):
            arcellipse = cls(volmdlr_curves.Ellipse2D(
                major_axis, minor_axis, volmdlr.Frame2D(center, volmdlr.X2D, -volmdlr.Y2D)), start, end, name=name)

        return arcellipse

    def _get_points(self):
        return self.discretization_points(number_points=20)

    points = property(_get_points)

    def length(self):
        """
        Calculates the length of the arc-ellipse 2d.

        :return: arc ellipse 2d's length
        """
        if not self._length:
            self._length = self.abscissa(self.end)
        return self._length

    def point_belongs(self, point, abs_tol: float = 1e-6):
        """
        Verifies if a point belongs to the arc ellipse 2d.

        :param point: point to be verified
        :param abs_tol: tolerance applied during calculations
        :return: True if the point belongs, False otherwise
        """
        if self.start.is_close(point, abs_tol) or self.end.is_close(point, abs_tol):
            return True
        point_in_local_coords = self.ellipse.frame.global_to_local_coordinates(point)
        local_ellipse = self.frame_mapping(self.ellipse.frame, 'new')
        if not math.isclose((point_in_local_coords.x -
                             local_ellipse.ellipse.center.x) ** 2 / local_ellipse.ellipse.major_axis ** 2 +
                            (point_in_local_coords.y -
                             local_ellipse.ellipse.center.y) ** 2 / local_ellipse.ellipse.minor_axis ** 2,
                            1, abs_tol=abs_tol) and\
                not math.isclose((point_in_local_coords.x -
                                  local_ellipse.ellipse.center.x) ** 2 / local_ellipse.ellipse.minor_axis ** 2 +
                                 (point_in_local_coords.y -
                                  local_ellipse.ellipse.center.y) ** 2 / local_ellipse.ellipse.major_axis ** 2,
                                 1, abs_tol=abs_tol):
            return False
        clockwise_arcellipse = self.reverse() if self.ellipse.is_trigo else self
        vector_start = clockwise_arcellipse.start - clockwise_arcellipse.ellipse.center
        vector_end = clockwise_arcellipse.end - clockwise_arcellipse.ellipse.center
        vector_point = point - clockwise_arcellipse.ellipse.center
        arc_angle = volmdlr.geometry.clockwise_angle(vector_start, vector_end)
        point_start_angle = volmdlr.geometry.clockwise_angle(vector_start, vector_point)
        point_end_angle = volmdlr.geometry.clockwise_angle(vector_point, vector_end)
        if math.isclose(arc_angle, point_start_angle + point_end_angle, abs_tol=1e-5):
            return True
        return False

    def valid_abscissa_start_end_angle(self, angle_abscissa):
        """Get valid abscissa angle for start and end."""
        angle_start = self.angle_start
        angle_end = angle_abscissa
        if self.angle_start > angle_abscissa >= self.angle_end:
            if angle_abscissa >= 0.0:
                angle_abscissa += 2 * math.pi
                angle_end = angle_abscissa
            else:
                angle_start = angle_abscissa
                angle_end = self.angle_start
        elif self.angle_start > self.angle_end >= angle_abscissa:
            angle_start = self.angle_start - 2 * math.pi
        return angle_start, angle_end

    def point_at_abscissa(self, abscissa):
        """Get a point at given abscissa."""
        if math.isclose(abscissa, 0.0, abs_tol=1e-6):
            return self.start
        if math.isclose(abscissa, self.length(), abs_tol=1e-6):
            return self.end
        if not self.ellipse.is_trigo:
            arc_ellipse_trigo = self.reverse()
            new_abscissa = self.length() - abscissa
            return arc_ellipse_trigo.point_at_abscissa(new_abscissa)
        discretized_points = self.discretization_points(number_points=100)
        aproximation_abscissa = 0
        aproximation_point = None
        for point1, point2 in zip(discretized_points[:-1], discretized_points[1:]):
            dist1 = point1.point_distance(point2)
            if aproximation_abscissa + dist1 > abscissa:
                aproximation_point = point1
                break
            aproximation_abscissa += dist1
        initial_point = self.ellipse.frame.global_to_local_coordinates(aproximation_point)
        u1, u2 = initial_point.x / self.ellipse.major_axis, initial_point.y / self.ellipse.minor_axis
        initial_angle = volmdlr.geometry.sin_cos_angle(u1, u2)
        angle_start, initial_angle = self.valid_abscissa_start_end_angle(initial_angle)
        abscissa_angle = vm_common_operations.ellipse_abscissa_angle_integration(
            self.ellipse, abscissa, angle_start, initial_angle)
        x = self.ellipse.major_axis * math.cos(abscissa_angle)
        y = self.ellipse.minor_axis * math.sin(abscissa_angle)
        return self.ellipse.frame.local_to_global_coordinates(volmdlr.Point2D(x, y))

    def abscissa(self, point: volmdlr.Point2D, tol: float = 1e-6):
        """
        Calculates the abscissa of a given point.

        :param point: point for calculating abscissa
        :param tol: tolerance.
        :return: a float, between 0 and the arc ellipse 2d's length
        """
        if self.start.is_close(point, tol):
            return 0.0
        if self.end.is_close(point, tol):
            if self._length:
                return self._length
            if not self.ellipse.is_trigo:
                arc_ellipse_trigo = self.reverse()
                abscissa_end = arc_ellipse_trigo.abscissa(self.start)
                return abscissa_end
        if self.point_belongs(point, 1e-4):
            if not self.ellipse.is_trigo:
                arc_ellipse_trigo = self.reverse()
                abscissa_point = arc_ellipse_trigo.abscissa(point)
                return self.length() - abscissa_point
            new_point = self.ellipse.frame.global_to_local_coordinates(point)
            u1, u2 = new_point.x / self.ellipse.major_axis, new_point.y / self.ellipse.minor_axis
            angle_abscissa = volmdlr.geometry.sin_cos_angle(u1, u2)
            if angle_abscissa == 0.0 and point.is_close(self.end):
                angle_abscissa = 2 * math.pi
            angle_start, angle_end = self.valid_abscissa_start_end_angle(angle_abscissa)

            def ellipse_arc_length(theta):
                return math.sqrt((self.ellipse.major_axis ** 2) * math.sin(theta) ** 2 +
                                 (self.ellipse.minor_axis ** 2) * math.cos(theta) ** 2)

            res, _ = scipy_integrate.quad(ellipse_arc_length, angle_start, angle_end)
            return res
        raise ValueError(f'point {point} does not belong to ellipse')

    @property
    def bounding_rectangle(self):
        """
        Calculates the bounding rectangle for the arc ellipse 2d.

        :return: Bounding Rectangle object.
        """
        if not self._bounding_rectangle:
            discretization_points = self.discretization_points(number_points=20)
            x_values, y_values = [], []
            for point in discretization_points:
                x_values.append(point.x)
                y_values.append(point.y)
            self._bounding_rectangle = volmdlr.core.BoundingRectangle(min(x_values), max(x_values),
                                                                      min(y_values), max(y_values))
        return self._bounding_rectangle

    def straight_line_area(self):
        """
        Calculates the area of the elliptic arc, with line drawn from start to end.

        :return: straight_line_area.
        """
        if self.angle >= math.pi:
            angle = volmdlr.TWO_PI - self.angle
            area = math.pi * self.ellipse.major_axis * self.ellipse.minor_axis -\
                0.5 * self.ellipse.major_axis * self.ellipse.minor_axis * (angle - math.sin(angle))
        else:
            angle = self.angle
            area = 0.5 * self.ellipse.major_axis * self.ellipse.minor_axis * (angle - math.sin(angle))

        if self.ellipse.is_trigo:
            return area
        return -area

    def discretization_points(self, *, number_points: int = None, angle_resolution: int = None):
        """
        Discretization of an Edge to have "n" points.

        :param number_points: the number of points (including start and end points)
             if unset, only start and end will be returned.
        :param angle_resolution: if set, the sampling will be adapted to have a controlled angular distance. Useful
            to mesh an arc.
        :return: a list of sampled points.
        """

        if not number_points:
            if not angle_resolution:
                number_points = 2
            else:
                number_points = math.ceil(angle_resolution * abs(self.angle / math.pi)) + 2
        if self.angle_start > self.angle_end:
            angle_end = self.angle_end + volmdlr.TWO_PI
            angle_start = self.angle_start
        elif self.angle_start == self.angle_end:
            angle_start = self.angle_start
            angle_end = angle_start + 2 * math.pi
        else:
            angle_end = self.angle_end
            angle_start = self.angle_start
        discretization_points = [self.ellipse.frame.local_to_global_coordinates(
            volmdlr.Point2D(self.ellipse.major_axis * math.cos(angle), self.ellipse.minor_axis * math.sin(angle)))
            for angle in npy.linspace(angle_start, angle_end, number_points)]
        return discretization_points

    def to_3d(self, plane_origin, x, y):
        """
        Transforms the arc of ellipse 2D into a 3D arc of ellipse.

        :param plane_origin: The origin of plane to draw the arc of ellipse 3D.
        :type plane_origin: volmdlr.Point3D
        :param x: First direction of the plane
        :type x: volmdlr.Vector3D
        :param y: Second direction of the plane.
        :type y: volmdlr.Vector3D
        :return: A 3D arc of ellipse.
        :type: ArcEllipse3D.
        """
        interior2d = self.point_at_abscissa(self.length() * 0.5)
        ellipse3d = self.ellipse.to_3d(plane_origin, x, y)
        start3d = self.start.to_3d(plane_origin, x, y)
        end3d = self.end.to_3d(plane_origin, x, y)
        interior3d = interior2d.to_3d(plane_origin, x, y)
        arcellipse = ArcEllipse3D(ellipse3d, start3d, end3d)
        if not arcellipse.point_belongs(interior3d):
            raise NotImplementedError
        return ArcEllipse3D(ellipse3d, start3d, end3d)

    def plot(self, ax=None, edge_style: EdgeStyle = EdgeStyle()):
        """
        Plot arc-ellipse 2d using Matplotlib.

        :param ax: Matplotlib plot if there exists any.
        :param edge_style: edge styles.
        :return: Matplotlib plot
        """
        if ax is None:
            _, ax = plt.subplots()

        self.start.plot(ax=ax, color='r')
        self.end.plot(ax=ax, color='b')
        self.ellipse.center.plot(ax=ax, color='y')

        return vm_common_operations.plot_from_discretization_points(ax, edge_style, self, number_points=100)

    def normal_vector(self, abscissa):
        """
        Calculates the normal vector to an ellipse at a given abscissa.

        :param abscissa: The abscissa value at which the normal vector is to be calculated.
        :type abscissa: float.
        :return: The normal vector to the ellipse at the given abscissa.
        :rtype: volmdlr.Vector2D.

        :raises: ValueError If the abscissa is out of range.
        """
        tangent_vector = self.direction_vector(abscissa)
        return tangent_vector.normal_vector()

    def direction_vector(self, abscissa):
        """
        Calculates the tangent vector to an ellipse at a given abscissa.

        :param abscissa: The abscissa value at which the tangent vector is to be calculated.
        :type abscissa: float.
        :return: The tangent vector to the ellipse at the given abscissa.
        :rtype: volmdlr.Vector2D.

        :raises: ValueError If the abscissa is out of range.
        """
        point_at_abscissa = self.point_at_abscissa(abscissa)

        # Convert the point to local coordinates within the ellipse's frame
        point_at_abscissa_at_local_coord = self.ellipse.frame.global_to_local_coordinates(point_at_abscissa)

        # Calculate the slope of the tangent line at the given abscissa
        dy_dx = -(self.ellipse.minor_axis ** 2 * point_at_abscissa_at_local_coord.x) / (
                self.ellipse.major_axis ** 2 * point_at_abscissa_at_local_coord.y)

        # Construct the second point on the tangent line still on ellipse's frame.
        tangent_second_point = point_at_abscissa_at_local_coord + 1 * volmdlr.Point2D(1, dy_dx)

        # Convert the second point back to global coordinates
        global_coord_second_point = self.ellipse.frame.local_to_global_coordinates(tangent_second_point)

        tangent_vector = global_coord_second_point - point_at_abscissa
        tangent_vector = tangent_vector.to_vector()

        return tangent_vector

    def get_reverse(self):
        """Gets the arc ellipse in the reverse direction."""
        ellipse = self.ellipse.__class__(self.ellipse.major_axis, self.ellipse.minor_axis,
                                         volmdlr.Frame2D(self.ellipse.center, self.ellipse.frame.u,
                                                         -self.ellipse.frame.v))
        return self.__class__(ellipse, self.end.copy(), self.start.copy(), self.name + '_reverse')

    def line_intersections(self, line2d: volmdlr_curves.Line2D, tol: float = 1e-6):
        """
        Intersections between an Arc Ellipse 2D and a Line 2D.

        :param line2d: Line 2D to verify intersections
        :param tol: maximum tolerance.
        :return: List with all intersections
        """
        ellipse2d_linesegment_intersections = vm_utils_intersections.ellipse2d_line_intersections(
            self.ellipse, line2d)
        linesegment_intersections = []
        for inter in ellipse2d_linesegment_intersections:
            if self.point_belongs(inter, tol):
                linesegment_intersections.append(inter)
        return linesegment_intersections

    def linesegment_intersections(self, linesegment2d: LineSegment2D, abs_tol=1e-6):
        """
        Intersections between an Arc Ellipse 2D and a Line Segment 2D.

        :param linesegment2d: LineSegment 2D to verify intersections.
        :param abs_tol: tolerance.
        :return: List with all intersections.
        """
        if self.bounding_rectangle.distance_to_b_rectangle(linesegment2d.bounding_rectangle) > abs_tol:
            return []
        intersections = self.line_intersections(linesegment2d.line)
        linesegment_intersections = []
        for inter in intersections:
            if linesegment2d.point_belongs(inter, abs_tol):
                linesegment_intersections.append(inter)
        return linesegment_intersections

    def bsplinecurve_intersections(self, bspline, abs_tol: float = 1e-6):
        """
        Intersections between an Arc Ellipse 2D and a bSpline 2D.

        :param bspline: bspline 2D to verify intersections.
        :param abs_tol: tolerance.
        :return: List with all intersections.
        """
        if self.bounding_rectangle.distance_to_b_rectangle(bspline.bounding_rectangle) > abs_tol:
            return []
        intersections = vm_utils_intersections.get_bsplinecurve_intersections(self, bspline, abs_tol)
        return intersections

    def rotation(self, center, angle: float):
        """
        Rotation of ellipse around a center and an angle.

        :param center: center of the rotation.
        :param angle: angle to rotated of.
        :return: a rotated new ellipse.
        """
        return ArcEllipse2D(self.ellipse.rotation(center, angle), self.start.rotation(center, angle),
                            self.end.rotation(center, angle))

    def frame_mapping(self, frame: volmdlr.Frame2D, side: str):
        """
        Changes frame_mapping and return a new Arc Ellipse 2D.

        side = 'old' or 'new'
        """
        return ArcEllipse2D(self.ellipse.frame_mapping(frame, side),
                            self.start.frame_mapping(frame, side),
                            self.end.frame_mapping(frame, side))

    def translation(self, offset: volmdlr.Vector2D):
        """
        Translates the Arc ellipse given an offset vector.

        :param offset: offset vector
        :return: new translated arc ellipse 2d.
        """
        return ArcEllipse2D(self.ellipse.translation(offset),
                            self.start.translation(offset),
                            self.end.translation(offset))

    def point_distance(self, point):
        """
        Calculates the distance from a given point to an Arc Ellipse 2d.

        :param point: point 2d.
        :return: distance.
        """
        return self.point_distance_to_edge(point)

    def straight_line_point_belongs(self, point):
        """
        Verifies if a point belongs to the surface created by closing the edge.

        :param point: Point to be verified
        :return: Return True if the point belongs to this surface,
            or False otherwise
        """
        raise NotImplementedError(f'the straight_line_point_belongs method must be'
                                  f' overloaded by {self.__class__.__name__}')

    def split(self, split_point, tol: float = 1e-6):
        """
        Splits arc-ellipse at a given point.

        :param split_point: splitting point.
        :param tol: tolerance.
        :return: list of two Arc-Ellipse.
        """
        if split_point.is_close(self.start, tol):
            return [None, self.copy()]
        if split_point.is_close(self.end, tol):
            return [self.copy(), None]
        return [self.__class__(self.ellipse, self.start, split_point),
                self.__class__(self.ellipse, split_point, self.end)]

    def is_close(self, other_edge, tol: float = 1e-6):
        """
        Checks if two arc-ellipse are the same considering the Euclidean distance.

        :param other_edge: other arc-ellipse.
        :param tol: The tolerance under which the Euclidean distance is considered equal to 0, defaults to 1e-6.
        :type tol: float, optional
        """

        if isinstance(other_edge, self.__class__):
            if (self.start.is_close(other_edge.start, tol) and self.end.is_close(other_edge.end, tol)
                    and self.ellipse.center.is_close(other_edge.ellipse.center, tol) and
                    self.point_belongs(other_edge.point_at_abscissa(other_edge.length() * 0.5), tol)):
                return True
        return False

    def complementary(self):
        """Gets the complementary arc of ellipse."""
        return self.__class__(self.ellipse, self.end, self.start, name=self.name + '_complementary')


class FullArcEllipse(Edge):
    """
    Abstract class to define an ellipse.
    """

    def __init__(self, ellipse: Union[volmdlr_curves.Ellipse2D, volmdlr_curves.Ellipse3D],
                 start_end: Union[volmdlr.Point2D, volmdlr.Point3D], name: str = ''):
        self.start_end = start_end
        self.ellipse = ellipse
        self.is_trigo = True
        self.angle_start = 0.0
        self.center = ellipse.center
        self.angle_end = volmdlr.TWO_PI
        Edge.__init__(self, start=start_end, end=start_end, name=name)

    @property
    def periodic(self):
        """Returns True if edge is periodic."""
        return True

    def length(self):
        """
        Calculates the length of the ellipse.

        Ramanujan's approximation for the perimeter of the ellipse.
        P = math.pi * (a + b) [ 1 + (3h) / (10 + √(4 - 3h) ) ], where h = (a - b)**2/(a + b)**2.

        :return: Perimeter of the ellipse
        :rtype: float
        """
        return self.ellipse.length()

    def point_belongs(self, point: Union[volmdlr.Point2D, volmdlr.Point3D], abs_tol: float = 1e-6):
        """
        Verifies if a given point lies on the ellipse.

        :param point: point to be verified.
        :param abs_tol: Absolute tolerance to consider the point on the ellipse.
        :return: True is point lies on the ellipse, False otherwise
        """
        new_point = self.ellipse.frame.global_to_local_coordinates(point)
        return math.isclose(round(new_point.x ** 2 / self.ellipse.major_axis ** 2 +
                            new_point.y ** 2 / self.ellipse.minor_axis ** 2, 2), 1.0, abs_tol=abs_tol)

    def get_reverse(self):
        """
        Defines a new FullArcEllipse, identical to self, but in the opposite direction.

        """
        ellipse = self.ellipse.reverse()
        return self.__class__(ellipse, self.start_end)

    def straight_line_point_belongs(self, point):
        """
        Verifies if a point belongs to the surface created by closing the edge.

        :param point: Point to be verified
        :return: Return True if the point belongs to this surface,
            or False otherwise
        """
        raise NotImplementedError(f'the straight_line_point_belongs method must be'
                                  f' overloaded by {self.__class__.__name__}')

    def abscissa(self, point, tol: float = 1e-6):
        """
        Computes the abscissa of an Edge.

        :param point: The point located on the edge.
        :type point: Union[:class:`volmdlr.Point2D`, :class:`volmdlr.Point3D`].
        :param tol: The precision in terms of distance. Default value is 1e-4.
        :type tol: float, optional.
        :return: The abscissa of the point.
        :rtype: float
        """
        raise NotImplementedError(f'the abscissa method must be overloaded by {self.__class__.__name__}')

    @classmethod
    def from_curve(cls, ellipse, name: str = ''):
        """Creates a fullarc ellipse from a ellipse curve."""
        return cls(ellipse, ellipse.center + ellipse.frame.u * ellipse.major_axis, name=name)


class FullArcEllipse2D(FullArcEllipse, ArcEllipse2D):
    """
    Defines a FullArcEllipse2D.
    """

    def __init__(self, ellipse: volmdlr_curves.Ellipse2D, start_end: volmdlr.Point2D, name: str = ''):
        FullArcEllipse.__init__(self, ellipse, start_end, name)
        ArcEllipse2D.__init__(self, ellipse, start_end, start_end, name)
        self.theta = volmdlr.geometry.clockwise_angle(self.ellipse.major_dir, volmdlr.X2D)
        if self.theta == math.pi * 2:
            self.theta = 0.0
        self._bounding_rectangle = None

    def to_3d(self, plane_origin, x, y):
        """
        Transforms the full arc of ellipse 2D into a 3D full arc of ellipse.

        :param plane_origin: The origin of plane to draw the full arc of ellipse 3D.
        :type plane_origin: volmdlr.Point3D
        :param x: First direction of the plane
        :type x: volmdlr.Vector3D
        :param y: Second direction of the plane.
        :type y: volmdlr.Vector3D
        :return: A 3D full arc of ellipse.
        :rtype: FullArcEllipse3D
        """
        point_start_end3d = self.start_end.to_3d(plane_origin, x, y)
        ellipse = self.ellipse.to_3d(plane_origin, x, y)
        return FullArcEllipse3D(ellipse, point_start_end3d, name=self.name + "_3D")

    def frame_mapping(self, frame: volmdlr.Frame2D, side: str):
        """
        Changes frame_mapping and return a new FullArcEllipse2D.

        :param frame: Local coordinate system.
        :type frame: volmdlr.Frame2D
        :param side: 'old' will perform a transformation from local to global coordinates. 'new' will
            perform a transformation from global to local coordinates.
        :type side: str
        :return: A new transformed FulLArcEllipse2D.
        :rtype: FullArcEllipse2D
        """
        return FullArcEllipse2D(self.ellipse.frame_mapping(frame, side),
                                self.start_end.frame_mapping(frame, side))

    def translation(self, offset: volmdlr.Vector2D):
        """
        Full ArcEllipse 2D translation.

        :param offset: translation vector.
        :type offset: volmdlr.Vector2D
        :return: A new translated FullArcEllipse2D.
        :rtype: FullArcEllipse2D
        """
        return FullArcEllipse2D(self.ellipse.translation(offset), self.start_end.translation(offset), self.name)

    def abscissa(self, point: Union[volmdlr.Point2D, volmdlr.Point3D], tol: float = 1e-6):
        """
        Calculates the abscissa of a given point.

        :param point: point for calculating abscissa.
        :param tol: tolerance.
        :return: a float, between 0 and the ellipse's length.
        """
        return self.ellipse.abscissa(point, tol)

    def plot(self, ax=None, edge_style: EdgeStyle = EdgeStyle()):
        """
        Matplotlib plot for an ellipse.

        """
        if ax is None:
            _, ax = plt.subplots()
        ax = vm_common_operations.plot_from_discretization_points(
            ax, edge_style=edge_style, element=self, number_points=50)
        if edge_style.equal_aspect:
            ax.set_aspect('equal')
        return ax


class LineSegment3D(LineSegment):
    """
    Define a line segment limited by two points.

    """

    def __init__(self, start: volmdlr.Point3D, end: volmdlr.Point3D, line: volmdlr_curves.Line3D = None,
                 name: str = ''):
        if start.is_close(end):
            raise NotImplementedError('Start and end of Linesegment3D are equal')
        self.line = line
        if not line:
            self.line = volmdlr_curves.Line3D(start, end)
        LineSegment.__init__(self, start=start, end=end, line=self.line, name=name)
        self._bbox = None

    @property
    def bounding_box(self):
        """Gets bounding box for Line Segment 3D. """
        if not self._bbox:
            self._bbox = self._bounding_box()
        return self._bbox

    @bounding_box.setter
    def bounding_box(self, new_bounding_box):
        """Sets new value to Line Segment's Bounding box."""
        self._bbox = new_bounding_box

    def __hash__(self):
        return hash((self.__class__.__name__, self.start, self.end))

    def __eq__(self, other_linesegment3d):
        if other_linesegment3d.__class__ != self.__class__:
            return False
        return (self.start == other_linesegment3d.start
                and self.end == other_linesegment3d.end)

    def _bounding_box(self):
        """
        Calculates the bounding box for a line segment 3D.

        :return: Bounding box for line segment 3d.
        """

        xmin = min(self.start.x, self.end.x)
        xmax = max(self.start.x, self.end.x)
        ymin = min(self.start.y, self.end.y)
        ymax = max(self.start.y, self.end.y)
        zmin = min(self.start.z, self.end.z)
        zmax = max(self.start.z, self.end.z)

        return volmdlr.core.BoundingBox(xmin, xmax, ymin, ymax, zmin, zmax)

    def to_dict(self, *args, **kwargs):
        """Stores all Line Segment 3D in a dict object."""
        return {'object_class': 'volmdlr.edges.LineSegment3D',
                'name': self.name,
                'start': self.start.to_dict(),
                'end': self.end.to_dict()
                }

    def normal_vector(self, abscissa=0.):
        """
        Returns the normal vector to the curve at the specified abscissa.
        """
        direction_vector = self.direction_vector()
        return direction_vector.deterministic_normal_vector()

    def unit_normal_vector(self, abscissa=0.):
        """Calculates the Line segment's unit normal vector."""
        return self.normal_vector().unit_vector()

    def point_distance(self, point):
        """Returns the minimal distance to a point."""
        distance, point = volmdlr.linesegment3d_point_distance((self.start.x, self.start.y, self.start.z),
                                                               (self.end.x, self.end.y, self.end.z),
                                                               (point.x, point.y, point.z))
        return distance

    def plane_projection2d(self, center, x, y):
        """
        Calculates the projection of a line segment 3d on to a plane.

        :param center: plane center.
        :param x: plane u direction.
        :param y: plane v direction.
        :return: line segment 3d.
        """
        start, end = self.start.plane_projection2d(center, x, y), self.end.plane_projection2d(center, x, y)
        if not start.is_close(end):
            return LineSegment2D(start, end)
        return None

    def line_intersections(self, line, tol: float = 1e-6):
        """
        Gets the intersection between a line segment 3d and line3D.

        :param line: other line.
        :param tol: maximum tolerance.
        :return: a list with the intersection points.
        """
        line_self = self.line
        if line_self.skew_to(line):
            return []
        intersection = line_self.intersection(line, tol=tol)
        if intersection and self.point_belongs(intersection):
            return [intersection]
        if line.point_belongs(self.start):
            return [self.start]
        if line.point_belongs(self.end):
            return [self.end]
        return []

    def linesegment_intersections(self, linesegment, abs_tol: float = 1e-6):
        """
        Gets the intersection between a line segment 3d and another line segment 3D.

        :param linesegment: other line segment.
        :param abs_tol: tolerance.
        :return: a list with the intersection points.
        """
        intersection = self.line.intersection(linesegment.line)
        if intersection and self.point_belongs(intersection, abs_tol=abs_tol) and\
                linesegment.point_belongs(intersection, abs_tol=abs_tol):
            return [intersection]
        return []

    def rotation(self, center: volmdlr.Point3D,
                 axis: volmdlr.Vector3D, angle: float):
        """
        LineSegment3D rotation.

        :param center: rotation center
        :param axis: rotation axis
        :param angle: angle rotation
        :return: a new rotated LineSegment3D
        """
        start = self.start.rotation(center, axis, angle)
        end = self.end.rotation(center, axis, angle)
        return LineSegment3D(start, end)

    def __contains__(self, point):

        point1, point2 = self.start, self.end
        axis = point2 - point1
        test = point.rotation(point1, axis, math.pi)
        if test.is_close(point):
            return True

        return False

    def translation(self, offset: volmdlr.Vector3D):
        """
        LineSegment3D translation.

        :param offset: translation vector
        :return: A new translated LineSegment3D
        """
        return LineSegment3D(
            self.start.translation(offset), self.end.translation(offset))

    def frame_mapping(self, frame: volmdlr.Frame3D, side: str):
        """
        Changes LineSegment3D frame_mapping and return a new LineSegment3D.

        side = 'old' or 'new'
        """
        if side == 'old':
            return LineSegment3D(
                *[frame.local_to_global_coordinates(point) for point in [self.start, self.end]])
        if side == 'new':
            return LineSegment3D(
                *[frame.global_to_local_coordinates(point) for point in [self.start, self.end]])
        raise ValueError('Please Enter a valid side: old or new')

    def copy(self, *args, **kwargs):
        """Returns a copy of the line segment."""
        return LineSegment3D(self.start.copy(), self.end.copy())

    def plot(self, ax=None, edge_style: EdgeStyle = EdgeStyle()):
        """Plots the Line segment 3d using matplotlib."""
        if ax is None:
            fig = plt.figure()
            ax = fig.add_subplot(111, projection='3d')

        points = [self.start, self.end]
        x = [point.x for point in points]
        y = [point.y for point in points]
        z = [point.z for point in points]
        if edge_style.edge_ends:
            ax.plot(x, y, z, color=edge_style.color, alpha=edge_style.alpha, marker='o')
        else:
            ax.plot(x, y, z, color=edge_style.color, alpha=edge_style.alpha)
        if edge_style.edge_direction:
            x, y, z = self.point_at_abscissa(0.5 * self.length())
            u, v, w = 0.05 * self.direction_vector()
            ax.quiver(x, y, z, u, v, w, length=self.length() / 100,
                      arrow_length_ratio=5, normalize=True,
                      pivot='tip', color=edge_style.color)
        return ax

    def plot2d(self, x_3d, y_3d, ax=None, color='k', width=None):
        """Creates a 2d plot of the Line segment 3d using matplotlib."""
        if ax is None:
            fig = plt.figure()
            ax = fig.add_subplot(111, projection='3d')

        edge2d = self.plane_projection2d(volmdlr.O3D, x_3d, y_3d)
        edge2d.plot(ax=ax, edge_style=EdgeStyle(color=color, width=width))
        return ax

    def plot_data(self, x_3d, y_3d, edge_style=plot_data.EdgeStyle(color_stroke=plot_data.colors.BLACK,
                                                                   line_width=1, dashline=None)):
        """Plot a Line Segment 3D object using dessia's plot_data library."""
        edge2d = self.plane_projection2d(volmdlr.O3D, x_3d, y_3d)
        return edge2d.plot_data(edge_style)

    def to_2d(self, plane_origin, x, y):
        """
        Transforms a LineSegment3D into an LineSegment2D, given a plane origin and an u and v plane vector.

        :param plane_origin: plane origin.
        :param x: plane u vector.
        :param y: plane v vector.
        :return: LineSegment2D.
        """
        p2d = [point.to_2d(plane_origin, x, y) for point in (self.start, self.end)]
        if p2d[0].is_close(p2d[1]):
            return None
        return LineSegment2D(*p2d, name=self.name)

    def to_bspline_curve(self, resolution=10):
        """
        Convert a LineSegment3D to a BSplineCurve3D.
        """
        degree = 1
        points = [self.point_at_abscissa(abscissa / self.length())
                  for abscissa in range(resolution + 1)]
        bspline_curve = BSplineCurve3D.from_points_interpolation(points, degree)
        return bspline_curve

    def get_reverse(self):
        """
        Gets the reverse of the Line Segment.
        """
        return LineSegment3D(self.end.copy(), self.start.copy())

    def minimum_distance_points(self, other_line):
        """
        Returns the points on this line and on the other line that are the closest of lines.
        """
        u = self.end - self.start
        v = other_line.end - other_line.start
        w = self.start - other_line.start
        u_dot_u = u.dot(u)
        u_dot_v = u.dot(v)
        v_dot_v = v.dot(v)
        u_dot_w = u.dot(w)
        v_dot_w = v.dot(w)
        if (u_dot_u * v_dot_v - u_dot_v ** 2) != 0:
            s_param = (u_dot_v * v_dot_w - v_dot_v * u_dot_w) / (u_dot_u * v_dot_v - u_dot_v ** 2)
            t_param = (u_dot_u * v_dot_w - u_dot_v * u_dot_w) / (u_dot_u * v_dot_v - u_dot_v ** 2)
            point1 = self.start + s_param * u
            point2 = other_line.start + t_param * v
            return point1, point2
        return self.start, other_line.start

    def matrix_distance(self, other_line):
        """
        Gets the points corresponding to the distance between to lines using matrix distance.

        :param other_line: Other line.
        :return: Two points corresponding to the distance between to lines.
        """
        return volmdlr.core_compiled.LineSegment3DDistance([self.start, self.end], [other_line.start, other_line.end])

    def parallel_distance(self, other_linesegment):
        """Calculates the parallel distance between two Line Segments 3D."""
        pt_a, pt_b, pt_c = self.start, self.end, other_linesegment.start
        vector = volmdlr.Vector3D((pt_a - pt_b).vector)
        vector = vector.unit_vector()
        plane1 = volmdlr.surfaces.Plane3D.from_3_points(pt_a, pt_b, pt_c)
        v = vector.cross(plane1.frame.w)  # distance vector
        # pt_a = k*u + c*v + pt_c
        res = (pt_a - pt_c).vector
        x, y, z = res[0], res[1], res[2]
        u1, u2, u3 = vector.x, vector.y, vector.z
        v1, v2, v3 = v.x, v.y, v.z

        if (u1 * v2 - v1 * u2) != 0 and u1 != 0:
            c = (y * u1 - x * u2) / (u1 * v2 - v1 * u2)
            k = (x - c * v1) / u1
            if math.isclose(k * u3 + c * v3, z, abs_tol=1e-7):
                return k
        elif (u1 * v3 - v1 * u3) != 0 and u1 != 0:
            c = (z * u1 - x * u3) / (u1 * v3 - v1 * u3)
            k = (x - c * v1) / u1
            if math.isclose(k * u2 + c * v2, y, abs_tol=1e-7):
                return k
        elif (v1 * u2 - v2 * u1) != 0 and u2 != 0:
            c = (u2 * x - y * u1) / (v1 * u2 - v2 * u1)
            k = (y - c * v2) / u2
            if math.isclose(k * u3 + c * v3, z, abs_tol=1e-7):
                return k
        elif (v3 * u2 - v2 * u3) != 0 and u2 != 0:
            c = (u2 * z - y * u3) / (v3 * u2 - v2 * u3)
            k = (y - c * v2) / u2
            if math.isclose(k * u1 + c * v1, x, abs_tol=1e-7):
                return k
        elif (u1 * v3 - v1 * u3) != 0 and u3 != 0:
            c = (z * u1 - x * u3) / (u1 * v3 - v1 * u3)
            k = (z - c * v3) / u3
            if math.isclose(k * u2 + c * v2, y, abs_tol=1e-7):
                return k
        elif (u2 * v3 - v2 * u3) != 0 and u3 != 0:
            c = (z * u2 - y * u3) / (u2 * v3 - v2 * u3)
            k = (z - c * v3) / u3
            if math.isclose(k * u1 + c * v1, x, abs_tol=1e-7):
                return k
        raise NotImplementedError

    def distance_linesegment(self, linesegment, return_points=False):
        """
        Calculates the minimum distance between two line segments in 3d.

        :param linesegment: other line segment.
        :param return_points: boolean weather to return the minimum distance corresponding points or not.
        :return: minimum distance / minimal distance with corresponding points.
        """
        p1, p2 = self.minimum_distance_points(linesegment)
        if not self.point_belongs(p1):
            p1 = self.start if self.start.point_distance(p1) < self.end.point_distance(p1) else self.end
        if not linesegment.point_belongs(p2):
            p2 = linesegment.start if linesegment.start.point_distance(p2) <\
                                      linesegment.end.point_distance(p2) else linesegment.end
        if return_points:
            return p1.point_distance(p2), p1, p2
        return p1.point_distance(p2)

    def distance_arc(self, arc3d, return_points=False):
        """
        Calculates the minimum distance between a line segment and an arc in 3d.

        :param arc3d: other line segment.
        :param return_points: boolean weather to return the minimum distance corresponding points or not.
        :return: minimum distance / minimal distance with corresponding points.
        """
        return arc3d.distance_linesegment(self, return_points)

    def extrusion(self, extrusion_vector):
        """
        Extrusion of a Line Segment 3D, in a specific extrusion direction.

        :param extrusion_vector: the extrusion vector used.
        :return: An extruded Plane Face 3D.
        """
        u = self.unit_direction_vector()
        v = extrusion_vector.copy()
        v = v.unit_vector()
        w = u.cross(v)
        length_1 = self.length()
        length_2 = extrusion_vector.norm()
        plane = volmdlr.surfaces.Plane3D(volmdlr.Frame3D(self.start, u, v, w))
        return [volmdlr.faces.PlaneFace3D.from_surface_rectangular_cut(plane, 0, length_1, 0, length_2)]

    def _conical_revolution(self, params):
        """Creates a conical revolution of a Line Segment 3D."""
        axis, u, dist1, dist2, angle, cone_origin = params
        v = axis.cross(u)
        direction_vector = self.direction_vector()
        direction_vector = direction_vector.unit_vector()

        semi_angle = math.atan2(direction_vector.dot(u), direction_vector.dot(axis))
        if semi_angle > 0.5 * math.pi:
            semi_angle = math.pi - semi_angle
            cone_frame = volmdlr.Frame3D(cone_origin, u, -v, -axis)
            angle2 = - angle
        else:
            angle2 = angle
            cone_frame = volmdlr.Frame3D(cone_origin, u, v, axis)

        surface = volmdlr.surfaces.ConicalSurface3D(cone_frame, semi_angle)
        return [volmdlr.faces.ConicalFace3D.from_surface_rectangular_cut(
            surface, 0, angle2, z1=dist1 / math.tan(semi_angle), z2=dist2 / math.tan(semi_angle))]

    def _cylindrical_revolution(self, params):
        """Creates a cylindrical revolution of a Line Segment 3D."""
        axis, u, p1_proj, dist1, _, angle = params
        v = axis.cross(u)
        surface = volmdlr.surfaces.CylindricalSurface3D(volmdlr.Frame3D(p1_proj, u, v, axis), dist1)
        return [volmdlr.faces.CylindricalFace3D.from_surface_rectangular_cut(
            surface, 0, angle, 0, (self.end - self.start).dot(axis))]

    def _plane_revolution(self, params):
        """
        Creates Plane Revolution of a Line Segment 3D.

        :param params: needed parameters.
        :return: List of plane revolution faces.
        """
        axis, angle, p1_proj, u, distance_1, distance_2, line_intersection = params
        v = axis.cross(u)
        surface = volmdlr.surfaces.Plane3D(
            volmdlr.Frame3D(p1_proj, u, v, axis))
        if self.point_belongs(line_intersection):  # Linesegment intersects revolution axis
            faces = []
            for i, radius in enumerate([distance_1, distance_2]):
                if math.isclose(radius, 0, abs_tol=1e-9):
                    continue
                if i == 0:
                    arc_point1 = volmdlr.O2D + volmdlr.X2D * radius
                else:
                    arc_point1 = volmdlr.O2D - volmdlr.X2D * radius
                arc_point2 = arc_point1.rotation(volmdlr.O2D, angle / 2)
                arc_point3 = arc_point1.rotation(volmdlr.O2D, angle)
                arc = Arc2D.from_3_points(arc_point1, arc_point2, arc_point3)
                outer_contour = volmdlr.wires.Contour2D([LineSegment2D(volmdlr.O2D, arc_point1), arc,
                                                         LineSegment2D(arc_point3, volmdlr.O2D)])
                face = volmdlr.faces.PlaneFace3D(surface, volmdlr.surfaces.Surface2D(outer_contour, []))
                faces.append(face)
            return faces
        smaller_r, bigger_r = sorted([distance_1, distance_2])
        inner_contours2d = []
        if angle == volmdlr.TWO_PI:
            # Only 2 circles as contours
            bigger_circle = volmdlr_curves.Circle2D(volmdlr.OXY, bigger_r)
            outer_contour2d = volmdlr.wires.Contour2D(
                bigger_circle.split_at_abscissa(bigger_circle.length() * 0.5))
            if not math.isclose(smaller_r, 0, abs_tol=1e-9):
                smaller_circle = volmdlr_curves.Circle2D(volmdlr.OXY, smaller_r)
                inner_contours2d = [volmdlr.wires.Contour2D(
                    smaller_circle.split_at_abscissa(smaller_circle.length() * 0.5))]
            return [volmdlr.faces.PlaneFace3D(surface,
                                              volmdlr.surfaces.Surface2D(outer_contour2d, inner_contours2d))]
        # Two arcs and lines
        arc1_s = volmdlr.Point2D(bigger_r, 0)
        arc1_i = arc1_s.rotation(center=volmdlr.O2D,
                                 angle=0.5 * angle)
        arc1_e = arc1_s.rotation(center=volmdlr.O2D, angle=angle)
        arc1 = Arc2D.from_3_points(arc1_s, arc1_i, arc1_e)

        arc2_e = volmdlr.Point2D(smaller_r, 0)
        arc2_i = arc2_e.rotation(center=volmdlr.O2D,
                                 angle=0.5 * angle)
        arc2_s = arc2_e.rotation(center=volmdlr.O2D, angle=angle)
        arc2 = Arc2D.from_3_points(arc2_s, arc2_i, arc2_e)

        line1 = LineSegment2D(arc1_e, arc2_s)
        line2 = LineSegment2D(arc2_e, arc1_s)

        outer_contour2d = volmdlr.wires.Contour2D([arc1, line1,
                                                   arc2, line2])

        return [volmdlr.faces.PlaneFace3D(surface, volmdlr.surfaces.Surface2D(outer_contour2d, inner_contours2d))]

    def revolution(self, axis_point, axis, angle):
        """
        Returns the face generated by the revolution of the line segments.
        """
        axis_line3d = volmdlr_curves.Line3D(axis_point, axis_point + axis)
        if axis_line3d.point_belongs(self.start) and axis_line3d.point_belongs(
                self.end):
            return []
        line_intersection = self.line.intersection(axis_line3d)
        p1_proj, _ = axis_line3d.point_projection(self.start)
        p2_proj, _ = axis_line3d.point_projection(self.end)
        distance_1 = self.start.point_distance(p1_proj)
        distance_2 = self.end.point_distance(p2_proj)
        if not math.isclose(distance_1, 0., abs_tol=1e-9):
            u = self.start - p1_proj  # Unit vector from p1_proj to p1
            u = u.unit_vector()
        elif not math.isclose(distance_2, 0., abs_tol=1e-9):
            u = self.end - p2_proj  # Unit vector from p1_proj to p1
            u = u.unit_vector()
        else:
            return []
        if u.is_colinear_to(self.direction_vector()):
            # Planar face
            return self._plane_revolution([axis, angle, p1_proj, u, distance_1, distance_2, line_intersection])
        if line_intersection and self.point_belongs(line_intersection):
            if not math.isclose(distance_1, 0., abs_tol=1e-9) and not math.isclose(distance_2, 0., abs_tol=1e-9):
                u1 = self.start - p1_proj  # Unit vector from p1_proj to p1
                u1 = u1.unit_vector()
                u2 = self.end - p2_proj  # Unit vector from p1_proj to p1
                u2 = u2.unit_vector()
                faces = self._conical_revolution([axis, u1, 0, distance_1, angle, line_intersection]) + \
                        self._conical_revolution([axis, u2, 0, distance_2, angle, line_intersection])
                return faces
        if not math.isclose(distance_1, distance_2, abs_tol=1e-9):
            # Conical
            return self._conical_revolution([axis, u, distance_1, distance_2, angle, line_intersection])
        # Cylindrical face
        return self._cylindrical_revolution([axis, u, p1_proj, distance_1, distance_2, angle])

    def trim(self, point1: volmdlr.Point3D, point2: volmdlr.Point3D):
        """Trims a Line Segment at two given points."""
        if not self.point_belongs(point1) or not self.point_belongs(point2):
            raise ValueError('Point not on curve')

        return LineSegment3D(point1, point2)

    def sweep(self, *args):
        """
        Line Segment 3D is used as path for sweeping given section through it.

        :return:
        """
        section_contour2d, frame = args
        section_contour3d = section_contour2d.to_3d(self.start, frame.u, frame.v)
        new_faces = []
        for contour_primitive in section_contour3d.primitives:
            new_faces.extend(contour_primitive.extrusion(self.length()
                                                         * self.unit_direction_vector()))
        return new_faces

    def line_distance(self, line, return_points: bool = False):
        """
        Calculates the distance between a Line Segment and an infinite Line.

        :param line: other line.
        :param return_points: weather to return corresponding points or not.
        :return: distance between line and line segment.
        """
        line_min_distance_points = line.minimum_distance_points(self.line)
        if self.point_belongs(line_min_distance_points[1]):
            if return_points:
                return line_min_distance_points[0].point_distance(line_min_distance_points[1]),\
                    line_min_distance_points[0], line_min_distance_points[1]
            return line_min_distance_points[0].point_distance(line_min_distance_points[1])
        distance1 = line_min_distance_points[0].point_distance(self.start)
        distance2 = line_min_distance_points[0].point_distance(self.end)
        if distance1 < distance2:
            distance = distance1
            points = [line_min_distance_points[0], self.start]
        else:
            distance = distance1
            points = [line_min_distance_points[0], self.end]
        if return_points:
            return distance, points[0], points[1]
        return distance

<<<<<<< HEAD
    def babylon_curves(self):
        """Returns the babylon representation of the edge."""
        points = [[*self.start], [*self.end]]
        babylon_lines = {'points': points,
                         'alpha': 1.0,
                         'name': self.name,
                         'color': [0.2, 0.8, 0.2]
                         }
        return babylon_lines
=======
    def move_frame_along(self, frame):
        """Move frame along edge."""
        new_frame = frame.translation(self.end - self.start)
        return new_frame
>>>>>>> 1f938eea


class BSplineCurve3D(BSplineCurve):
    """
    A class for 3-dimensional B-spline curves.

    The following rule must be respected : `number of knots = number of control points + degree + 1`

    :param degree: The degree of the 3-dimensional B-spline curve
    :type degree: int
    :param control_points: A list of 3-dimensional points
    :type control_points: List[:class:`volmdlr.Point3D`]
    :param knot_multiplicities: The vector of multiplicities for each knot
    :type knot_multiplicities: List[int]
    :param knots: The knot vector composed of values between 0 and 1
    :type knots: List[float]
    :param weights: The weight vector applied to the knot vector. Default
        value is None
    :type weights: List[float], optional
    :param periodic: If `True` the B-spline curve is periodic. Default value
        is False
    :type periodic: bool, optional
    :param name: The name of the B-spline curve. Default value is ''
    :type name: str, optional
    """

    def __init__(self,
                 degree: int,
                 control_points: List[volmdlr.Point3D],
                 knot_multiplicities: List[int],
                 knots: List[float],
                 weights: List[float] = None,
                 name: str = ''):

        BSplineCurve.__init__(self, degree,
                              control_points,
                              knot_multiplicities,
                              knots,
                              weights,
                              name)

        self._bbox = None

    @property
    def bounding_box(self):
        if not self._bbox:
            self._bbox = self._bounding_box()
        return self._bbox

    @bounding_box.setter
    def bounding_box(self, new_bounding_box):
        self._bbox = new_bounding_box

    def _bounding_box(self):
        """Creates a bounding box from the bspline points."""
        return volmdlr.core.BoundingBox.from_points(self.discretization_points())

    def look_up_table(self, resolution: int = 20, start_parameter: float = 0,
                      end_parameter: float = 1):
        """
        Creates a table of equivalence between parameter t (evaluation of BSplineCurve) and the cumulative distance.

        :param resolution: The precision of the table. Auto-adjusted by the
            algorithm. Default value set to 20
        :type resolution: int, optional
        :param start_parameter: First parameter evaluated in the table.
            Default value set to 0
        :type start_parameter: float, optional
        :param end_parameter: Last parameter evaluated in the table.
            Default value set to 1
        :type start_parameter: float, optional
        :return: Yields a list of tuples containing the parameter and the
            cumulated distance along the BSplineCruve3D from the evaluation of
            start_parameter
        :rtype: Tuple[float, float]
        """
        resolution = max(10, min(resolution, int(self.length() / 1e-4)))
        delta_param = 1 / resolution * (end_parameter - start_parameter)
        distance = 0
        for i in range(resolution + 1):
            if i == 0:
                yield start_parameter, 0
            else:
                param1 = start_parameter + (i - 1) * delta_param
                param2 = start_parameter + i * delta_param
                point1 = self.evaluate_single(param1)
                point2 = self.evaluate_single(param2)
                distance += point1.point_distance(point2)
                yield param2, distance

    def normal(self, position: float = 0.0):
        """Returns the normal vector at a given parameter of the curve."""
        der = self.derivatives(position, 1)
        point1 = self.evaluate_single(0.0)
        points = [point1]
        count = 1
        u = 0.1
        while count < 3 and u <= 0.9:
            point = self.evaluate_single(u)
            if not volmdlr.core.point_in_list(point, points):
                points.append(point)
                count += 1
            u += 0.1
        if count < 3:
            raise NotImplementedError("BSplineCurve3D is a line segment")
        vec1 = points[1] - point1
        vec2 = points[2] - point1
        plane_normal = vec1.cross(vec2)
        normal = plane_normal.cross(der[1])
        return normal.unit_vector()

    def get_direction_vector(self, abscissa=0.0):
        """
        Calculates direction vector at given abscissa value (value between o and bspline length).

        """
        length = self.length()
        if abscissa >= length:
            abscissa2 = length
            abscissa = abscissa2 - 0.001 * length

        else:
            abscissa2 = min(abscissa + 0.001 * length, length)

        tangent = self.point_at_abscissa(abscissa2) - self.point_at_abscissa(
            abscissa)
        return tangent

    def direction_vector(self, abscissa=0.):
        """
        Gets direction vector at given abscissa value (value between o and bspline length).

        """
        if not self._direction_vector_memo:
            self._direction_vector_memo = {}
        if abscissa not in self._direction_vector_memo:
            self._direction_vector_memo[abscissa] = self.get_direction_vector(abscissa)
        return self._direction_vector_memo[abscissa]

    @classmethod
    def from_step(cls, arguments, object_dict, **kwargs):
        """
        Converts a step primitive to a BSplineCurve3D.

        :param arguments: The arguments of the step primitive.
        :type arguments: list
        :param object_dict: The dictionary containing all the step primitives
            that have already been instantiated
        :type object_dict: dict
        :return: The corresponding BSplineCurve3D.
        :rtype: :class:`volmdlr.edges.BSplineCurve3D`
        """
        name = arguments[0][1:-1]
        degree = int(arguments[1])
        points = [object_dict[int(i[1:])] for i in arguments[2]]
        lines = [LineSegment3D(pt1, pt2) for pt1, pt2 in zip(points[:-1], points[1:]) if not pt1.is_close(pt2)]
        if lines and not points[0].is_close(points[-1]):
            # quick fix. Real problem: Tolerance too low (1e-6 m = 0.001mm)
            dir_vector = lines[0].unit_direction_vector()
            if all(line.unit_direction_vector() == dir_vector for line in lines):
                return LineSegment3D(points[0], points[-1])

        knot_multiplicities = [int(i) for i in arguments[6][1:-1].split(",")]
        knots = [float(i) for i in arguments[7][1:-1].split(",")]
        knot_vector = []
        for i, knot in enumerate(knots):
            knot_vector.extend([knot] * knot_multiplicities[i])

        if 9 in range(len(arguments)):
            weight_data = [float(i) for i in arguments[9][1:-1].split(",")]
        else:
            weight_data = None

        return cls(degree, points, knot_multiplicities, knots, weight_data, name)

    def to_step(self, current_id, surface_id=None, curve2d=None):
        """Exports to STEP format."""
        points_ids = []
        content = ''
        point_id = current_id
        for point in self.control_points:
            point_content, point_id = point.to_step(point_id,
                                                    vertex=False)
            content += point_content
            points_ids.append(point_id)
            point_id += 1

        curve_id = point_id
        content += f"#{curve_id} = B_SPLINE_CURVE_WITH_KNOTS('{self.name}',{self.degree}," \
                   f"({volmdlr.core.step_ids_to_str(points_ids)})," \
                   f".UNSPECIFIED.,.F.,.F.,{tuple(self.knot_multiplicities)},{tuple(self.knots)}," \
                   f".UNSPECIFIED.);\n"

        if surface_id and curve2d:
            content += f"#{curve_id + 1} = SURFACE_CURVE('',#{curve_id},(#{curve_id + 2}),.PCURVE_S1.);\n"
            content += f"#{curve_id + 2} = PCURVE('',#{surface_id},#{curve_id + 3});\n"

            # 2D parametric curve
            curve2d_content, curve2d_id = curve2d.to_step(curve_id + 3)  # 5

            # content += f"#{curve_id + 3} = DEFINITIONAL_REPRESENTATION('',(#{curve2d_id - 1}),#{curve_id + 4});\n"
            # content += f"#{curve_id + 4} = ( GEOMETRIC_REPRESENTATION_CONTEXT(2)" \
            #            f"PARAMETRIC_REPRESENTATION_CONTEXT() REPRESENTATION_CONTEXT('2D SPACE','') );\n"

            content += curve2d_content
            current_id = curve2d_id
        else:
            current_id = curve_id + 1

        start_content, start_id = self.start.to_step(current_id, vertex=True)
        current_id = start_id + 1
        end_content, end_id = self.end.to_step(current_id + 1, vertex=True)
        content += start_content + end_content
        current_id = end_id + 1
        if surface_id:
            content += f"#{current_id} = EDGE_CURVE('{self.name}',#{start_id},#{end_id},#{curve_id},.T.);\n"
        else:
            content += f"#{current_id} = EDGE_CURVE('{self.name}',#{start_id},#{end_id},#{curve_id},.T.);\n"
        return content, current_id

    def rotation(self, center: volmdlr.Point3D, axis: volmdlr.Vector3D, angle: float):
        """
        BSplineCurve3D rotation.

        :param center: rotation center
        :param axis: rotation axis
        :param angle: angle rotation
        :return: a new rotated BSplineCurve3D
        """
        new_control_points = [point.rotation(center, axis, angle) for point in
                              self.control_points]
        new_bsplinecurve3d = BSplineCurve3D(self.degree, new_control_points,
                                            self.knot_multiplicities,
                                            self.knots, self.weights, self.name)
        return new_bsplinecurve3d

    def trim(self, point1: volmdlr.Point3D, point2: volmdlr.Point3D, same_sense: bool = True):
        """
        Trims a bspline curve between two points.

        :param point1: point 1 used to trim.
        :param point2: point2 used to trim.
        :param same_sense: Used for periodical curves only. Indicates whether the curve direction agrees with (True)
            or is in the opposite direction (False) to the edge direction. By default, it's assumed True
        :return: New BSpline curve between these two points.
        """
        if self.periodic:
            return self.trim_with_interpolation(point1, point2, same_sense)
        bsplinecurve = self
        if not same_sense:
            bsplinecurve = self.reverse()
        parameter1 = bsplinecurve.point_to_parameter(point1)
        parameter2 = bsplinecurve.point_to_parameter(point2)

        if (point1.is_close(bsplinecurve.start) and point2.is_close(bsplinecurve.end)) \
                or (point1.is_close(bsplinecurve.end) and point2.is_close(bsplinecurve.start)):
            return bsplinecurve

        if point1.is_close(bsplinecurve.start) and not point2.is_close(bsplinecurve.end):
            return bsplinecurve.cut_after(parameter2)

        if point2.is_close(bsplinecurve.start) and not point1.is_close(bsplinecurve.end):
            bsplinecurve = bsplinecurve.cut_after(parameter1)
            return bsplinecurve

        if not point1.is_close(bsplinecurve.start) and point2.is_close(bsplinecurve.end):
            return bsplinecurve.cut_before(parameter1)

        if not point2.is_close(bsplinecurve.start) and point1.is_close(bsplinecurve.end):
            bsplinecurve = bsplinecurve.cut_before(parameter2)
            return bsplinecurve

        if parameter1 is None or parameter2 is None:
            raise ValueError('Point not on BSplineCurve for trim method')

        if parameter1 > parameter2:
            parameter1, parameter2 = parameter2, parameter1
            point1, point2 = point2, point1

        bsplinecurve = bsplinecurve.cut_before(parameter1)
        new_param2 = bsplinecurve.point_to_parameter(point2)
        trimmed_bspline_cruve = bsplinecurve.cut_after(new_param2)
        return trimmed_bspline_cruve

    def trim_with_interpolation(self, point1: volmdlr.Point3D, point2: volmdlr.Point3D, same_sense: bool = True):
        """
        Creates a new BSplineCurve3D between point1 and point2 using interpolation method.
        """
        bspline_curve = self
        if not same_sense:
            bspline_curve = self.reverse()
        n = len(bspline_curve.control_points)
        local_discretization = bspline_curve.local_discretization(point1, point2, n, tol=1e-8)
        if len(local_discretization) <= bspline_curve.degree:
            return bspline_curve
        return bspline_curve.__class__.from_points_interpolation(local_discretization, bspline_curve.degree)

    def trim_between_evaluations(self, parameter1: float, parameter2: float):
        """
        Trims the Bspline between two abscissa evaluation parameters.

        :param parameter1: evaluation parameter 1, bigger than 0 and smaller than its length.
        :param parameter2: evaluation parameter 2, bigger than 0 and smaller than its length.
        """
        warnings.warn('Use BSplineCurve3D.trim instead of trim_between_evaluation')
        parameter1, parameter2 = min([parameter1, parameter2]), \
            max([parameter1, parameter2])

        if math.isclose(parameter1, 0, abs_tol=1e-7) \
                and math.isclose(parameter2, 1, abs_tol=1e-7):
            return self
        if math.isclose(parameter1, 0, abs_tol=1e-7):
            return self.cut_after(parameter2)
        if math.isclose(parameter2, 1, abs_tol=1e-7):
            return self.cut_before(parameter1)

        # Cut before
        bspline_curve = self.insert_knot(parameter1, num=self.degree)
        if bspline_curve.weights is not None:
            raise NotImplementedError

        # Cut after
        bspline_curve = bspline_curve.insert_knot(parameter2, num=self.degree)
        if bspline_curve.weights is not None:
            raise NotImplementedError

        new_ctrlpts = bspline_curve.control_points[bspline_curve.degree:
                                                   -bspline_curve.degree]
        new_multiplicities = bspline_curve.knot_multiplicities[1:-1]
        # new_multiplicities = bspline_curve.knot_multiplicities[2:-5]
        new_multiplicities[-1] += 1
        new_multiplicities[0] += 1
        new_knots = bspline_curve.knots[1:-1]
        # new_knots = bspline_curve.knots[2:-5]
        new_knots = nurbs_helpers.standardize_knot_vector(new_knots)

        return BSplineCurve3D(degree=bspline_curve.degree,
                              control_points=new_ctrlpts,
                              knot_multiplicities=new_multiplicities,
                              knots=new_knots,
                              weights=None,
                              name=bspline_curve.name)

    def cut_before(self, parameter: float):
        """
        Returns the right side of the split curve at a given parameter.

        :param parameter: parameter value that specifies where to split the curve.
        :type parameter: float
        """
        point3d = self.evaluate_single(parameter)
        if self.start.is_close(point3d):
            return self.copy()
        if self.end.is_close(point3d):
            return self.reverse()

        curves = volmdlr.nurbs.operations.split_curve(self, round(parameter, 7))
        return curves[1]

    def cut_after(self, parameter: float):
        """
        Returns the left side of the split curve at a given parameter.

        :param parameter: parameter value that specifies where to split the curve.
        :type parameter: float
        """
        # Is a value of parameter below 5e-6 a real need for precision ?
        point3d = self.evaluate_single(parameter)
        if self.start.is_close(point3d):
            return self.reverse()
        if self.end.is_close(point3d):
            return self.copy()
        curves = volmdlr.nurbs.operations.split_curve(self, round(parameter, 7))
        return curves[0]

    def insert_knot(self, knot: float, num: int = 1):
        """
        Returns a new BSplineCurve3D.

        """
        return volmdlr.nurbs.operations.insert_knot_curve(self, [knot], num=[num])

    # Copy paste du LineSegment3D
    def plot(self, ax=None, edge_style: EdgeStyle = EdgeStyle()):
        if ax is None:
            fig = plt.figure()
            ax = fig.add_subplot(111, projection='3d')
        points = self.points
        x = [point.x for point in points]
        y = [point.y for point in points]
        z = [point.z for point in points]
        ax.plot(x, y, z, color=edge_style.color, alpha=edge_style.alpha)
        if edge_style.edge_ends:
            ax.plot(x, y, z, 'o', color=edge_style.color, alpha=edge_style.alpha)
        return ax

    def to_2d(self, plane_origin, x, y):
        """
        Transforms a BSplineCurve3D into an BSplineCurve2D, given a plane origin and an u and v plane vector.

        :param plane_origin: plane origin.
        :param x: plane u vector.
        :param y: plane v vector.
        :return: BSplineCurve2D.
        """
        control_points2d = [point.to_2d(plane_origin, x, y) for point in
                            self.control_points]
        return BSplineCurve2D(self.degree, control_points2d,
                              self.knot_multiplicities, self.knots,
                              self.weights, self.name)

    def curvature(self, u: float, point_in_curve: bool = False):
        """
        Returns the curvature of a curve and the point where it is located.
        """
        ders = self.derivatives(u, 3)  # 3 first derivative
        c1, c2 = ders[1], ders[2]
        denom = c1.cross(c2)
        if c1.is_close(volmdlr.O3D) or c2.is_close(volmdlr.O3D) or denom.norm() == 0.0:
            if point_in_curve:
                return 0., volmdlr.Point3D(*ders[0])
            return 0.
        r_c = ((c1.norm()) ** 3) / denom.norm()
        point = volmdlr.Point3D(*ders[0])
        if point_in_curve:
            return 1 / r_c, point
        return 1 / r_c

    def global_maximum_curvature(self, nb_eval: int = 21, point_in_curve: bool = False):
        """
        Returns the global maximum curvature of a curve and the point where it is located.
        """
        check = [i / (nb_eval - 1) for i in range(nb_eval)]
        curvatures = []
        for u in check:
            curvatures.append(self.curvature(u, point_in_curve))
        return curvatures

    def maximum_curvature(self, point_in_curve: bool = False):
        """
        Returns the maximum curvature of a curve and the point where it is located.
        """
        if point_in_curve:
            maximum_curvarture, point = max(self.global_maximum_curvature(nb_eval=21, point_in_curve=point_in_curve))
            return maximum_curvarture, point
        maximum_curvarture = max(self.global_maximum_curvature(nb_eval=21, point_in_curve=point_in_curve))
        return maximum_curvarture

    def minimum_radius(self, point_in_curve=False):
        """
        Returns the minimum curvature radius of a curve and the point where it is located.
        """
        if point_in_curve:
            maximum_curvarture, point = self.maximum_curvature(point_in_curve)
            return 1 / maximum_curvarture, point
        maximum_curvarture = self.maximum_curvature(point_in_curve)
        return 1 / maximum_curvarture

    # def global_minimum_curvature(self, nb_eval: int = 21):
    #     check = [i / (nb_eval - 1) for i in range(nb_eval)]
    #     radius = []
    #     for u in check:
    #         radius.append(self.minimum_curvature(u))
    #     return radius

    def triangulation(self):
        """Triangulation method for a BSplineCurve3D."""
        return None

    def linesegment_intersections(self, linesegment3d: LineSegment3D, abs_tol: float = 1e-6):
        """
        Calculates intersections between a BSplineCurve3D and a LineSegment3D.

        :param linesegment3d: linesegment to verify intersections.
        :param abs_tol: tolerance.
        :return: list with the intersections points.
        """
        if not self.bounding_box.is_intersecting(linesegment3d.bounding_box, abs_tol):
            return []
        intersection_section_pairs = self._get_intersection_sections(linesegment3d)
        intersections = []
        for bspline, edge2_ in intersection_section_pairs:
            intersections_points = bspline.get_linesegment_intersections(edge2_)
            for inter in intersections_points:
                if not volmdlr.core.point_in_list(inter, intersections, abs_tol):
                    intersections.append(inter)
        return intersections

    def arc_intersections(self, arc, abs_tol=1e-6):
        """
        Calculates intersections between a BSpline Curve 3D and an arc 3D.

        :param arc: arc to verify intersections.
        :param abs_tol: tolerance.
        :return: list with the intersections points.
        """
        if self.bounding_box.distance_to_bbox(arc.bounding_box) > abs_tol:
            return []
        return self._generic_edge_intersections(arc, abs_tol)

    def curve_intersections(self, curve, abs_tol: float = 1e-6):
        if self.bounding_box.distance_to_bbox(curve.bounding_box) > abs_tol:
            return []
        intersections_points = vm_utils_intersections.get_bsplinecurve_intersections(curve, self, abs_tol=abs_tol)
        return intersections_points

    def circle_intersections(self, circle, abs_tol: float = 1e-6):
        if self.bounding_box.distance_to_bbox(circle.bounding_box) > abs_tol:
            return []
        intersections_points = vm_utils_intersections.get_bsplinecurve_intersections(circle, self, abs_tol=abs_tol)
        return intersections_points

    def is_shared_section_possible(self, other_bspline2, tol):
        """
        Verifies if it there is any possibility of the two bsplines share a section.

        :param other_bspline2: other bspline.
        :param tol: tolerance used.
        :return: True or False.
        """
        if self.bounding_box.distance_to_bbox(other_bspline2.bounding_box) > tol:
            return False
        return True

    def sweep(self, *args, **kwargs):
        """
        Bspline 3D is used as path for sweeping given section through it.

        :return:
        """
        frenet = kwargs.get("frenet", False)
        if frenet:
            raise NotImplementedError
        new_faces = []
        tangents = []
        section_contour2d, frame = args
        section_contour3d = section_contour2d.to_3d(frame.origin, frame.u, frame.v)

        points = self.points
        for k, _ in enumerate(points):
            position = k / (len(points) - 1)
            tangents.append(self.unit_direction_vector(position * self.length()))
        normal = tangents[0].deterministic_unit_normal_vector()
        v_vector = tangents[0].cross(normal)
        section_contour2d = section_contour3d.to_2d(points[0], normal, v_vector)
        contours = [section_contour2d.to_3d(points[0], normal, v_vector)]
        for point, tan in zip(points[1:], tangents[1:]):
            normal = tan.deterministic_unit_normal_vector()
            v_vector = tan.cross(normal)
            section_contour3d = section_contour2d.to_3d(point, normal, v_vector)
            contours.append(section_contour3d)

        polys = [volmdlr.wires.ClosedPolygon3D(c.discretization_points(number_points=36)) for c in contours]

        size_v, size_u = len(polys[0].points), len(polys)
        degree_u, degree_v = 3, 3

        points_3d = []
        for poly in polys:
            points_3d.extend(poly.points)

        bspline_surface3d = volmdlr.surfaces.BSplineSurface3D.from_points_interpolation(points_3d, size_u,
                                                                                       size_v,degree_u, degree_v)

        outer_contour = volmdlr.wires.Contour2D([volmdlr.edges.LineSegment2D(volmdlr.O2D, volmdlr.X2D.to_point()),
                                                 volmdlr.edges.LineSegment2D(
                                                     volmdlr.X2D.to_point(), (volmdlr.X2D + volmdlr.Y2D).to_point()),
                                                 volmdlr.edges.LineSegment2D(
                                                     (volmdlr.X2D + volmdlr.Y2D).to_point(), volmdlr.Y2D.to_point()),
                                                 volmdlr.edges.LineSegment2D(volmdlr.Y2D.to_point(), volmdlr.O2D)])
        surf2d = volmdlr.surfaces.Surface2D(outer_contour, [])

        bsface3d = volmdlr.faces.BSplineFace3D(bspline_surface3d, surf2d)
        new_faces.append(bsface3d)
        return new_faces

    def revolution(self, axis_point, axis, angle):
        """
        Returns the face generated by the revolution of the BSpline Curve 3D.
        """
        surface = volmdlr.surfaces.RevolutionSurface3D(self, axis_point, axis)
        face = volmdlr.faces.RevolutionFace3D.from_surface_rectangular_cut(surface, 0, angle, 0, self.length())
        return face

    def split_between_two_points(self, point1, point2):
        """
        Split edge between two points.

        :param point1: point 1.
        :param point2: point 2.
        :return: edge split.
        """
        return self.trim(point1, point2)

    def move_frame_along(self, frame, *args, **kwargs):
        """Moves frame along the edge."""
        origin = self.start
        w = self.unit_direction_vector(0.0)
        u = self.unit_normal_vector(0.0)
        if not u:
            u = w.deterministic_unit_normal_vector()
        v = w.cross(u)
        local_frame_a = volmdlr.Frame3D(origin, u, v, w)

        origin = self.end
        w = self.unit_direction_vector(self.length())
        u = self.unit_normal_vector(self.length())
        if not u:
            u = w.deterministic_unit_normal_vector()
        v = w.cross(u)

        local_frame_b = volmdlr.Frame3D(origin, u, v, w)
        return volmdlr.core.map_primitive_with_initial_and_final_frames(frame, local_frame_a, local_frame_b)


class BezierCurve3D(BSplineCurve3D):
    """
    A class for 3-dimensional Bézier curves.

    :param degree: The degree of the Bézier curve
    :type degree: int
    :param control_points: A list of 3-dimensional points
    :type control_points: List[:class:`volmdlr.Point3D`]
    :param name: The name of the B-spline curve. Default value is ''
    :type name: str, optional
    """

    def __init__(self, degree: int, control_points: List[volmdlr.Point3D],
                 name: str = ''):
        knotvector = nurbs_helpers.generate_knot_vector(degree,
                                                        len(control_points))
        knot_multiplicity = [1] * len(knotvector)

        BSplineCurve3D.__init__(self, degree, control_points,
                                knot_multiplicity, knotvector,
                                None, name)


class Arc3D(ArcMixin, Edge):
    """
    An arc is defined by a starting point, an end point and an interior point.

    """

    def __init__(self, circle, start, end, name=''):
        ArcMixin.__init__(self, circle, start=start, end=end, name=name)
        Edge.__init__(self, start=start, end=end, name=name)
        self._angle = None
        self._bbox = None

    def __hash__(self):
        return hash(('arc3d', self.circle, self.start, self.end, self.is_trigo))

    def __eq__(self, other_arc):
        if self.__class__.__name__ != other_arc.__class__.__name__:
            return False
        return (self.circle == other_arc.circle and self.start == other_arc.start
                and self.end == other_arc.end and self.is_trigo == other_arc.is_trigo)

    @property
    def is_trigo(self):
        """Return True if circle is counterclockwise."""
        return True

    def to_dict(self, use_pointers: bool = False, memo=None, path: str = '#', id_method=True, id_memo=None):
        """Saves the object parameters into a dictionary."""
        dict_ = self.base_dict()
        dict_['circle'] = self.circle.to_dict(use_pointers=use_pointers, memo=memo,
                                              id_method=id_method, id_memo=id_memo, path=path + '/circle')
        dict_['start'] = self.start.to_dict(use_pointers=use_pointers, memo=memo,
                                            id_method=id_method, id_memo=id_memo, path=path + '/start')
        dict_['end'] = self.end.to_dict(use_pointers=use_pointers, memo=memo,
                                        id_method=id_method, id_memo=id_memo, path=path + '/end')
        return dict_

    @property
    def bounding_box(self):
        """Bounding box for Arc 3D."""
        if not self._bbox:
            self._bbox = self.get_bounding_box()
        return self._bbox

    @bounding_box.setter
    def bounding_box(self, new_bounding_box):
        self._bbox = new_bounding_box

    def get_bounding_box(self):
        """
        Calculates the bounding box of the Arc3D.

        :return: Bounding Box object.
        """
        # TODO: implement exact calculation

        points = self.discretization_points(angle_resolution=5)
        xmin = min(point.x for point in points)
        xmax = max(point.x for point in points)
        ymin = min(point.y for point in points)
        ymax = max(point.y for point in points)
        zmin = min(point.z for point in points)
        zmax = max(point.z for point in points)
        return volmdlr.core.BoundingBox(xmin, xmax, ymin, ymax, zmin, zmax)

    @classmethod
    def from_angle(cls, start: volmdlr.Point3D, angle: float,
                   axis_point: volmdlr.Point3D, axis: volmdlr.Vector3D, name: str = ''):
        """Gives the arc3D from a start, an angle and an axis."""
        start_gen = start
        end_gen = start_gen.rotation(axis_point, axis, angle)
        line = volmdlr_curves.Line3D(axis_point, axis_point + axis)
        center, _ = line.point_projection(start)
        radius = center.point_distance(start)
        u = start - center
        v = axis.cross(u)
        circle = volmdlr.curves.Circle3D(volmdlr.Frame3D(center, u, v, axis), radius)
        if angle == volmdlr.TWO_PI:
            return circle
        return cls(circle, start_gen, end_gen, name=name)

    @classmethod
    def from_3_points(cls, point1, point2, point3, name: str = ''):
        """
        Creates an Arc 3d using three points.

        :param point1: start point.
        :param point2: interior point.
        :param point3: end point.
        :param name: object's name.
        :return: Arc 3D.
        """
        circle = volmdlr_curves.Circle3D.from_3_points(point1, point2, point3)
        arc = cls(circle, point1, point3, name=name)
        return arc

    @property
    def points(self):
        return [self.start, self.end]

    def get_reverse(self):
        """
        Defines a new Arc3D, identical to self, but in the opposite direction.

        """
        circle3d = self.circle.reverse()
        return self.__class__(circle3d, self.end, self.start, self.name + '_reverse')

    def abscissa(self, point: volmdlr.Point3D, tol: float = 1e-6):
        """
        Calculates the abscissa given a point in the Arc3D.

        :param point: point to calculate the abscissa.
        :param tol: (Optional) Confusion distance to consider points equal. Default 1e-6.
        :return: corresponding abscissa.
        """
        if point.point_distance(self.start) <= tol:
            return 0
        if point.point_distance(self.end) <= tol:
            return self.length()
        point_theta = self.get_arc_point_angle(point)
        if not self.angle_start <= point_theta <= self.angle_end:
            raise ValueError(f"{point} not in Arc3D.")
        return self.radius * abs(point_theta - self.angle_start)

    def point_at_abscissa(self, abscissa):
        """
        Calculates a point in the Arc3D at a given abscissa.

        :param abscissa: abscissa where in the curve the point should be calculated.
        :return: Corresponding point.
        """
        if abscissa > self.length() + 1e-6:
            raise ValueError(f"{abscissa} abscissa is not on the curve. max length of arc is {self.length()}.")
        return self.start.rotation(self.circle.center, self.circle.normal, abscissa / self.radius)

    def direction_vector(self, abscissa):
        """
        Calculates a direction vector at a given abscissa of the Arc3D.

        :param abscissa: abscissa where in the curve the direction vector should be calculated.
        :return: Corresponding direction vector.
        """
        normal_vector = self.normal_vector(abscissa)
        tangent = normal_vector.cross(self.circle.normal)
        return tangent

    def rotation(self, center: volmdlr.Point3D,
                 axis: volmdlr.Vector3D, angle: float):
        """
        Arc3D rotation.

        :param center: rotation center
        :param axis: rotation axis
        :param angle: angle rotation
        :return: a new rotated Arc3D
        """
        circle = self.circle.rotation(center, axis, angle)
        new_start = self.start.rotation(center, axis, angle)
        new_end = self.end.rotation(center, axis, angle)
        return Arc3D(circle, new_start, new_end, name=self.name)

    def translation(self, offset: volmdlr.Vector3D):
        """
        Arc3D translation.

        :param offset: translation vector.
        :return: A new translated Arc3D.
        """
        new_circle = self.circle.translation(offset)
        new_start = self.start.translation(offset)
        new_end = self.end.translation(offset)
        return Arc3D(new_circle, new_start, new_end, name=self.name)

    def frame_mapping(self, frame: volmdlr.Frame3D, side: str):
        """
        Changes vector frame_mapping and return a new Arc3D.

        side = 'old' or 'new'
        """
        new_circle = self.circle.frame_mapping(frame, side)
        new_start = self.start.frame_mapping(frame, side)
        new_end = self.end.frame_mapping(frame, side)
        return Arc3D(new_circle, new_start, new_end, name=self.name)

    def plot(self, ax=None, edge_style: EdgeStyle = EdgeStyle()):
        """Plot method for Arc 3D using Matplotlib."""
        if ax is None:
            fig = plt.figure()
            ax = fig.add_subplot(111, projection='3d')
        ax = vm_common_operations.plot_from_discretization_points(
            ax, edge_style=edge_style, element=self, number_points=25)
        if edge_style.edge_ends:
            self.start.plot(ax=ax, color='r')
            self.end.plot(ax=ax, color='b')

        if edge_style.edge_direction:
            x, y, z = self.point_at_abscissa(0.5 * self.length())
            u, v, w = 0.05 * self.unit_direction_vector(0.5 * self.length())
            ax.quiver(x, y, z, u, v, w, length=self.length() / 100,
                      arrow_length_ratio=5, normalize=True,
                      pivot='tip', color=edge_style.color)
        return ax

    def plot2d(self, center: volmdlr.Point3D = volmdlr.O3D,
               x3d: volmdlr.Vector3D = volmdlr.X3D, y3d: volmdlr.Vector3D = volmdlr.Y3D,
               ax=None, color='k'):
        """Plot data."""

        if ax is None:
            fig = plt.figure()
            ax = fig.add_subplot(111, projection='3d')

        # TODO: Enhance this plot
        length = self.length()
        x = []
        y = []
        for i in range(30):
            point = self.point_at_abscissa(i / 29. * length)
            xi, yi = point.plane_projection2d(center, x3d, y3d)
            x.append(xi)
            y.append(yi)
        ax.plot(x, y, color=color)

        return ax

    def copy(self, *args, **kwargs):
        return Arc3D(self.circle.copy(), self.start.copy(), self.end.copy())

    def to_2d(self, plane_origin, x, y):
        """
        Transforms a Arc3D into an Arc2D, given a plane origin and an u and v plane vector.

        :param plane_origin: plane origin.
        :param x: plane u vector.
        :param y: plane v vector.
        :return: Arc2D.
        """
        circle2d = self.circle.to_2d(plane_origin, x, y)
        point_start = self.start.to_2d(plane_origin, x, y)
        point_interior = self.middle_point().to_2d(plane_origin, x, y)
        point_end = self.end.to_2d(plane_origin, x, y)
        if point_start == point_end:
            print(True)
        arc = Arc2D(circle2d, point_start, point_end, name=self.name)
        if not arc.point_belongs(point_interior):
            arc = Arc2D(circle2d.reverse(), point_start, point_end, name=self.name)
        return arc

    def minimum_distance_points_arc(self, other_arc):
        """Calculates the minimum distance points between two arcs."""
        u1 = self.start - self.circle.center
        u1 = u1.unit_vector()
        u2 = self.circle.normal.cross(u1)

        w = other_arc.circle.center - self.circle.center

        u3 = other_arc.start - other_arc.circle.center
        u3 = u3.unit_vector()
        u4 = other_arc.circle.normal.cross(u3)

        radius1, radius2 = self.radius, other_arc.radius

        u1_u1, u1_u2, u1_u3, u1_u4 = u1.dot(u1), u1.dot(u2), u1.dot(u3), u1.dot(u4)
        u2_u2, u2_u3, u2_u4 = u2.dot(u2), u2.dot(u3), u2.dot(u4)
        u3_u3, u3_u4 = u3.dot(u3), u3.dot(u4)
        u4_u4 = u4.dot(u4)
        w_u1, w_u2, w_u3, w_u4, w_w = w.dot(u1), w.dot(u2), w.dot(u3), w.dot(u4), w.dot(w)

        def distance_squared(x):
            return (u1_u1 * ((math.cos(x[0])) ** 2) * radius1 ** 2 + u2_u2 * (
                    (math.sin(x[0])) ** 2) * radius1 ** 2
                    + w_w + u3_u3 * ((math.cos(x[1])) ** 2) * radius2 ** 2 + u4_u4 * (
                            (math.sin(x[1])) ** 2) * radius2 ** 2
                    + u1_u2 * math.sin(2 * x[0]) * radius1 ** 2 - 2 * radius1 * math.cos(
                        x[0]) * w_u1
                    - 2 * radius1 * radius2 * math.cos(x[0]) * math.cos(x[1]) * u1_u3
                    - 2 * radius1 * radius2 * math.cos(x[0]) * math.sin(
                        x[1]) * u1_u4 - 2 * radius1 * math.sin(x[0]) * w_u2
                    - 2 * radius1 * radius2 * math.sin(x[0]) * math.cos(x[1]) * u2_u3
                    - 2 * radius1 * radius2 * math.sin(x[0]) * math.sin(
                        x[1]) * u2_u4 + 2 * radius2 * math.cos(x[1]) * w_u3
                    + 2 * radius2 * math.sin(x[1]) * w_u4 + u3_u4 * math.sin(
                        2 * x[1]) * radius2 ** 2)

        x01 = npy.array([self.angle / 2, other_arc.angle / 2])

        res1 = least_squares(distance_squared, x01, bounds=[(0, 0), (self.angle, other_arc.angle)])

        point1 = self.point_at_abscissa(res1.x[0] * radius1)
        point2 = other_arc.point_at_abscissa(res1.x[1] * radius2)

        return point1, point2

    def distance_linesegment(self, linesegment3d, return_points=False):
        """
        Gets the minimum distance between an Arc 3D and Line Segment 3D.

        :param linesegment3d: other line segment 3d.
        :param return_points: boolean to decide weather to return the corresponding minimal distance points or not.
        :return: minimum distance / minimal distance with corresponding points.
        """
        point1, point2 = vm_common_operations.minimum_distance_points_circle3d_linesegment3d(self, linesegment3d)
        if return_points:
            return point1.point_distance(point2), point1, point2
        return point1.point_distance(point2)

    def distance_arc(self, arc3d, return_points=False):
        """
        Gets the minimum distance between two Arcs 3D.

        :param arc3d: other arc 3d.
        :param return_points: boolean to decide weather to return the corresponding minimal distance points or not.
        :return: minimum distance / minimal distance with corresponding points.
        """
        p1, p2 = self.minimum_distance_points_arc(arc3d)
        if return_points:
            return p1.point_distance(p2), p1, p2
        return p1.point_distance(p2)

    def extrusion(self, extrusion_vector):
        """Extrudes an arc 3d in the given extrusion vector direction."""
        if self.circle.normal.is_colinear_to(extrusion_vector):
            w = extrusion_vector.copy()
            w = w.unit_vector()
            arc2d = self.to_2d(self.circle.center, self.frame.u, self.frame.v)
            angle1, angle2 = arc2d.angle_start, arc2d.angle_end
            if angle2 < angle1:
                angle2 += volmdlr.TWO_PI
            cylinder = volmdlr.surfaces.CylindricalSurface3D(self.frame, self.radius)
            return [volmdlr.faces.CylindricalFace3D.from_surface_rectangular_cut(
                cylinder, angle1, angle2, 0., w.dot(self.frame.w) * extrusion_vector.norm())]
        raise NotImplementedError(f'Elliptic faces not handled: dot={self.circle.normal.dot(extrusion_vector)}')

    def revolution(self, axis_point: volmdlr.Point3D, axis: volmdlr.Vector3D,
                   angle: float):
        """
        Revolution of Arc 3D around an axis.

        :param axis_point: revolution axis point.
        :param axis: revolution axis.
        :param angle: revolution angle.
        """
        line3d = volmdlr_curves.Line3D(axis_point, axis_point + axis)
        tore_center, _ = line3d.point_projection(self.circle.center)

        # Sphere
        if math.isclose(tore_center.point_distance(self.circle.center), 0.,
                        abs_tol=1e-6):

            start_p, _ = line3d.point_projection(self.start)
            u = self.start - start_p

            if math.isclose(u.norm(), 0, abs_tol=1e-6):
                end_p, _ = line3d.point_projection(self.end)
                u = self.end - end_p
                if math.isclose(u.norm(), 0, abs_tol=1e-6):
                    interior_p, _ = line3d.point_projection(self.middle_point())
                    u = self.middle_point - interior_p

            u = u.unit_vector()
            v = axis.cross(u)

            surface = volmdlr.surfaces.SphericalSurface3D(
                volmdlr.Frame3D(self.circle.center, u, v, axis), self.radius)
            start2d = surface.point3d_to_2d(self.start)
            phi_angles = sorted([start2d.y, start2d.y + self.angle * v.dot(self.frame.w)])
            return [volmdlr.faces.SphericalFace3D.from_surface_rectangular_cut(surface, 0, angle,
                                                                               phi_angles[0], phi_angles[1])]

        # Toroidal
        u = self.circle.center - tore_center
        u = u.unit_vector()
        v = axis.cross(u)
        if not math.isclose(self.circle.normal.dot(u), 0., abs_tol=1e-6):
            raise NotImplementedError(
                'Outside of plane revolution not supported')

        radius = tore_center.point_distance(self.circle.center)
        # from volmdlr import surfaces, faces
        surface = volmdlr.surfaces.ToroidalSurface3D(
            volmdlr.Frame3D(tore_center, u, v, axis), radius,
            self.radius)
        start2d = surface.point3d_to_2d(self.start)
        phi_angles = sorted([start2d.y, start2d.y - self.angle * v.dot(self.frame.w)])
        return [volmdlr.faces.ToroidalFace3D.from_surface_rectangular_cut(
            surface, 0, angle, phi_angles[0], phi_angles[1])]

    def to_step(self, current_id, *args, **kwargs):
        """
        Converts the object to a STEP representation.

        :param current_id: The ID of the last written primitive.
        :type current_id: int
        :return: The STEP representation of the object and the last ID.
        :rtype: tuple[str, list[int]]
        """
        content, frame_id = self.circle.frame.to_step(current_id)
        curve_id = frame_id + 1
        content += f"#{curve_id} = CIRCLE('{self.name}', #{frame_id}, {self.radius * 1000});\n"

        current_id = curve_id
        start_content, start_id = self.start.to_step(current_id, vertex=True)
        end_content, end_id = self.end.to_step(start_id + 1, vertex=True)
        content += start_content + end_content
        current_id = end_id + 1
        content += f"#{current_id} = EDGE_CURVE('{self.name}',#{start_id},#{end_id},#{curve_id},.T.);\n"
        return content, current_id

    def point_belongs(self, point, abs_tol: float = 1e-6):
        """
        Check if a point 3d belongs to the arc_3d or not.

        :param point: point to be verified is on arc.
        :param abs_tol: tolerance allowed.
        :return: True if point is on Arc, False otherwise.
        """
        # point_local_coordinates = self.circle.frame.global_to_local_coordinates(point)
        if not math.isclose(point.point_distance(self.circle.center), self.radius, abs_tol=abs_tol):
            return False
        vector = point - self.circle.center
        if not math.isclose(vector.dot(self.circle.frame.w), 0.0, abs_tol=abs_tol):
            return False
        point_theta = self.get_arc_point_angle(point)
        if not self.angle_start <= point_theta <= self.angle_end:
            return False
        return True

    def triangulation(self):
        """
        Triangulation for an Arc3D.

        """
        return None

    def line_intersections(self, line3d: volmdlr_curves.Line3D, tol: float = 1e-6):
        """
        Calculates intersections between an Arc3D and a Line3D.

        :param line3d: line to verify intersections.
        :param tol: maximum tolerance.
        :return: list with intersections points between line and Arc3D.
        """
        if line3d.point_belongs(self.start):
            return [self.start]
        if line3d.point_belongs(self.end):
            return [self.end]
        circle3d_lineseg_inters = vm_utils_intersections.circle_3d_line_intersections(self.circle, line3d)
        linesegment_intersections = []
        for intersection in circle3d_lineseg_inters:
            if self.point_belongs(intersection, tol):
                linesegment_intersections.append(intersection)
        return linesegment_intersections

    def linesegment_intersections(self, linesegment3d: LineSegment3D, abs_tol: float = 1e-6):
        """
        Calculates intersections between an Arc3D and a LineSegment3D.

        :param linesegment3d: linesegment to verify intersections.
        :param abs_tol: tolerance to be considered while validating an intersection.
        :return: list with intersections points between linesegment and Arc3D.
        """
        linesegment_intersections = []
        intersections = self.line_intersections(linesegment3d.line)
        for intersection in intersections:
            if linesegment3d.point_belongs(intersection, abs_tol=abs_tol):
                linesegment_intersections.append(intersection)
        return linesegment_intersections

    def arc_intersections(self, other_arc, abs_tol: 1e-6):
        """
        Calculates intersections between two Arc3D.

        :param other_arc: Arc 3D to verify intersections.
        :param abs_tol: tolerance.
        :return: list with intersections points between the two Arc3D.
        """
        circle_intersections = self.circle.circle_intersections(other_arc.circle)
        intersections = []
        for intersection in circle_intersections:
            if self.point_belongs(intersection, abs_tol) and other_arc.point_belongs(intersection, abs_tol):
                intersections.append(intersection)
        return intersections

    def arcellipse_intersections(self, arcellipse3d, abs_tol: float = 1e-6):
        """
        Calculates intersections between two Arc3D.

        :param arcellipse3d: ArcEllipse 3D to verify intersections.
        :param abs_tol: Tolerance.
        :return: List with intersections points between ArcEllipse3D and Arc3D.
        """
        ellipse_intersections = self.circle.ellipse_intersections(arcellipse3d.ellipse, abs_tol)
        intersections = []
        for intersection in ellipse_intersections:
            if self.point_belongs(intersection, abs_tol) and arcellipse3d.point_belongs(intersection, abs_tol):
                intersections.append(intersection)
        return intersections

    def complementary(self):
        """Creates the corresponding complementary arc."""
        return Arc3D(self.circle, self.end, self.start)

    def sweep(self, *args, **kwargs):
        """
        Arc 3D is used as path for sweeping given section through it.

        :return:
        """
        frenet = kwargs.get("frenet", False)
        if frenet:
            raise NotImplementedError
        new_faces = []
        section_contour2d, frame = args
        section_contour3d = section_contour2d.to_3d(self.start, frame.u, frame.v)
        for contour_primitive in section_contour3d.primitives:
            new_faces.extend(contour_primitive.revolution(
                self.circle.center, self.circle.normal, self.angle))
        return new_faces

    def move_frame_along(self, frame):
        """Move frame along edge."""
        new_frame = frame.rotation(self.center, self.circle.normal, self.angle)
        return new_frame


class FullArc3D(FullArcMixin, Arc3D):
    """
    An edge that starts at start_end, ends at the same point after having described a circle.

    """

    def __init__(self, circle: volmdlr.curves.Circle3D, start_end: volmdlr.Point3D,
                 name: str = ''):
        self._utd_frame = None
        self._bbox = None
        FullArcMixin.__init__(self, circle=circle, start_end=start_end, name=name)
        Arc3D.__init__(self, circle=circle, start=start_end, end=start_end, name=name)

    def __hash__(self):
        return hash(('Fullarc3D', self.circle, self.start_end))

    def __eq__(self, other_arc):
        return (self.circle == other_arc.circle) \
            and (self.start == other_arc.start)

    def copy(self, *args, **kwargs):
        """Returns a new instance with the same parameters."""
        return FullArc3D(self.circle.copy(), self.end.copy())

    def to_dict(self, use_pointers: bool = False, memo=None, path: str = '#'):
        """Object serialization."""
        dict_ = self.base_dict()
        dict_['circle'] = self.circle.to_dict(use_pointers=use_pointers, memo=memo, path=path + '/circle')
        dict_['angle'] = self.angle
        dict_['is_trigo'] = self.is_trigo
        dict_['start_end'] = self.start.to_dict(use_pointers=use_pointers, memo=memo, path=path + '/start_end')
        dict_['name'] = self.name
        return dict_

    def to_2d(self, plane_origin, x, y):
        """
        Transforms a FullArc3D into an FullArc2D, given a plane origin and an u and v plane vector.

        :param plane_origin: plane origin.
        :param x: plane u vector.
        :param y: plane v vector.
        :return: FullArc2D.
        """
        circle = self.circle.to_2d(plane_origin, x, y)
        start_end = self.start.to_2d(plane_origin, x, y)
        return FullArc2D(circle, start_end)

    def to_step(self, current_id, surface_id=None):
        """Exports to STEP format."""
        content, frame_id = self.circle.frame.to_step(current_id)
        # Not calling Circle3D.to_step because of circular imports
        u = self.start - self.circle.center
        u = u.unit_vector()
        curve_id = frame_id + 1
        # Not calling Circle3D.to_step because of circular imports
        content += f"#{curve_id} = CIRCLE('{self.name}',#{frame_id},{self.radius * 1000});\n"

        point1 = (self.circle.center + u * self.radius).to_point()

        p1_content, p1_id = point1.to_step(curve_id, vertex=True)
        content += p1_content

        edge_curve = p1_id + 1
        content += f"#{edge_curve} = EDGE_CURVE('{self.name}',#{p1_id},#{p1_id},#{curve_id},.T.);\n"

        return content, edge_curve

    def plot(self, ax=None, edge_style: EdgeStyle = EdgeStyle(), show_frame=False):
        """
        Plot fullarc3d using matplotlib.
        """
        if ax is None:
            ax = plt.figure().add_subplot(111, projection='3d')
        if show_frame:
            self.circle.frame.plot(ax, ratio=self.radius)
        ax = vm_common_operations.plot_from_discretization_points(
            ax, edge_style=edge_style, element=self, number_points=25, close_plot=True)
        if edge_style.edge_ends:
            self.start.plot(ax=ax)
            self.end.plot(ax=ax)
        if edge_style.edge_direction:
            half_length = 0.5 * self.length()
            x, y, z = self.point_at_abscissa(half_length)
            tangent = self.unit_direction_vector(half_length)
            arrow_length = 0.15 * half_length
            ax.quiver(x, y, z, *arrow_length * tangent, pivot='tip')

        return ax

    def rotation(self, center: volmdlr.Point3D, axis: volmdlr.Vector3D, angle: float):
        """
        Rotates the FullArc3D object around a specified axis by a given angle.

        :param center: The center point of rotation.
        :type center: (volmdlr.Point3D)
        :param axis: The axis of rotation.
        :type axis: (volmdlr.Vector3D)
        :param angle: The angle of rotation in radians.
        :type angle: (float)

        :return: A new FullArc3D object that is the result of the rotation.
        :rtype: FullArc3D:
        """
        new_start_end = self.start.rotation(center, axis, angle)
        new_circle = self.circle.rotation(center, axis, angle)
        return FullArc3D(new_circle, new_start_end, name=self.name)

    def translation(self, offset: volmdlr.Vector3D):
        """
        Translates the FullArc3D object by a specified offset.

        :param offset: The translation offset vector.
        :type offset: (volmdlr.Vector3D).
        :return: A new FullArc3D object that is the result of the translation.
        :rtype: FullArc3D.
        """
        new_start_end = self.start.translation(offset)
        new_circle = self.circle.translation(offset)
        return FullArc3D(new_circle, new_start_end, name=self.name)

    def frame_mapping(self, frame: volmdlr.Frame3D, side: str):
        """
        Changes vector frame_mapping and return a new FullArc3D.

        side = 'old' or 'new'
        """
        new_circle = self.circle.frame_mapping(frame, side)
        new_start_end = self.start_end.frame_mapping(frame, side)
        return FullArc3D(new_circle, new_start_end, name=self.name)

    def linesegment_intersections(self, linesegment3d: LineSegment3D, abs_tol=1e-6):
        """
        Calculates the intersections between a full arc 3d and a line segment 3d.

        :param linesegment3d: linesegment 3d to verify intersections.
        :param abs_tol: tolerance.
        :return: list of points 3d, if there are any intersections, an empty list if otherwise.
        """
        distance_center_lineseg = linesegment3d.point_distance(self.circle.frame.origin)
        if distance_center_lineseg > self.radius:
            return []
        return self.circle.linesegment_intersections(linesegment3d)

    def get_reverse(self):
        """
        Defines a new FullArc3D, identical to self, but in the opposite direction.

        """
        circle = self.circle.reverse()
        return self.__class__(circle, self.start_end)

    def point_belongs(self, point: volmdlr.Point3D, abs_tol: float = 1e-6):
        """
        Returns if given point belongs to the FullArc3D.
        """
        distance = point.point_distance(self.circle.center)
        vec = volmdlr.Vector3D(*point - self.circle.center)
        dot = self.circle.normal.dot(vec)
        return math.isclose(distance, self.radius, abs_tol=abs_tol) \
            and math.isclose(dot, 0, abs_tol=abs_tol)

    @classmethod
    def from_3_points(cls, point1, point2, point3, name: str = ''):
        """Creates a full arc 3D from 3 given points."""
        fullarc = cls(volmdlr_curves.Circle3D.from_3_points(point1, point2, point3), point1, name=name)
        return fullarc

    def split(self, split_point, tol: float = 1e-6):
        """
        Splits the circle into two arcs at a given point.

        :param split_point: splitting point.
        :param tol: tolerance.
        :return: list of two arcs.
        """
        if split_point.is_close(self.start, tol) or split_point.is_close(self.end, tol):
            raise ValueError("Point should be different of start and end.")
        if not self.point_belongs(split_point, 1e-5):
            raise ValueError("Point not on the circle.")
        return [Arc3D(self.circle, self.start, split_point),
                Arc3D(self.circle, split_point, self.end)]

    @classmethod
    def from_center_normal(cls, center: volmdlr.Point3D, normal: volmdlr.Vector3D,
                           start_end: volmdlr.Point3D, name: str = ''):
        u_vector = normal.deterministic_unit_normal_vector()
        v_vector = normal.cross(u_vector)
        circle = volmdlr_curves.Circle3D(volmdlr.Frame3D(center, u_vector, v_vector, normal),
                                         center.point_distance(start_end))
        return cls(circle, start_end, name=name)

    @classmethod
    def from_curve(cls, circle, start_end=None, name: str = ''):
        """
        Initialize a full arc from a circle.
        """
        if start_end is None:
            start_end = circle.center + circle.frame.u * circle.radius
        return cls(circle, start_end, name=name)


class ArcEllipse3D(Edge):
    """
    An arc is defined by a starting point, an end point and an interior point.

    """

    def __init__(self, ellipse: volmdlr_curves.Ellipse3D, start: volmdlr.Point3D, end: volmdlr.Point3D, name=''):
        Edge.__init__(self, start=start, end=end, name=name)
        self.ellipse = ellipse
        self.angle_start, self.angle_end = self.get_start_end_angles()
        self.angle = self.angle_end - self.angle_start
        self.center = ellipse.center
        self._self_2d = None
        self._length = None
        self._bbox = None

    def get_start_end_angles(self):
        """
        Calculate the start and end angles of the ArcEllipse3D in radians.

        This method computes the start and end angles of the ArcEllipse3D, which represent
        the angles, in radians, between the major axis of the ellipse and the start and end points
        on the ellipse's boundary.

        :return: tuple of floats
            A tuple containing the start and end angles in radians.
        """
        local_start_point = self.ellipse.frame.global_to_local_coordinates(self.start)
        u1, u2 = local_start_point.x / self.ellipse.major_axis, local_start_point.y / self.ellipse.minor_axis
        start_angle = volmdlr.geometry.sin_cos_angle(u1, u2)
        local_end_point = self.ellipse.frame.global_to_local_coordinates(self.end)
        u1, u2 = local_end_point.x / self.ellipse.major_axis, local_end_point.y / self.ellipse.minor_axis
        end_angle = volmdlr.geometry.sin_cos_angle(u1, u2)
        if math.isclose(end_angle, 0.0, abs_tol=1e-6):
            end_angle = volmdlr.TWO_PI
        return start_angle, end_angle

    @property
    def self_2d(self):
        if not self._self_2d:
            self._self_2d = self.to_2d(self.ellipse.center, self.ellipse.frame.u, self.ellipse.frame.v)
        return self._self_2d

    def discretization_points(self, *, number_points: int = None, angle_resolution: int = 20):
        """
        Discretization of a Contour to have "n" points.

        :param number_points: the number of points (including start and end points)
             if unset, only start and end will be returned
        :param angle_resolution: if set, the sampling will be adapted to have a controlled angular distance. Useful
            to mesh an arc
        :return: a list of sampled points
        """
        if not number_points:
            if not angle_resolution:
                number_points = 2
            else:
                number_points = math.ceil(angle_resolution * abs(0.5 * self.angle / math.pi)) + 1
        angle_end = self.angle_end
        angle_start = self.angle_start
        if self.angle_start == self.angle_end:
            angle_end = angle_start + 2 * math.pi
        else:
            if angle_end < angle_start:
                angle_end = self.angle_end + volmdlr.TWO_PI

        discretization_points = [self.ellipse.frame.local_to_global_coordinates(
            volmdlr.Point3D(self.ellipse.major_axis * math.cos(angle),
                            self.ellipse.minor_axis * math.sin(angle), 0))
            for angle in npy.linspace(angle_start, angle_end, number_points)]
        return discretization_points

    def to_2d(self, plane_origin, x, y):
        """
        Transforms an Arc Ellipse 3D into an Arc Ellipse 2D, given a plane origin and an u and v plane vector.

        :param plane_origin: plane origin.
        :param x: plane u vector.
        :param y: plane v vector.
        :return: ArcEllipse2D.
        """
        point_start2d = self.start.to_2d(plane_origin, x, y)
        point_end2d = self.end.to_2d(plane_origin, x, y)
        ellipse2d = self.ellipse.to_2d(plane_origin, x, y)
        return ArcEllipse2D(ellipse2d, point_start2d, point_end2d)

    def length(self):
        """Computes the length."""
        if not self._length:
            self._length = self.self_2d.length()
        return self._length

    def normal_vector(self, abscissa):
        """Returns the normal vector at a given abscissa."""
        return self.direction_vector(abscissa).deterministic_normal_vector()

    def direction_vector(self, abscissa):
        """
        Returns the tangent vector at a given abscissa along the ArcEllipse3D.

        This method calculates and returns the tangent vector at a specific abscissa
        along the ArcEllipse3D, which represents the direction of the curve at that point.

        :param abscissa: The parameter value (abscissa) along the curve.
        :type abscissa: float

        :return: Vector3D
            A Vector3D object representing the tangent vector at the given abscissa.

        :raises:
            - ValueError: If the abscissa is out of the valid range of the curve.
        """
        if abscissa > self.length():
            raise ValueError('The abscissa is out of the valid range of the curve.')
        direction_vector_2d = self.self_2d.direction_vector(abscissa)
        direction_vector_3d = direction_vector_2d.to_3d(
            self.ellipse.center, self.ellipse.frame.u, self.ellipse.frame.v)
        return direction_vector_3d

    def abscissa(self, point: volmdlr.Point3D, tol: float = 1e-6):
        """
        Calculates the abscissa a given point.

        :param point: point to calculate abscissa.
        :param tol: tolerance allowed.
        :return: abscissa
        """
        if point.point_distance(self.start) < tol:
            return 0
        point2d = point.to_2d(self.ellipse.center, self.ellipse.major_dir, self.ellipse.minor_dir)
        return self.self_2d.abscissa(point2d)

    def plot(self, ax=None, edge_style: EdgeStyle = EdgeStyle()):
        """Plot the arc ellipse."""
        if ax is None:
            ax = plt.figure().add_subplot(111, projection='3d')

        ax.plot([self.start[0]], [self.start[1]], [self.start[2]], c='r')
        ax.plot([self.end[0]], [self.end[1]], [self.end[2]], c='b')
        ax = vm_common_operations.plot_from_discretization_points(
            ax, edge_style=edge_style, element=self, number_points=25)
        if edge_style.edge_ends:
            self.start.plot(ax, 'r')
            self.end.plot(ax, 'b')
        return ax

    def plot2d(self, x3d: volmdlr.Vector3D = volmdlr.X3D, y3d: volmdlr.Vector3D = volmdlr.Y3D,
               ax=None, color='k'):
        """
        Plot 2d for an arc ellipse 3d.

        """
        if ax is None:
            fig = plt.figure()
            ax = fig.add_subplot(111, projection='3d')

        # TODO: Enhance this plot
        length = self.length()
        x = []
        y = []
        number_points = 30
        for i in range(number_points):
            point = self.point_at_abscissa(i / (number_points - 1) * length)
            xi, yi = point.plane_projection2d(x3d, y3d)
            x.append(xi)
            y.append(yi)
        ax.plot(x, y, color=color)
        return ax

    def triangulation(self):
        """
        Triangulation for an Arc Ellipse 3D.

        """
        return None

    @property
    def bounding_box(self):
        """
        Getter Bounding Box for an arc ellipse 3d.

        :return: bounding box.
        """
        if not self._bbox:
            self._bbox = self.get_bounding_box()
        return self._bbox

    @bounding_box.setter
    def bounding_box(self, new_bounding_box):
        """
        Bounding Box setter.

        :param new_bounding_box: new bounding box.
        """
        self._bbox = new_bounding_box

    def get_bounding_box(self):
        """
        Calculates the bounding box of the Arc3D.

        :return: Bounding Box object.
        """
        # TODO: implement exact calculation

        points = self.discretization_points(angle_resolution=10)
        xmin = min(point.x for point in points)
        xmax = max(point.x for point in points)
        ymin = min(point.y for point in points)
        ymax = max(point.y for point in points)
        zmin = min(point.z for point in points)
        zmax = max(point.z for point in points)
        return volmdlr.core.BoundingBox(xmin, xmax, ymin, ymax, zmin, zmax)

    def rotation(self, center: volmdlr.Point3D, axis: volmdlr.Vector3D, angle: float):
        """
        Arc-Ellipse3D rotation.

        :param center: rotation center.
        :param axis: rotation axis.
        :param angle: angle rotation.
        :return: a new rotated Arc-Ellipse3D.
        """
        new_start = self.start.rotation(center, axis, angle)
        new_end = self.end.rotation(center, axis, angle)
        new_ellipse3d = self.ellipse.rotation(center, axis, angle)
        return ArcEllipse3D(new_ellipse3d, new_start, new_end)

    def translation(self, offset: volmdlr.Vector3D):
        """
        ArcEllipse3D translation.

        :param offset: translation vector.
        :return: A new translated ArcEllipse3D.
        """
        new_start = self.start.translation(offset)
        new_end = self.end.translation(offset)
        new_ellipse3d = self.ellipse.translation(offset)
        return ArcEllipse3D(new_ellipse3d, new_start, new_end)

    def frame_mapping(self, frame: volmdlr.Frame3D, side: str):
        """
        Changes frame_mapping and return a new ArcEllipse3D.

        :param frame: Local coordinate system.
        :type frame: volmdlr.Frame3D
        :param side: 'old' will perform a transformation from local to global coordinates. 'new' will
            perform a transformation from global to local coordinates.
        :type side: str
        :return: A new transformed ArcEllipse3D.
        :rtype: ArcEllipse3D
        """
        return ArcEllipse3D(self.ellipse.frame_mapping(frame, side), self.start.frame_mapping(frame, side),
                            self.end.frame_mapping(frame, side))

    def point_belongs(self, point, abs_tol: float = 1e-6):
        """
        Verifies if a given point lies on the arc of ellipse 3D.

        :param point: point to be verified.
        :param abs_tol: Absolute tolerance to consider the point on the curve.
        :return: True is point lies on the arc of ellipse, False otherwise
        """
        point2d = point.to_2d(self.ellipse.center, self.ellipse.major_dir, self.ellipse.minor_dir)
        return self.self_2d.point_belongs(point2d, abs_tol=abs_tol)

    def is_close(self, other_edge, tol: float = 1e-6):
        """
        Checks if two arc-ellipse are the same considering the Euclidean distance.

        :param other_edge: other arc-ellipse.
        :param tol: The tolerance under which the Euclidean distance is considered equal to 0, defaults to 1e-6.
        :type tol: float, optional
        """

        if isinstance(other_edge, self.__class__):
            if (self.start.is_close(other_edge.start, tol) and self.end.is_close(other_edge.end, tol)
                    and self.ellipse.center.is_close(other_edge.ellipse.center, tol)
                    and self.point_belongs(other_edge.point_at_abscissa(other_edge.length() * 0.5), tol)):
                return True
        return False

    def complementary(self):
        """Gets the complementary arc of ellipse."""
        return self.__class__(self.ellipse, self.end, self.start)

    def point_at_abscissa(self, abscissa):
        """
        Calculates the point at a given abscissa.

        :param abscissa: abscissa to calculate point.
        :return: volmdlr.Point3D
        """
        point2d = self.self_2d.point_at_abscissa(abscissa)
        return point2d.to_3d(self.ellipse.center, self.ellipse.major_dir, self.ellipse.minor_dir)

    def split(self, split_point, tol: float = 1e-6):
        """
        Splits arc-ellipse at a given point.

        :param split_point: splitting point.
        :param tol: tolerance.
        :return: list of two Arc-Ellipse.
        """
        if split_point.is_close(self.start, tol):
            return [None, self.copy()]
        if split_point.is_close(self.end, tol):
            return [self.copy(), None]
        return [self.__class__(self.ellipse, self.start, split_point),
                self.__class__(self.ellipse, split_point, self.end)]

    def get_reverse(self):
        """Gets the same ellipse but in the reverse direction."""
        new_frame = volmdlr.Frame3D(self.ellipse.frame.origin, self.ellipse.frame.u, -self.ellipse.frame.v,
                                    self.ellipse.frame.u.cross(-self.ellipse.frame.v))
        ellipse3d = volmdlr_curves.Ellipse3D(self.ellipse.major_axis, self.ellipse.minor_axis, new_frame)
        return self.__class__(ellipse3d, self.end, self.start, self.name + '_reverse')

    def linesegment_intersections(self, linesegment, abs_tol: float = 1e-6):
        """
        Gets the intersections between an Ellipse 3D and a Line Segment 3D.

        :param linesegment: The other linesegment.
        :param abs_tol: The absolute tolerance.
        :return: A list with the intersections points between the two edges.
        """
        ellipse_linesegment_intersections = self.ellipse.linesegment_intersections(linesegment, abs_tol)
        intersections = []
        for intersection in ellipse_linesegment_intersections:
            if self.point_belongs(intersection, abs_tol):
                intersections.append(intersection)
        return intersections

    def arcellipse_intersections(self, arcellipse3d, abs_tol: float = 1e-6):
        """
        Gets the intersections between an Ellipse 3D and a Line Segment 3D.

        :param arcellipse3d: The other linesegment.
        :param abs_tol: The absolute tolerance.
        :return: A list with the intersections points between the two edges.
        """
        ellipse_intersections = self.ellipse.ellipse_intersections(arcellipse3d.ellipse, abs_tol)
        intersections = []
        for intersection in ellipse_intersections:
            if self.point_belongs(intersection, abs_tol) and arcellipse3d.point_belongs(intersection, abs_tol):
                intersections.append(intersection)
        return intersections


class FullArcEllipse3D(FullArcEllipse, ArcEllipse3D):
    """
    Defines a FullArcEllipse3D.
    """

    def __init__(self, ellipse: volmdlr_curves.Ellipse3D, start_end: volmdlr.Point3D, name: str = ''):
        self.ellipse = ellipse
        self.normal = self.ellipse.normal
        center2d = self.ellipse.center.to_2d(self.ellipse.center,
                                             self.ellipse.major_dir, self.ellipse.minor_dir)
        point_major_dir = self.ellipse.center + self.ellipse.major_axis * self.ellipse.major_dir
        point_major_dir_2d = point_major_dir.to_2d(
            self.ellipse.center, self.ellipse.major_dir, self.ellipse.minor_dir)
        vector_major_dir_2d = (point_major_dir_2d - center2d).to_vector()
        self.theta = volmdlr.geometry.clockwise_angle(vector_major_dir_2d, volmdlr.X2D)
        if self.theta == math.pi * 2:
            self.theta = 0.0
        self._bbox = None

        FullArcEllipse.__init__(self, self.ellipse, start_end, name)
        ArcEllipse3D.__init__(self, self.ellipse, start_end, start_end)

    def to_dict(self, use_pointers: bool = False, memo=None, path: str = '#'):
        dict_ = self.base_dict()
        dict_["ellipse"] = self.ellipse.to_dict(use_pointers=use_pointers, memo=memo, path=path + '/ellipse')
        dict_['start_end'] = self.start_end.to_dict(use_pointers=use_pointers, memo=memo, path=path + '/start_end')
        return dict_

    @classmethod
    def dict_to_object(cls, dict_, *args, **kwargs):
        """
        Create a FullArcEllipse3D object from a dictionary representation.

        This class method takes a dictionary containing the necessary data for
        creating a FullArcEllipse3D object and returns an instance of the FullArcEllipse3D class.
        It expects the dictionary to have the following keys:

        :param cls: The FullArcEllipse3D class itself (automatically passed).
        :param dict_: A dictionary containing the required data for object creation.
        :param args: Additional positional arguments (if any).
        :param kwargs: Additional keyword arguments (if any).

        :return: FullArcEllipse3D: An instance of the FullArcEllipse3D class created from the provided dictionary.
        """
        ellipse = volmdlr_curves.Ellipse3D.dict_to_object(dict_['ellipse'])
        start_end = volmdlr.Point3D.dict_to_object(dict_['start_end'])

        return cls(ellipse, start_end, name=dict_['name'])

    def to_2d(self, plane_origin, x, y):
        """
        Transforms a FullArcEllipse3D into an FullArcEllipse2D, given an plane origin and a u and v plane vector.

        :param plane_origin: plane origin.
        :param x: plane u vector.
        :param y: plane v vector.
        :return: FullArcEllipse2D.
        """
        point_start_end2d = self.start_end.to_2d(plane_origin, x, y)
        ellipse2d = self.ellipse.to_2d(plane_origin, x, y)
        return FullArcEllipse2D(ellipse2d, point_start_end2d, name=self.name)

    def frame_mapping(self, frame: volmdlr.Frame3D, side: str):
        """
        Changes frame_mapping and return a new FullArcEllipse3D.

        :param frame: Local coordinate system.
        :type frame: volmdlr.Frame3D
        :param side: 'old' will perform a transformation from local to global coordinates. 'new' will
            perform a transformation from global to local coordinates.
        :type side: str
        :return: A new transformed FulLArcEllipse3D.
        :rtype: FullArcEllipse3D
        """
        return FullArcEllipse3D(self.ellipse.frame_mapping(frame, side),
                                self.start_end.frame_mapping(frame, side), name=self.name)

    def translation(self, offset: volmdlr.Vector3D):
        """
        Ellipse3D translation.

        :param offset: translation vector.
        :type offset: volmdlr.Vector3D
        :return: A new translated FullArcEllipse3D.
        :rtype: FullArcEllipse3D
        """
        return FullArcEllipse3D(self.ellipse.translation(offset), self.start_end.translation(offset), self.name)

    def abscissa(self, point: volmdlr.Point3D, tol: float = 1e-6):
        """
        Calculates the abscissa a given point.

        :param point: point to calculate abscissa.
        :param tol: tolerance allowed.
        :return: abscissa
        """
        point2d = point.to_2d(self.ellipse.center, self.ellipse.major_dir, self.ellipse.minor_dir)
        return self.self_2d.abscissa(point2d, tol=tol)

    def split(self, split_point, tol: float = 1e-6):
        """
        Splits the ellipse into two arc of ellipse at a given point.

        :param split_point: splitting point.
        :param tol: tolerance.
        :return: list of two Arc of ellipse.
        """
        if split_point.is_close(self.start, tol) or split_point.is_close(self.end, tol):
            return [self, None]
        if not self.point_belongs(split_point, 1e-5):
            raise ValueError("Point not on the ellipse.")
        return [ArcEllipse3D(self.ellipse, self.start_end, split_point),
                ArcEllipse3D(self.ellipse, split_point, self.start_end)]

    def plot(self, ax=None, edge_style: EdgeStyle = EdgeStyle()):
        """Ellipse plot."""
        return self.ellipse.plot(ax, edge_style)<|MERGE_RESOLUTION|>--- conflicted
+++ resolved
@@ -4772,7 +4772,6 @@
             return distance, points[0], points[1]
         return distance
 
-<<<<<<< HEAD
     def babylon_curves(self):
         """Returns the babylon representation of the edge."""
         points = [[*self.start], [*self.end]]
@@ -4782,12 +4781,11 @@
                          'color': [0.2, 0.8, 0.2]
                          }
         return babylon_lines
-=======
+
     def move_frame_along(self, frame):
         """Move frame along edge."""
         new_frame = frame.translation(self.end - self.start)
         return new_frame
->>>>>>> 1f938eea
 
 
 class BSplineCurve3D(BSplineCurve):
