--- conflicted
+++ resolved
@@ -195,7 +195,6 @@
         direction_vector.normalize()
         return direction_vector
 
-<<<<<<< HEAD
     def direction_vector(self, s=0.):
         """
         :param s:
@@ -218,16 +217,6 @@
         :return: The unit normal vector of the LineSegement
         """
         return self.unit_direction_vector(abscissa).normal_vector()
-=======
-    def direction_vector(self, *args, **kwargs):
-        '''
-        '''
-        return self.unit_direction_vector()
-        # return self.end - self.start
-
-    def normal_vector(self, *args, **kwargs):
-        return self.unit_direction_vector().normal_vector()
->>>>>>> 0948e79c
 
     def point_projection(self, point):
         p1, p2 = self.start, self.end
@@ -559,7 +548,6 @@
         tangent = volmdlr.Point2D(tangent[0], tangent[1])
         return tangent
 
-<<<<<<< HEAD
     def direction_vector(self, abscissa: float):
         """
         :param abscissa: defines where in the BSplineCurve2D the
@@ -597,10 +585,6 @@
         normal_vector = self.normal_vector(abscissa)
         normal_vector.normalize()
         return normal_vector
-=======
-    def unit_direction_vector(self, abscissa: float):
-        return self.tangent(abscissa)
->>>>>>> 0948e79c
 
     def middle_point(self):
         return self.point_at_abscissa(self.length()*0.5)
