--- conflicted
+++ resolved
@@ -2780,7 +2780,7 @@
         
         return 1/r_c
     
-<<<<<<< HEAD
+
     @classmethod
     def from_geomdl_curve(cls, curve):
         knots = list(sorted(set(curve.knotvector)))
@@ -2792,7 +2792,7 @@
                               )
 
     
-=======
+
     def global_minimum_curvature(self, nb_eval: int = 21):
         check = [i/(nb_eval-1) for i in range(nb_eval)]
         
@@ -2801,7 +2801,7 @@
             radius.append(self.minimum_curvature(u))
         return radius
 
->>>>>>> ca282fb2
+
 class BezierCurve3D(BSplineCurve3D):
 
     def __init__(self, degree: int, control_points: List[volmdlr.Point3D],
