--- conflicted
+++ resolved
@@ -7,6 +7,7 @@
 import time
 from typing import List
 from dataclasses import dataclass, field
+import numpy as npy
 
 import matplotlib.pyplot as plt
 import networkx as nx
@@ -22,7 +23,6 @@
 import volmdlr.curves
 import volmdlr.primitives3d
 import volmdlr.wires
-<<<<<<< HEAD
 from volmdlr import surfaces
 from volmdlr import shells as vmshells
 
@@ -805,10 +805,9 @@
     Returns the data in case of a product_context.
     """
     return arguments
-=======
+
 from volmdlr.utils import step_reader
 from volmdlr.utils.step_reader import STEP_TO_VOLMDLR, STEP_REPRESENTATION_ENTITIES
->>>>>>> f08e275d
 
 
 class StepFunction(dc.DessiaObject):
@@ -1356,14 +1355,6 @@
             id_context_dependent_shape_representation = int(function.arg[-1][1:])
             id_transformation = int(self.functions[id_context_dependent_shape_representation].arg[0][1:])
             id_item_defined_transformation = int(self.functions[id_transformation].arg[4][1:])
-<<<<<<< HEAD
-            assembly_frame = int(self.functions[id_item_defined_transformation].arg[2][1:])
-            component_frame = int(self.functions[id_item_defined_transformation].arg[3][1:])
-            assemblies_positions.setdefault(assembly_node, {assembly_node: assembly_frame}).update(
-                {shape_definition_representation: component_frame for shape_definition_representation
-                 in ids_shape_definition_representation})
-        return assemblies_shapes, assemblies_positions
-=======
             id_frame1 = int(self.functions[id_item_defined_transformation].arg[2][1:])
             id_frame2 = int(self.functions[id_item_defined_transformation].arg[3][1:])
             frame1 = object_dict[id_frame1]
@@ -1375,7 +1366,6 @@
             positions = [component_frame] * len(ids_shape_definition_representation)
             assembly_positions.extend(positions)
         return assembly_shapes, assembly_positions
->>>>>>> f08e275d
 
     def context_dependent_shape_representation_to_next_assembly_usage_occurrence(self, node):
         """
@@ -1428,16 +1418,6 @@
             self.functions[next_assembly_usage_occurrence].arg.append(f'#{node}')
 
     def instatiate_assembly(self, object_dict):
-<<<<<<< HEAD
-        assembly_data, assemblies_positions = self.get_assembly_data()
-        # instanciate_ids = list(assemblies_shapes.keys())
-
-        # assembly_data = self.get_assembly_data()
-        instanciate_ids = list(assembly_data.keys())
-        error = True
-        last_error = None
-        none_primitives = set()
-=======
         assemblies_structure, valid_entities = self.get_assembly_struct()
 
         instanciate_ids = list(assemblies_structure.keys())
@@ -1445,7 +1425,6 @@
         last_error = None
         none_primitives = set()
         assembly_shape_ids = []
->>>>>>> f08e275d
         while error:
             try:
                 # here we invert instantiate_ids because if the code enter inside the except
@@ -1456,28 +1435,6 @@
                         continue
                     product_id = self.shape_definition_representation_to_product_node(instanciate_id)
                     name = self.functions[product_id].arg[0]
-<<<<<<< HEAD
-                    # id_shape_representation = int(self.functions[instanciate_id].arg[1][1:])
-                    # ids_frames = self.functions[id_shape_representation].arg[1]
-                    # self.parse_arguments(ids_frames)
-
-                    frames_dict = assemblies_positions[instanciate_id]
-                    list_primitives = []
-                    frames = [object_dict[frames_dict[instanciate_id]]]
-                    for node in assembly_data[instanciate_id]:
-                        if node in none_primitives:
-                            assembly_data[instanciate_id].remove(node)
-                            continue
-                        primitives = object_dict[node]
-                        frame = object_dict[frames_dict[node]]
-
-                        if isinstance(primitives, list):
-                            list_primitives.extend(primitives)
-                            frames.extend([frame] * len(primitives))
-                        else:
-                            list_primitives.append(primitives)
-                            frames.append(frame)
-=======
                     id_shape_representation = int(self.functions[instanciate_id].arg[1][1:])
                     ids_frames = self.functions[id_shape_representation].arg[1]
                     self.parse_arguments(ids_frames)
@@ -1488,20 +1445,13 @@
                     assembly_positions = [object_dict[id_frame] for id_frame in assembly_position_ids]
                     list_primitives = [object_dict[id_shape] for id_shape in assembly_shape_ids]
 
->>>>>>> f08e275d
                     if not list_primitives:
                         none_primitives.add(instanciate_id)
                         instanciate_ids.pop()
                         continue
-<<<<<<< HEAD
-                    # list_primitives = [primi for primi in list_primitives
-                    #                    if primi is not None]
-                    volmdlr_object = volmdlr.core.Assembly(list_primitives, frames[1:], frames[0], name=name)
-=======
 
                     volmdlr_object = volmdlr.core.Assembly(list_primitives, assembly_positions, assembly_frame,
                                                            name=name)
->>>>>>> f08e275d
                     object_dict[instanciate_id] = volmdlr_object
 
                 error = False
@@ -1510,15 +1460,7 @@
                 # depth in the right order, leading to error
                 if last_error == key.args[0]:
                     raise NotImplementedError('Error instantiating assembly') from key
-<<<<<<< HEAD
-                print('step reading keyerror', key.args[0])
-                if key.args[0] in assembly_data:
-                    instanciate_ids.append(key.args[0])
-                    instanciate_ids.extend(assembly_data[key.args[0]])
-                else:
-=======
                 if key.args[0] in assembly_shape_ids:
->>>>>>> f08e275d
                     instanciate_ids.append(key.args[0])
 
                 last_error = key.args[0]
@@ -1651,7 +1593,6 @@
     total_number_of_faces: int = 0
     faces_read: int = 0
     sucess_rate: float = 0.0
-<<<<<<< HEAD
     errors: list = field(default_factory=list)
 
 
@@ -1791,7 +1732,4 @@
                                 "GEOMETRICALLY_BOUNDED_WIREFRAME_SHAPE_REPRESENTATION",
                                 "GEOMETRICALLY_BOUNDED_SURFACE_SHAPE_REPRESENTATION",
                                 "EDGE_BASED_WIREFRAME_SHAPE_REPRESENTATION"
-                                }
-=======
-    errors: list = field(default_factory=list)
->>>>>>> f08e275d
+                                }