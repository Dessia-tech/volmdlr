--- conflicted
+++ resolved
@@ -319,36 +319,14 @@
     return edge
 
 
-<<<<<<< HEAD
-# def composite_curve(arguments, *args, **kwargs):
-#     """
-#     Returns the data in case of a COMPOSITE_CURVE.
-#     """
-#     name = arguments[0]
-#     list_primitives = arguments[1]
-#     first_primitive = list_primitives[0]
-#     last_primitive = list_primitives[-1]
-#     if first_primitive.start.is_close(last_primitive.end):
-#         return volmdlr.wires.Contour3D(list_primitives, name)
-#     return volmdlr.wires.Wire3D(list_primitives, name)
-
-
-=======
->>>>>>> 67edce7b
 def composite_curve(arguments, object_dict):
     """
     Returns the data in case of a COMPOSITE_CURVE.
     """
     name = arguments[0]
-<<<<<<< HEAD
     list_primitives = arguments[1]
     first_primitive = object_dict[int(list_primitives[0][1:])]
     last_primitive = object_dict[int(list_primitives[-1][1:])]
-=======
-    list_primitives = [object_dict[int(arg[1:])]for arg in arguments[1]]
-    first_primitive = list_primitives[0]
-    last_primitive = list_primitives[-1]
->>>>>>> 67edce7b
     if first_primitive.start.is_close(last_primitive.end):
         return volmdlr.wires.Contour3D(list_primitives, name)
     return volmdlr.wires.Wire3D(list_primitives, name)
@@ -392,18 +370,18 @@
     :rtype: TYPE
 
     """
-<<<<<<< HEAD
     sub_objects = []
     for argument in arguments[1]:
         sub_obj = object_dict[int(argument[1:])]
         sub_objects.append(sub_obj)
+        print('GEOMETRIC_SET', sub_obj)
     return sub_objects
-=======
-    #TODO: IS THIS RIGHT?
-    primitives = [object_dict[int(node[1:])]
-                  for node in arguments[1] if not isinstance(object_dict[int(node[1:])], volmdlr.Point3D)]
-    return primitives
->>>>>>> 67edce7b
+# =======
+#     TODO: IS THIS RIGHT?
+    # primitives = [object_dict[int(node[1:])]
+    #               for node in arguments[1] if not isinstance(object_dict[int(node[1:])], volmdlr.Point3D)]
+    # return primitives
+# >>>>>>> enhance_step_reader
 
 
 def shell_based_surface_model(arguments, object_dict):
@@ -1358,13 +1336,8 @@
             except KeyError as key:
                 # Sometimes the bfs search don't instanciate the nodes of a
                 # depth in the right order, leading to error
-<<<<<<< HEAD
                 print('keyerror', key.args[0])
-                if key.args[0] in assembly_data:
-=======
-                print(key.args[0])
                 if key.args[0] in assemblies_shapes:
->>>>>>> 67edce7b
                     instanciate_ids.append(key.args[0])
                     instanciate_ids.extend(assemblies_shapes[key.args[0]])
                 else:
