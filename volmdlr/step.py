#!/usr/bin/env python3
# -*- coding: utf-8 -*-
"""
ISO STEP reader/writer.
"""

import time
from typing import List
from dataclasses import dataclass, field
import numpy as npy

import matplotlib.pyplot as plt
import networkx as nx
import plot_data.graph

import dessia_common.core as dc  # isort: skip
from dessia_common.files import BinaryFile  # isort: skip

import volmdlr
import volmdlr.core
import volmdlr.edges
import volmdlr.faces
import volmdlr.primitives3d
import volmdlr.wires
from volmdlr import surfaces
from volmdlr import shells as vmshells


def set_to_list(step_set):
    """
    Convert a string representation of a set to a list of strings.

    :param step_set: String representation of a set, e.g. "{A,B,C}"
    :type step_set: str
    :return: List of strings, e.g. ["A", "B", "C"]
    :rtype: List[str]
    """
    char_list = step_set.split(',')
    char_list[0] = char_list[0][1:]
    char_list[-1] = char_list[-1][:-1]
    return list(char_list)


def step_split_arguments(function_arg):
    """
    Split the arguments of a function that doesn't start with '(' but end with ')'.

    ex: IN: '#123,#124,#125)'
       OUT: ['#123', '#124', '#125']
    """
    if len(function_arg) > 0 and function_arg[-1] != ')':
        function_arg += ')'
    arguments = []
    argument = ""
    if len(function_arg) > 0 and function_arg[0] == "(":
        function_arg += ")"
    parenthesis = 1
    for char in function_arg:
        if char == "(":
            parenthesis += 1

        if char != "," or parenthesis > 1:
            argument += char
        else:
            arguments.append(argument)
            argument = ""

        if char == ")":
            parenthesis -= 1
            if parenthesis == 0:
                arguments.append(argument[:-1])
                argument = ""
                break
    return arguments


def uncertainty_measure_with_unit(arguments, object_dict):
    """
    Gets the length uncertainty related to the shape representation.

    :param arguments: step primitive arguments
    :param object_dict: dictionary containing already instantiated objects.
    :return: Global length uncertainty.
    """
    length_measure = float(arguments[0].split('(')[1][:-1])
    return length_measure * object_dict[arguments[1]]


def conversion_based_unit_length_unit_named_unit(arguments, object_dict):
    """
    Gets the conversion based unit length.

    :param arguments: step primitive arguments
    :param object_dict: dictionary containing already instantiated objects.
    :return: conversion based unit length.
    """
    return object_dict[arguments[1]]


def length_measure_with_unit(arguments, object_dict):
    """
    Calculates the step file's si unit conversion factor.

    :param arguments: step primitive arguments
    :param object_dict: dictionary containing already instantiated objects.
    :return: si unit conversion factor.
    """
    if "(" in arguments[0]:
        length_measure = float(arguments[0].split('(')[1][:-1])
    else:
        length_measure = float(arguments[0])
    length_si_unit = object_dict[arguments[1]]
    return length_measure * length_si_unit


def conversion_based_unit_named_unit_plane_angle_unit(arguments, object_dict):
    """
    Gets the conversion based plane unit angle.

    :param arguments: step primitive arguments
    :param object_dict: dictionary containing already instantiated objects.
    :return: conversion based unit length.
    """
    return object_dict[arguments[1]]


def named_unit_plane_angle_unit_si_unit(arguments, *args, **kwargs):
    """
    Returns the dimension of plane angle measure.

    :param arguments: step primitive arguments
    :return: SI unit dimension.
    """
    return SI_PREFIX[arguments[1]]


def named_unit_si_unit_solid_angle_unit(arguments, *args, **kwargs):
    """
    Returns the dimension of solid angle measure.

    :param arguments: step primitive arguments
    :return: SI unit dimension.
    """
    return SI_PREFIX[arguments[1]]


def plane_angle_measure_with_unit(arguments, object_dict):
    """
    Returns the angle plane measure with the right unit.

    :param arguments: step primitive arguments
    :param object_dict: dictionary containing already instantiated objects.
    :return: angle measure in SI unit.
    """
    angle_measure = float(arguments[0].split('(')[1][:-1])
    angle_si_unit = object_dict[arguments[1]]
    return angle_measure * angle_si_unit


def length_unit_named_unit_si_unit(arguments, *args, **kwargs):
    """
    Gets the length si unit.

    :param arguments: step primitive arguments
    :return: length si unit
    """
    si_unit_length = SI_PREFIX[arguments[1]]
    return si_unit_length


def geometric_representation_context_global_uncertainty_assigned_context_global_unit_assigned_context_representation_context(
        arguments, object_dict):
    """
    Gets the global length uncertainty.

    :param arguments: step primitive arguments
    :param object_dict: dictionary containing already instantiated objects.
    :return: Global length uncertainty.
    """
    length_global_uncertainty = object_dict[int(arguments[1][0][1:])]
    length_conversion_factor = object_dict[int(arguments[2][0][1:])]
    angle_conversion_factor = object_dict[int(arguments[2][1][1:])]
    return length_global_uncertainty, length_conversion_factor, angle_conversion_factor


def vertex_point(arguments, object_dict):
    """
    Returns the data in case of a VERTEX.
    """
    return object_dict[arguments[1]]


def axis1_placement(arguments, object_dict):
    """
    Returns the data in case of a AXIS1_PLACEMENT.
    """
    return object_dict[arguments[1]], object_dict[arguments[2]]


def oriented_edge(arguments, object_dict):
    """
    Returns the data in case of an ORIENTED_EDGE.
    """
    if not object_dict[arguments[3]]:
        # This can happen when the edge is too small
        return None
    edge_orientation = arguments[4]
    if edge_orientation == '.T.':
        return object_dict[arguments[3]]
    return object_dict[arguments[3]].reverse()


def face_outer_bound(arguments, object_dict):
    """
    Returns the data in case of a FACE_OUTER_BOUND.

    :param arguments: list containing the arguments of the FACE_OUTER_BOUND entity.
    :type arguments: list
    :param object_dict: Dictionary containing the objects already instantiated that will be used as arguments to the
        face_outer_bound entity.
    :type object_dict: dict
    :return: A Contour3D representing the BREP of a face.
    :rtype: volmdlr.wires.Contour3D
    """
    return object_dict[arguments[1]]


def face_bound(arguments, object_dict):
    """
    Returns the data in case of a FACE_BOUND.

    :param arguments: list containing the arguments of the FACE_BOUND entity.
    :type arguments: list
    :param object_dict: Dictionary containing the objects already instantiated that will be used as arguments to the
        face_outer_bound entity.
    :type object_dict: dict
    :return: A Contour3D representing the BREP of a face.
    :rtype: volmdlr.wires.Contour3D
    """
    return object_dict[arguments[1]]


def surface_curve(arguments, object_dict):
    """
    Returns xx.

    :param arguments: DESCRIPTION
    :type arguments: TYPE
    :param object_dict: DESCRIPTION
    :type object_dict: TYPE
    :return: DESCRIPTION
    :rtype: TYPE

    """
    return object_dict[arguments[1]]


def seam_curve(arguments, object_dict):
    """
    Returns xx.

    :param arguments: DESCRIPTION
    :type arguments: TYPE
    :param object_dict: DESCRIPTION
    :type object_dict: TYPE
    :return: DESCRIPTION
    :rtype: TYPE
    """
    return object_dict[arguments[1]]


def trimmed_curve(arguments, object_dict):
    """
    Returns xx.

    :param arguments: DESCRIPTION
    :type arguments: TYPE
    :param object_dict: DESCRIPTION
    :type object_dict: TYPE
    :return: DESCRIPTION
    :rtype: TYPE
    """

    curve = object_dict[arguments[1]]
    point1 = object_dict[int(arguments[2][0][1:])]
    point2 = object_dict[int(arguments[3][0][1:])]
    return curve.trim(point1=point1, point2=point2)


def vertex_loop(arguments, object_dict):
    """
    Returns the data in case of a VERTEX_LOOP.
    """
    return object_dict[arguments[1]]


def composite_curve_segment(arguments, object_dict):
    """
    Returns the data in case of a COMPOSITE_CURVE_SEGMENT.
    """
    # arguments[0] = trasition_code (unused)
    # The transition_code type conveys the continuity properties of a composite curve or surface.
    # The continuity referred to is geometric, not parametric continuity.
    # arguments[1] = same_sense : BOOLEAN;
    # arguments[2] = parent_curve : curve;
    edge = object_dict[arguments[2]]
    if arguments[1] == ".F.":
        edge = edge.reverse()
    return edge


<<<<<<< HEAD
def composite_curve(arguments, object_dict):
=======
def composite_curve(arguments, *args, **kwargs):
>>>>>>> 143e2ca6
    """
    Returns the data in case of a COMPOSITE_CURVE.
    """
    name = arguments[0]
    list_primitives = arguments[1]
    first_primitive = list_primitives[0]
    last_primitive = list_primitives[-1]
    if first_primitive.start.is_close(last_primitive.end):
        return volmdlr.wires.Contour3D(list_primitives, name)
    return volmdlr.wires.Wire3D(list_primitives, name)


def pcurve(arguments, object_dict):
    """
    Returns the data in case of a PCURVE.
    """
    return object_dict[arguments[1]]


def geometric_curve_set(arguments, object_dict):
    """
    Returns xx.

    :param arguments: DESCRIPTION
    :type arguments: TYPE
    :param object_dict: DESCRIPTION
    :type object_dict: TYPE
    :return: DESCRIPTION
    :rtype: TYPE

    """
    sub_objects = []
    for argument in arguments[1]:
        sub_obj = object_dict[int(argument[1:])]
        sub_objects.append(sub_obj)
    return sub_objects


def shell_based_surface_model(arguments, object_dict):
    """
    Returns the data in case of a Shell3D.
    """
    return object_dict[int(arguments[1][0][1:])]


def item_defined_transformation(arguments, object_dict):
    """
    Returns xx.

    :param arguments: DESCRIPTION
    :type arguments: TYPE
    :param object_dict: DESCRIPTION
    :type object_dict: TYPE
    :return: DESCRIPTION
    :rtype: TYPE

    """
    # Frame3D
    volmdlr_object1 = object_dict[arguments[2]]
    volmdlr_object2 = object_dict[arguments[3]]
    # TODO : how to frame map properly from these two Frame3D ?
    # return volmdlr_object2 - volmdlr_object1
    return [volmdlr_object1, volmdlr_object2]


def manifold_surface_shape_representation(arguments, object_dict):
    """
    Returns the data in case of a manifold_surface_shape_representation, interpreted as shell3D.
    """
    shells = []
    for arg in arguments[1]:
        if isinstance(object_dict[int(arg[1:])],
                      vmshells.OpenShell3D):
            shell = object_dict[int(arg[1:])]
            shells.append(shell)
    return shells


def faceted_brep(arguments, object_dict):
    """
    Returns the data in case of a faceted_brep entity, interpreted as shell3D.
    """
    return object_dict[arguments[1]]


def faceted_brep_shape_representation(arguments, object_dict):
    """
    Returns the data in case of a faceted_brep_shape_representation, interpreted as shell3D.
    """
    shells = []
    for arg in arguments[1]:
        if isinstance(object_dict[int(arg[1:])],
                      vmshells.OpenShell3D):
            shell = object_dict[int(arg[1:])]
            shells.append(shell)
    return shells


def manifold_solid_brep(arguments, object_dict):
    """
    Returns the data in case of a manifold_solid_brep with voids.
    """
    return object_dict[arguments[1]]


def brep_with_voids(arguments, object_dict):
    """
    Returns the data in case of a BREP with voids.
    """
    return object_dict[arguments[1]]


def shape_representation(arguments, object_dict):
    """
    Returns xx.

    :param arguments: DESCRIPTION
    :type arguments: TYPE
    :param object_dict: DESCRIPTION
    :type object_dict: TYPE
    :return: DESCRIPTION
    :rtype: TYPE

    """
    # does it have the extra argument comming from
    # SHAPE_REPRESENTATION_RELATIONSHIP ? In this cas return
    # them
    if len(arguments) == 4:
        shells = object_dict[int(arguments[3])]
        return shells
    shells = []
    frames = []
    for arg in arguments[1]:
        if int(arg[1:]) in object_dict and \
                isinstance(object_dict[int(arg[1:])], list) and \
                len(object_dict[int(arg[1:])]) == 1:
            shells.append(*object_dict[int(arg[1:])])
        elif int(arg[1:]) in object_dict and \
                isinstance(object_dict[int(arg[1:])],
                           vmshells.OpenShell3D):
            shells.append(object_dict[int(arg[1:])])
        elif int(arg[1:]) in object_dict and isinstance(object_dict[int(arg[1:])], volmdlr.Frame3D):
            # TODO: Is there something to read here ?
            frame = object_dict[int(arg[1:])]
            if not all(component is None for component in [frame.u, frame.u, frame.w]):
                frames.append(frame)
        elif int(arg[1:]) in object_dict and \
                isinstance(object_dict[int(arg[1:])],
                           volmdlr.edges.Arc3D):
            shells.append(object_dict[int(arg[1:])])
        elif int(arg[1:]) in object_dict and \
                isinstance(object_dict[int(arg[1:])],
                           volmdlr.edges.BSplineCurve3D):
            shells.append(object_dict[int(arg[1:])])
        else:
            pass
    if not shells and frames:
        return frames
    return shells


def advanced_brep_shape_representation(arguments, object_dict):
    """
    Returns xx.

    :param arguments: DESCRIPTION
    :type arguments: TYPE
    :param object_dict: DESCRIPTION
    :type object_dict: TYPE
    :return: DESCRIPTION
    :rtype: TYPE

    """
    shells = []
    for arg in arguments[1]:
        if isinstance(object_dict[int(arg[1:])],
                      vmshells.OpenShell3D):
            shells.append(object_dict[int(arg[1:])])
    return shells


def frame_map_closed_shell(closed_shells, item_defined_transformation_frames, shape_representation_frames):
    """
    Frame maps a closed shell in an assembly to its good position.

    :param closed_shells: DESCRIPTION
    :type closed_shells: vmshells.OpenShell3D
    :param item_defined_transformation_frames: DESCRIPTION
    :type item_defined_transformation_frames: TYPE
    :param shape_representation_frames: DESCRIPTION
    :type shape_representation_frames: TYPE
    :return: DESCRIPTION
    :rtype: TYPE

    """
    if item_defined_transformation_frames[0] == item_defined_transformation_frames[1]:
        return closed_shells
    if shape_representation_frames[0].origin.is_close(volmdlr.O3D):
        global_frame = shape_representation_frames[0]
    else:
        global_frame = [frame for frame in item_defined_transformation_frames if frame.origin.is_close(volmdlr.O3D)][0]
    transformed_frame = [frame for frame in item_defined_transformation_frames if frame != global_frame][0]
    new_closedshells = []

    for shell3d in closed_shells:
        basis_a = global_frame.basis()
        basis_b = transformed_frame.basis()
        A = npy.array([[basis_a.vectors[0].x, basis_a.vectors[0].y, basis_a.vectors[0].z],
                       [basis_a.vectors[1].x, basis_a.vectors[1].y, basis_a.vectors[1].z],
                       [basis_a.vectors[2].x, basis_a.vectors[2].y, basis_a.vectors[2].z]])
        B = npy.array([[basis_b.vectors[0].x, basis_b.vectors[0].y, basis_b.vectors[0].z],
                       [basis_b.vectors[1].x, basis_b.vectors[1].y, basis_b.vectors[1].z],
                       [basis_b.vectors[2].x, basis_b.vectors[2].y, basis_b.vectors[2].z]])
        transfer_matrix = npy.linalg.solve(A, B)
        u_vector = volmdlr.Vector3D(*transfer_matrix[0])
        v_vector = volmdlr.Vector3D(*transfer_matrix[1])
        w_vector = volmdlr.Vector3D(*transfer_matrix[2])
        new_frame = volmdlr.Frame3D(transformed_frame.origin, u_vector, v_vector, w_vector)
        new_closedshells.append(shell3d.frame_mapping(new_frame, 'old'))
    return new_closedshells


def representation_relationship_representation_relationship_with_transformation_shape_representation_relationship(
        arguments, object_dict):
    """
    Representation relationship with transformation shape. To clarify.
    """
    if arguments[2] in object_dict:
        if isinstance(object_dict[arguments[2]], list):  # arguments = {, , [], [], item_....}
            if object_dict[arguments[2]] and not isinstance(object_dict[arguments[2]][0], volmdlr.Frame3D) \
                    and isinstance(object_dict[arguments[3]][0], volmdlr.Frame3D):
                return frame_map_closed_shell(object_dict[arguments[2]],
                                              object_dict[arguments[4]], object_dict[arguments[3]])

            if object_dict[arguments[2]] and isinstance(object_dict[arguments[2]][0], volmdlr.Frame3D) and \
                    not isinstance(object_dict[arguments[3]][0], volmdlr.Frame3D):
                return frame_map_closed_shell(object_dict[arguments[3]],
                                              object_dict[arguments[4]], object_dict[arguments[2]])
            return []
        return []
    return []


def bounded_curve_b_spline_curve_b_spline_curve_with_knots_curve_geometric_representation_item_rational_b_spline_curve_representation_item(
        arguments, object_dict):
    """
    Bounded b spline with knots curve geometric representation item. To clarify.
    """
    modified_arguments = [''] + arguments
    if modified_arguments[-1] == "''":
        modified_arguments.pop()
    return STEP_TO_VOLMDLR['BOUNDED_CURVE, '
                           'B_SPLINE_CURVE, '
                           'B_SPLINE_CURVE_WITH_KNOTS, '
                           'CURVE, GEOMETRIC_REPRESENTATION_ITEM, '
                           'RATIONAL_B_SPLINE_CURVE, '
                           'REPRESENTATION_ITEM'].from_step(
        modified_arguments, object_dict)


def bounded_surface_b_spline_surface_b_spline_surface_with_knots_geometric_representation_item_rational_b_spline_surface_representation_item_surface(
        arguments, object_dict):
    """
    Bounded b spline surface with knots curve geometric representation item. To clarify.
    """
    modified_arguments = [''] + arguments
    if modified_arguments[-1] == "''":
        modified_arguments.pop()
    return STEP_TO_VOLMDLR['BOUNDED_SURFACE, B_SPLINE_SURFACE, '
                           'B_SPLINE_SURFACE_WITH_KNOTS, '
                           'GEOMETRIC_REPRESENTATION_ITEM, '
                           'RATIONAL_B_SPLINE_SURFACE, '
                           'REPRESENTATION_ITEM, SURFACE'].from_step(
        modified_arguments, object_dict)


def bounded_surface_b_spline_surface_b_spline_surface_with_knots_surface_geometric_representation_item_rational_b_spline_surface_representation_item(
        arguments, object_dict):
    """
    Bounded b spline surface with knots curve geometric representation item. To clarify.
    """
    modified_arguments = [''] + arguments
    if modified_arguments[-1] == "''":
        modified_arguments.pop()
    return STEP_TO_VOLMDLR['BOUNDED_SURFACE, B_SPLINE_SURFACE, '
                           'B_SPLINE_SURFACE_WITH_KNOTS, '
                           'GEOMETRIC_REPRESENTATION_ITEM, '
                           'RATIONAL_B_SPLINE_SURFACE, '
                           'REPRESENTATION_ITEM, SURFACE'].from_step(
        modified_arguments, object_dict)


def product_definition_shape(arguments, object_dict):
    """
    Returns the data in case of a product_definition_shape.
    """
    return object_dict[arguments[2]]


def product_definition(arguments, object_dict):
    """
    Returns the data in case of a product_definition.
    """
    return object_dict[arguments[2]]


def product_definition_formation(arguments, object_dict):
    """
    Returns the data in case of a product_definition_formation.
    """
    return object_dict[arguments[2]]


def product_definition_formation_with_specified_source(arguments, object_dict):
    """
    Returns the data in case of a product_definition_formation_with_specified_source.
    """
    return object_dict[arguments[2]]


def product(arguments, *args, **kwargs):
    """
    Returns the data in case of a product.
    """
    return arguments[0]


def application_context(arguments, *args, **kwargs):
    """
    Returns the data in case of an application_context.
    """
    return arguments[0]


def product_context(arguments, *args, **kwargs):
    """
    Returns the data in case of a product_context.
    """
    return arguments


class StepFunction(dc.DessiaObject):
    """
    Abstract class defining a step function.

    """

    def __init__(self, function_id, function_name, function_arg):
        self.id = function_id
        self.name = function_name
        self.arg = function_arg

        # TODO : modify this continuation and simplify
        if self.name == "":
            if self.arg[1][0] == 'B_SPLINE_SURFACE':
                self.simplify('B_SPLINE_SURFACE')
            if self.arg[1][0] == 'B_SPLINE_CURVE':
                self.simplify('B_SPLINE_CURVE')
        dc.DessiaObject.__init__(self, name=function_name)

    def simplify(self, new_name):
        """ADD DOCSTRING."""
        # ITERATE ON SUBFUNCTIONS
        args = [subfun[1] for (i, subfun) in enumerate(self.arg) if
                (len(subfun[1]) != 0 or i == 0)]
        arguments = []
        for arg in args:
            if not arg:
                arguments.append("''")
            else:
                arguments.extend(arg)
        arguments.pop()  # DELETE REPRESENTATION_ITEM('')

        self.name = new_name
        self.arg = arguments


class Step(dc.DessiaObject):
    """
    Defines the Step class.

    """

    _standalone_in_db = True

    def __init__(self, lines: List[str], name: str = ''):
        self.functions, self.all_connections, self.connections = self.read_lines(lines)
        self._graph = None
        self.global_uncertainty = 1e-6
        self.length_conversion_factor = 1
        self.angle_conversion_factor = 1
        # self.read_diagnostic = StepReaderReport
        self._roots_nodes = None

        dc.DessiaObject.__init__(self, name=name)

    @property
    def root_nodes(self):
<<<<<<< HEAD
=======
        """Returns a dictionary containing the nodes of the step file function that are used as start points."""
>>>>>>> 143e2ca6
        if not self._roots_nodes:
            self._roots_nodes = self.get_root_nodes()
        return self._roots_nodes

    def graph(self):
        """Returns the step file networkx graph of dependencies."""
        if not self._graph:
            self._graph = self.create_graph()
        return self._graph

    @classmethod
    def from_stream(cls, stream: BinaryFile):
        """Instantiate a Step object from a stream."""
        stream.seek(0)
        lines = []
        for line in stream:
            line = line.decode("ISO-8859-1")
            line = line.replace("\r", "")
            lines.append(line)
        return cls(lines)

    @classmethod
    def from_file(cls, filepath: str = None):
        """Instantiate a Step object from a step file."""
        with open(filepath, "r", encoding="ISO-8859-1") as file:
            lines = []
            for line in file:
                lines.append(line)
        return cls(lines)

    def read_lines(self, lines):
        """Translate the step file into step functions objects."""
        all_connections = []
        dict_connections = {}
        previous_line = ""
        functions = {}

        for line in lines:
            line = line.replace(" ", "")
            line = line.replace("\n", "")

            # SKIP EMPTY LINE
            if not line:
                continue

            # ASSEMBLE LINES IF THEY ARE SEPARATED
            if line[-1] != ';':
                previous_line = previous_line + line
                continue

            line = previous_line + line

            # SKIP HEADER
            if line[0] != "#":
                previous_line = str()
                continue

            function = line.split("=")
            function_id = int(function[0][1:])
            function_name_arg = function[1].split("(", 1)
            function_name = function_name_arg[0]
            function_arg = function_name_arg[1].split("#")
            function_connections = []
            connections = []
            # print(function_id, function_name)
            for connec in function_arg[1:]:
                connec = connec.split(",")
                connec = connec[0].split(")")
                if connec[0][-1] != "'":
                    function_connection = int(connec[0])
                    connections.append(function_connection)
                    function_connections.append(
                        (function_id, function_connection))
            # print(function_connections)
            dict_connections[function_id] = connections
            all_connections.extend(function_connections)

            previous_line = str()

            # FUNCTION ARGUMENTS
            function_arg = function_name_arg[1]
            arguments = step_split_arguments(function_arg)
            new_name = ''
            new_arguments = []
            if function_name == "":
                name_arg = self.step_subfunctions(arguments)
                for name, arg in name_arg:
                    new_name += name + ', '
                    new_arguments.extend(arg)
                new_name = new_name[:-2]
                function_name = new_name
                arguments = new_arguments
                for arg in arguments:
                    if arg[0] == '#':
                        function_connections.append(
                            (function_id, int(arg[1:])))
            # print('=', function_connections)

            for i, argument in enumerate(arguments):
                if argument[:2] == '(#' and argument[-1] == ')':
                    arg_list = set_to_list(argument)
                    arguments[i] = arg_list

            function = StepFunction(function_id, function_name, arguments)
            functions[function_id] = function

        return functions, all_connections, dict_connections

    def not_implemented(self):
        not_implemented = []
        for _, fun in self.functions.items():
            if fun.name not in STEP_TO_VOLMDLR:
                not_implemented.append(fun.name)
        return list(set(not_implemented))

    def create_graph(self):
        """
        Step functions graph.

        :return: A graph representation the step file structure.
        :rtype: networkx.DiGraph
        """
        F = nx.DiGraph()
        labels = {}

        for function in self.functions.values():
            if function.name == 'SHAPE_REPRESENTATION_RELATIONSHIP':
                # Create short cut from id1 to id2
                id1 = int(function.arg[2][1:])
                id2 = int(function.arg[3][1:])
                elem1 = (function.id, id1)
                elem2 = (function.id, id2)
                self.all_connections.remove(elem1)
                self.all_connections.remove(elem2)
                self.all_connections.append((elem1[1], elem2[1]))

                self.functions[id1].arg.append(f'#{id2}')

            elif function.name in STEP_TO_VOLMDLR:
                F.add_node(function.id,
                           color='rgb(0, 0, 0)',
                           shape='.',
                           name=str(function.id))
                labels[function.id] = str(function.id) + ' ' + function.name

        # Delete connection if node not found
        node_list = list(F.nodes())
        delete_connection = []
        for connection in self.all_connections:
            if connection[0] not in node_list \
                    or connection[1] not in node_list:
                delete_connection.append(connection)
        for delete in delete_connection:
            self.all_connections.remove(delete)

        # Create graph connections
        F.add_edges_from(self.all_connections)

        # Remove single nodes
        delete_nodes = []
        for node in F.nodes:
            if F.degree(node) == 0:
                delete_nodes.append(node)
        for node in delete_nodes:
            F.remove_node(node)
            # G.remove_node(node)
        return F

    def draw_graph(self, graph=None, reduced=False):
        """
        Draw a graph for Step data.

        :param graph: DESCRIPTION, defaults to None
        :type graph: TYPE, optional
        :param reduced: DESCRIPTION, defaults to False
        :type reduced: TYPE, optional
        :return: DESCRIPTION
        :rtype: TYPE

        """

        delete = ['CARTESIAN_POINT', 'DIRECTION']
        if graph is None:
            new_graph = self.create_graph()
        else:
            new_graph = graph.copy()

        labels = {}
        for id_nb, function in self.functions.items():
            if id_nb in new_graph.nodes and not reduced:
                labels[id_nb] = str(id_nb) + ' ' + function.name
            elif id_nb in new_graph.nodes and reduced:
                if function.name not in delete:
                    labels[id_nb] = str(id_nb) + ' ' + function.name
                else:
                    new_graph.remove_node(id_nb)
        pos = nx.kamada_kawai_layout(new_graph)
        plt.figure()
        nx.draw_networkx_nodes(new_graph, pos)
        nx.draw_networkx_edges(new_graph, pos)
        nx.draw_networkx_labels(new_graph, pos, labels)

    @staticmethod
    def step_subfunctions(subfunctions):
        """Handles context elements from step file."""
        subfunctions = subfunctions[0]
        parenthesis_count = 0
        subfunction_names = []
        subfunction_args = []
        subfunction_name = ""
        subfunction_arg = ""
        for char in subfunctions:

            if char == "(":
                parenthesis_count += 1
                if parenthesis_count == 1:
                    subfunction_names.append(subfunction_name)
                    subfunction_name = ""
                else:
                    subfunction_arg += char

            elif char == ")":
                parenthesis_count -= 1
                if parenthesis_count == 0:
                    subfunction_args.append(subfunction_arg)
                    subfunction_arg = ""
                else:
                    subfunction_arg += char

            elif parenthesis_count == 0:
                subfunction_name += char

            else:
                subfunction_arg += char
        return [
            (subfunction_names[i], step_split_arguments(subfunction_args[i]))
            for i in range(len(subfunction_names))]

    def parse_arguments(self, arguments):
        """Converts the arguments IDs from string to integer."""
        for i, arg in enumerate(arguments):
            if isinstance(arg, str) and arg[0] == '#':
                arguments[i] = int(arg[1:])
            elif isinstance(arg, str) and arg[0:2] == '(#':
                argument = []
                arg_id = ""
                for char in arg[1:-1]:
                    if char == ',':
                        argument.append(arg_id)
                        arg_id = ""
                        continue

                    arg_id += char
                argument.append(arg_id)
                arguments[i] = argument

    def instantiate(self, name, arguments, object_dict, step_id):
        """
        Gives the volmdlr object related to the step function.
        """
        self.parse_arguments(arguments)

        fun_name = name.replace(', ', '_')
        fun_name = fun_name.lower()
        try:
            if hasattr(volmdlr.step, fun_name):
                volmdlr_object = getattr(volmdlr.step, fun_name)(arguments, object_dict)

            elif name in STEP_TO_VOLMDLR and hasattr(STEP_TO_VOLMDLR[name], "from_step"):
                volmdlr_object = STEP_TO_VOLMDLR[name].from_step(
                    arguments, object_dict, name=name, step_id=step_id, global_uncertainty=self.global_uncertainty,
                    length_conversion_factor=self.length_conversion_factor,
                    angle_conversion_factor=self.angle_conversion_factor)

            else:
                raise NotImplementedError(f'Dont know how to interpret #{step_id} = {name}({arguments})')
        except (ValueError, NotImplementedError) as error:
            raise ValueError(f"Error while instantiating #{step_id} = {name}({arguments})") from error
        # print(step_id)
        return volmdlr_object

    def create_node_list(self, stack):
        """
        Step functions graph as a list of nodes.

        :param stack: Initial list of shell nodes and assemblies entities.
        :type stack: List[int]
        :return: A list of nodes in the right order of dependency.
        :rtype: List[int]
        """
        list_head = []
        list_nodes = []
        visited_set = set()
        while stack:
            node = stack.pop(0)
            name = self.functions[node].name
            if node not in visited_set and name in STEP_TO_VOLMDLR:
                visited_set.add(node)
                if self.connections[node]:
                    list_nodes.append(node)
                    for connection in self.connections[node]:
                        if connection not in visited_set:
                            stack.append(connection)
                else:
                    # Entities without connections should be instatiate first
                    list_head.append(node)
        return list_head + list_nodes[::-1]

    def get_shell_node_from_representation_entity(self, id_representation_entity: int):
        """
        Find the shell node ID related to a given representation entity.

        :param id_representation_entity: Representation entity ID.
        :type id_representation_entity: int
        :return: Shell ID.
        :rtype: int
        """
        name_representation_entity = self.functions[id_representation_entity].name
        arg = self.functions[id_representation_entity].arg[1]
        if name_representation_entity == "MANIFOLD_SURFACE_SHAPE_REPRESENTATION":
            if self.functions[int(arg[0][1:])].name == "AXIS2_PLACEMENT_3D":
                id_solid_entity = int(arg[1][1:])
            else:
                id_solid_entity = int(arg[0][1:])
            if self.functions[id_solid_entity].name in {"CLOSED_SHELL", "OPEN_SHELL"}:
                return id_solid_entity
            id_shell = self.functions[id_solid_entity].arg[1]
            if isinstance(id_shell, list):
                return int(id_shell[0][1:])
            return int(id_shell[1:])
        if self.functions[int(arg[0][1:])].name == "AXIS2_PLACEMENT_3D":
            id_solid_entity = int(arg[1][1:])
        else:
            id_solid_entity = int(arg[0][1:])
        id_shell = self.functions[id_solid_entity].arg[1]
        if isinstance(id_shell, list):
            return int(id_shell[0][1:])
        return int(id_shell[1:])

    def get_shell_node_from_shape_representation(self, id_shape_representation: int):
        """
        Find the shell node ID related to a given shape representation.

        :param id_shape_representation: Representation entity ID.
        :type id_shape_representation: int
        :return: Shell ID.
        :rtype: int
        """
        if len(self.functions[id_shape_representation].arg) != 4:
            # From the step file, the SHAPE_REPRESENTATION entity has 3 arguments. But we add a 4th argument to
            # those SHAPE_REPRESENTATION entity that are related to a representation entity. So, if the arg are
            # different of 4 there is no representation entity related to it and we return None.
            return None
        id_representation_entity = int(self.functions[id_shape_representation].arg[3][1:])
        id_solid_entity = int(self.functions[id_representation_entity].arg[1][0][1:])
        id_shell = self.functions[id_solid_entity].arg[1]
        if isinstance(id_shell, list):
            return int(id_shell[0][1:])
        return int(id_shell[1:])

    def get_frame_mapped_shell_node(self, node: int):
        """
        Find the shell node in the assembly.

        :param node: Assembly step entity node.
        :type node: int
        :return: Shell ID.
        :rtype: int
        """
        id_representation_entity = None
        arguments = self.functions[node].arg
        name_arg1 = self.functions[int(arguments[2][1:])].name
        name_arg2 = self.functions[int(arguments[3][1:])].name
        if name_arg1 in STEP_REPRESENTATION_ENTITIES:
            id_representation_entity = int(arguments[2][1:])
        elif name_arg2 in STEP_REPRESENTATION_ENTITIES:
            id_representation_entity = int(arguments[3][1:])
        if id_representation_entity:
            return self.get_shell_node_from_representation_entity(id_representation_entity)
        id_shape_representation = int(arguments[3][1:])
        if len(self.functions[id_shape_representation].arg) != 4:
            id_shape_representation = int(arguments[2][1:])
        if self.functions[id_shape_representation].name == "SHAPE_REPRESENTATION":
            return self.get_shell_node_from_shape_representation(id_shape_representation)
        id_representation_entity = int(self.functions[id_shape_representation].arg[1][1][1:])
        id_shell = self.functions[id_representation_entity].arg[1]
        if isinstance(id_shell, list):
            return int(id_shell[0][1:])
        return int(id_shell[1:])

    def shape_definition_representation_to_shell_node(self, shape_definition_representation_id):
<<<<<<< HEAD
=======
        """Returns the ID of the shell entity related to the given shape_definition_representation ID."""
>>>>>>> 143e2ca6
        id_representation_entity = self.functions[shape_definition_representation_id].arg[1]
        function_name = self.functions[int(id_representation_entity[1:])].name
        if function_name in STEP_REPRESENTATION_ENTITIES:
            return self.get_shell_node_from_representation_entity(int(id_representation_entity[1:]))
        if function_name == "SHAPE_REPRESENTATION":
            return self.get_shell_node_from_shape_representation(int(id_representation_entity[1:]))

    def product_definition_to_product(self, id_product_definition):
<<<<<<< HEAD
=======
        """Returns the ID of the product entity related to the given product_definition ID."""
>>>>>>> 143e2ca6
        if self.functions[id_product_definition].name == "NEXT_ASSEMBLY_USAGE_OCCURRENCE":
            id_product_definition = int(self.functions[id_product_definition].arg[3][1:])
        id_product_definition_formation = self.functions[id_product_definition].arg[2]
        id_product = self.functions[int(id_product_definition_formation[1:])].arg[2]
        return int(id_product[1:])

    def shape_definition_representation_to_product_node(self, shape_definition_representation_id):
<<<<<<< HEAD
=======
        """Returns the ID of the product entity related to the given shape_definition_representation ID."""
>>>>>>> 143e2ca6
        id_product_definition_shape = self.functions[shape_definition_representation_id].arg[0]
        id_product_definition = int(self.functions[int(id_product_definition_shape[1:])].arg[2][1:])
        return self.product_definition_to_product(id_product_definition)

    def get_root_nodes(self):
<<<<<<< HEAD
=======
        """Returns a dictionnary containing the nodes of the step file function that are used as start points."""
>>>>>>> 143e2ca6
        next_assembly_usage_occurrence = []
        product_definitions = []
        shape_representation_relationship = []
        shape_representations = []
        shape_definition_representation = []
        shell_nodes = []
        geometric_representation_context = {}
        not_shell_nodes = []

        for function in self.functions.values():
            if function.name == "NEXT_ASSEMBLY_USAGE_OCCURRENCE":
                next_assembly_usage_occurrence.append(function.id)
            elif function.name == "PRODUCT_DEFINITION":
                product_definitions.append(function.id)
            elif function.name == "SHAPE_REPRESENTATION_RELATIONSHIP":
                shape_representation_relationship.append(function.id)
            elif function.name == "SHAPE_DEFINITION_REPRESENTATION":
                id_shape_representation = int(function.arg[1][1:])
                shape_representations.append(id_shape_representation)
                id_geometric_context = int(self.functions[id_shape_representation].arg[-1][1:])
                geometric_representation_context[id_shape_representation] = id_geometric_context
                shape_definition_representation.append(function.id)
            elif function.name in {"CLOSED_SHELL", "OPEN_SHELL"}:
                shell_nodes.append(function.id)
            elif function.name == 'BREP_WITH_VOIDS':
                shell_nodes.append(function.id)
                not_shell_nodes.append(int(function.arg[1][1:]))
        for node in not_shell_nodes:
            shell_nodes.remove(node)
        return {"NEXT_ASSEMBLY_USAGE_OCCURRENCE": next_assembly_usage_occurrence,
                "PRODUCT_DEFINITION": product_definitions,
                "SHAPE_REPRESENTATION_RELATIONSHIP": shape_representation_relationship,
                "SHAPE_REPRESENTATION": shape_representations,
                "SHAPE_DEFINITION_REPRESENTATION": shape_definition_representation,
                "GEOMETRIC_REPRESENTATION_CONTEXT": geometric_representation_context,
                "SHELLS": shell_nodes}

    def get_assembly_data(self):
        root_nodes = self.root_nodes
        assemblies = {}
        for node in root_nodes["NEXT_ASSEMBLY_USAGE_OCCURRENCE"]:
            function = self.functions[node]
            assembly_product_definition = int(function.arg[3][1:])
            assembly_node = int(self.functions[assembly_product_definition].arg[4][1:])
            id_product_definition = int(function.arg[4][1:])
            id_shape_definition_representation = int(self.functions[id_product_definition].arg[4][1:])
            if len(self.functions[id_product_definition].arg) == 6:
                id_shape_definition_representation = int(self.functions[id_product_definition].arg[5][1:])
            if assembly_node in assemblies:
                assemblies[assembly_node].append(id_shape_definition_representation)
            else:
                assemblies[assembly_node] = [id_shape_definition_representation]
        return assemblies

    def create_connections(self):
        for node in self.root_nodes['SHAPE_REPRESENTATION_RELATIONSHIP']:
            # Associate each step representation entity to its SHAPE_REPRESENTATION
            function = self.functions[node]
            id1 = int(function.arg[2][1:])
            id2 = int(function.arg[3][1:])
            self.connections[id1].append(id2)
            self.functions[id1].arg.append(f'#{id2}')
        for node in self.root_nodes['SHAPE_DEFINITION_REPRESENTATION']:
            # Associate each step representation entity to its SHAPE_REPRESENTATION
            function = self.functions[node]
            id_product_definition_shape = int(function.arg[0][1:])
            id_product_definition = int(self.functions[id_product_definition_shape].arg[2][1:])
            id_shape_representation = int(function.arg[1][1:])
            self.connections[id_product_definition].append(node)
            self.functions[id_product_definition].arg.append(f'#{node}')
            if self.functions[id_shape_representation].name == "SHAPE_REPRESENTATION" and \
                    len(self.functions[id_shape_representation].arg) == 4:
                id_shape = int(self.functions[id_shape_representation].arg[3][1:])
                self.connections[id_product_definition].append(id_shape)
                self.functions[id_product_definition].arg.append(f'#{id_shape}')
            elif self.functions[id_shape_representation].name in STEP_REPRESENTATION_ENTITIES:
                self.connections[id_product_definition].append(id_shape_representation)
                self.functions[id_product_definition].arg.append(f'#{id_shape_representation}')

            shell_node = self.shape_definition_representation_to_shell_node(node)
            product_node = self.shape_definition_representation_to_product_node(node)
            if shell_node:
                self.connections[shell_node].append(product_node)
                self.functions[shell_node].arg.append(f'#{product_node}')

    def instatiate_assembly(self, object_dict):
        assembly_data = self.get_assembly_data()
        list_instatiated_assemblies = []
        instanciate_ids = list(assembly_data.keys())
        error = True
        while error:
            try:
                # here we invert instantiate_ids because if the code enter inside the except
                # block, we want to loop from the last KeyError to the fisrt. This avoids an infinite loop
                for instanciate_id in instanciate_ids[::-1]:
                    if instanciate_id in object_dict:
                        continue
                    list_primitives = [object_dict[node][0] if isinstance(object_dict[node], list)
                                       else object_dict[node] for node in assembly_data[instanciate_id]]
                    product_id = self.shape_definition_representation_to_product_node(instanciate_id)
                    name = self.functions[product_id].arg[0]
                    id_shape_representation = int(self.functions[instanciate_id].arg[1][1:])
                    ids_frames = self.functions[id_shape_representation].arg[1]
                    self.parse_arguments(ids_frames)
                    frames = [object_dict[id_frame] for id_frame in ids_frames]
                    volmdlr_object = volmdlr.core.Assembly(list_primitives, frames[1:], frames[0], name=name)
                    object_dict[instanciate_id] = volmdlr_object
                    if instanciate_id in assembly_data:
                        list_instatiated_assemblies.append(instanciate_id)

                error = False
            except KeyError as key:
                # Sometimes the bfs search don't instanciate the nodes of a
                # depth in the right order, leading to error
                print(key.args[0])
                instanciate_ids.append(key.args[0])
        return volmdlr_object

    def to_volume_model(self, show_times: bool = False):
        """
        Translate a step file into a volmdlr object.

        :param show_times: if True, displays how many times a given class has been
            instantiated and the total time of all the instantiations of this
            given class.
        :type show_times: bool
        :return: A volmdlr solid object.
        :rtype: :class:`volmdlr.core.VolumeModel`
        """
        object_dict = {}
        times = {}
        self.create_connections()
        root_nodes = self.root_nodes
        # ------------------------------------------------------
        # TODO: This isn't a 100% right. Each SHAPE_REPRESENTATION has its own geometric context
        geometric_representation_dict = root_nodes["GEOMETRIC_REPRESENTATION_CONTEXT"]
        geometric_representation_nodes = list(geometric_representation_dict.values())
        object_dict, times = self._helper_instantiate(geometric_representation_nodes[0],
                                                      object_dict, times, show_times)
        arguments = self.functions[geometric_representation_nodes[0]].arg[:]
        self.global_uncertainty = object_dict[int(arguments[1][0][1:])]
        self.length_conversion_factor = object_dict[int(arguments[2][0][1:])]
        self.angle_conversion_factor = object_dict[int(arguments[2][1][1:])]
        # ------------------------------------------------------
        shell_nodes = root_nodes["SHELLS"]
        shape_representations = root_nodes["SHAPE_REPRESENTATION"]
        nodes = self.create_node_list(shape_representations)
        errors = set()
        for node in nodes:

            if node is None:
                continue
            object_dict, times = self._helper_instantiate(node, object_dict, times, show_times)

            if not object_dict[node]:
                errors.add(node)

        if show_times:
            print()
            for key, value in times.items():
                print(f'| {key} : {value}')
            print()

        if self.root_nodes["NEXT_ASSEMBLY_USAGE_OCCURRENCE"]:
            return volmdlr.core.VolumeModel([self.instatiate_assembly(object_dict)])
        volume_model = volmdlr.core.VolumeModel([object_dict[shell_nodes[0]]])
        return volume_model

    def _helper_instantiate(self, node, object_dict, times, show_times):
        """
        Helper method to translate step entities into volmdlr objects.
        """
        instanciate_ids = [node]
        error = True
        while error:
            try:
                # here we invert instantiate_ids because if the code enter inside the except
                # block, we want to loop from the last KeyError to the fisrt. This avoids an infinite loop
                for instanciate_id in instanciate_ids[::-1]:
                    t = time.time()
                    volmdlr_object = self.instantiate(
                        self.functions[instanciate_id].name,
                        self.functions[instanciate_id].arg[:], object_dict, instanciate_id)
                    t = time.time() - t
                    object_dict[instanciate_id] = volmdlr_object
                    if show_times:
                        if volmdlr_object.__class__ not in times:
                            times[volmdlr_object.__class__] = [1, t]
                        else:
                            times[volmdlr_object.__class__][0] += 1
                            times[volmdlr_object.__class__][1] += t
                error = False
            except KeyError as key:
                # Sometimes the bfs search don't instanciate the nodes of a
                # depth in the right order, leading to error
                instanciate_ids.append(key.args[0])

        return object_dict, times

    def to_points(self):
        object_dict = {}
        points3d = []
        for stepfunction in self.functions.values():
            if stepfunction.name == 'CARTESIAN_POINT':
                # INSTANTIATION
                name = self.functions[stepfunction.id].name
                arguments = self.functions[stepfunction.id].arg[:]
                self.parse_arguments(arguments)
                if arguments[1].count(',') == 2:
                    volmdlr_object = STEP_TO_VOLMDLR[name].from_step(
                        arguments, object_dict)
                    points3d.append(volmdlr_object)

        # remove first point because it refers to origin
        return points3d[1:]

    def plot_data(self):
        graph = self.graph().copy()

        graph.remove_nodes_from([stepfunction.id for stepfunction
                                 in self.functions.values()
                                 if stepfunction.name in ['CARTESIAN_POINT', 'DIRECTION']])
        return [plot_data.graph.NetworkxGraph(graph=graph)]


@dataclass
class StepReaderReport:
    """
    Data class to save a report after translating a step file to volmdlr object.
    """
    step_name: str = " "
    total_number_of_faces: int = 0
    faces_read: int = 0
    sucess_rate: float = 0.0
    errors: list = field(default_factory=list)


# @dataclass
# class StepRootNodes:
#     """
#     Data class to save the root nodes of a step file.
#     """
#     NEXT_ASSEMBLY_USAGE_OCCURRENCE: str = " "
#     total_number_of_faces: int = 0
#     faces_read: int = 0
#     sucess_rate: float = 0.0
#     errors: list = field(default_factory=list)

STEP_TO_VOLMDLR = {
    # GEOMETRICAL ENTITIES
    'CARTESIAN_POINT': volmdlr.Point3D,
    'DIRECTION': volmdlr.Vector3D,
    'VECTOR': volmdlr.Vector3D,

    'AXIS1_PLACEMENT': None,
    'AXIS2_PLACEMENT_2D': None,  # ??????????????????
    'AXIS2_PLACEMENT_3D': volmdlr.Frame3D,

    'LINE': volmdlr.edges.Line3D,  # LineSegment3D,
    'CIRCLE': volmdlr.wires.Circle3D,
    'ELLIPSE': volmdlr.wires.Ellipse3D,
    'PARABOLA': None,
    'HYPERBOLA': None,
    # 'PCURVE': None,
    'CURVE_REPLICA': None,
    'OFFSET_CURVE_3D': None,
    'TRIMMED_CURVE': None,  # BSplineCurve3D cannot be trimmed on FreeCAD
    'B_SPLINE_CURVE': volmdlr.edges.BSplineCurve3D,
    'B_SPLINE_CURVE_WITH_KNOTS': volmdlr.edges.BSplineCurve3D,
    'BEZIER_CURVE': volmdlr.edges.BSplineCurve3D,
    'RATIONAL_B_SPLINE_CURVE': volmdlr.edges.BSplineCurve3D,
    'UNIFORM_CURVE': volmdlr.edges.BSplineCurve3D,
    'QUASI_UNIFORM_CURVE': volmdlr.edges.BSplineCurve3D,
    'SURFACE_CURVE': None,  # TOPOLOGICAL EDGE
    'SEAM_CURVE': None,
    # LineSegment3D, # TOPOLOGICAL EDGE ############################
    'COMPOSITE_CURVE_SEGMENT': None,  # TOPOLOGICAL EDGE
    'COMPOSITE_CURVE': volmdlr.wires.Wire3D,  # TOPOLOGICAL WIRE
    'COMPOSITE_CURVE_ON_SURFACE': volmdlr.wires.Wire3D,  # TOPOLOGICAL WIRE
    'BOUNDARY_CURVE': volmdlr.wires.Wire3D,  # TOPOLOGICAL WIRE

    'PLANE': surfaces.Plane3D,
    'CYLINDRICAL_SURFACE': surfaces.CylindricalSurface3D,
    'CONICAL_SURFACE': surfaces.ConicalSurface3D,
    'SPHERICAL_SURFACE': surfaces.SphericalSurface3D,
    'TOROIDAL_SURFACE': surfaces.ToroidalSurface3D,
    'DEGENERATE_TOROIDAL_SURFACE': None,
    'B_SPLINE_SURFACE_WITH_KNOTS': surfaces.BSplineSurface3D,
    'B_SPLINE_SURFACE': surfaces.BSplineSurface3D,
    'BEZIER_SURFACE': surfaces.BSplineSurface3D,

    'OFFSET_SURFACE': None,
    'SURFACE_REPLICA': None,
    'RATIONAL_B_SPLINE_SURFACE': surfaces.BSplineSurface3D,
    'RECTANGULAR_TRIMMED_SURFACE': None,
    'SURFACE_OF_LINEAR_EXTRUSION': surfaces.ExtrusionSurface3D,
    # CAN BE A BSplineSurface3D
    'SURFACE_OF_REVOLUTION': surfaces.RevolutionSurface3D,
    'UNIFORM_SURFACE': surfaces.BSplineSurface3D,
    'QUASI_UNIFORM_SURFACE': surfaces.BSplineSurface3D,
    'RECTANGULAR_COMPOSITE_SURFACE': volmdlr.faces.PlaneFace3D,  # TOPOLOGICAL FACES
    'CURVE_BOUNDED_SURFACE': volmdlr.faces.PlaneFace3D,  # TOPOLOGICAL FACE

    # Bsplines
    'BOUNDED_SURFACE, B_SPLINE_SURFACE, B_SPLINE_SURFACE_WITH_KNOTS, GEOMETRIC_REPRESENTATION_ITEM,'
    ' RATIONAL_B_SPLINE_SURFACE, REPRESENTATION_ITEM, SURFACE': surfaces.BSplineSurface3D,
    "BOUNDED_SURFACE, B_SPLINE_SURFACE, B_SPLINE_SURFACE_WITH_KNOTS, SURFACE, GEOMETRIC_REPRESENTATION_ITEM,"
    " RATIONAL_B_SPLINE_SURFACE, REPRESENTATION_ITEM": surfaces.BSplineSurface3D,
    # TOPOLOGICAL ENTITIES
    'VERTEX_POINT': None,

    'EDGE_CURVE': volmdlr.edges.Edge,  # LineSegment3D, # TOPOLOGICAL EDGE
    'ORIENTED_EDGE': None,  # TOPOLOGICAL EDGE
    # The one above can influence the direction with their last argument
    # TODO : maybe take them into consideration

    'FACE_BOUND': None,  # TOPOLOGICAL WIRE
    'FACE_OUTER_BOUND': None,  # TOPOLOGICAL WIRE
    # Both above can influence the direction with their last argument
    # TODO : maybe take them into consideration
    'EDGE_LOOP': volmdlr.wires.Contour3D,  # TOPOLOGICAL WIRE
    'POLY_LOOP': volmdlr.wires.Contour3D,  # TOPOLOGICAL WIRE
    'VERTEX_LOOP': None,  # TOPOLOGICAL WIRE

    'ADVANCED_FACE': volmdlr.faces.Face3D,
    'FACE_SURFACE': volmdlr.faces.Face3D,

    'CLOSED_SHELL': vmshells.ClosedShell3D,
    'OPEN_SHELL': vmshells.OpenShell3D,
    #        'ORIENTED_CLOSED_SHELL': None,
    'CONNECTED_FACE_SET': vmshells.OpenShell3D,
    'GEOMETRIC_CURVE_SET': None,

    # step subfunctions
    'UNCERTAINTY_MEASURE_WITH_UNIT': None,
    'CONVERSION_BASED_UNIT, LENGTH_UNIT, NAMED_UNIT': None,
    'LENGTH_MEASURE_WITH_UNIT': None,
    'LENGTH_UNIT, NAMED_UNIT, SI_UNIT': None,
    'PLANE_ANGLE_MEASURE_WITH_UNIT': None,
    'NAMED_UNIT, PLANE_ANGLE_UNIT, SI_UNIT': None,
    'CONVERSION_BASED_UNIT, NAMED_UNIT, PLANE_ANGLE_UNIT': None,
    'GEOMETRIC_REPRESENTATION_CONTEXT, GLOBAL_UNCERTAINTY_ASSIGNED_CONTEXT, GLOBAL_UNIT_ASSIGNED_CONTEXT, REPRESENTATION_CONTEXT': None,
    'REPRESENTATION_RELATIONSHIP, REPRESENTATION_RELATIONSHIP_WITH_TRANSFORMATION, SHAPE_REPRESENTATION_RELATIONSHIP': vmshells.OpenShell3D.translation,
    'SHELL_BASED_SURFACE_MODEL': None,
    'MANIFOLD_SURFACE_SHAPE_REPRESENTATION': None,
    'MANIFOLD_SOLID_BREP': None,
    'BREP_WITH_VOIDS': None,
    'SHAPE_REPRESENTATION': None,
    'ADVANCED_BREP_SHAPE_REPRESENTATION': None,
    'ITEM_DEFINED_TRANSFORMATION': None,
    'SHAPE_REPRESENTATION_RELATIONSHIP': None,
    "NEXT_ASSEMBLY_USAGE_OCCURRENCE": None,

    'BOUNDED_CURVE, B_SPLINE_CURVE, B_SPLINE_CURVE_WITH_KNOTS, CURVE, GEOMETRIC_REPRESENTATION_ITEM, RATIONAL_B_SPLINE_CURVE, REPRESENTATION_ITEM': volmdlr.edges.BSplineCurve3D,
    "APPLICATION_CONTEXT": None,
    "PRODUCT_DEFINITION_SHAPE": None,
    "PRODUCT_DEFINITION": None,
    "PRODUCT_DEFINITION_FORMATION": None,
    "PRODUCT": None,
}

VOLMDLR_TO_STEP = {}
for k, v in STEP_TO_VOLMDLR.items():
    if v:
        if v in VOLMDLR_TO_STEP:
            VOLMDLR_TO_STEP[v].append(k)
        else:
            VOLMDLR_TO_STEP[v] = [k]

SI_PREFIX = {'.EXA.': 1e18, '.PETA.': 1e15, '.TERA.': 1e12, '.GIGA.': 1e9, '.MEGA.': 1e6, '.KILO.': 1e3,
             '.HECTO.': 1e2, '.DECA.': 1e1, '$': 1, '.DECI.': 1e-1, '.CENTI.': 1e-2, '.MILLI.': 1e-3, '.MICRO.': 1e-6,
             '.NANO.': 1e-9, '.PICO.': 1e-12, '.FEMTO.': 1e-15, '.ATTO.': 1e-18}

STEP_REPRESENTATION_ENTITIES = {"ADVANCED_BREP_SHAPE_REPRESENTATION", "FACETED_BREP_SHAPE_REPRESENTATION",
                                "MANIFOLD_SURFACE_SHAPE_REPRESENTATION",
                                "GEOMETRICALLY_BOUNDED_WIREFRAME_SHAPE_REPRESENTATION",
                                "GEOMETRICALLY_BOUNDED_SURFACE_SHAPE_REPRESENTATION",
                                "EDGE_BASED_WIREFRAME_SHAPE_REPRESENTATION"
                                }<|MERGE_RESOLUTION|>--- conflicted
+++ resolved
@@ -309,11 +309,7 @@
     return edge
 
 
-<<<<<<< HEAD
-def composite_curve(arguments, object_dict):
-=======
 def composite_curve(arguments, *args, **kwargs):
->>>>>>> 143e2ca6
     """
     Returns the data in case of a COMPOSITE_CURVE.
     """
@@ -712,10 +708,7 @@
 
     @property
     def root_nodes(self):
-<<<<<<< HEAD
-=======
         """Returns a dictionary containing the nodes of the step file function that are used as start points."""
->>>>>>> 143e2ca6
         if not self._roots_nodes:
             self._roots_nodes = self.get_root_nodes()
         return self._roots_nodes
@@ -1107,10 +1100,7 @@
         return int(id_shell[1:])
 
     def shape_definition_representation_to_shell_node(self, shape_definition_representation_id):
-<<<<<<< HEAD
-=======
         """Returns the ID of the shell entity related to the given shape_definition_representation ID."""
->>>>>>> 143e2ca6
         id_representation_entity = self.functions[shape_definition_representation_id].arg[1]
         function_name = self.functions[int(id_representation_entity[1:])].name
         if function_name in STEP_REPRESENTATION_ENTITIES:
@@ -1119,10 +1109,7 @@
             return self.get_shell_node_from_shape_representation(int(id_representation_entity[1:]))
 
     def product_definition_to_product(self, id_product_definition):
-<<<<<<< HEAD
-=======
         """Returns the ID of the product entity related to the given product_definition ID."""
->>>>>>> 143e2ca6
         if self.functions[id_product_definition].name == "NEXT_ASSEMBLY_USAGE_OCCURRENCE":
             id_product_definition = int(self.functions[id_product_definition].arg[3][1:])
         id_product_definition_formation = self.functions[id_product_definition].arg[2]
@@ -1130,19 +1117,13 @@
         return int(id_product[1:])
 
     def shape_definition_representation_to_product_node(self, shape_definition_representation_id):
-<<<<<<< HEAD
-=======
         """Returns the ID of the product entity related to the given shape_definition_representation ID."""
->>>>>>> 143e2ca6
         id_product_definition_shape = self.functions[shape_definition_representation_id].arg[0]
         id_product_definition = int(self.functions[int(id_product_definition_shape[1:])].arg[2][1:])
         return self.product_definition_to_product(id_product_definition)
 
     def get_root_nodes(self):
-<<<<<<< HEAD
-=======
         """Returns a dictionnary containing the nodes of the step file function that are used as start points."""
->>>>>>> 143e2ca6
         next_assembly_usage_occurrence = []
         product_definitions = []
         shape_representation_relationship = []
