#!/usr/bin/env python3
# -*- coding: utf-8 -*-
"""
ISO STEP reader/writer.
"""

import time
from typing import List
from dataclasses import dataclass, field
import numpy as npy

import matplotlib.pyplot as plt
import networkx as nx
import plot_data.graph

import dessia_common.core as dc  # isort: skip
from dessia_common.files import BinaryFile  # isort: skip

import volmdlr
import volmdlr.core
import volmdlr.edges
import volmdlr.faces
import volmdlr.primitives3d
import volmdlr.wires
from volmdlr import surfaces
from volmdlr import shells as vmshells


def set_to_list(step_set):
    """
    Convert a string representation of a set to a list of strings.

    :param step_set: String representation of a set, e.g. "{A,B,C}"
    :type step_set: str
    :return: List of strings, e.g. ["A", "B", "C"]
    :rtype: List[str]
    """
    char_list = step_set.split(',')
    char_list[0] = char_list[0][1:]
    char_list[-1] = char_list[-1][:-1]
    return list(char_list)


def step_split_arguments(function_arg):
    """
    Split the arguments of a function that doesn't start with '(' but end with ')'.

    ex: IN: '#123,#124,#125)'
       OUT: ['#123', '#124', '#125']
    """
    if len(function_arg) > 0 and function_arg[-1] != ')':
        function_arg += ')'
    arguments = []
    argument = ""
    if len(function_arg) > 0 and function_arg[0] == "(":
        function_arg += ")"
    parenthesis = 1
    for char in function_arg:
        if char == "(":
            parenthesis += 1

        if char != "," or parenthesis > 1:
            argument += char
        else:
            arguments.append(argument)
            argument = ""

        if char == ")":
            parenthesis -= 1
            if parenthesis == 0:
                arguments.append(argument[:-1])
                argument = ""
                break
    return arguments


def uncertainty_measure_with_unit(arguments, object_dict):
    """
    Gets the global length uncertainty.

    :param arguments: step primitive arguments
    :param object_dict: dictionary containing already instantiated objects.
    :return: Global length uncertainty.
    """
    length_measure = float(arguments[0].split('(')[1][:-1])
    return length_measure * object_dict[arguments[1]]


def conversion_based_unit_length_unit_named_unit(arguments, object_dict):
    """
    Gets the conversion based unit length.

    :param arguments: step primitive arguments
    :param object_dict: dictionary containing already instantiated objects.
    :return: conversion based unit length.
    """
    return object_dict[arguments[1]]


def length_measure_with_unit(arguments, object_dict):
    """
    Calculates the step file's si unit conversion factor.

    :param arguments: step primitive arguments
    :param object_dict: dictionary containing already instantiated objects.
    :return: si unit conversion factor.
    """
    if "(" in arguments[0]:
        length_measure = float(arguments[0].split('(')[1][:-1])
    else:
        length_measure = float(arguments[0])
    length_si_unit = object_dict[arguments[1]]
    return length_measure * length_si_unit


def conversion_based_unit_named_unit_plane_angle_unit(arguments, object_dict):
    """
    Gets the conversion based plane unit angle.

    :param arguments: step primitive arguments
    :param object_dict: dictionary containing already instantiated objects.
    :return: conversion based unit length.
    """
    return object_dict[arguments[1]]


def named_unit_plane_angle_unit_si_unit(arguments, object_dict):
    """
    Returns the dimension of plane angle measure.

    :param arguments: step primitive arguments
    :param object_dict: dictionary containing already instantiated objects.
    :return: SI unit dimension.
    """
    return SI_PREFIX[arguments[1]]


def named_unit_si_unit_solid_angle_unit(arguments, object_dict):
    """
    Returns the dimension of solid angle measure.

    :param arguments: step primitive arguments
    :param object_dict: dictionary containing already instantiated objects.
    :return: SI unit dimension.
    """
    return SI_PREFIX[arguments[1]]


def plane_angle_measure_with_unit(arguments, object_dict):
    """
    Returns the angle plane measure with the right unit.

    :param arguments: step primitive arguments
    :param object_dict: dictionary containing already instantiated objects.
    :return: angle measure in SI unit.
    """
    angle_measure = float(arguments[0].split('(')[1][:-1])
    angle_si_unit = object_dict[arguments[1]]
    return angle_measure * angle_si_unit


def length_unit_named_unit_si_unit(arguments, object_dict):
    """
    Gets the length si unit.

    :param arguments: step primitive arguments
    :param object_dict: dictionary containing already instantiated objects.
    :return: length si unit
    """
    si_unit_length = SI_PREFIX[arguments[1]]
    return si_unit_length


def geometric_representation_context_global_uncertainty_assigned_context_global_unit_assigned_context_representation_context(
        arguments, object_dict):
    """
    Gets the global length uncertainty.

    :param arguments: step primitive arguments
    :param object_dict: dictionary containing already instantiated objects.
    :return: Global length uncertainty.
    """
    length_global_uncertainty = object_dict[int(arguments[1][0][1:])]
    length_conversion_factor = object_dict[int(arguments[2][0][1:])]
    angle_conversion_factor = object_dict[int(arguments[2][1][1:])]
    return length_global_uncertainty, length_conversion_factor, angle_conversion_factor


def vertex_point(arguments, object_dict):
    """
    Returns the data in case of a VERTEX.
    """
    return object_dict[arguments[1]]


def axis1_placement(arguments, object_dict):
    """
    Returns the data in case of a AXIS1_PLACEMENT.
    """
    return object_dict[arguments[1]], object_dict[arguments[2]]


def oriented_edge(arguments, object_dict):
    """
    Returns the data in case of an ORIENTED_EDGE.
    """
    if not object_dict[arguments[3]]:
        # This can happen when the is too small
        return None
    edge_orientation = arguments[4]
    if edge_orientation == '.T.':
        return object_dict[arguments[3]]
    return object_dict[arguments[3]].reverse()


def face_outer_bound(arguments, object_dict):
    """
    Returns xx.

    :param arguments: DESCRIPTION
    :type arguments: TYPE
    :param object_dict: DESCRIPTION
    :type object_dict: TYPE
    :return: DESCRIPTION
    :rtype: TYPE

    """
    return object_dict[arguments[1]]


def face_bound(arguments, object_dict):
    """
    Returns xx.

    :param arguments: DESCRIPTION
    :type arguments: TYPE
    :param object_dict: DESCRIPTION
    :type object_dict: TYPE
    :return: DESCRIPTION
    :rtype: TYPE

    """
    return object_dict[arguments[1]]


def surface_curve(arguments, object_dict):
    """
    Returns xx.

    :param arguments: DESCRIPTION
    :type arguments: TYPE
    :param object_dict: DESCRIPTION
    :type object_dict: TYPE
    :return: DESCRIPTION
    :rtype: TYPE

    """
    return object_dict[arguments[1]]


def seam_curve(arguments, object_dict):
    """
    Returns xx.

    :param arguments: DESCRIPTION
    :type arguments: TYPE
    :param object_dict: DESCRIPTION
    :type object_dict: TYPE
    :return: DESCRIPTION
    :rtype: TYPE
    """
    return object_dict[arguments[1]]


def trimmed_curve(arguments, object_dict):
    """
    Returns xx.

    :param arguments: DESCRIPTION
    :type arguments: TYPE
    :param object_dict: DESCRIPTION
    :type object_dict: TYPE
    :return: DESCRIPTION
    :rtype: TYPE
    """

    curve = object_dict[arguments[1]]
    point1 = object_dict[int(arguments[2][0][1:])]
    point2 = object_dict[int(arguments[3][0][1:])]
    return curve.trim(point1=point1, point2=point2)


def vertex_loop(arguments, object_dict):
    """
    Returns the data in case of a VERTEX_LOOP.
    """
    return object_dict[arguments[1]]


def composite_curve_segment(arguments, object_dict):
    """
    Returns the data in case of a COMPOSITE_CURVE_SEGMENT.
    """
    # arguments[0] = trasition_code (unused)
    # The transition_code type conveys the continuity properties of a composite curve or surface.
    # The continuity referred to is geometric, not parametric continuity.
    # arguments[1] = same_sense : BOOLEAN;
    # arguments[2] = parent_curve : curve;
    edge = object_dict[arguments[2]]
    if arguments[1] == ".F.":
        edge = edge.reverse()
    return edge


def composite_curve(arguments, object_dict):
    """
    Returns the data in case of a COMPOSITE_CURVE.
    """
    name = arguments[0]
    list_primitives = arguments[1]
    first_primitive = list_primitives[0]
    last_primitive = list_primitives[-1]
    if first_primitive.start.is_close(last_primitive.end):
        return volmdlr.wires.Contour3D(list_primitives, name)
    return volmdlr.wires.Wire3D(list_primitives, name)


def pcurve(arguments, object_dict):
    """
    Returns the data in case of a PCURVE.
    """
    return object_dict[arguments[1]]


def geometric_curve_set(arguments, object_dict):
    """
    Returns xx.

    :param arguments: DESCRIPTION
    :type arguments: TYPE
    :param object_dict: DESCRIPTION
    :type object_dict: TYPE
    :return: DESCRIPTION
    :rtype: TYPE

    """
    sub_objects = []
    for argument in arguments[1]:
        sub_obj = object_dict[int(argument[1:])]
        sub_objects.append(sub_obj)
    return sub_objects


def shell_based_surface_model(arguments, object_dict):
    """
    Returns the data in case of a Shell3D.
    """
    return object_dict[int(arguments[1][0][1:])]


def item_defined_transformation(arguments, object_dict):
    """
    Returns xx.

    :param arguments: DESCRIPTION
    :type arguments: TYPE
    :param object_dict: DESCRIPTION
    :type object_dict: TYPE
    :return: DESCRIPTION
    :rtype: TYPE

    """
    # Frame3D
    volmdlr_object1 = object_dict[arguments[2]]
    volmdlr_object2 = object_dict[arguments[3]]
    # TODO : how to frame map properly from these two Frame3D ?
    # return volmdlr_object2 - volmdlr_object1
    return [volmdlr_object1, volmdlr_object2]


def manifold_surface_shape_representation(arguments, object_dict):
    """
    Returns the data in case of a manifold_surface_shape_representation, interpreted as shell3D.
    """
    shells = []
    for arg in arguments[1]:
        if isinstance(object_dict[int(arg[1:])],
                      vmshells.OpenShell3D):
            shell = object_dict[int(arg[1:])]
            shells.append(shell)
    return shells


def faceted_brep(arguments, object_dict):
    """
    Returns the data in case of a faceted_brep entity, interpreted as shell3D.
    """
    return object_dict[arguments[1]]


def faceted_brep_shape_representation(arguments, object_dict):
    """
    Returns the data in case of a faceted_brep_shape_representation, interpreted as shell3D.
    """
    shells = []
    for arg in arguments[1]:
        if isinstance(object_dict[int(arg[1:])],
                      vmshells.OpenShell3D):
            shell = object_dict[int(arg[1:])]
            shells.append(shell)
    return shells


def manifold_solid_brep(arguments, object_dict):
    """
    Returns the data in case of a manifold_solid_brep with voids.
    """
    return object_dict[arguments[1]]


def brep_with_voids(arguments, object_dict):
    """
    Returns the data in case of a BREP with voids.
    """
    return object_dict[arguments[1]]


def shape_representation(arguments, object_dict):
    """
    Returns xx.

    :param arguments: DESCRIPTION
    :type arguments: TYPE
    :param object_dict: DESCRIPTION
    :type object_dict: TYPE
    :return: DESCRIPTION
    :rtype: TYPE

    """
    # does it have the extra argument comming from
    # SHAPE_REPRESENTATION_RELATIONSHIP ? In this cas return
    # them
    if len(arguments) == 4:
        shells = object_dict[int(arguments[3])]
        return shells
    shells = []
    frames = []
    for arg in arguments[1]:
        if int(arg[1:]) in object_dict and \
                isinstance(object_dict[int(arg[1:])], list) and \
                len(object_dict[int(arg[1:])]) == 1:
            shells.append(*object_dict[int(arg[1:])])
        elif int(arg[1:]) in object_dict and \
                isinstance(object_dict[int(arg[1:])],
                           vmshells.OpenShell3D):
            shells.append(object_dict[int(arg[1:])])
        elif int(arg[1:]) in object_dict and isinstance(object_dict[int(arg[1:])], volmdlr.Frame3D):
            # TODO: Is there something to read here ?
            frame = object_dict[int(arg[1:])]
            if not all(component is None for component in [frame.u, frame.u, frame.w]):
                frames.append(frame)
        elif int(arg[1:]) in object_dict and \
                isinstance(object_dict[int(arg[1:])],
                           volmdlr.edges.Arc3D):
            shells.append(object_dict[int(arg[1:])])
        elif int(arg[1:]) in object_dict and \
                isinstance(object_dict[int(arg[1:])],
                           volmdlr.edges.BSplineCurve3D):
            shells.append(object_dict[int(arg[1:])])
        else:
            pass
    if not shells and frames:
        return frames
    return shells


def advanced_brep_shape_representation(arguments, object_dict):
    """
    Returns xx.

    :param arguments: DESCRIPTION
    :type arguments: TYPE
    :param object_dict: DESCRIPTION
    :type object_dict: TYPE
    :return: DESCRIPTION
    :rtype: TYPE

    """
    shells = []
    for arg in arguments[1]:
        if isinstance(object_dict[int(arg[1:])],
                      vmshells.OpenShell3D):
            shells.append(object_dict[int(arg[1:])])
    return shells


def frame_map_closed_shell(closed_shells, item_defined_transformation_frames, shape_representation_frames):
    """
    Frame maps a closed shell in an assembly to its good position.

    :param closed_shells: DESCRIPTION
    :type closed_shells: vmshells.OpenShell3D
    :param item_defined_transformation_frames: DESCRIPTION
    :type item_defined_transformation_frames: TYPE
    :param shape_representation_frames: DESCRIPTION
    :type shape_representation_frames: TYPE
    :return: DESCRIPTION
    :rtype: TYPE

    """
    if item_defined_transformation_frames[0] == item_defined_transformation_frames[1]:
        return closed_shells
    if shape_representation_frames[0].origin.is_close(volmdlr.O3D):
        global_frame = shape_representation_frames[0]
    else:
        global_frame = [frame for frame in item_defined_transformation_frames if frame.origin.is_close(volmdlr.O3D)][0]
    transformed_frame = [frame for frame in item_defined_transformation_frames if frame != global_frame][0]
    new_closedshells = []

    for shell3d in closed_shells:
        basis_a = global_frame.basis()
        basis_b = transformed_frame.basis()
        A = npy.array([[basis_a.vectors[0].x, basis_a.vectors[0].y, basis_a.vectors[0].z],
                       [basis_a.vectors[1].x, basis_a.vectors[1].y, basis_a.vectors[1].z],
                       [basis_a.vectors[2].x, basis_a.vectors[2].y, basis_a.vectors[2].z]])
        B = npy.array([[basis_b.vectors[0].x, basis_b.vectors[0].y, basis_b.vectors[0].z],
                       [basis_b.vectors[1].x, basis_b.vectors[1].y, basis_b.vectors[1].z],
                       [basis_b.vectors[2].x, basis_b.vectors[2].y, basis_b.vectors[2].z]])
        transfer_matrix = npy.linalg.solve(A, B)
        u_vector = volmdlr.Vector3D(*transfer_matrix[0])
        v_vector = volmdlr.Vector3D(*transfer_matrix[1])
        w_vector = volmdlr.Vector3D(*transfer_matrix[2])
        new_frame = volmdlr.Frame3D(transformed_frame.origin, u_vector, v_vector, w_vector)
        new_closedshells.append(shell3d.frame_mapping(new_frame, 'old'))
    return new_closedshells


def representation_relationship_representation_relationship_with_transformation_shape_representation_relationship(
        arguments, object_dict):
    """
    Representation relationship with transformation shape. To clarify.
    """
    if arguments[2] in object_dict:
        if isinstance(object_dict[arguments[2]], list):  # arguments = {, , [], [], item_....}
            if object_dict[arguments[2]] and not isinstance(object_dict[arguments[2]][0], volmdlr.Frame3D) \
                    and isinstance(object_dict[arguments[3]][0], volmdlr.Frame3D):
                return frame_map_closed_shell(object_dict[arguments[2]],
                                              object_dict[arguments[4]], object_dict[arguments[3]])

            if object_dict[arguments[2]] and isinstance(object_dict[arguments[2]][0], volmdlr.Frame3D) and \
                    not isinstance(object_dict[arguments[3]][0], volmdlr.Frame3D):
                return frame_map_closed_shell(object_dict[arguments[3]],
                                              object_dict[arguments[4]], object_dict[arguments[2]])
            return []
        return []
    return []


def bounded_curve_b_spline_curve_b_spline_curve_with_knots_curve_geometric_representation_item_rational_b_spline_curve_representation_item(
        arguments, object_dict):
    """
    Bounded b spline with knots curve geometric representation item. To clarify.
    """
    modified_arguments = [''] + arguments
    if modified_arguments[-1] == "''":
        modified_arguments.pop()
    return STEP_TO_VOLMDLR['BOUNDED_CURVE, '
                           'B_SPLINE_CURVE, '
                           'B_SPLINE_CURVE_WITH_KNOTS, '
                           'CURVE, GEOMETRIC_REPRESENTATION_ITEM, '
                           'RATIONAL_B_SPLINE_CURVE, '
                           'REPRESENTATION_ITEM'].from_step(
        modified_arguments, object_dict)


def bounded_surface_b_spline_surface_b_spline_surface_with_knots_geometric_representation_item_rational_b_spline_surface_representation_item_surface(
        arguments, object_dict):
    """
    Bounded b spline surface with knots curve geometric representation item. To clarify.
    """
    modified_arguments = [''] + arguments
    if modified_arguments[-1] == "''":
        modified_arguments.pop()
    return STEP_TO_VOLMDLR['BOUNDED_SURFACE, B_SPLINE_SURFACE, '
                           'B_SPLINE_SURFACE_WITH_KNOTS, '
                           'GEOMETRIC_REPRESENTATION_ITEM, '
                           'RATIONAL_B_SPLINE_SURFACE, '
                           'REPRESENTATION_ITEM, SURFACE'].from_step(
        modified_arguments, object_dict)


def bounded_surface_b_spline_surface_b_spline_surface_with_knots_surface_geometric_representation_item_rational_b_spline_surface_representation_item(
        arguments, object_dict):
    """
    Bounded b spline surface with knots curve geometric representation item. To clarify.
    """
    modified_arguments = [''] + arguments
    if modified_arguments[-1] == "''":
        modified_arguments.pop()
    return STEP_TO_VOLMDLR['BOUNDED_SURFACE, B_SPLINE_SURFACE, '
                           'B_SPLINE_SURFACE_WITH_KNOTS, '
                           'GEOMETRIC_REPRESENTATION_ITEM, '
                           'RATIONAL_B_SPLINE_SURFACE, '
                           'REPRESENTATION_ITEM, SURFACE'].from_step(
        modified_arguments, object_dict)


def product_definition_shape(arguments, object_dict):
    """
    Returns the data in case of a product_definition_shape.
    """
    return object_dict[arguments[2]]


def product_definition(arguments, object_dict):
    """
    Returns the data in case of a product_definition.
    """
    return object_dict[arguments[2]]


def product_definition_formation(arguments, object_dict):
    """
    Returns the data in case of a product_definition_formation.
    """
    return object_dict[arguments[2]]


def product_definition_formation_with_specified_source(arguments, object_dict):
    """
    Returns the data in case of a product_definition_formation_with_specified_source.
    """
    return object_dict[arguments[2]]


def product(arguments, *args, **kwargs):
    """
    Returns the data in case of a product.
    """
    return arguments[0]


def application_context(arguments, *args, **kwargs):
    """
    Returns the data in case of an application_context.
    """
    return arguments[0]


def product_context(arguments, *args, **kwargs):
    """
    Returns the data in case of a product_context.
    """
    return arguments


class StepFunction(dc.DessiaObject):
    """
    Abstract class defining a step function.

    """

    def __init__(self, function_id, function_name, function_arg):
        self.id = function_id
        self.name = function_name
        self.arg = function_arg

        # TODO : modify this continuation and simplify
        if self.name == "":
            if self.arg[1][0] == 'B_SPLINE_SURFACE':
                self.simplify('B_SPLINE_SURFACE')
            if self.arg[1][0] == 'B_SPLINE_CURVE':
                self.simplify('B_SPLINE_CURVE')
        dc.DessiaObject.__init__(self, name=function_name)

    def simplify(self, new_name):
        # ITERATE ON SUBFUNCTIONS
        args = [subfun[1] for (i, subfun) in enumerate(self.arg) if
                (len(subfun[1]) != 0 or i == 0)]
        arguments = []
        for arg in args:
            if not arg:
                arguments.append("''")
            else:
                arguments.extend(arg)
        arguments.pop()  # DELETE REPRESENTATION_ITEM('')

        self.name = new_name
        self.arg = arguments


class Step(dc.DessiaObject):
    """
    Defines the Step class.

    """

    _standalone_in_db = True

    def __init__(self, lines: List[str], name: str = ''):
        self.functions, self.all_connections, self.connections = self.read_lines(lines)
        self._graph = None
        self.global_uncertainty = 1e-6
        self.length_conversion_factor = 1
        self.angle_conversion_factor = 1
        # self.read_diagnostic = StepReaderReport
        self._roots_nodes = None

        dc.DessiaObject.__init__(self, name=name)

    @property
    def root_nodes(self):
        if not self._roots_nodes:
            self._roots_nodes = self.get_root_nodes()
        return self._roots_nodes

    def graph(self):
        if not self._graph:
            self._graph = self.create_graph()
        return self._graph

    @classmethod
    def from_stream(cls, stream: BinaryFile):
        stream.seek(0)
        lines = []
        for line in stream:
            line = line.decode("ISO-8859-1")
            line = line.replace("\r", "")
            lines.append(line)
        return cls(lines)

    @classmethod
    def from_file(cls, filepath: str = None):
        with open(filepath, "r", encoding="ISO-8859-1") as file:
            lines = []
            for line in file:
                lines.append(line)
        return cls(lines)

    def read_lines(self, lines):
        all_connections = []
        dict_connections = {}
        previous_line = ""
        functions = {}

        for line in lines:
            line = line.replace(" ", "")
            line = line.replace("\n", "")

            # SKIP EMPTY LINE
            if not line:
                continue

            # ASSEMBLE LINES IF THEY ARE SEPARATED
            if line[-1] != ';':
                previous_line = previous_line + line
                continue

            line = previous_line + line

            # SKIP HEADER
            if line[0] != "#":
                previous_line = str()
                continue

            function = line.split("=")
            function_id = int(function[0][1:])
            function_name_arg = function[1].split("(", 1)
            function_name = function_name_arg[0]
            function_arg = function_name_arg[1].split("#")
            function_connections = []
            connections = []
            # print(function_id, function_name)
            for connec in function_arg[1:]:
                connec = connec.split(",")
                connec = connec[0].split(")")
                if connec[0][-1] != "'":
                    function_connection = int(connec[0])
                    connections.append(function_connection)
                    function_connections.append(
                        (function_id, function_connection))
            # print(function_connections)
            dict_connections[function_id] = connections
            all_connections.extend(function_connections)

            previous_line = str()

            # FUNCTION ARGUMENTS
            function_arg = function_name_arg[1]
            arguments = step_split_arguments(function_arg)
            new_name = ''
            new_arguments = []
            if function_name == "":
                name_arg = self.step_subfunctions(arguments)
                for name, arg in name_arg:
                    new_name += name + ', '
                    new_arguments.extend(arg)
                new_name = new_name[:-2]
                function_name = new_name
                arguments = new_arguments
                for arg in arguments:
                    if arg[0] == '#':
                        function_connections.append(
                            (function_id, int(arg[1:])))
            # print('=', function_connections)

            for i, argument in enumerate(arguments):
                if argument[:2] == '(#' and argument[-1] == ')':
                    arg_list = set_to_list(argument)
                    arguments[i] = arg_list

            function = StepFunction(function_id, function_name, arguments)
            functions[function_id] = function

        return functions, all_connections, dict_connections

    def not_implemented(self):
        not_implemented = []
        for _, fun in self.functions.items():
            if fun.name not in STEP_TO_VOLMDLR:
                not_implemented.append(fun.name)
        return list(set(not_implemented))

    def create_graph(self):
        """
        Step functions graph.

        :return: A graph representation the step file structure.
        :rtype: nx.DiGraph
        """
        F = nx.DiGraph()
        labels = {}

        for function in self.functions.values():
            if function.name == 'SHAPE_REPRESENTATION_RELATIONSHIP':
                # Create short cut from id1 to id2
                id1 = int(function.arg[2][1:])
                id2 = int(function.arg[3][1:])
                elem1 = (function.id, id1)
                elem2 = (function.id, id2)
                self.all_connections.remove(elem1)
                self.all_connections.remove(elem2)
                self.all_connections.append((elem1[1], elem2[1]))

                self.functions[id1].arg.append(f'#{id2}')

            elif function.name in STEP_TO_VOLMDLR:
                F.add_node(function.id,
                           color='rgb(0, 0, 0)',
                           shape='.',
                           name=str(function.id))
                labels[function.id] = str(function.id) + ' ' + function.name

        # Delete connection if node not found
        node_list = list(F.nodes())
        delete_connection = []
        for connection in self.all_connections:
            if connection[0] not in node_list \
                    or connection[1] not in node_list:
                delete_connection.append(connection)
        for delete in delete_connection:
            self.all_connections.remove(delete)

        # Create graph connections
        F.add_edges_from(self.all_connections)

        # Remove single nodes
        delete_nodes = []
        for node in F.nodes:
            if F.degree(node) == 0:
                delete_nodes.append(node)
        for node in delete_nodes:
            F.remove_node(node)
            # G.remove_node(node)
        return F

    def draw_graph(self, graph=None, reduced=False):
        """
        Draw a graph for Step data.

        :param graph: DESCRIPTION, defaults to None
        :type graph: TYPE, optional
        :param reduced: DESCRIPTION, defaults to False
        :type reduced: TYPE, optional
        :return: DESCRIPTION
        :rtype: TYPE

        """

        delete = ['CARTESIAN_POINT', 'DIRECTION']
        if graph is None:
            new_graph = self.create_graph()
        else:
            new_graph = graph.copy()

        labels = {}
        for id_nb, function in self.functions.items():
            if id_nb in new_graph.nodes and not reduced:
                labels[id_nb] = str(id_nb) + ' ' + function.name
            elif id_nb in new_graph.nodes and reduced:
                if function.name not in delete:
                    labels[id_nb] = str(id_nb) + ' ' + function.name
                else:
                    new_graph.remove_node(id_nb)
        pos = nx.kamada_kawai_layout(new_graph)
        plt.figure()
        nx.draw_networkx_nodes(new_graph, pos)
        nx.draw_networkx_edges(new_graph, pos)
        nx.draw_networkx_labels(new_graph, pos, labels)

    def step_subfunctions(self, subfunctions):
        subfunctions = subfunctions[0]
        parenthesis_count = 0
        subfunction_names = []
        subfunction_args = []
        subfunction_name = ""
        subfunction_arg = ""
        for char in subfunctions:

            if char == "(":
                parenthesis_count += 1
                if parenthesis_count == 1:
                    subfunction_names.append(subfunction_name)
                    subfunction_name = ""
                else:
                    subfunction_arg += char

            elif char == ")":
                parenthesis_count -= 1
                if parenthesis_count == 0:
                    subfunction_args.append(subfunction_arg)
                    subfunction_arg = ""
                else:
                    subfunction_arg += char

            elif parenthesis_count == 0:
                subfunction_name += char

            else:
                subfunction_arg += char
        return [
            (subfunction_names[i], step_split_arguments(subfunction_args[i]))
            for i in range(len(subfunction_names))]

    def parse_arguments(self, arguments):
        for i, arg in enumerate(arguments):
            if isinstance(arg, str) and arg[0] == '#':
                arguments[i] = int(arg[1:])
            elif isinstance(arg, str) and arg[0:2] == '(#':
                argument = []
                arg_id = ""
                for char in arg[1:-1]:
                    if char == ',':
                        argument.append(arg_id)
                        arg_id = ""
                        continue

                    arg_id += char
                argument.append(arg_id)
                arguments[i] = argument

    def instantiate(self, name, arguments, object_dict, step_id):
        """
        Gives the volmdlr object related to the step function.
        """
        self.parse_arguments(arguments)

        fun_name = name.replace(', ', '_')
        fun_name = fun_name.lower()
        try:
            if hasattr(volmdlr.step, fun_name):
                volmdlr_object = getattr(volmdlr.step, fun_name)(arguments, object_dict)

            elif name in STEP_TO_VOLMDLR and hasattr(STEP_TO_VOLMDLR[name], "from_step"):
                volmdlr_object = STEP_TO_VOLMDLR[name].from_step(
                    arguments, object_dict, name=name, step_id=step_id, global_uncertainty=self.global_uncertainty,
                    length_conversion_factor=self.length_conversion_factor,
                    angle_conversion_factor=self.angle_conversion_factor)

            else:
                raise NotImplementedError(f'Dont know how to interpret #{step_id} = {name}({arguments})')
        except (ValueError, NotImplementedError) as error:
            raise ValueError(f"Error while instantiating #{step_id} = {name}({arguments})") from error
<<<<<<< HEAD
=======
        # print(step_id)
>>>>>>> 2081d883
        return volmdlr_object

    def create_node_list(self, stack):
        """
        Step functions graph as a list of nodes.

        :param stack: Initial list of shell nodes and assemblies entities.
        :type stack: List[int]
        :return: A list of nodes in the right order of dependency.
        :rtype: List[int]
        """
        list_head = []
        list_nodes = []
        visited_set = set()
        while stack:
            node = stack.pop(0)
            name = self.functions[node].name
            if node not in visited_set and name in STEP_TO_VOLMDLR:
                visited_set.add(node)
                if self.connections[node]:
                    list_nodes.append(node)
                    for connection in self.connections[node]:
                        if connection not in visited_set:
                            stack.append(connection)
                else:
                    # Entities without connections should be instatiate first
                    list_head.append(node)
        return list_head + list_nodes[::-1]

    def get_shell_node_from_representation_entity(self, id_representation_entity: int):
        """
        Find the shell node ID related to a given representation entity.

        :param id_representation_entity: Representation entity ID.
        :type id_representation_entity: int
        :return: Shell ID.
        :rtype: int
        """
        name_representation_entity = self.functions[id_representation_entity].name
        arg = self.functions[id_representation_entity].arg[1]
        if name_representation_entity == "MANIFOLD_SURFACE_SHAPE_REPRESENTATION":
            if self.functions[int(arg[0][1:])].name == "AXIS2_PLACEMENT_3D":
                id_solid_entity = int(arg[1][1:])
            else:
                id_solid_entity = int(arg[0][1:])
            if self.functions[id_solid_entity].name in {"CLOSED_SHELL", "OPEN_SHELL"}:
                return id_solid_entity
            id_shell = self.functions[id_solid_entity].arg[1]
            if isinstance(id_shell, list):
                return int(id_shell[0][1:])
            return int(id_shell[1:])
        if self.functions[int(arg[0][1:])].name == "AXIS2_PLACEMENT_3D":
            id_solid_entity = int(arg[1][1:])
        else:
            id_solid_entity = int(arg[0][1:])
        id_shell = self.functions[id_solid_entity].arg[1]
        if isinstance(id_shell, list):
            return int(id_shell[0][1:])
        return int(id_shell[1:])

    def get_shell_node_from_shape_representation(self, id_shape_representation: int):
        """
        Find the shell node ID related to a given shape representation.

        :param id_shape_representation: Representation entity ID.
        :type id_shape_representation: int
        :return: Shell ID.
        :rtype: int
        """
        if len(self.functions[id_shape_representation].arg) != 4:
            # From the step file, the SHAPE_REPRESENTATION entity has 3 arguments. But we add a 4th argument to
            # those SHAPE_REPRESENTATION entity that are related to a representation entity. So, if the arg are
            # different of 4 there is no representation entity related to it and we return None.
            return None
        id_representation_entity = int(self.functions[id_shape_representation].arg[3][1:])
        id_solid_entity = int(self.functions[id_representation_entity].arg[1][0][1:])
        id_shell = self.functions[id_solid_entity].arg[1]
        if isinstance(id_shell, list):
            return int(id_shell[0][1:])
        return int(id_shell[1:])

    def get_frame_mapped_shell_node(self, node: int):
        """
        Find the shell node in the assembly.

        :param node: Assembly step entity node.
        :type node: int
        :return: Shell ID.
        :rtype: int
        """
        id_representation_entity = None
        arguments = self.functions[node].arg
        name_arg1 = self.functions[int(arguments[2][1:])].name
        name_arg2 = self.functions[int(arguments[3][1:])].name
        if name_arg1 in STEP_REPRESENTATION_ENTITIES:
            id_representation_entity = int(arguments[2][1:])
        elif name_arg2 in STEP_REPRESENTATION_ENTITIES:
            id_representation_entity = int(arguments[3][1:])
        if id_representation_entity:
            return self.get_shell_node_from_representation_entity(id_representation_entity)
        id_shape_representation = int(arguments[3][1:])
        if len(self.functions[id_shape_representation].arg) != 4:
            id_shape_representation = int(arguments[2][1:])
        if self.functions[id_shape_representation].name == "SHAPE_REPRESENTATION":
            return self.get_shell_node_from_shape_representation(id_shape_representation)
        id_representation_entity = int(self.functions[id_shape_representation].arg[1][1][1:])
        id_shell = self.functions[id_representation_entity].arg[1]
        if isinstance(id_shell, list):
            return int(id_shell[0][1:])
        return int(id_shell[1:])

    def shape_definition_representation_to_shell_node(self, shape_definition_representation_id):
        id_representation_entity = self.functions[shape_definition_representation_id].arg[1]
        function_name = self.functions[int(id_representation_entity[1:])].name
        if function_name in STEP_REPRESENTATION_ENTITIES:
            return self.get_shell_node_from_representation_entity(int(id_representation_entity[1:]))
        if function_name == "SHAPE_REPRESENTATION":
            return self.get_shell_node_from_shape_representation(int(id_representation_entity[1:]))

    def product_definition_to_product(self, id_product_definition):
        if self.functions[id_product_definition].name == "NEXT_ASSEMBLY_USAGE_OCCURRENCE":
            id_product_definition = int(self.functions[id_product_definition].arg[3][1:])
        id_product_definition_formation = self.functions[id_product_definition].arg[2]
        id_product = self.functions[int(id_product_definition_formation[1:])].arg[2]
        return int(id_product[1:])

    def shape_definition_representation_to_product_node(self, shape_definition_representation_id):
        id_product_definition_shape = self.functions[shape_definition_representation_id].arg[0]
        id_product_definition = int(self.functions[int(id_product_definition_shape[1:])].arg[2][1:])
        return self.product_definition_to_product(id_product_definition)

    def get_root_nodes(self):
        next_assembly_usage_occurrence = []
        product_definitions = []
        shape_representation_relationship = []
        shape_representations = []
        shape_definition_representation = []
        shell_nodes = []
        geometric_representation_context = {}
        not_shell_nodes = []

        for function in self.functions.values():
            if function.name == "NEXT_ASSEMBLY_USAGE_OCCURRENCE":
                next_assembly_usage_occurrence.append(function.id)
            elif function.name == "PRODUCT_DEFINITION":
                product_definitions.append(function.id)
            elif function.name == "SHAPE_REPRESENTATION_RELATIONSHIP":
                shape_representation_relationship.append(function.id)
            elif function.name == "SHAPE_DEFINITION_REPRESENTATION":
                id_shape_representation = int(function.arg[1][1:])
                shape_representations.append(id_shape_representation)
                id_geometric_context = int(self.functions[id_shape_representation].arg[-1][1:])
                geometric_representation_context[id_shape_representation] = id_geometric_context
                shape_definition_representation.append(function.id)
            elif function.name in {"CLOSED_SHELL", "OPEN_SHELL"}:
                shell_nodes.append(function.id)
            elif function.name == 'BREP_WITH_VOIDS':
                shell_nodes.append(function.id)
                not_shell_nodes.append(int(function.arg[1][1:]))
        for node in not_shell_nodes:
            shell_nodes.remove(node)
        return {"NEXT_ASSEMBLY_USAGE_OCCURRENCE": next_assembly_usage_occurrence,
                "PRODUCT_DEFINITION": product_definitions,
                "SHAPE_REPRESENTATION_RELATIONSHIP": shape_representation_relationship,
                "SHAPE_REPRESENTATION": shape_representations,
                "SHAPE_DEFINITION_REPRESENTATION": shape_definition_representation,
                "GEOMETRIC_REPRESENTATION_CONTEXT": geometric_representation_context,
                "SHELLS": shell_nodes}

    def get_assembly_data(self):
        root_nodes = self.root_nodes
        assemblies = {}
        for node in root_nodes["NEXT_ASSEMBLY_USAGE_OCCURRENCE"]:
            function = self.functions[node]
            assembly_product_definition = int(function.arg[3][1:])
            assembly_node = int(self.functions[assembly_product_definition].arg[4][1:])
            id_product_definition = int(function.arg[4][1:])
            id_shape_definition_representation = int(self.functions[id_product_definition].arg[4][1:])
            if len(self.functions[id_product_definition].arg) == 6:
                id_shape_definition_representation = int(self.functions[id_product_definition].arg[5][1:])
            if assembly_node in assemblies:
                assemblies[assembly_node].append(id_shape_definition_representation)
            else:
                assemblies[assembly_node] = [id_shape_definition_representation]
        return assemblies

    def create_connections(self):
        for node in self.root_nodes['SHAPE_REPRESENTATION_RELATIONSHIP']:
            # Associate each step representation entity to its SHAPE_REPRESENTATION
            function = self.functions[node]
            id1 = int(function.arg[2][1:])
            id2 = int(function.arg[3][1:])
            self.connections[id1].append(id2)
            self.functions[id1].arg.append(f'#{id2}')
        for node in self.root_nodes['SHAPE_DEFINITION_REPRESENTATION']:
            # Associate each step representation entity to its SHAPE_REPRESENTATION
            function = self.functions[node]
            id_product_definition_shape = int(function.arg[0][1:])
            id_product_definition = int(self.functions[id_product_definition_shape].arg[2][1:])
            id_shape_representation = int(function.arg[1][1:])
            self.connections[id_product_definition].append(node)
            self.functions[id_product_definition].arg.append(f'#{node}')
            if self.functions[id_shape_representation].name == "SHAPE_REPRESENTATION" and \
                    len(self.functions[id_shape_representation].arg) == 4:
                id_shape = int(self.functions[id_shape_representation].arg[3][1:])
                self.connections[id_product_definition].append(id_shape)
                self.functions[id_product_definition].arg.append(f'#{id_shape}')
            elif self.functions[id_shape_representation].name in STEP_REPRESENTATION_ENTITIES:
                self.connections[id_product_definition].append(id_shape_representation)
                self.functions[id_product_definition].arg.append(f'#{id_shape_representation}')

            shell_node = self.shape_definition_representation_to_shell_node(node)
            product_node = self.shape_definition_representation_to_product_node(node)
            if shell_node:
                self.connections[shell_node].append(product_node)
                self.functions[shell_node].arg.append(f'#{product_node}')

    def instatiate_assembly(self, object_dict):
        assembly_data = self.get_assembly_data()
        list_instatiated_assemblies = []
        instanciate_ids = list(assembly_data.keys())
        error = True
        while error:
            try:
                # here we invert instantiate_ids because if the code enter inside the except
                # block, we want to loop from the last KeyError to the fisrt. This avoids an infinite loop
                for instanciate_id in instanciate_ids[::-1]:
                    if instanciate_id in object_dict:
                        continue
                    list_primitives = [object_dict[node][0] if isinstance(object_dict[node], list)
                                       else object_dict[node] for node in assembly_data[instanciate_id]]
                    product_id = self.shape_definition_representation_to_product_node(instanciate_id)
                    name = self.functions[product_id].arg[0]
                    id_shape_representation = int(self.functions[instanciate_id].arg[1][1:])
                    ids_frames = self.functions[id_shape_representation].arg[1]
                    self.parse_arguments(ids_frames)
                    frames = [object_dict[id_frame] for id_frame in ids_frames]
                    volmdlr_object = volmdlr.core.Assembly(list_primitives, frames[1:], frames[0], name=name)
                    object_dict[instanciate_id] = volmdlr_object
                    if instanciate_id in assembly_data:
                        list_instatiated_assemblies.append(instanciate_id)

                error = False
            except KeyError as key:
                # Sometimes the bfs search don't instanciate the nodes of a
                # depth in the right order, leading to error
                print(key.args[0])
                instanciate_ids.append(key.args[0])
        return volmdlr_object

    def to_volume_model(self, show_times: bool = False):
        """
        Translate a step file into a volmdlr object.

        :param show_times: if True, displays how many times a given class has been
            instantiated and the total time of all the instantiations of this
            given class.
        :type show_times: bool
        :return: A volmdlr solid object.
        :rtype: :class:`volmdlr.core.VolumeModel`
        """
        object_dict = {}
        times = {}
        self.create_connections()
        root_nodes = self.root_nodes
        # ------------------------------------------------------
        # TODO: This isn't a 100% right. Each SHAPE_REPRESENTATION has its own geometric context
        geometric_representation_dict = root_nodes["GEOMETRIC_REPRESENTATION_CONTEXT"]
        geometric_representation_nodes = list(geometric_representation_dict.values())
        object_dict, times = self._helper_instantiate(geometric_representation_nodes[0],
                                                      object_dict, times, show_times)
        arguments = self.functions[geometric_representation_nodes[0]].arg[:]
        self.global_uncertainty = object_dict[int(arguments[1][0][1:])]
        self.length_conversion_factor = object_dict[int(arguments[2][0][1:])]
        self.angle_conversion_factor = object_dict[int(arguments[2][1][1:])]
        # ------------------------------------------------------
        shell_nodes = root_nodes["SHELLS"]
        shape_representations = root_nodes["SHAPE_REPRESENTATION"]
        nodes = self.create_node_list(shape_representations)
        errors = set()
        for node in nodes:

            if node is None:
                continue
            object_dict, times = self._helper_instantiate(node, object_dict, times, show_times)

            if not object_dict[node]:
                errors.add(node)

        if show_times:
            print()
            for key, value in times.items():
                print(f'| {key} : {value}')
            print()

        if self.root_nodes["NEXT_ASSEMBLY_USAGE_OCCURRENCE"]:
            return volmdlr.core.VolumeModel([self.instatiate_assembly(object_dict)])
        volume_model = volmdlr.core.VolumeModel([object_dict[shell_nodes[0]]])
        return volume_model

    def _helper_instantiate(self, node, object_dict, times, show_times):
        """
        Helper method to translate step entities into volmdlr objects.
        """
        instanciate_ids = [node]
        error = True
        while error:
            try:
                # here we invert instantiate_ids because if the code enter inside the except
                # block, we want to loop from the last KeyError to the fisrt. This avoids an infinite loop
                for instanciate_id in instanciate_ids[::-1]:
                    t = time.time()
                    volmdlr_object = self.instantiate(
                        self.functions[instanciate_id].name,
                        self.functions[instanciate_id].arg[:], object_dict, instanciate_id)
                    t = time.time() - t
                    object_dict[instanciate_id] = volmdlr_object
                    if show_times:
                        if volmdlr_object.__class__ not in times:
                            times[volmdlr_object.__class__] = [1, t]
                        else:
                            times[volmdlr_object.__class__][0] += 1
                            times[volmdlr_object.__class__][1] += t
                error = False
            except KeyError as key:
                # Sometimes the bfs search don't instanciate the nodes of a
                # depth in the right order, leading to error
                instanciate_ids.append(key.args[0])

        return object_dict, times

    def to_points(self):
        object_dict = {}
        points3d = []
        for stepfunction in self.functions.values():
            if stepfunction.name == 'CARTESIAN_POINT':
                # INSTANTIATION
                name = self.functions[stepfunction.id].name
                arguments = self.functions[stepfunction.id].arg[:]
                self.parse_arguments(arguments)
                if arguments[1].count(',') == 2:
                    volmdlr_object = STEP_TO_VOLMDLR[name].from_step(
                        arguments, object_dict)
                    points3d.append(volmdlr_object)

        # remove first point because it refers to origin
        return points3d[1:]

    def plot_data(self):
        graph = self.graph().copy()

        graph.remove_nodes_from([stepfunction.id for stepfunction
                                 in self.functions.values()
                                 if stepfunction.name in ['CARTESIAN_POINT', 'DIRECTION']])
        return [plot_data.graph.NetworkxGraph(graph=graph)]


@dataclass
class StepReaderReport:
    """
    Data class to save a report after translating a step file to volmdlr object.
    """
    step_name: str = " "
    total_number_of_faces: int = 0
    faces_read: int = 0
    sucess_rate: float = 0.0
    errors: list = field(default_factory=list)


# @dataclass
# class StepRootNodes:
#     """
#     Data class to save the root nodes of a step file.
#     """
#     NEXT_ASSEMBLY_USAGE_OCCURRENCE: str = " "
#     total_number_of_faces: int = 0
#     faces_read: int = 0
#     sucess_rate: float = 0.0
#     errors: list = field(default_factory=list)

STEP_TO_VOLMDLR = {
    # GEOMETRICAL ENTITIES
    'CARTESIAN_POINT': volmdlr.Point3D,
    'DIRECTION': volmdlr.Vector3D,
    'VECTOR': volmdlr.Vector3D,

    'AXIS1_PLACEMENT': None,
    'AXIS2_PLACEMENT_2D': None,  # ??????????????????
    'AXIS2_PLACEMENT_3D': volmdlr.Frame3D,

    'LINE': volmdlr.edges.Line3D,  # LineSegment3D,
    'CIRCLE': volmdlr.wires.Circle3D,
    'ELLIPSE': volmdlr.wires.Ellipse3D,
    'PARABOLA': None,
    'HYPERBOLA': None,
    # 'PCURVE': None,
    'CURVE_REPLICA': None,
    'OFFSET_CURVE_3D': None,
    'TRIMMED_CURVE': None,  # BSplineCurve3D cannot be trimmed on FreeCAD
    'B_SPLINE_CURVE': volmdlr.edges.BSplineCurve3D,
    'B_SPLINE_CURVE_WITH_KNOTS': volmdlr.edges.BSplineCurve3D,
    'BEZIER_CURVE': volmdlr.edges.BSplineCurve3D,
    'RATIONAL_B_SPLINE_CURVE': volmdlr.edges.BSplineCurve3D,
    'UNIFORM_CURVE': volmdlr.edges.BSplineCurve3D,
    'QUASI_UNIFORM_CURVE': volmdlr.edges.BSplineCurve3D,
    'SURFACE_CURVE': None,  # TOPOLOGICAL EDGE
    'SEAM_CURVE': None,
    # LineSegment3D, # TOPOLOGICAL EDGE ############################
    'COMPOSITE_CURVE_SEGMENT': None,  # TOPOLOGICAL EDGE
    'COMPOSITE_CURVE': volmdlr.wires.Wire3D,  # TOPOLOGICAL WIRE
    'COMPOSITE_CURVE_ON_SURFACE': volmdlr.wires.Wire3D,  # TOPOLOGICAL WIRE
    'BOUNDARY_CURVE': volmdlr.wires.Wire3D,  # TOPOLOGICAL WIRE

    'PLANE': surfaces.Plane3D,
    'CYLINDRICAL_SURFACE': surfaces.CylindricalSurface3D,
    'CONICAL_SURFACE': surfaces.ConicalSurface3D,
    'SPHERICAL_SURFACE': surfaces.SphericalSurface3D,
    'TOROIDAL_SURFACE': surfaces.ToroidalSurface3D,
    'DEGENERATE_TOROIDAL_SURFACE': None,
    'B_SPLINE_SURFACE_WITH_KNOTS': surfaces.BSplineSurface3D,
    'B_SPLINE_SURFACE': surfaces.BSplineSurface3D,
    'BEZIER_SURFACE': surfaces.BSplineSurface3D,

    'OFFSET_SURFACE': None,
    'SURFACE_REPLICA': None,
    'RATIONAL_B_SPLINE_SURFACE': surfaces.BSplineSurface3D,
    'RECTANGULAR_TRIMMED_SURFACE': None,
    'SURFACE_OF_LINEAR_EXTRUSION': surfaces.ExtrusionSurface3D,
    # CAN BE A BSplineSurface3D
    'SURFACE_OF_REVOLUTION': surfaces.RevolutionSurface3D,
    'UNIFORM_SURFACE': surfaces.BSplineSurface3D,
    'QUASI_UNIFORM_SURFACE': surfaces.BSplineSurface3D,
    'RECTANGULAR_COMPOSITE_SURFACE': volmdlr.faces.PlaneFace3D,  # TOPOLOGICAL FACES
    'CURVE_BOUNDED_SURFACE': volmdlr.faces.PlaneFace3D,  # TOPOLOGICAL FACE

    # Bsplines
    'BOUNDED_SURFACE, B_SPLINE_SURFACE, B_SPLINE_SURFACE_WITH_KNOTS, GEOMETRIC_REPRESENTATION_ITEM,'
    ' RATIONAL_B_SPLINE_SURFACE, REPRESENTATION_ITEM, SURFACE': surfaces.BSplineSurface3D,
    "BOUNDED_SURFACE, B_SPLINE_SURFACE, B_SPLINE_SURFACE_WITH_KNOTS, SURFACE, GEOMETRIC_REPRESENTATION_ITEM,"
    " RATIONAL_B_SPLINE_SURFACE, REPRESENTATION_ITEM": surfaces.BSplineSurface3D,
    # TOPOLOGICAL ENTITIES
    'VERTEX_POINT': None,

    'EDGE_CURVE': volmdlr.edges.Edge,  # LineSegment3D, # TOPOLOGICAL EDGE
    'ORIENTED_EDGE': None,  # TOPOLOGICAL EDGE
    # The one above can influence the direction with their last argument
    # TODO : maybe take them into consideration

    'FACE_BOUND': None,  # TOPOLOGICAL WIRE
    'FACE_OUTER_BOUND': None,  # TOPOLOGICAL WIRE
    # Both above can influence the direction with their last argument
    # TODO : maybe take them into consideration
    'EDGE_LOOP': volmdlr.wires.Contour3D,  # TOPOLOGICAL WIRE
    'POLY_LOOP': volmdlr.wires.Contour3D,  # TOPOLOGICAL WIRE
    'VERTEX_LOOP': None,  # TOPOLOGICAL WIRE

    'ADVANCED_FACE': volmdlr.faces.Face3D,
    'FACE_SURFACE': volmdlr.faces.Face3D,

    'CLOSED_SHELL': vmshells.ClosedShell3D,
    'OPEN_SHELL': vmshells.OpenShell3D,
    #        'ORIENTED_CLOSED_SHELL': None,
    'CONNECTED_FACE_SET': vmshells.OpenShell3D,
    'GEOMETRIC_CURVE_SET': None,

    # step subfunctions
    'UNCERTAINTY_MEASURE_WITH_UNIT': None,
    'CONVERSION_BASED_UNIT, LENGTH_UNIT, NAMED_UNIT': None,
    'LENGTH_MEASURE_WITH_UNIT': None,
    'LENGTH_UNIT, NAMED_UNIT, SI_UNIT': None,
    'PLANE_ANGLE_MEASURE_WITH_UNIT': None,
    'NAMED_UNIT, PLANE_ANGLE_UNIT, SI_UNIT': None,
    'CONVERSION_BASED_UNIT, NAMED_UNIT, PLANE_ANGLE_UNIT': None,
    'GEOMETRIC_REPRESENTATION_CONTEXT, GLOBAL_UNCERTAINTY_ASSIGNED_CONTEXT, GLOBAL_UNIT_ASSIGNED_CONTEXT, REPRESENTATION_CONTEXT': None,
    'REPRESENTATION_RELATIONSHIP, REPRESENTATION_RELATIONSHIP_WITH_TRANSFORMATION, SHAPE_REPRESENTATION_RELATIONSHIP': vmshells.OpenShell3D.translation,
    'SHELL_BASED_SURFACE_MODEL': None,
    'MANIFOLD_SURFACE_SHAPE_REPRESENTATION': None,
    'MANIFOLD_SOLID_BREP': None,
    'BREP_WITH_VOIDS': None,
    'SHAPE_REPRESENTATION': None,
    'ADVANCED_BREP_SHAPE_REPRESENTATION': None,
    'ITEM_DEFINED_TRANSFORMATION': None,
    'SHAPE_REPRESENTATION_RELATIONSHIP': None,
    "NEXT_ASSEMBLY_USAGE_OCCURRENCE": None,

    'BOUNDED_CURVE, B_SPLINE_CURVE, B_SPLINE_CURVE_WITH_KNOTS, CURVE, GEOMETRIC_REPRESENTATION_ITEM, RATIONAL_B_SPLINE_CURVE, REPRESENTATION_ITEM': volmdlr.edges.BSplineCurve3D,
    "APPLICATION_CONTEXT": None,
    "PRODUCT_DEFINITION_SHAPE": None,
    "PRODUCT_DEFINITION": None,
    "PRODUCT_DEFINITION_FORMATION": None,
    "PRODUCT": None,
}

VOLMDLR_TO_STEP = {}
for k, v in STEP_TO_VOLMDLR.items():
    if v:
        if v in VOLMDLR_TO_STEP:
            VOLMDLR_TO_STEP[v].append(k)
        else:
            VOLMDLR_TO_STEP[v] = [k]

SI_PREFIX = {'.EXA.': 1e18, '.PETA.': 1e15, '.TERA.': 1e12, '.GIGA.': 1e9, '.MEGA.': 1e6, '.KILO.': 1e3,
             '.HECTO.': 1e2, '.DECA.': 1e1, '$': 1, '.DECI.': 1e-1, '.CENTI.': 1e-2, '.MILLI.': 1e-3, '.MICRO.': 1e-6,
             '.NANO.': 1e-9, '.PICO.': 1e-12, '.FEMTO.': 1e-15, '.ATTO.': 1e-18}

STEP_REPRESENTATION_ENTITIES = {"ADVANCED_BREP_SHAPE_REPRESENTATION", "FACETED_BREP_SHAPE_REPRESENTATION",
                                "MANIFOLD_SURFACE_SHAPE_REPRESENTATION",
                                "GEOMETRICALLY_BOUNDED_WIREFRAME_SHAPE_REPRESENTATION",
                                "GEOMETRICALLY_BOUNDED_SURFACE_SHAPE_REPRESENTATION",
                                "EDGE_BASED_WIREFRAME_SHAPE_REPRESENTATION"
                                }<|MERGE_RESOLUTION|>--- conflicted
+++ resolved
@@ -981,10 +981,6 @@
                 raise NotImplementedError(f'Dont know how to interpret #{step_id} = {name}({arguments})')
         except (ValueError, NotImplementedError) as error:
             raise ValueError(f"Error while instantiating #{step_id} = {name}({arguments})") from error
-<<<<<<< HEAD
-=======
-        # print(step_id)
->>>>>>> 2081d883
         return volmdlr_object
 
     def create_node_list(self, stack):
