--- conflicted
+++ resolved
@@ -386,36 +386,6 @@
 
 
 def frame_map_closed_shell(closed_shells, item_defined_transformation_frames, shape_representation_frames):
-<<<<<<< HEAD
-    global_fame = shape_representation_frames[0]
-    transfomed_frame = [frame for frame in item_defined_transformation_frames if frame != global_fame][0]
-    new_closedshells = []
-    
-    for shell3d in closed_shells:
-        basis_a = global_fame.basis()
-        basis_b = transfomed_frame.basis()
-        A = npy.array([[basis_a.vectors[0].x, basis_a.vectors[0].y, basis_a.vectors[0].z],
-                       [basis_a.vectors[1].x, basis_a.vectors[1].y, basis_a.vectors[1].z],
-                       [basis_a.vectors[2].x, basis_a.vectors[2].y, basis_a.vectors[2].z]])
-        B = npy.array([[basis_b.vectors[0].x, basis_b.vectors[0].y, basis_b.vectors[0].z],
-                       [basis_b.vectors[1].x, basis_b.vectors[1].y, basis_b.vectors[1].z],
-                       [basis_b.vectors[2].x, basis_b.vectors[2].y, basis_b.vectors[2].z]])
-        transfer_matrix = npy.linalg.solve(A, B)
-        u_vector = volmdlr.Vector3D(*transfer_matrix[0])
-        v_vector = volmdlr.Vector3D(*transfer_matrix[1])
-        w_vector = volmdlr.Vector3D(*transfer_matrix[2])
-        new_frame = volmdlr.Frame3D(transfomed_frame.origin, u_vector,
-                                    v_vector,
-                                    w_vector)
-        new_faces = [face.frame_mapping(new_frame, 'old') for face in shell3d.faces]
-        new_closed_shell3d = volmdlr.faces.ClosedShell3D(new_faces)
-        new_closedshells.append(new_closed_shell3d)
-    return new_closedshells
-
-def representation_relationship_representation_relationship_with_transformation_shape_representation_relationship(
-        arguments, object_dict):
-=======
->>>>>>> a51035c8
     """
     Frame maps a closed shell in an assembly to its good position.
 
@@ -427,24 +397,6 @@
     :rtype: TYPE
 
     """
-<<<<<<< HEAD
-    # raise NotImplementedError("We are still not able to read assemblies in step files")
-    # return []
-    if arguments[2] in object_dict:
-        if isinstance(object_dict[arguments[2]], list): # arguments = {, , [], [], item_....}
-            if object_dict[arguments[2]] and not isinstance(object_dict[arguments[2]][0], volmdlr.Frame3D)\
-                          and isinstance(object_dict[arguments[3]][0], volmdlr.Frame3D):
-                return frame_map_closed_shell(object_dict[arguments[2]], object_dict[arguments[4]], object_dict[arguments[3]])
-
-            elif object_dict[arguments[2]] and isinstance(object_dict[arguments[2]][0], volmdlr.Frame3D) and\
-                    not isinstance(object_dict[arguments[3]][0], volmdlr.Frame3D):
-                return frame_map_closed_shell(object_dict[arguments[3]], object_dict[arguments[4]], object_dict[arguments[2]])
-            return []
-        # shell3d = object_dict[arguments[2]]
-        # frame3d = object_dict[arguments[4]]
-        # shell3d.frame_mapping_inplace(frame3d, 'old')
-        # return shell3d
-=======
     if shape_representation_frames[0].origin == volmdlr.O3D:
         global_frame = shape_representation_frames[0]
     else:
@@ -491,7 +443,6 @@
                 return frame_map_closed_shell(object_dict[arguments[3]],
                                               object_dict[arguments[4]], object_dict[arguments[2]])
             return []
->>>>>>> a51035c8
         return []
     return []
 
