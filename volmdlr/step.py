--- conflicted
+++ resolved
@@ -868,11 +868,7 @@
                 argument.append(arg_id)
                 arguments[i] = argument
 
-<<<<<<< HEAD
     def instanciate(self, name, arguments, object_dict, step_id):
-=======
-    def instantiate(self, name, arguments, object_dict):
->>>>>>> 102948e3
         """
         Gives the volmdlr object related to the step function.
         """
