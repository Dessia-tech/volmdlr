#!/usr/bin/env python3
# -*- coding: utf-8 -*-
"""
ISO STEP reader/writer.
"""

import time
from typing import List
from dataclasses import dataclass, field
import numpy as npy

import matplotlib.pyplot as plt
import networkx as nx
import plot_data.graph

import dessia_common.core as dc  # isort: skip
from dessia_common.files import BinaryFile  # isort: skip

import volmdlr
import volmdlr.core
import volmdlr.edges
import volmdlr.faces
import volmdlr.primitives3d
import volmdlr.wires
from volmdlr import surfaces
from volmdlr import shells as vmshells


def set_to_list(step_set):
    """
    Convert a string representation of a set to a list of strings.

    :param step_set: String representation of a set, e.g. "{A,B,C}"
    :type step_set: str
    :return: List of strings, e.g. ["A", "B", "C"]
    :rtype: List[str]
    """
    char_list = step_set.split(',')
    char_list[0] = char_list[0][1:]
    char_list[-1] = char_list[-1][:-1]
    return list(char_list)


def step_split_arguments(function_arg):
    """
    Split the arguments of a function that doesn't start with '(' but end with ')'.

    ex: IN: '#123,#124,#125)'
       OUT: ['#123', '#124', '#125']
    """
    if len(function_arg) > 0 and function_arg[-1] != ')':
        function_arg += ')'
    arguments = []
    argument = ""
    if len(function_arg) > 0 and function_arg[0] == "(":
        function_arg += ")"
    parenthesis = 1
    is_str = False
    for char in function_arg:
        if char == "(":
            parenthesis += 1

        if char == "'" and not is_str:
            is_str = True
        elif char == "'" and is_str:
            is_str = False
        # if char != "," or parenthesis > 1 or is_str:
        #     argument += char

        if parenthesis > 1 or is_str:
            argument += char
        elif char != ",":
            argument += char
        else:
            arguments.append(argument)
            argument = ""

        if char == ")":
            parenthesis -= 1
            if parenthesis == 0:
                arguments.append(argument[:-1])
                break
    return arguments


def uncertainty_measure_with_unit(arguments, object_dict):
    """
    Gets the length uncertainty related to the shape representation.

    :param arguments: step primitive arguments
    :param object_dict: dictionary containing already instantiated objects.
    :return: Global length uncertainty.
    """
    length_measure = float(arguments[0].split('(')[1][:-1])
    return length_measure * object_dict[arguments[1]]


def conversion_based_unit_length_unit_named_unit(arguments, object_dict):
    """
    Gets the conversion based unit length.

    :param arguments: step primitive arguments
    :param object_dict: dictionary containing already instantiated objects.
    :return: conversion based unit length.
    """
    return object_dict[arguments[1]]


def length_measure_with_unit(arguments, object_dict):
    """
    Calculates the step file's SI unit conversion factor.

    :param arguments: step primitive arguments
    :param object_dict: dictionary containing already instantiated objects.
    :return: si unit conversion factor.
    """
    if "(" in arguments[0]:
        length_measure = float(arguments[0].split('(')[1][:-1])
    else:
        length_measure = float(arguments[0])
    length_si_unit = object_dict[arguments[1]]
    return length_measure * length_si_unit


def conversion_based_unit_named_unit_plane_angle_unit(arguments, object_dict):
    """
    Gets the conversion based plane unit angle.

    :param arguments: step primitive arguments
    :param object_dict: dictionary containing already instantiated objects.
    :return: conversion based unit length.
    """
    return object_dict[arguments[1]]


def named_unit_plane_angle_unit_si_unit(arguments, *args, **kwargs):
    """
    Returns the dimension of plane angle measure.

    :param arguments: step primitive arguments
    :return: SI unit dimension.
    """
    return SI_PREFIX[arguments[1]]


def named_unit_si_unit_solid_angle_unit(arguments, *args, **kwargs):
    """
    Returns the dimension of solid angle measure.

    :param arguments: step primitive arguments
    :return: SI unit dimension.
    """
    return SI_PREFIX[arguments[1]]


def named_unit_length_unit_si_unit(arguments, *args, **kwargs):
    """
    Returns the dimension of solid angle measure.

    :param arguments: step primitive arguments
    :return: SI unit dimension.
    """
    return SI_PREFIX[arguments[1]]


def plane_angle_measure_with_unit(arguments, object_dict):
    """
    Returns the angle plane measure with the right unit.

    :param arguments: step primitive arguments
    :param object_dict: dictionary containing already instantiated objects.
    :return: angle measure in SI unit.
    """
    angle_measure = float(arguments[0].split('(')[1][:-1])
    angle_si_unit = object_dict[arguments[1]]
    return angle_measure * angle_si_unit


def length_unit_named_unit_si_unit(arguments, *args, **kwargs):
    """
    Gets the length si unit.

    :param arguments: step primitive arguments
    :return: length si unit
    """
    si_unit_length = SI_PREFIX[arguments[1]]
    return si_unit_length


def geometric_representation_context_global_uncertainty_assigned_context_global_unit_assigned_context_representation_context(
        arguments, object_dict):
    """
    Gets the global length uncertainty.

    :param arguments: step primitive arguments
    :param object_dict: dictionary containing already instantiated objects.
    :return: Global length uncertainty.
    """
    length_global_uncertainty = object_dict[int(arguments[1][0][1:])]
    length_conversion_factor = object_dict[int(arguments[2][0][1:])]
    angle_conversion_factor = object_dict[int(arguments[2][1][1:])]
    return length_global_uncertainty, length_conversion_factor, angle_conversion_factor


def vertex_point(arguments, object_dict):
    """
    Returns the data in case of a VERTEX.
    """
    return object_dict[arguments[1]]


def axis1_placement(arguments, object_dict):
    """
    Returns the data in case of a AXIS1_PLACEMENT.
    """
    return object_dict[arguments[1]], object_dict[arguments[2]]


def oriented_edge(arguments, object_dict):
    """
    Returns the data in case of an ORIENTED_EDGE.
    """
    if not object_dict[arguments[3]]:
        # This can happen when the edge is too small
        return None
    edge_orientation = arguments[4]
    if edge_orientation == '.T.':
        return object_dict[arguments[3]]
    return object_dict[arguments[3]].reverse()


def face_outer_bound(arguments, object_dict):
    """
    Returns the data in case of a FACE_OUTER_BOUND.

    :param arguments: list containing the arguments of the FACE_OUTER_BOUND entity.
    :type arguments: list
    :param object_dict: Dictionary containing the objects already instantiated that will be used as arguments to the
        face_outer_bound entity.
    :type object_dict: dict
    :return: A Contour3D representing the BREP of a face.
    :rtype: volmdlr.wires.Contour3D
    """
    if arguments[2] == '.T.':
        return object_dict[arguments[1]]
    return object_dict[arguments[1]].invert()


def face_bound(arguments, object_dict):
    """
    Returns the data in case of a FACE_BOUND.

    :param arguments: list containing the arguments of the FACE_BOUND entity.
    :type arguments: list
    :param object_dict: Dictionary containing the objects already instantiated that will be used as arguments to the
        face_outer_bound entity.
    :type object_dict: dict
    :return: A Contour3D representing the BREP of a face.
    :rtype: volmdlr.wires.Contour3D
    """
    return object_dict[arguments[1]]


def surface_curve(arguments, object_dict):
    """
    Returns xx.

    :param arguments: DESCRIPTION
    :type arguments: TYPE
    :param object_dict: DESCRIPTION
    :type object_dict: TYPE
    :return: DESCRIPTION
    :rtype: TYPE

    """
    return object_dict[arguments[1]]


def seam_curve(arguments, object_dict):
    """
    Returns xx.

    :param arguments: DESCRIPTION
    :type arguments: TYPE
    :param object_dict: DESCRIPTION
    :type object_dict: TYPE
    :return: DESCRIPTION
    :rtype: TYPE
    """
    return object_dict[arguments[1]]


def trimmed_curve(arguments, object_dict):
    """
    Returns xx.

    :param arguments: DESCRIPTION
    :type arguments: TYPE
    :param object_dict: DESCRIPTION
    :type object_dict: TYPE
    :return: DESCRIPTION
    :rtype: TYPE
    """

    curve = object_dict[arguments[1]]
    point1 = object_dict[int(arguments[2][0][1:])]
    point2 = object_dict[int(arguments[3][0][1:])]
    return curve.trim(point1=point1, point2=point2)


def vertex_loop(arguments, object_dict):
    """
    Returns the data in case of a VERTEX_LOOP.
    """
    return object_dict[arguments[1]]


def composite_curve_segment(arguments, object_dict):
    """
    Returns the data in case of a COMPOSITE_CURVE_SEGMENT.
    """
    # arguments[0] = trasition_code (unused)
    # The transition_code type conveys the continuity properties of a composite curve or surface.
    # The continuity referred to is geometric, not parametric continuity.
    # arguments[1] = same_sense : BOOLEAN;
    # arguments[2] = parent_curve : curve;
    edge = object_dict[arguments[2]]
    if arguments[1] == ".F.":
        edge = edge.reverse()
    return edge


def composite_curve(arguments, object_dict):
    """
    Returns the data in case of a COMPOSITE_CURVE.
    """
    name = arguments[0]
<<<<<<< HEAD
    list_primitives = [object_dict[int(lp[1:])] for lp in arguments[1]]
=======
    list_primitives = [object_dict[int(arg[1:])]for arg in arguments[1]]
>>>>>>> 1b06cecc
    first_primitive = list_primitives[0]
    last_primitive = list_primitives[-1]
    if first_primitive.start.is_close(last_primitive.end):
        return volmdlr.wires.Contour3D(list_primitives, name)
    return volmdlr.wires.Wire3D(list_primitives, name)


def pcurve(arguments, object_dict):
    """
    Returns the data in case of a PCURVE.
    """
    return object_dict[arguments[1]]


def geometric_curve_set(arguments, object_dict):
    """
    Returns xx.

    :param arguments: DESCRIPTION
    :type arguments: TYPE
    :param object_dict: DESCRIPTION
    :type object_dict: TYPE
    :return: DESCRIPTION
    :rtype: TYPE

    """
    sub_objects = []
    for argument in arguments[1]:
        sub_obj = object_dict[int(argument[1:])]
        sub_objects.append(sub_obj)
    return sub_objects


def geometric_set(arguments, object_dict):
    """
    Returns xx.

    :param arguments: DESCRIPTION
    :type arguments: TYPE
    :param object_dict: DESCRIPTION
    :type object_dict: TYPE
    :return: DESCRIPTION
    :rtype: TYPE

    """
<<<<<<< HEAD
    sub_objects = []
    for argument in arguments[1]:
        sub_obj = object_dict[int(argument[1:])]
        sub_objects.append(sub_obj)
        print('GEOMETRIC_SET', sub_obj)
    return sub_objects
# =======
#     TODO: IS THIS RIGHT?
    # primitives = [object_dict[int(node[1:])]
    #               for node in arguments[1] if not isinstance(object_dict[int(node[1:])], volmdlr.Point3D)]
    # return primitives
# >>>>>>> enhance_step_reader
=======
    #TODO: IS THIS RIGHT?
    primitives = [object_dict[int(node[1:])]
                  for node in arguments[1] if not isinstance(object_dict[int(node[1:])], volmdlr.Point3D)]
    return primitives
>>>>>>> 1b06cecc


def shell_based_surface_model(arguments, object_dict):
    """
    Returns the data in case of a Shell3D.
    """
    return object_dict[int(arguments[1][0][1:])]


def item_defined_transformation(arguments, object_dict):
    """
    Returns xx.

    :param arguments: DESCRIPTION
    :type arguments: TYPE
    :param object_dict: DESCRIPTION
    :type object_dict: TYPE
    :return: DESCRIPTION
    :rtype: TYPE

    """
    # Frame3D
    volmdlr_object1 = object_dict[arguments[2]]
    volmdlr_object2 = object_dict[arguments[3]]
    # TODO : how to frame map properly from these two Frame3D ?
    # return volmdlr_object2 - volmdlr_object1
    return [volmdlr_object1, volmdlr_object2]


# def geometrically_bounded_surface_shape_representation(arguments, object_dict):
#     """
#     Returns xx.
#
#     :param arguments: DESCRIPTION
#     :type arguments: TYPE
#     :param object_dict: DESCRIPTION
#     :type object_dict: TYPE
#     :return: DESCRIPTION
#     :rtype: TYPE
#
#     """
#     sub_objects = []
#     for argument in arguments[1]:
#         sub_obj = object_dict[int(argument[1:])]
#         sub_objects.append(sub_obj)
#     return sub_objects


def manifold_surface_shape_representation(arguments, object_dict):
    """
    Returns the data in case of a manifold_surface_shape_representation, interpreted as shell3D.
    """
    primitives = []
    for arg in arguments[1]:
        if isinstance(object_dict[int(arg[1:])],
                      vmshells.OpenShell3D):
            primitives.extend(object_dict[int(arg[1:])].primitives)
    return vmshells.ClosedShell3D(primitives)


def faceted_brep(arguments, object_dict):
    """
    Returns the data in case of a faceted_brep entity, interpreted as shell3D.
    """
    return object_dict[arguments[1]]


def faceted_brep_shape_representation(arguments, object_dict):
    """
    Returns the data in case of a faceted_brep_shape_representation, interpreted as shell3D.
    """
    if len(arguments[1]) == 1:
        return object_dict[int(arguments[1][0][1:])]
    shells = []
    for arg in arguments[1]:
        if isinstance(object_dict[int(arg[1:])],
                      vmshells.OpenShell3D):
            shell = object_dict[int(arg[1:])]
            shells.append(shell)
    return volmdlr.core.Compound(shells)


def manifold_solid_brep(arguments, object_dict):
    """
    Returns the data in case of a manifold_solid_brep with voids.
    """
    return object_dict[arguments[1]]


def brep_with_voids(arguments, object_dict):
    """
    Returns the data in case of a BREP with voids.
    """
    return object_dict[arguments[1]]


def shape_representation(arguments, object_dict):
    """
    Returns xx.

    :param arguments: DESCRIPTION
    :type arguments: TYPE
    :param object_dict: DESCRIPTION
    :type object_dict: TYPE
    :return: DESCRIPTION
    :rtype: TYPE

    """
    # does it have the extra argument coming from
    # SHAPE_REPRESENTATION_RELATIONSHIP ? In this case return
    # them
    if len(arguments) == 4:
        shells = object_dict[int(arguments[3])]
        return shells
    shells = []
    frames = []
    print('shape_representation', arguments)
    for arg in arguments[1]:
        if int(arg[1:]) in object_dict and \
                isinstance(object_dict[int(arg[1:])], list) and \
                len(object_dict[int(arg[1:])]) == 1:
            shells.append(*object_dict[int(arg[1:])])
        elif int(arg[1:]) in object_dict and \
                isinstance(object_dict[int(arg[1:])],
                           vmshells.OpenShell3D):
            shells.append(object_dict[int(arg[1:])])
        elif int(arg[1:]) in object_dict and isinstance(object_dict[int(arg[1:])], volmdlr.Frame3D):
            # TODO: Is there something to read here ?
            frame = object_dict[int(arg[1:])]
            if not all(component is None for component in [frame.u, frame.u, frame.w]):
                frames.append(frame)
        elif int(arg[1:]) in object_dict and \
                isinstance(object_dict[int(arg[1:])],
                           volmdlr.edges.Arc3D):
            shells.append(object_dict[int(arg[1:])])
        elif int(arg[1:]) in object_dict and \
                isinstance(object_dict[int(arg[1:])],
                           volmdlr.edges.BSplineCurve3D):
            shells.append(object_dict[int(arg[1:])])
        else:
            pass
    if not shells and frames:
        return frames
    return shells


def advanced_brep_shape_representation(arguments, object_dict):
    """
    Returns xx.

    :param arguments: DESCRIPTION
    :type arguments: TYPE
    :param object_dict: DESCRIPTION
    :type object_dict: TYPE
    :return: DESCRIPTION
    :rtype: TYPE

    """
    shells = []
    for arg in arguments[1]:
        if isinstance(object_dict[int(arg[1:])],
                      vmshells.OpenShell3D):
            shells.append(object_dict[int(arg[1:])])
    if len(shells) > 1:
        return volmdlr.core.Compound(shells, name=arguments[0])
    return shells


def geometrically_bounded_surface_shape_representation(arguments, object_dict):
    """
    Returns xx.

    :param arguments: DESCRIPTION
    :type arguments: TYPE
    :param object_dict: DESCRIPTION
    :type object_dict: TYPE
    :return: DESCRIPTION
    :rtype: TYPE

    """
    primitives = []
    for arg in arguments[1]:
        primitives.extend(object_dict[int(arg[1:])])
<<<<<<< HEAD
    primitives = [primi for primi in primitives
                  if not isinstance(primi, volmdlr.Point3D)]
=======
>>>>>>> 1b06cecc
    if len(primitives) > 1:
        return volmdlr.core.Compound(primitives, name=arguments[0])
    return primitives


<<<<<<< HEAD
=======
def map_primitive(primitive, global_frame, transformed_frame):
    """
    Frame maps a primitive in an assembly to its good position.

    :param primitive: primitive to map
    :type primitive: Primitive3D
    :param global_frame: Assembly frame
    :type global_frame: volmdlr.Frame3D
    :param transformed_frame: position of the primitive on the assembly
    :type transformed_frame: volmdlr.Frame3D
    :return: A new positioned primitive
    :rtype: Primitive3D

    """
    if global_frame == transformed_frame:
        return primitive
    basis_a = global_frame.basis()
    basis_b = transformed_frame.basis()
    matrix_a = npy.array([[basis_a.vectors[0].x, basis_a.vectors[0].y, basis_a.vectors[0].z],
                          [basis_a.vectors[1].x, basis_a.vectors[1].y, basis_a.vectors[1].z],
                          [basis_a.vectors[2].x, basis_a.vectors[2].y, basis_a.vectors[2].z]])
    matrix_b = npy.array([[basis_b.vectors[0].x, basis_b.vectors[0].y, basis_b.vectors[0].z],
                          [basis_b.vectors[1].x, basis_b.vectors[1].y, basis_b.vectors[1].z],
                          [basis_b.vectors[2].x, basis_b.vectors[2].y, basis_b.vectors[2].z]])
    transfer_matrix = npy.linalg.solve(matrix_a, matrix_b)
    u_vector = volmdlr.Vector3D(*transfer_matrix[0])
    v_vector = volmdlr.Vector3D(*transfer_matrix[1])
    w_vector = volmdlr.Vector3D(*transfer_matrix[2])
    new_frame = volmdlr.Frame3D(transformed_frame.origin, u_vector, v_vector, w_vector)

    new_primitive = primitive.frame_mapping(new_frame, 'old')
    return new_primitive


>>>>>>> 1b06cecc
def frame_map_closed_shell(closed_shells, item_defined_transformation_frames, shape_representation_frames):
    """
    Frame maps a closed shell in an assembly to its good position.

    :param closed_shells: DESCRIPTION
    :type closed_shells: vmshells.OpenShell3D
    :param item_defined_transformation_frames: DESCRIPTION
    :type item_defined_transformation_frames: TYPE
    :param shape_representation_frames: DESCRIPTION
    :type shape_representation_frames: TYPE
    :return: DESCRIPTION
    :rtype: TYPE

    """
    if item_defined_transformation_frames[0] == item_defined_transformation_frames[1]:
        return closed_shells
    if shape_representation_frames[0].origin.is_close(volmdlr.O3D):
        global_frame = shape_representation_frames[0]
    else:
        global_frame = [frame for frame in item_defined_transformation_frames if frame.origin.is_close(volmdlr.O3D)][0]
    transformed_frame = [frame for frame in item_defined_transformation_frames if frame != global_frame][0]
    new_closedshells = []

    for shell3d in closed_shells:
        basis_a = global_frame.basis()
        basis_b = transformed_frame.basis()
        A = npy.array([[basis_a.vectors[0].x, basis_a.vectors[0].y, basis_a.vectors[0].z],
                       [basis_a.vectors[1].x, basis_a.vectors[1].y, basis_a.vectors[1].z],
                       [basis_a.vectors[2].x, basis_a.vectors[2].y, basis_a.vectors[2].z]])
        B = npy.array([[basis_b.vectors[0].x, basis_b.vectors[0].y, basis_b.vectors[0].z],
                       [basis_b.vectors[1].x, basis_b.vectors[1].y, basis_b.vectors[1].z],
                       [basis_b.vectors[2].x, basis_b.vectors[2].y, basis_b.vectors[2].z]])
        transfer_matrix = npy.linalg.solve(A, B)
        u_vector = volmdlr.Vector3D(*transfer_matrix[0])
        v_vector = volmdlr.Vector3D(*transfer_matrix[1])
        w_vector = volmdlr.Vector3D(*transfer_matrix[2])
        new_frame = volmdlr.Frame3D(transformed_frame.origin, u_vector, v_vector, w_vector)
        new_closedshells.append(shell3d.frame_mapping(new_frame, 'old'))
    return new_closedshells


def representation_relationship_representation_relationship_with_transformation_shape_representation_relationship(
        arguments, object_dict):
    """
    Representation relationship with transformation shape. To clarify.
    """
    if arguments[2] in object_dict:
        if isinstance(object_dict[arguments[2]], list):  # arguments = {, , [], [], item_....}
            if object_dict[arguments[2]] and not isinstance(object_dict[arguments[2]][0], volmdlr.Frame3D) \
                    and isinstance(object_dict[arguments[3]][0], volmdlr.Frame3D):
                return frame_map_closed_shell(object_dict[arguments[2]],
                                              object_dict[arguments[4]], object_dict[arguments[3]])

            if object_dict[arguments[2]] and isinstance(object_dict[arguments[2]][0], volmdlr.Frame3D) and \
                    not isinstance(object_dict[arguments[3]][0], volmdlr.Frame3D):
                return frame_map_closed_shell(object_dict[arguments[3]],
                                              object_dict[arguments[4]], object_dict[arguments[2]])
            return []
        return []
    return []


def bounded_curve_b_spline_curve_b_spline_curve_with_knots_curve_geometric_representation_item_rational_b_spline_curve_representation_item(
        arguments, object_dict):
    """
    Bounded b spline with knots curve geometric representation item. To clarify.
    """
    modified_arguments = [''] + arguments
    if modified_arguments[-1] == "''":
        modified_arguments.pop()
    return STEP_TO_VOLMDLR['BOUNDED_CURVE, '
                           'B_SPLINE_CURVE, '
                           'B_SPLINE_CURVE_WITH_KNOTS, '
                           'CURVE, GEOMETRIC_REPRESENTATION_ITEM, '
                           'RATIONAL_B_SPLINE_CURVE, '
                           'REPRESENTATION_ITEM'].from_step(
        modified_arguments, object_dict)


def b_spline_curve_b_spline_curve_with_knots_rational_b_spline_curve_bounded_curve_representation_item_geometric_representation_item_curve(
        arguments, object_dict):
    """
    Bounded b spline with knots curve geometric representation item. To clarify.
    """
    modified_arguments = [''] + arguments
    if modified_arguments[-1] == "''":
        modified_arguments.pop()
    return STEP_TO_VOLMDLR['BOUNDED_CURVE, '
                           'B_SPLINE_CURVE, '
                           'B_SPLINE_CURVE_WITH_KNOTS, '
                           'CURVE, GEOMETRIC_REPRESENTATION_ITEM, '
                           'RATIONAL_B_SPLINE_CURVE, '
                           'REPRESENTATION_ITEM'].from_step(
        modified_arguments, object_dict)


def bounded_surface_b_spline_surface_b_spline_surface_with_knots_geometric_representation_item_rational_b_spline_surface_representation_item_surface(
        arguments, object_dict):
    """
    Bounded b spline surface with knots curve geometric representation item. To clarify.
    """
    modified_arguments = [''] + arguments
    if modified_arguments[-1] == "''":
        modified_arguments.pop()
    return STEP_TO_VOLMDLR['BOUNDED_SURFACE, B_SPLINE_SURFACE, '
                           'B_SPLINE_SURFACE_WITH_KNOTS, '
                           'GEOMETRIC_REPRESENTATION_ITEM, '
                           'RATIONAL_B_SPLINE_SURFACE, '
                           'REPRESENTATION_ITEM, SURFACE'].from_step(
        modified_arguments, object_dict)


def bounded_surface_b_spline_surface_b_spline_surface_with_knots_surface_geometric_representation_item_rational_b_spline_surface_representation_item(
        arguments, object_dict):
    """
    Bounded b spline surface with knots curve geometric representation item. To clarify.
    """
    modified_arguments = [''] + arguments
    if modified_arguments[-1] == "''":
        modified_arguments.pop()
    return STEP_TO_VOLMDLR['BOUNDED_SURFACE, B_SPLINE_SURFACE, '
                           'B_SPLINE_SURFACE_WITH_KNOTS, '
                           'GEOMETRIC_REPRESENTATION_ITEM, '
                           'RATIONAL_B_SPLINE_SURFACE, '
                           'REPRESENTATION_ITEM, SURFACE'].from_step(
        modified_arguments, object_dict)


def product_definition_shape(arguments, object_dict):
    """
    Returns the data in case of a product_definition_shape.
    """
    return object_dict[arguments[2]]


def product_definition(arguments, object_dict):
    """
    Returns the data in case of a product_definition.
    """
    return object_dict[arguments[2]]


def product_definition_formation(arguments, object_dict):
    """
    Returns the data in case of a product_definition_formation.
    """
    return object_dict[arguments[2]]


def product_definition_formation_with_specified_source(arguments, object_dict):
    """
    Returns the data in case of a product_definition_formation_with_specified_source.
    """
    return object_dict[arguments[2]]


def product(arguments, *args, **kwargs):
    """
    Returns the data in case of a product.
    """
    return arguments[0]


def application_context(arguments, *args, **kwargs):
    """
    Returns the data in case of an application_context.
    """
    return arguments[0]


def product_context(arguments, *args, **kwargs):
    """
    Returns the data in case of a product_context.
    """
    return arguments


class StepFunction(dc.DessiaObject):
    """
    Abstract class defining a step function.

    """

    def __init__(self, function_id, function_name, function_arg):
        self.id = function_id
        self.name = function_name
        self.arg = function_arg

        # TODO : modify this continuation and simplify
        if self.name == "":
            if self.arg[1][0] == 'B_SPLINE_SURFACE':
                self.simplify('B_SPLINE_SURFACE')
            if self.arg[1][0] == 'B_SPLINE_CURVE':
                self.simplify('B_SPLINE_CURVE')
        dc.DessiaObject.__init__(self, name=function_name)

    def simplify(self, new_name):
        """ADD DOCSTRING."""
        # ITERATE ON SUBFUNCTIONS
        args = [subfun[1] for (i, subfun) in enumerate(self.arg) if
                (len(subfun[1]) != 0 or i == 0)]
        arguments = []
        for arg in args:
            if not arg:
                arguments.append("''")
            else:
                arguments.extend(arg)
        arguments.pop()  # DELETE REPRESENTATION_ITEM('')

        self.name = new_name
        self.arg = arguments


class Step(dc.DessiaObject):
    """
    Defines the Step class.

    """

    _standalone_in_db = True

    def __init__(self, lines: List[str], name: str = ''):
        self.functions, self.all_connections, self.connections = self.read_lines(lines)
        self._graph = None
        self.global_uncertainty = 1e-6
        self.length_conversion_factor = 1
        self.angle_conversion_factor = 1
        # self.read_diagnostic = StepReaderReport
        self._roots_nodes = None

        dc.DessiaObject.__init__(self, name=name)

    @property
    def root_nodes(self):
        """Returns a dictionary containing the nodes of the step file function that are used as start points."""
        if not self._roots_nodes:
            self._roots_nodes = self.get_root_nodes()
        return self._roots_nodes

    def graph(self):
        """Returns the step file networkx graph of dependencies."""
        if not self._graph:
            self._graph = self.create_graph()
        return self._graph

    @classmethod
    def from_stream(cls, stream: BinaryFile):
        """Instantiate a Step object from a stream."""
        stream.seek(0)
        lines = []
        for line in stream:
            line = line.decode("ISO-8859-1")
            line = line.replace("\r", "")
            lines.append(line)
        return cls(lines)

    @classmethod
    def from_file(cls, filepath: str = None):
        """Instantiate a Step object from a step file."""
        with open(filepath, "r", encoding="ISO-8859-1") as file:
            lines = []
            for line in file:
                lines.append(line)
        return cls(lines)

    def read_lines(self, lines):
        """Translate the step file into step functions objects."""
        all_connections = []
        dict_connections = {}
        previous_line = ""
        functions = {}

        for line in lines:
            line = line.replace(" ", "")
            line = line.replace("\n", "")

            # SKIP EMPTY LINE
            if not line:
                continue

            # ASSEMBLE LINES IF THEY ARE SEPARATED
            if line[-1] != ';':
                previous_line = previous_line + line
                continue

            line = previous_line + line

            # SKIP HEADER
            if line[0] != "#":
                previous_line = str()
                continue

            function = line.split("=")
            function_id = int(function[0][1:])
            function_name_arg = function[1].split("(", 1)
            function_name = function_name_arg[0]
            function_arg = function_name_arg[1].split("#")
            function_connections = []
            connections = []
            for connec in function_arg[1:]:
                connec = connec.split(",")
                connec = connec[0].split(")")
                if connec[0][-1] != "'":
                    function_connection = int(connec[0])
                    connections.append(function_connection)
                    function_connections.append(
                        (function_id, function_connection))
            dict_connections[function_id] = connections
            all_connections.extend(function_connections)

            previous_line = str()

            # FUNCTION ARGUMENTS
            function_arg = function_name_arg[1]
            arguments = step_split_arguments(function_arg)
            new_name = ''
            new_arguments = []
            if function_name == "":
                name_arg = self.step_subfunctions(arguments)
                for name, arg in name_arg:
                    new_name += name + ', '
                    new_arguments.extend(arg)
                new_name = new_name[:-2]
                function_name = new_name
                arguments = new_arguments
                for arg in arguments:
                    if arg[0] == '#':
                        function_connections.append(
                            (function_id, int(arg[1:])))

            for i, argument in enumerate(arguments):
                if argument[:2] == '(#' and argument[-1] == ')':
                    arg_list = set_to_list(argument)
                    arguments[i] = arg_list

            function = StepFunction(function_id, function_name, arguments)
            functions[function_id] = function

        return functions, all_connections, dict_connections

    def not_implemented(self):
        not_implemented = []
        for _, fun in self.functions.items():
            if fun.name not in STEP_TO_VOLMDLR:
                not_implemented.append(fun.name)
        return list(set(not_implemented))

    def create_graph(self):
        """
        Step functions graph.

        :return: A graph representation the step file structure.
        :rtype: networkx.DiGraph
        """
        F = nx.DiGraph()
        labels = {}

        for function in self.functions.values():
            if function.name == 'SHAPE_REPRESENTATION_RELATIONSHIP':
                # Create short cut from id1 to id2
                id1 = int(function.arg[2][1:])
                id2 = int(function.arg[3][1:])
                elem1 = (function.id, id1)
                elem2 = (function.id, id2)
                self.all_connections.remove(elem1)
                self.all_connections.remove(elem2)
                self.all_connections.append((elem1[1], elem2[1]))

                self.functions[id1].arg.append(f'#{id2}')

            elif function.name in STEP_TO_VOLMDLR:
                F.add_node(function.id,
                           color='rgb(0, 0, 0)',
                           shape='.',
                           name=str(function.id))
                labels[function.id] = str(function.id) + ' ' + function.name

        # Delete connection if node not found
        node_list = list(F.nodes())
        delete_connection = []
        for connection in self.all_connections:
            if connection[0] not in node_list \
                    or connection[1] not in node_list:
                delete_connection.append(connection)
        for delete in delete_connection:
            self.all_connections.remove(delete)

        # Create graph connections
        F.add_edges_from(self.all_connections)

        # Remove single nodes
        delete_nodes = []
        for node in F.nodes:
            if F.degree(node) == 0:
                delete_nodes.append(node)
        for node in delete_nodes:
            F.remove_node(node)
            # G.remove_node(node)
        return F

    def draw_graph(self, graph=None, reduced=False):
        """
        Draw a graph for Step data.

        :param graph: DESCRIPTION, defaults to None
        :type graph: TYPE, optional
        :param reduced: DESCRIPTION, defaults to False
        :type reduced: TYPE, optional
        :return: DESCRIPTION
        :rtype: TYPE

        """

        delete = ['CARTESIAN_POINT', 'DIRECTION']
        if graph is None:
            new_graph = self.create_graph()
        else:
            new_graph = graph.copy()

        labels = {}
        for id_nb, function in self.functions.items():
            if id_nb in new_graph.nodes and not reduced:
                labels[id_nb] = str(id_nb) + ' ' + function.name
            elif id_nb in new_graph.nodes and reduced:
                if function.name not in delete:
                    labels[id_nb] = str(id_nb) + ' ' + function.name
                else:
                    new_graph.remove_node(id_nb)
        pos = nx.kamada_kawai_layout(new_graph)
        plt.figure()
        nx.draw_networkx_nodes(new_graph, pos)
        nx.draw_networkx_edges(new_graph, pos)
        nx.draw_networkx_labels(new_graph, pos, labels)

    @staticmethod
    def step_subfunctions(subfunctions):
        """Handles context elements from step file."""
        subfunctions = subfunctions[0]
        parenthesis_count = 0
        subfunction_names = []
        subfunction_args = []
        subfunction_name = ""
        subfunction_arg = ""
        for char in subfunctions:

            if char == "(":
                parenthesis_count += 1
                if parenthesis_count == 1:
                    subfunction_names.append(subfunction_name)
                    subfunction_name = ""
                else:
                    subfunction_arg += char

            elif char == ")":
                parenthesis_count -= 1
                if parenthesis_count == 0:
                    subfunction_args.append(subfunction_arg)
                    subfunction_arg = ""
                else:
                    subfunction_arg += char

            elif parenthesis_count == 0:
                subfunction_name += char

            else:
                subfunction_arg += char
        return [
            (subfunction_names[i], step_split_arguments(subfunction_args[i]))
            for i in range(len(subfunction_names))]

    def parse_arguments(self, arguments):
        """Converts the arguments IDs from string to integer."""
        for i, arg in enumerate(arguments):
            if isinstance(arg, str) and arg[0] == '#':
                arguments[i] = int(arg[1:])
            elif isinstance(arg, str) and arg[0:2] == '(#':
                argument = []
                arg_id = ""
                for char in arg[1:-1]:
                    if char == ',':
                        argument.append(arg_id)
                        arg_id = ""
                        continue

                    arg_id += char
                argument.append(arg_id)
                arguments[i] = argument

    def instantiate(self, name, arguments, object_dict, step_id):
        """
        Gives the volmdlr object related to the step function.
        """
        self.parse_arguments(arguments)
        fun_name = name.replace(', ', '_')
        fun_name = fun_name.lower()
        try:
            if hasattr(volmdlr.step, fun_name):
                volmdlr_object = getattr(volmdlr.step, fun_name)(arguments, object_dict)

            elif name in STEP_TO_VOLMDLR and hasattr(STEP_TO_VOLMDLR[name], "from_step"):
                volmdlr_object = STEP_TO_VOLMDLR[name].from_step(
                    arguments, object_dict, name=name, step_id=step_id, global_uncertainty=self.global_uncertainty,
                    length_conversion_factor=self.length_conversion_factor,
                    angle_conversion_factor=self.angle_conversion_factor)

            else:
                raise NotImplementedError(f'Dont know how to interpret #{step_id} = {name}({arguments})')
        except (ValueError, NotImplementedError) as error:
            raise ValueError(f"Error while instantiating #{step_id} = {name}({arguments})") from error
        return volmdlr_object

    def create_node_list(self, initial_nodes):
        """
        Step functions graph as a list of nodes.

        :param initial_nodes: Initial list of shell nodes and assemblies entities.
        :type initial_nodes: List[int]
        :return: A list of nodes in the right order of dependency.
        :rtype: List[int]
        """
        list_head = []
        list_nodes = []
        visited_set = set()
        stack = initial_nodes.copy()
        while stack:
            node = stack.pop(0)
            name = self.functions[node].name
            if node not in visited_set and name in STEP_TO_VOLMDLR:
                visited_set.add(node)
                if self.connections[node]:
                    list_nodes.append(node)
                    for connection in self.connections[node]:
                        if connection not in visited_set:
                            stack.append(connection)
                else:
                    # Entities without connections should be instantiated first
                    list_head.append(node)
        return list_head + list_nodes[::-1]

    def get_shell_node_from_representation_entity(self, id_representation_entity: int):
        """
        Find the shell node ID related to a given representation entity.

        :param id_representation_entity: Representation entity ID.
        :type id_representation_entity: int
        :return: Shell ID.
        :rtype: int
        """
        name_representation_entity = self.functions[id_representation_entity].name
        arg = self.functions[id_representation_entity].arg[1]
        if name_representation_entity == "MANIFOLD_SURFACE_SHAPE_REPRESENTATION":
            if self.functions[int(arg[0][1:])].name == "AXIS2_PLACEMENT_3D":
                id_solid_entity = int(arg[1][1:])
            else:
                id_solid_entity = int(arg[0][1:])
            if self.functions[id_solid_entity].name in {"CLOSED_SHELL", "OPEN_SHELL"}:
                return id_solid_entity
            id_shell = self.functions[id_solid_entity].arg[1]
            if isinstance(id_shell, list):
                return int(id_shell[0][1:])
            return int(id_shell[1:])
        if self.functions[int(arg[0][1:])].name == "AXIS2_PLACEMENT_3D":
            id_solid_entity = int(arg[1][1:])
        else:
            id_solid_entity = int(arg[0][1:])
        id_shell = self.functions[id_solid_entity].arg[1]
        if isinstance(id_shell, list):
            return int(id_shell[0][1:])
        return int(id_shell[1:])

    def get_shell_node_from_shape_representation(self, id_shape_representation: int):
        """
        Find the shell node ID related to a given shape representation.

        :param id_shape_representation: Representation entity ID.
        :type id_shape_representation: int
        :return: Shell ID.
        :rtype: int
        """
        if len(self.functions[id_shape_representation].arg) < 4:
            # From the step file, the SHAPE_REPRESENTATION entity has 3 arguments. But we add a 4th argument to
            # those SHAPE_REPRESENTATION entity that are related to a representation entity. So, if the length of arg
<<<<<<< HEAD
            # is less of 4 there is no representation entity related to it and we return None.
=======
            # is less of 4 there is no representation entity related to it, and we return None.
>>>>>>> 1b06cecc
            return None
        id_representation_entity = int(self.functions[id_shape_representation].arg[3][1:])
        id_solid_entity = int(self.functions[id_representation_entity].arg[1][0][1:])
        id_shell = self.functions[id_solid_entity].arg[1]
        if isinstance(id_shell, list):
            return int(id_shell[0][1:])
        return int(id_shell[1:])

    def get_frame_mapped_shell_node(self, node: int):
        """
        Find the shell node in the assembly.

        :param node: Assembly step entity node.
        :type node: int
        :return: Shell ID.
        :rtype: int
        """
        id_representation_entity = None
        arguments = self.functions[node].arg
        name_arg1 = self.functions[int(arguments[2][1:])].name
        name_arg2 = self.functions[int(arguments[3][1:])].name
        if name_arg1 in STEP_REPRESENTATION_ENTITIES:
            id_representation_entity = int(arguments[2][1:])
        elif name_arg2 in STEP_REPRESENTATION_ENTITIES:
            id_representation_entity = int(arguments[3][1:])
        if id_representation_entity:
            return self.get_shell_node_from_representation_entity(id_representation_entity)
        id_shape_representation = int(arguments[3][1:])
        if len(self.functions[id_shape_representation].arg) < 4:
            id_shape_representation = int(arguments[2][1:])
        if self.functions[id_shape_representation].name == "SHAPE_REPRESENTATION":
            return self.get_shell_node_from_shape_representation(id_shape_representation)
        id_representation_entity = int(self.functions[id_shape_representation].arg[1][1][1:])
        id_shell = self.functions[id_representation_entity].arg[1]
        if isinstance(id_shell, list):
            return int(id_shell[0][1:])
        return int(id_shell[1:])

    def shape_definition_representation_to_shell_node(self, shape_definition_representation_id):
        """Returns the ID of the shell entity related to the given shape_definition_representation ID."""
        id_representation_entity = self.functions[shape_definition_representation_id].arg[1]
        function_name = self.functions[int(id_representation_entity[1:])].name
        if function_name in STEP_REPRESENTATION_ENTITIES:
            return self.get_shell_node_from_representation_entity(int(id_representation_entity[1:]))
        if function_name == "SHAPE_REPRESENTATION":
            return self.get_shell_node_from_shape_representation(int(id_representation_entity[1:]))

    def product_definition_to_product(self, id_product_definition):
        """Returns the ID of the product entity related to the given product_definition ID."""
        if self.functions[id_product_definition].name == "NEXT_ASSEMBLY_USAGE_OCCURRENCE":
            id_product_definition = int(self.functions[id_product_definition].arg[3][1:])
        id_product_definition_formation = self.functions[id_product_definition].arg[2]
        id_product = self.functions[int(id_product_definition_formation[1:])].arg[2]
        return int(id_product[1:])

    def shape_definition_representation_to_product_node(self, shape_definition_representation_id):
        """Returns the ID of the product entity related to the given shape_definition_representation ID."""
        id_product_definition_shape = self.functions[shape_definition_representation_id].arg[0]
        id_product_definition = int(self.functions[int(id_product_definition_shape[1:])].arg[2][1:])
        return self.product_definition_to_product(id_product_definition)

    def get_root_nodes(self):
        """Returns a dictionary containing the nodes of the step file function that are used as start points."""
        next_assembly_usage_occurrence = []
        product_definitions = []
        shape_representation_relationship = []
        shape_representations = []
        shape_definition_representation = []
        shell_nodes = []
        geometric_representation_context = {}
        not_shell_nodes = []
        context_dependent_shape_representation = []
        for function in self.functions.values():
            if function.name == "NEXT_ASSEMBLY_USAGE_OCCURRENCE":
                next_assembly_usage_occurrence.append(function.id)
            elif function.name == "PRODUCT_DEFINITION":
                product_definitions.append(function.id)
            elif function.name == "SHAPE_REPRESENTATION_RELATIONSHIP":
                shape_representation_relationship.append(function.id)
            elif function.name == "SHAPE_DEFINITION_REPRESENTATION":
                id_shape_representation = int(function.arg[1][1:])
                shape_representations.append(id_shape_representation)
                id_geometric_context = int(self.functions[id_shape_representation].arg[-1][1:])
                geometric_representation_context[id_shape_representation] = id_geometric_context
                shape_definition_representation.append(function.id)
            elif function.name in {"CLOSED_SHELL", "OPEN_SHELL"}:
                shell_nodes.append(function.id)
            elif function.name == 'BREP_WITH_VOIDS':
                shell_nodes.append(function.id)
                not_shell_nodes.append(int(function.arg[1][1:]))
            elif function.name == "CONTEXT_DEPENDENT_SHAPE_REPRESENTATION":
                context_dependent_shape_representation.append(function.id)
        for node in not_shell_nodes:
            shell_nodes.remove(node)
        return {"NEXT_ASSEMBLY_USAGE_OCCURRENCE": next_assembly_usage_occurrence,
                "CONTEXT_DEPENDENT_SHAPE_REPRESENTATION": context_dependent_shape_representation,
                "PRODUCT_DEFINITION": product_definitions,
                "SHAPE_REPRESENTATION_RELATIONSHIP": shape_representation_relationship,
                "SHAPE_REPRESENTATION": shape_representations,
                "SHAPE_DEFINITION_REPRESENTATION": shape_definition_representation,
                "GEOMETRIC_REPRESENTATION_CONTEXT": geometric_representation_context,
                "SHELLS": shell_nodes}

    def get_assembly_data(self):
        root_nodes = self.root_nodes
        assemblies_shapes = {}
        assemblies_positions = {}
        assemblies = set()
        shapes = set()
        for node in root_nodes["NEXT_ASSEMBLY_USAGE_OCCURRENCE"]:
            function = self.functions[node]
            assembly_product_definition = int(function.arg[3][1:])
            assembly_node = int(self.functions[assembly_product_definition].arg[4][1:])
            assemblies.add(assembly_node)
            id_product_definition = int(function.arg[4][1:])
            if len(self.functions[id_product_definition].arg) > 5:
                for arg in self.functions[id_product_definition].arg[5:]:
                    shapes.add(int(arg[1:]))
        valid_entities = assemblies.union(shapes)
        for node in root_nodes["NEXT_ASSEMBLY_USAGE_OCCURRENCE"]:
            function = self.functions[node]
            assembly_product_definition = int(function.arg[3][1:])
            assembly_node = int(self.functions[assembly_product_definition].arg[4][1:])
            id_product_definition = int(function.arg[4][1:])
            # if len(self.functions[id_product_definition].arg) == 5:
            #     ids_shape_definition_representation = [int(self.functions[id_product_definition].arg[4][1:])]
            # else:
            ids_shape_definition_representation = [int(arg[1:]) for
                                                          arg in self.functions[id_product_definition].arg[4:]
                                                   if int(arg[1:]) in valid_entities]
            assemblies_shapes.setdefault(assembly_node, []).extend(ids_shape_definition_representation)
            id_context_dependent_shape_representation = int(function.arg[-1][1:])
            id_transformation = int(self.functions[id_context_dependent_shape_representation].arg[0][1:])
            id_item_defined_transformation = int(self.functions[id_transformation].arg[4][1:])
            assembly_frame = int(self.functions[id_item_defined_transformation].arg[2][1:])
<<<<<<< HEAD
            component_frame = [int(self.functions[id_item_defined_transformation].arg[3][1:])]
            assemblies_positions.setdefault(assembly_node, [assembly_frame]).extend(
                component_frame * len(ids_shape_definition_representation))
        return assemblies_shapes  #, assemblies_positions

    def context_dependent_shape_representation_to_next_assembly_usage_occurrence(self, node):
=======
            component_frame = int(self.functions[id_item_defined_transformation].arg[3][1:])
            assemblies_positions.setdefault(assembly_node, {assembly_node: assembly_frame}).update(
                {shape_definition_representation: component_frame for shape_definition_representation
                                in ids_shape_definition_representation})
        return assemblies_shapes, assemblies_positions

    def context_dependent_shape_representation_to_next_assembly_usage_occurrence(self, node):
        """
        Returns id of the next_assembly_usage_occurrence related to the given context_dependent_shape_representation.
        """
>>>>>>> 1b06cecc
        arg = self.functions[node].arg
        id_product_definition_shape = int(arg[1][1:])
        return int(self.functions[id_product_definition_shape].arg[2][1:])

    def create_connections(self):
        """
        Create connections between step entities.
        """
        for node in self.root_nodes['SHAPE_REPRESENTATION_RELATIONSHIP']:
            # Associate each step representation entity to its SHAPE_REPRESENTATION
            function = self.functions[node]
            id_shape_representation = int(function.arg[2][1:])
            id_shape = int(function.arg[3][1:])
            self.connections[id_shape_representation].append(id_shape)
            self.functions[id_shape_representation].arg.append(f'#{id_shape}')
        for node in self.root_nodes['SHAPE_DEFINITION_REPRESENTATION']:
            # Associate each step representation entity to its SHAPE_REPRESENTATION
            function = self.functions[node]
            id_product_definition_shape = int(function.arg[0][1:])
            id_product_definition = int(self.functions[id_product_definition_shape].arg[2][1:])
            id_shape_representation = int(function.arg[1][1:])
            self.connections[id_product_definition].append(node)
            self.functions[id_product_definition].arg.append(f'#{node}')
            if self.functions[id_shape_representation].name == "SHAPE_REPRESENTATION" and \
                    len(self.functions[id_shape_representation].arg) >= 4:
<<<<<<< HEAD
                # todo: take all the arg starting from index 3 to end ??? needs investigation
=======
                # todo: take all the "arg" starting from index 3 to end ??? needs investigation
>>>>>>> 1b06cecc
                id_shapes = [int(arg[1:]) for arg in self.functions[id_shape_representation].arg[3:]]
                self.connections[id_product_definition].extend(id_shapes)
                for id_shape in id_shapes:
                    self.functions[id_product_definition].arg.append(f'#{id_shape}')
            elif self.functions[id_shape_representation].name in STEP_REPRESENTATION_ENTITIES:
                self.connections[id_product_definition].append(id_shape_representation)
                self.functions[id_product_definition].arg.append(f'#{id_shape_representation}')

            shell_node = self.shape_definition_representation_to_shell_node(node)
            product_node = self.shape_definition_representation_to_product_node(node)
            if shell_node:
                self.connections[shell_node].append(product_node)
                self.functions[shell_node].arg.append(f'#{product_node}')

        for node in self.root_nodes['CONTEXT_DEPENDENT_SHAPE_REPRESENTATION']:
            next_assembly_usage_occurrence = \
                self.context_dependent_shape_representation_to_next_assembly_usage_occurrence(node)
            self.connections[next_assembly_usage_occurrence].append(node)
            self.functions[next_assembly_usage_occurrence].arg.append(f'#{node}')

    def instatiate_assembly(self, object_dict):
<<<<<<< HEAD
        # assemblies_shapes, assemblies_positions = self.get_assembly_data()
        # instanciate_ids = list(assemblies_shapes.keys())

        assembly_data = self.get_assembly_data()
=======
        assembly_data, assemblies_positions = self.get_assembly_data()
        # instanciate_ids = list(assemblies_shapes.keys())

        # assembly_data = self.get_assembly_data()
>>>>>>> 1b06cecc
        instanciate_ids = list(assembly_data.keys())
        error = True
        last_error = None
        while error:
            try:
                # here we invert instantiate_ids because if the code enter inside the except
                # block, we want to loop from the last KeyError to the first. This avoids an infinite loop
                for instanciate_id in instanciate_ids[::-1]:
                    if instanciate_id in object_dict:
                        instanciate_ids.pop()
                        continue
<<<<<<< HEAD
                    list_primitives = []
                    for node in assembly_data[instanciate_id]:
                        primitives = object_dict[node]
                        if isinstance(primitives, list):
                            list_primitives.extend(primitives)
                        else:
                            list_primitives.append(primitives)
                    product_id = self.shape_definition_representation_to_product_node(instanciate_id)
                    name = self.functions[product_id].arg[0]
                    id_shape_representation = int(self.functions[instanciate_id].arg[1][1:])
                    ids_frames = self.functions[id_shape_representation].arg[1]
                    self.parse_arguments(ids_frames)
                    frames = [object_dict[id_frame] for id_frame in ids_frames]
                    print('list primitives', list_primitives)
                    list_primitives = [primi for primi in list_primitives
                                       if primi is not None]
                    if list_primitives:
                        volmdlr_object = volmdlr.core.Assembly(list_primitives,
                                                               frames[1:],
                                                               frames[0],
                                                               name=name)
                    else:
                        volmdlr_object = None
=======
                    product_id = self.shape_definition_representation_to_product_node(instanciate_id)
                    name = self.functions[product_id].arg[0]
                    # id_shape_representation = int(self.functions[instanciate_id].arg[1][1:])
                    # ids_frames = self.functions[id_shape_representation].arg[1]
                    # self.parse_arguments(ids_frames)

                    frames_dict = assemblies_positions[instanciate_id]
                    list_primitives = []
                    frames = [object_dict[frames_dict[instanciate_id]]]
                    for i, node in enumerate(assembly_data[instanciate_id]):
                        primitives = object_dict[node]
                        frame = object_dict[frames_dict[node]]

                        if isinstance(primitives, list):
                            list_primitives.extend(primitives)
                            frames.extend([frame] * len(primitives))
                        else:
                            list_primitives.append(primitives)
                            frames.append(frame)

                    volmdlr_object = volmdlr.core.Assembly(list_primitives, frames[1:], frames[0], name=name)
>>>>>>> 1b06cecc
                    object_dict[instanciate_id] = volmdlr_object

                error = False
            except KeyError as key:
                # Sometimes the search don't instanciate the nodes of a
                # depth in the right order, leading to error
                if last_error == key.args[0]:
                    raise NotImplementedError('Error instantiating assembly') from key
                print('step reading keyerror', key.args[0])
                if key.args[0] in assembly_data:
                    instanciate_ids.append(key.args[0])
                    instanciate_ids.extend(assembly_data[key.args[0]])
                else:
                    instanciate_ids.append(key.args[0])
                last_error = key.args[0]
        return volmdlr_object

    def to_volume_model(self, show_times: bool = False):
        """
        Translate a step file into a volmdlr object.

        :param show_times: if True, displays how many times a given class has been
            instantiated and the total time of all the instantiations of this
            given class.
        :type show_times: bool
        :return: A volmdlr solid object.
        :rtype: :class:`volmdlr.core.VolumeModel`
        """
        object_dict = {}
        times = {}
        self.create_connections()
        print('step - graph created')
        root_nodes = self.root_nodes
        # ------------------------------------------------------
        # TODO: This isn't a 100% right. Each SHAPE_REPRESENTATION has its own geometric context
        geometric_representation_dict = root_nodes["GEOMETRIC_REPRESENTATION_CONTEXT"]
        geometric_representation_nodes = list(geometric_representation_dict.values())
        object_dict, times = self._helper_instantiate(geometric_representation_nodes[0],
                                                      object_dict, times, show_times)
        arguments = self.functions[geometric_representation_nodes[0]].arg[:]
        self.global_uncertainty = object_dict[int(arguments[1][0][1:])]
        self.length_conversion_factor = object_dict[int(arguments[2][0][1:])]
        self.angle_conversion_factor = object_dict[int(arguments[2][1][1:])]
        # ------------------------------------------------------
        shape_representations = root_nodes["SHAPE_REPRESENTATION"]
        nodes = self.create_node_list(shape_representations)
        errors = set()
        print('step - instanciating')
        for node in nodes:

            if node is None:
                continue
            object_dict, times = self._helper_instantiate(node, object_dict, times, show_times)

            if not object_dict[node]:
                errors.add(node)

        if show_times:
            print()
            for key, value in times.items():
                print(f'| {key} : {value}')
            print()

        if self.root_nodes["NEXT_ASSEMBLY_USAGE_OCCURRENCE"]:
            return volmdlr.core.VolumeModel([self.instatiate_assembly(object_dict)])
        primitives = []
        shapes = [object_dict[shape] for shape in shape_representations]
        for shape in shapes:
            if isinstance(shape, list):
                primitives.extend(shape)
            else:
                primitives.append(shape)
        volume_model = volmdlr.core.VolumeModel(primitives)
        #volume_model = volmdlr.core.VolumeModel([object_dict[shell_node] for shell_node in shell_nodes])
        return volume_model

    def _helper_instantiate(self, node, object_dict, times, show_times):
        """
        Helper method to translate step entities into volmdlr objects.
        """
        instanciate_ids = [node]
        error = True
        while error:
            try:
                # here we invert instantiate_ids because if the code enter inside the except
                # block, we want to loop from the last KeyError to the first. This avoids an infinite loop
                for instanciate_id in instanciate_ids[::-1]:
                    t = time.time()
                    volmdlr_object = self.instantiate(
                        self.functions[instanciate_id].name,
                        self.functions[instanciate_id].arg[:], object_dict, instanciate_id)
                    t = time.time() - t
                    object_dict[instanciate_id] = volmdlr_object
                    if show_times:
                        if volmdlr_object.__class__ not in times:
                            times[volmdlr_object.__class__] = [1, t]
                        else:
                            times[volmdlr_object.__class__][0] += 1
                            times[volmdlr_object.__class__][1] += t
                error = False
            except KeyError as key:
                # Sometimes the search don't instantiate the nodes of a
                # depth in the right order, leading to error
                instanciate_ids.append(key.args[0])

        return object_dict, times

    def to_points(self):
        """Returns a list containing all the points present in a step file."""
        object_dict = {}
        points3d = []
        for stepfunction in self.functions.values():
            if stepfunction.name == 'CARTESIAN_POINT':
                # INSTANTIATION
                name = self.functions[stepfunction.id].name
                arguments = self.functions[stepfunction.id].arg[:]
                self.parse_arguments(arguments)
                if arguments[1].count(',') == 2:
                    volmdlr_object = STEP_TO_VOLMDLR[name].from_step(
                        arguments, object_dict)
                    points3d.append(volmdlr_object)

        # remove first point because it refers to origin
        return points3d[1:]

    def plot_data(self):
        graph = self.graph().copy()

        graph.remove_nodes_from([stepfunction.id for stepfunction
                                 in self.functions.values()
                                 if stepfunction.name in ['CARTESIAN_POINT', 'DIRECTION']])
        return [plot_data.graph.NetworkxGraph(graph=graph)]


@dataclass
class StepReaderReport:
    """
    Data class to save a report after translating a step file to volmdlr object.
    """
    step_name: str = " "
    total_number_of_faces: int = 0
    faces_read: int = 0
    sucess_rate: float = 0.0
    errors: list = field(default_factory=list)


STEP_TO_VOLMDLR = {
    # GEOMETRICAL ENTITIES
    'CARTESIAN_POINT': volmdlr.Point3D,
    'DIRECTION': volmdlr.Vector3D,
    'VECTOR': volmdlr.Vector3D,

    'AXIS1_PLACEMENT': None,
    'AXIS2_PLACEMENT_2D': None,  # ??????????????????
    'AXIS2_PLACEMENT_3D': volmdlr.Frame3D,

    'LINE': volmdlr.edges.Line3D,  # LineSegment3D,
    'CIRCLE': volmdlr.wires.Circle3D,
    'ELLIPSE': volmdlr.wires.Ellipse3D,
    'PARABOLA': None,
    'HYPERBOLA': None,
    # 'PCURVE': None,
    'CURVE_REPLICA': None,
    'OFFSET_CURVE_3D': None,
    'TRIMMED_CURVE': None,  # BSplineCurve3D cannot be trimmed on FreeCAD
    'B_SPLINE_CURVE': volmdlr.edges.BSplineCurve3D,
    'B_SPLINE_CURVE_WITH_KNOTS': volmdlr.edges.BSplineCurve3D,
    'BEZIER_CURVE': volmdlr.edges.BSplineCurve3D,
    'RATIONAL_B_SPLINE_CURVE': volmdlr.edges.BSplineCurve3D,
    'UNIFORM_CURVE': volmdlr.edges.BSplineCurve3D,
    'QUASI_UNIFORM_CURVE': volmdlr.edges.BSplineCurve3D,
    'SURFACE_CURVE': None,  # TOPOLOGICAL EDGE
    'SEAM_CURVE': None,
    # LineSegment3D, # TOPOLOGICAL EDGE ############################
    'COMPOSITE_CURVE_SEGMENT': None,  # TOPOLOGICAL EDGE
    'COMPOSITE_CURVE': volmdlr.wires.Wire3D,  # TOPOLOGICAL WIRE
    'COMPOSITE_CURVE_ON_SURFACE': volmdlr.wires.Wire3D,  # TOPOLOGICAL WIRE
    'BOUNDARY_CURVE': volmdlr.wires.Wire3D,  # TOPOLOGICAL WIRE

    'PLANE': surfaces.Plane3D,
    'CYLINDRICAL_SURFACE': surfaces.CylindricalSurface3D,
    'CONICAL_SURFACE': surfaces.ConicalSurface3D,
    'SPHERICAL_SURFACE': surfaces.SphericalSurface3D,
    'TOROIDAL_SURFACE': surfaces.ToroidalSurface3D,
    'DEGENERATE_TOROIDAL_SURFACE': surfaces.ToroidalSurface3D,
    'B_SPLINE_SURFACE_WITH_KNOTS': surfaces.BSplineSurface3D,
    'B_SPLINE_SURFACE': surfaces.BSplineSurface3D,
    'BEZIER_SURFACE': surfaces.BSplineSurface3D,

    'OFFSET_SURFACE': None,
    'SURFACE_REPLICA': None,
    'RATIONAL_B_SPLINE_SURFACE': surfaces.BSplineSurface3D,
    'RECTANGULAR_TRIMMED_SURFACE': None,
    'SURFACE_OF_LINEAR_EXTRUSION': surfaces.ExtrusionSurface3D,
    # CAN BE A BSplineSurface3D
    'SURFACE_OF_REVOLUTION': surfaces.RevolutionSurface3D,
    'UNIFORM_SURFACE': surfaces.BSplineSurface3D,
    'QUASI_UNIFORM_SURFACE': surfaces.BSplineSurface3D,
    'RECTANGULAR_COMPOSITE_SURFACE': volmdlr.faces.PlaneFace3D,  # TOPOLOGICAL FACES
    'CURVE_BOUNDED_SURFACE': volmdlr.faces.PlaneFace3D,  # TOPOLOGICAL FACE

    # Bsplines
    'BOUNDED_SURFACE, B_SPLINE_SURFACE, B_SPLINE_SURFACE_WITH_KNOTS, GEOMETRIC_REPRESENTATION_ITEM,'
    ' RATIONAL_B_SPLINE_SURFACE, REPRESENTATION_ITEM, SURFACE': surfaces.BSplineSurface3D,
    "BOUNDED_SURFACE, B_SPLINE_SURFACE, B_SPLINE_SURFACE_WITH_KNOTS, SURFACE, GEOMETRIC_REPRESENTATION_ITEM,"
    " RATIONAL_B_SPLINE_SURFACE, REPRESENTATION_ITEM": surfaces.BSplineSurface3D,
    # TOPOLOGICAL ENTITIES
    'VERTEX_POINT': None,

    'EDGE_CURVE': volmdlr.edges.Edge,  # LineSegment3D, # TOPOLOGICAL EDGE
    'ORIENTED_EDGE': None,  # TOPOLOGICAL EDGE
    "GEOMETRIC_SET": None,
    # The one above can influence the direction with their last argument
    # TODO : maybe take them into consideration

    'FACE_BOUND': None,  # TOPOLOGICAL WIRE
    'FACE_OUTER_BOUND': None,  # TOPOLOGICAL WIRE
    # Both above can influence the direction with their last argument
    # TODO : maybe take them into consideration
    'EDGE_LOOP': volmdlr.wires.Contour3D,  # TOPOLOGICAL WIRE
    'POLY_LOOP': volmdlr.wires.Contour3D,  # TOPOLOGICAL WIRE
    'VERTEX_LOOP': None,  # TOPOLOGICAL WIRE

    'ADVANCED_FACE': volmdlr.faces.Face3D,
    'FACE_SURFACE': volmdlr.faces.Face3D,

    'CLOSED_SHELL': vmshells.ClosedShell3D,
    'OPEN_SHELL': vmshells.OpenShell3D,
    #        'ORIENTED_CLOSED_SHELL': None,
    'CONNECTED_FACE_SET': vmshells.OpenShell3D,
    'GEOMETRIC_CURVE_SET': None,
    'GEOMETRIC_SET': None,

    # step subfunctions
    'UNCERTAINTY_MEASURE_WITH_UNIT': None,
    'CONVERSION_BASED_UNIT, LENGTH_UNIT, NAMED_UNIT': None,
    'LENGTH_MEASURE_WITH_UNIT': None,
    'LENGTH_UNIT, NAMED_UNIT, SI_UNIT': None,
    'PLANE_ANGLE_MEASURE_WITH_UNIT': None,
    'NAMED_UNIT, PLANE_ANGLE_UNIT, SI_UNIT': None,
    'CONVERSION_BASED_UNIT, NAMED_UNIT, PLANE_ANGLE_UNIT': None,
    'GEOMETRIC_REPRESENTATION_CONTEXT, GLOBAL_UNCERTAINTY_ASSIGNED_CONTEXT, GLOBAL_UNIT_ASSIGNED_CONTEXT, REPRESENTATION_CONTEXT': None,
    'REPRESENTATION_RELATIONSHIP, REPRESENTATION_RELATIONSHIP_WITH_TRANSFORMATION, SHAPE_REPRESENTATION_RELATIONSHIP': vmshells.OpenShell3D.translation,
    'SHELL_BASED_SURFACE_MODEL': None,
    'MANIFOLD_SURFACE_SHAPE_REPRESENTATION': None,
    'MANIFOLD_SOLID_BREP': None,
    'BREP_WITH_VOIDS': None,
    'SHAPE_REPRESENTATION': None,
    'GEOMETRICALLY_BOUNDED_SURFACE_SHAPE_REPRESENTATION': None,
    'ADVANCED_BREP_SHAPE_REPRESENTATION': None,
    "FACETED_BREP_SHAPE_REPRESENTATION": None,
    "GEOMETRICALLY_BOUNDED_WIREFRAME_SHAPE_REPRESENTATION": None,
<<<<<<< HEAD
=======
    "GEOMETRICALLY_BOUNDED_SURFACE_SHAPE_REPRESENTATION": None,
>>>>>>> 1b06cecc
    "EDGE_BASED_WIREFRAME_SHAPE_REPRESENTATION": None,
    'ITEM_DEFINED_TRANSFORMATION': None,
    'SHAPE_REPRESENTATION_RELATIONSHIP': None,
    "NEXT_ASSEMBLY_USAGE_OCCURRENCE": None,

    'BOUNDED_CURVE, B_SPLINE_CURVE, B_SPLINE_CURVE_WITH_KNOTS, CURVE, GEOMETRIC_REPRESENTATION_ITEM, RATIONAL_B_SPLINE_CURVE, REPRESENTATION_ITEM': volmdlr.edges.BSplineCurve3D,
    "APPLICATION_CONTEXT": None,
    "PRODUCT_DEFINITION_SHAPE": None,
    "PRODUCT_DEFINITION": None,
    "PRODUCT_DEFINITION_FORMATION": None,
    "PRODUCT": None,
}

VOLMDLR_TO_STEP = {}
for k, v in STEP_TO_VOLMDLR.items():
    if v:
        if v in VOLMDLR_TO_STEP:
            VOLMDLR_TO_STEP[v].append(k)
        else:
            VOLMDLR_TO_STEP[v] = [k]

SI_PREFIX = {'.EXA.': 1e18, '.PETA.': 1e15, '.TERA.': 1e12, '.GIGA.': 1e9, '.MEGA.': 1e6, '.KILO.': 1e3,
             '.HECTO.': 1e2, '.DECA.': 1e1, '$': 1, '.DECI.': 1e-1, '.CENTI.': 1e-2, '.MILLI.': 1e-3, '.MICRO.': 1e-6,
             '.NANO.': 1e-9, '.PICO.': 1e-12, '.FEMTO.': 1e-15, '.ATTO.': 1e-18}

STEP_REPRESENTATION_ENTITIES = {"ADVANCED_BREP_SHAPE_REPRESENTATION",
                                "FACETED_BREP_SHAPE_REPRESENTATION",
                                "MANIFOLD_SURFACE_SHAPE_REPRESENTATION",
                                "GEOMETRICALLY_BOUNDED_WIREFRAME_SHAPE_REPRESENTATION",
                                "GEOMETRICALLY_BOUNDED_SURFACE_SHAPE_REPRESENTATION",
                                "EDGE_BASED_WIREFRAME_SHAPE_REPRESENTATION"
                                }<|MERGE_RESOLUTION|>--- conflicted
+++ resolved
@@ -335,11 +335,7 @@
     Returns the data in case of a COMPOSITE_CURVE.
     """
     name = arguments[0]
-<<<<<<< HEAD
     list_primitives = [object_dict[int(lp[1:])] for lp in arguments[1]]
-=======
-    list_primitives = [object_dict[int(arg[1:])]for arg in arguments[1]]
->>>>>>> 1b06cecc
     first_primitive = list_primitives[0]
     last_primitive = list_primitives[-1]
     if first_primitive.start.is_close(last_primitive.end):
@@ -385,7 +381,6 @@
     :rtype: TYPE
 
     """
-<<<<<<< HEAD
     sub_objects = []
     for argument in arguments[1]:
         sub_obj = object_dict[int(argument[1:])]
@@ -398,12 +393,6 @@
     #               for node in arguments[1] if not isinstance(object_dict[int(node[1:])], volmdlr.Point3D)]
     # return primitives
 # >>>>>>> enhance_step_reader
-=======
-    #TODO: IS THIS RIGHT?
-    primitives = [object_dict[int(node[1:])]
-                  for node in arguments[1] if not isinstance(object_dict[int(node[1:])], volmdlr.Point3D)]
-    return primitives
->>>>>>> 1b06cecc
 
 
 def shell_based_surface_model(arguments, object_dict):
@@ -587,18 +576,13 @@
     primitives = []
     for arg in arguments[1]:
         primitives.extend(object_dict[int(arg[1:])])
-<<<<<<< HEAD
     primitives = [primi for primi in primitives
                   if not isinstance(primi, volmdlr.Point3D)]
-=======
->>>>>>> 1b06cecc
     if len(primitives) > 1:
         return volmdlr.core.Compound(primitives, name=arguments[0])
     return primitives
 
 
-<<<<<<< HEAD
-=======
 def map_primitive(primitive, global_frame, transformed_frame):
     """
     Frame maps a primitive in an assembly to its good position.
@@ -633,7 +617,6 @@
     return new_primitive
 
 
->>>>>>> 1b06cecc
 def frame_map_closed_shell(closed_shells, item_defined_transformation_frames, shape_representation_frames):
     """
     Frame maps a closed shell in an assembly to its good position.
@@ -1216,11 +1199,7 @@
         if len(self.functions[id_shape_representation].arg) < 4:
             # From the step file, the SHAPE_REPRESENTATION entity has 3 arguments. But we add a 4th argument to
             # those SHAPE_REPRESENTATION entity that are related to a representation entity. So, if the length of arg
-<<<<<<< HEAD
-            # is less of 4 there is no representation entity related to it and we return None.
-=======
             # is less of 4 there is no representation entity related to it, and we return None.
->>>>>>> 1b06cecc
             return None
         id_representation_entity = int(self.functions[id_shape_representation].arg[3][1:])
         id_solid_entity = int(self.functions[id_representation_entity].arg[1][0][1:])
@@ -1356,14 +1335,6 @@
             id_transformation = int(self.functions[id_context_dependent_shape_representation].arg[0][1:])
             id_item_defined_transformation = int(self.functions[id_transformation].arg[4][1:])
             assembly_frame = int(self.functions[id_item_defined_transformation].arg[2][1:])
-<<<<<<< HEAD
-            component_frame = [int(self.functions[id_item_defined_transformation].arg[3][1:])]
-            assemblies_positions.setdefault(assembly_node, [assembly_frame]).extend(
-                component_frame * len(ids_shape_definition_representation))
-        return assemblies_shapes  #, assemblies_positions
-
-    def context_dependent_shape_representation_to_next_assembly_usage_occurrence(self, node):
-=======
             component_frame = int(self.functions[id_item_defined_transformation].arg[3][1:])
             assemblies_positions.setdefault(assembly_node, {assembly_node: assembly_frame}).update(
                 {shape_definition_representation: component_frame for shape_definition_representation
@@ -1374,7 +1345,6 @@
         """
         Returns id of the next_assembly_usage_occurrence related to the given context_dependent_shape_representation.
         """
->>>>>>> 1b06cecc
         arg = self.functions[node].arg
         id_product_definition_shape = int(arg[1][1:])
         return int(self.functions[id_product_definition_shape].arg[2][1:])
@@ -1400,11 +1370,7 @@
             self.functions[id_product_definition].arg.append(f'#{node}')
             if self.functions[id_shape_representation].name == "SHAPE_REPRESENTATION" and \
                     len(self.functions[id_shape_representation].arg) >= 4:
-<<<<<<< HEAD
-                # todo: take all the arg starting from index 3 to end ??? needs investigation
-=======
                 # todo: take all the "arg" starting from index 3 to end ??? needs investigation
->>>>>>> 1b06cecc
                 id_shapes = [int(arg[1:]) for arg in self.functions[id_shape_representation].arg[3:]]
                 self.connections[id_product_definition].extend(id_shapes)
                 for id_shape in id_shapes:
@@ -1426,17 +1392,10 @@
             self.functions[next_assembly_usage_occurrence].arg.append(f'#{node}')
 
     def instatiate_assembly(self, object_dict):
-<<<<<<< HEAD
-        # assemblies_shapes, assemblies_positions = self.get_assembly_data()
-        # instanciate_ids = list(assemblies_shapes.keys())
-
-        assembly_data = self.get_assembly_data()
-=======
         assembly_data, assemblies_positions = self.get_assembly_data()
         # instanciate_ids = list(assemblies_shapes.keys())
 
         # assembly_data = self.get_assembly_data()
->>>>>>> 1b06cecc
         instanciate_ids = list(assembly_data.keys())
         error = True
         last_error = None
@@ -1448,31 +1407,6 @@
                     if instanciate_id in object_dict:
                         instanciate_ids.pop()
                         continue
-<<<<<<< HEAD
-                    list_primitives = []
-                    for node in assembly_data[instanciate_id]:
-                        primitives = object_dict[node]
-                        if isinstance(primitives, list):
-                            list_primitives.extend(primitives)
-                        else:
-                            list_primitives.append(primitives)
-                    product_id = self.shape_definition_representation_to_product_node(instanciate_id)
-                    name = self.functions[product_id].arg[0]
-                    id_shape_representation = int(self.functions[instanciate_id].arg[1][1:])
-                    ids_frames = self.functions[id_shape_representation].arg[1]
-                    self.parse_arguments(ids_frames)
-                    frames = [object_dict[id_frame] for id_frame in ids_frames]
-                    print('list primitives', list_primitives)
-                    list_primitives = [primi for primi in list_primitives
-                                       if primi is not None]
-                    if list_primitives:
-                        volmdlr_object = volmdlr.core.Assembly(list_primitives,
-                                                               frames[1:],
-                                                               frames[0],
-                                                               name=name)
-                    else:
-                        volmdlr_object = None
-=======
                     product_id = self.shape_definition_representation_to_product_node(instanciate_id)
                     name = self.functions[product_id].arg[0]
                     # id_shape_representation = int(self.functions[instanciate_id].arg[1][1:])
@@ -1493,8 +1427,9 @@
                             list_primitives.append(primitives)
                             frames.append(frame)
 
+                    # list_primitives = [primi for primi in list_primitives
+                    #                    if primi is not None]
                     volmdlr_object = volmdlr.core.Assembly(list_primitives, frames[1:], frames[0], name=name)
->>>>>>> 1b06cecc
                     object_dict[instanciate_id] = volmdlr_object
 
                 error = False
@@ -1706,7 +1641,6 @@
 
     'EDGE_CURVE': volmdlr.edges.Edge,  # LineSegment3D, # TOPOLOGICAL EDGE
     'ORIENTED_EDGE': None,  # TOPOLOGICAL EDGE
-    "GEOMETRIC_SET": None,
     # The one above can influence the direction with their last argument
     # TODO : maybe take them into consideration
 
@@ -1747,10 +1681,6 @@
     'ADVANCED_BREP_SHAPE_REPRESENTATION': None,
     "FACETED_BREP_SHAPE_REPRESENTATION": None,
     "GEOMETRICALLY_BOUNDED_WIREFRAME_SHAPE_REPRESENTATION": None,
-<<<<<<< HEAD
-=======
-    "GEOMETRICALLY_BOUNDED_SURFACE_SHAPE_REPRESENTATION": None,
->>>>>>> 1b06cecc
     "EDGE_BASED_WIREFRAME_SHAPE_REPRESENTATION": None,
     'ITEM_DEFINED_TRANSFORMATION': None,
     'SHAPE_REPRESENTATION_RELATIONSHIP': None,
