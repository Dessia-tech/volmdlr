#!/usr/bin/env python3
# -*- coding: utf-8 -*-
"""
ISO STEP reader/writer.
"""

import time
from typing import List
from dataclasses import dataclass, field
import numpy as npy

import matplotlib.pyplot as plt
import networkx as nx
import plot_data.graph

import dessia_common.core as dc  # isort: skip
from dessia_common.files import BinaryFile  # isort: skip

import volmdlr
import volmdlr.core
import volmdlr.edges
import volmdlr.faces
import volmdlr.primitives3d
import volmdlr.wires


def set_to_list(step_set):
    """
    Convert a string representation of a set to a list of strings.

    :param step_set: String representation of a set, e.g. "{A,B,C}"
    :type step_set: str
    :return: List of strings, e.g. ["A", "B", "C"]
    :rtype: List[str]
    """
    char_list = step_set.split(',')
    char_list[0] = char_list[0][1:]
    char_list[-1] = char_list[-1][:-1]
    return list(char_list)


def step_split_arguments(function_arg):
    """
    Split the arguments of a function that doesn't start with '(' but end with ')'.

    ex: IN: '#123,#124,#125)'
       OUT: ['#123', '#124', '#125']
    """
    if len(function_arg) > 0 and function_arg[-1] != ')':
        function_arg += ')'
    arguments = []
    argument = ""
    if len(function_arg) > 0 and function_arg[0] == "(":
        function_arg += ")"
    parenthesis = 1
    for char in function_arg:
        if char == "(":
            parenthesis += 1

        if char != "," or parenthesis > 1:
            argument += char
        else:
            arguments.append(argument)
            argument = ""

        if char == ")":
            parenthesis -= 1
            if parenthesis == 0:
                arguments.append(argument[:-1])
                argument = ""
                break
    return arguments


def uncertainty_measure_with_unit(arguments, object_dict):
    """
    Gets the global length uncertainty.

    :param arguments: step primitive arguments
    :param object_dict: dictionary containing already instantiated objects.
    :return: Global length uncertainty.
    """
    length_measure = float(arguments[0].split('(')[1][:-1])
    return length_measure * object_dict[arguments[1]]


def conversion_based_unit_length_unit_named_unit(arguments, object_dict):
    """
    Gets the conversion based unit length.

    :param arguments: step primitive arguments
    :param object_dict: dictionary containing already instantiated objects.
    :return: conversion based unit length.
    """
    return object_dict[arguments[1]]


def length_measure_with_unit(arguments, object_dict):
    """
    Calculates the step file's si unit conversion factor.

    :param arguments: step primitive arguments
    :param object_dict: dictionary containing already instantiated objects.
    :return: si unit conversion factor.
    """
    if "(" in arguments[0]:
        length_measure = float(arguments[0].split('(')[1][:-1])
    else:
        length_measure = float(arguments[0])
    length_si_unit = object_dict[arguments[1]]
    return length_measure * length_si_unit


def conversion_based_unit_named_unit_plane_angle_unit(arguments, object_dict):
    """
    Gets the conversion based plane unit angle.

    :param arguments: step primitive arguments
    :param object_dict: dictionary containing already instantiated objects.
    :return: conversion based unit length.
    """
    return object_dict[arguments[1]]


def named_unit_plane_angle_unit_si_unit(arguments, object_dict):
    """
    Returns the dimension of plane angle measure.

    :param arguments: step primitive arguments
    :param object_dict: dictionary containing already instantiated objects.
    :return: SI unit dimension.
    """
    return SI_PREFIX[arguments[1]]

def named_unit_si_unit_solid_angle_unit(arguments, object_dict):
    """
    Returns the dimension of solid angle measure.

    :param arguments: step primitive arguments
    :param object_dict: dictionary containing already instantiated objects.
    :return: SI unit dimension.
    """
    return SI_PREFIX[arguments[1]]

def plane_angle_measure_with_unit(arguments, object_dict):
    """
    Returns the angle plane measure with the right unit.

    :param arguments: step primitive arguments
    :param object_dict: dictionary containing already instantiated objects.
    :return: angle measure in SI unit.
    """
    angle_measure = float(arguments[0].split('(')[1][:-1])
    angle_si_unit = object_dict[arguments[1]]
    return angle_measure * angle_si_unit


def length_unit_named_unit_si_unit(arguments, object_dict):
    """
    Gets the length si unit.

    :param arguments: step primitive arguments
    :param object_dict: dictionary containing already instantiated objects.
    :return: length si unit
    """
    si_unit_length = SI_PREFIX[arguments[1]]
    return si_unit_length


def geometric_representation_context_global_uncertainty_assigned_context_global_unit_assigned_context_representation_context(
        arguments, object_dict):
    """
    Gets the global length uncertainty.

    :param arguments: step primitive arguments
    :param object_dict: dictionary containing already instantiated objects.
    :return: Global length uncertainty.
    """
    length_global_uncertainty = object_dict[int(arguments[1][0][1:])]
    length_conversion_factor = object_dict[int(arguments[2][0][1:])]
    angle_conversion_factor = object_dict[int(arguments[2][1][1:])]
    return length_global_uncertainty, length_conversion_factor, angle_conversion_factor


def vertex_point(arguments, object_dict):
    """
    Returns the data in case of a VERTEX.
    """
    return object_dict[arguments[1]]


def axis1_placement(arguments, object_dict):
    """
    Returns the data in case of a AXIS1_PLACEMENT.
    """
    return object_dict[arguments[1]], object_dict[arguments[2]]


def oriented_edge(arguments, object_dict):
    """
    Returns the data in case of an ORIENTED_EDGE.
    """
    edge_orientation = arguments[4]
    if edge_orientation == '.T.':
        return object_dict[arguments[3]]
    return object_dict[arguments[3]].reverse()


def face_outer_bound(arguments, object_dict):
    """
    Returns xx.

    :param arguments: DESCRIPTION
    :type arguments: TYPE
    :param object_dict: DESCRIPTION
    :type object_dict: TYPE
    :return: DESCRIPTION
    :rtype: TYPE

    """
    return object_dict[arguments[1]]


def face_bound(arguments, object_dict):
    """
    Returns xx.

    :param arguments: DESCRIPTION
    :type arguments: TYPE
    :param object_dict: DESCRIPTION
    :type object_dict: TYPE
    :return: DESCRIPTION
    :rtype: TYPE

    """
    return object_dict[arguments[1]]


def surface_curve(arguments, object_dict):
    """
    Returns xx.

    :param arguments: DESCRIPTION
    :type arguments: TYPE
    :param object_dict: DESCRIPTION
    :type object_dict: TYPE
    :return: DESCRIPTION
    :rtype: TYPE

    """
    return object_dict[arguments[1]]


def seam_curve(arguments, object_dict):
    """
    Returns xx.

    :param arguments: DESCRIPTION
    :type arguments: TYPE
    :param object_dict: DESCRIPTION
    :type object_dict: TYPE
    :return: DESCRIPTION
    :rtype: TYPE
    """
    return object_dict[arguments[1]]


def trimmed_curve(arguments, object_dict):
    """
    Returns xx.

    :param arguments: DESCRIPTION
    :type arguments: TYPE
    :param object_dict: DESCRIPTION
    :type object_dict: TYPE
    :return: DESCRIPTION
    :rtype: TYPE
    """

    curve = object_dict[arguments[1]]
    point1 = object_dict[int(arguments[2][0][1:])]
    point2 = object_dict[int(arguments[3][0][1:])]
    return curve.trim(point1=point1, point2=point2)


def vertex_loop(arguments, object_dict):
    """
    Returns the data in case of a VERTEX_LOOP.
    """
    return object_dict[arguments[1]]


def pcurve(arguments, object_dict):
    """
    Returns the data in case of a PCURVE.
    """
    return object_dict[arguments[1]]


def geometric_curve_set(arguments, object_dict):
    """
    Returns xx.

    :param arguments: DESCRIPTION
    :type arguments: TYPE
    :param object_dict: DESCRIPTION
    :type object_dict: TYPE
    :return: DESCRIPTION
    :rtype: TYPE

    """
    sub_objects = []
    for argument in arguments[1]:
        sub_obj = object_dict[int(argument[1:])]
        sub_objects.append(sub_obj)
    return sub_objects


def shell_based_surface_model(arguments, object_dict):
    """
    Returns the data in case of a Shell3D.
    """
    return object_dict[int(arguments[1][0][1:])]


def item_defined_transformation(arguments, object_dict):
    """
    Returns xx.

    :param arguments: DESCRIPTION
    :type arguments: TYPE
    :param object_dict: DESCRIPTION
    :type object_dict: TYPE
    :return: DESCRIPTION
    :rtype: TYPE

    """
    # Frame3D
    volmdlr_object1 = object_dict[arguments[2]]
    volmdlr_object2 = object_dict[arguments[3]]
    # TODO : how to frame map properly from these two Frame3D ?
    # return volmdlr_object2 - volmdlr_object1
    return [volmdlr_object1, volmdlr_object2]


def manifold_surface_shape_representation(arguments, object_dict):
    """
    Returns the data in case of a manifold_surface_shape_representation, interpreted as shell3D.
    """
    shells = []
    for arg in arguments[1]:
        if isinstance(object_dict[int(arg[1:])],
                      volmdlr.faces.OpenShell3D):
            shell = object_dict[int(arg[1:])]
            shells.append(shell)
    return shells


def manifold_solid_brep(arguments, object_dict):
    """
    Returns the data in case of a manifold_solid_brep with voids.
    """
    return object_dict[arguments[1]]


def brep_with_voids(arguments, object_dict):
    """
    Returns the data in case of a BREP with voids.
    """
    return object_dict[arguments[1]]


def shape_representation(arguments, object_dict):
    """
    Returns xx.

    :param arguments: DESCRIPTION
    :type arguments: TYPE
    :param object_dict: DESCRIPTION
    :type object_dict: TYPE
    :return: DESCRIPTION
    :rtype: TYPE

    """
<<<<<<< HEAD
    # does it have the extra argument comming from
    # SHAPE_REPRESENTATION_RELATIONSHIP ? In this cas return
    # them
    if len(arguments[:-1]) == 4:
=======
    # does it have the extra argument coming from
    # SHAPE_REPRESENTATION_RELATIONSHIP ? In this case
    # return them
    if len(arguments) == 4:
>>>>>>> 52546d5c
        shells = object_dict[int(arguments[3])]
        return shells
    shells = []
    frames = []
    for arg in arguments[1]:
        if int(arg[1:]) in object_dict and \
                isinstance(object_dict[int(arg[1:])], list) and \
                len(object_dict[int(arg[1:])]) == 1:
            shells.append(*object_dict[int(arg[1:])])
        elif int(arg[1:]) in object_dict and \
                isinstance(object_dict[int(arg[1:])],
                           volmdlr.faces.OpenShell3D):
            shells.append(object_dict[int(arg[1:])])
        elif int(arg[1:]) in object_dict and \
                isinstance(object_dict[int(arg[1:])],
                           volmdlr.Frame3D):
            # TODO: Is there something to read here ?
            frames.append(object_dict[int(arg[1:])])
        elif int(arg[1:]) in object_dict and \
                isinstance(object_dict[int(arg[1:])],
                           volmdlr.edges.Arc3D):
            shells.append(object_dict[int(arg[1:])])
        elif int(arg[1:]) in object_dict and \
                isinstance(object_dict[int(arg[1:])],
                           volmdlr.edges.BSplineCurve3D):
            shells.append(object_dict[int(arg[1:])])
        else:
            pass
    if not shells and frames:
        return frames
    if shells and frames:
        raise NotImplementedError
    return shells


def advanced_brep_shape_representation(arguments, object_dict):
    """
    Returns xx.

    :param arguments: DESCRIPTION
    :type arguments: TYPE
    :param object_dict: DESCRIPTION
    :type object_dict: TYPE
    :return: DESCRIPTION
    :rtype: TYPE

    """
    shells = []
    for arg in arguments[1]:
        if isinstance(object_dict[int(arg[1:])],
                      volmdlr.faces.OpenShell3D):
            shells.append(object_dict[int(arg[1:])])
    return shells


def frame_map_closed_shell(closed_shells, item_defined_transformation_frames, shape_representation_frames):
    """
    Frame maps a closed shell in an assembly to its good position.

    :param arguments: DESCRIPTION
    :type arguments: TYPE
    :param object_dict: DESCRIPTION
    :type object_dict: TYPE
    :return: DESCRIPTION
    :rtype: TYPE

    """
<<<<<<< HEAD
    if shape_representation_frames[0].origin == volmdlr.O3D:
=======
    if item_defined_transformation_frames[0] == item_defined_transformation_frames[1]:
        return closed_shells
    if shape_representation_frames[0].origin.is_close(volmdlr.O3D):
>>>>>>> 52546d5c
        global_frame = shape_representation_frames[0]
    else:
        global_frame = [frame for frame in item_defined_transformation_frames if frame.origin.is_close(volmdlr.O3D)][0]
    transformed_frame = [frame for frame in item_defined_transformation_frames if frame != global_frame][0]
    new_closedshells = []

    for shell3d in closed_shells:
        basis_a = global_frame.basis()
        basis_b = transformed_frame.basis()
        A = npy.array([[basis_a.vectors[0].x, basis_a.vectors[0].y, basis_a.vectors[0].z],
                       [basis_a.vectors[1].x, basis_a.vectors[1].y, basis_a.vectors[1].z],
                       [basis_a.vectors[2].x, basis_a.vectors[2].y, basis_a.vectors[2].z]])
        B = npy.array([[basis_b.vectors[0].x, basis_b.vectors[0].y, basis_b.vectors[0].z],
                       [basis_b.vectors[1].x, basis_b.vectors[1].y, basis_b.vectors[1].z],
                       [basis_b.vectors[2].x, basis_b.vectors[2].y, basis_b.vectors[2].z]])
        transfer_matrix = npy.linalg.solve(A, B)
        u_vector = volmdlr.Vector3D(*transfer_matrix[0])
        v_vector = volmdlr.Vector3D(*transfer_matrix[1])
        w_vector = volmdlr.Vector3D(*transfer_matrix[2])
        new_frame = volmdlr.Frame3D(transformed_frame.origin, u_vector, v_vector, w_vector)
        new_faces = [face.frame_mapping(new_frame, 'old') for face in shell3d.faces]
        new_closed_shell3d = volmdlr.faces.ClosedShell3D(new_faces)
        new_closedshells.append(new_closed_shell3d)
    return new_closedshells


def representation_relationship_representation_relationship_with_transformation_shape_representation_relationship(
        arguments, object_dict):
    """
    Representation relationship with transformation shape. To clarify.
    """
    if arguments[2] in object_dict:
        if isinstance(object_dict[arguments[2]], list):  # arguments = {, , [], [], item_....}
            if object_dict[arguments[2]] and not isinstance(object_dict[arguments[2]][0], volmdlr.Frame3D)\
                          and isinstance(object_dict[arguments[3]][0], volmdlr.Frame3D):
                return frame_map_closed_shell(object_dict[arguments[2]],
                                              object_dict[arguments[4]], object_dict[arguments[3]])

            if object_dict[arguments[2]] and isinstance(object_dict[arguments[2]][0], volmdlr.Frame3D) and\
                    not isinstance(object_dict[arguments[3]][0], volmdlr.Frame3D):
                return frame_map_closed_shell(object_dict[arguments[3]],
                                              object_dict[arguments[4]], object_dict[arguments[2]])
            return []
        return []
    return []


def bounded_curve_b_spline_curve_b_spline_curve_with_knots_curve_geometric_representation_item_rational_b_spline_curve_representation_item(
        arguments, object_dict):
    """
    Bounded b spline with knots curve geometric representation item. To clarify.
    """
    modified_arguments = [''] + arguments
    if modified_arguments[-1] == "''":
        modified_arguments.pop()
    return STEP_TO_VOLMDLR['BOUNDED_CURVE, '
                           'B_SPLINE_CURVE, '
                           'B_SPLINE_CURVE_WITH_KNOTS, '
                           'CURVE, GEOMETRIC_REPRESENTATION_ITEM, '
                           'RATIONAL_B_SPLINE_CURVE, '
                           'REPRESENTATION_ITEM'].from_step(
        modified_arguments, object_dict)


def bounded_surface_b_spline_surface_b_spline_surface_with_knots_geometric_representation_item_rational_b_spline_surface_representation_item_surface(
        arguments, object_dict):
    """
    Bounded b spline surface with knots curve geometric representation item. To clarify.
    """
    modified_arguments = [''] + arguments
    if modified_arguments[-1] == "''":
        modified_arguments.pop()
    return STEP_TO_VOLMDLR['BOUNDED_SURFACE, B_SPLINE_SURFACE, '
                           'B_SPLINE_SURFACE_WITH_KNOTS, '
                           'GEOMETRIC_REPRESENTATION_ITEM, '
                           'RATIONAL_B_SPLINE_SURFACE, '
                           'REPRESENTATION_ITEM, SURFACE'].from_step(
        modified_arguments, object_dict)

def bounded_surface_b_spline_surface_b_spline_surface_with_knots_surface_geometric_representation_item_rational_b_spline_surface_representation_item(
        arguments, object_dict):
    """
    Bounded b spline surface with knots curve geometric representation item. To clarify.
    """
    modified_arguments = [''] + arguments
    if modified_arguments[-1] == "''":
        modified_arguments.pop()
    return STEP_TO_VOLMDLR['BOUNDED_SURFACE, B_SPLINE_SURFACE, '
                           'B_SPLINE_SURFACE_WITH_KNOTS, '
                           'GEOMETRIC_REPRESENTATION_ITEM, '
                           'RATIONAL_B_SPLINE_SURFACE, '
                           'REPRESENTATION_ITEM, SURFACE'].from_step(
        modified_arguments, object_dict)

class StepFunction(dc.DessiaObject):
    """
    Abstract class defining a step function.

    """

    def __init__(self, function_id, function_name, function_arg):
        dc.DessiaObject.__init__(self)
        self.id = function_id
        self.name = function_name
        self.arg = function_arg

        # TODO : Modifier ce qui suit et simplify
        if self.name == "":
            if self.arg[1][0] == 'B_SPLINE_SURFACE':
                self.simplify('B_SPLINE_SURFACE')
            if self.arg[1][0] == 'B_SPLINE_CURVE':
                self.simplify('B_SPLINE_CURVE')
        dc.DessiaObject.__init__(self, name=function_name)

    def simplify(self, new_name):
        # ITERATE ON SUBFUNCTIONS
        args = [subfun[1] for (i, subfun) in enumerate(self.arg) if
                (len(subfun[1]) != 0 or i == 0)]
        arguments = []
        for arg in args:
            if not arg:
                arguments.append("''")
            else:
                arguments.extend(arg)
        arguments.pop()  # DELETE REPRESENTATION_ITEM('')

        self.name = new_name
        self.arg = arguments


class Step(dc.DessiaObject):
    """
    Defines the Step class.

    """

    def __init__(self, lines: List[str], name: str = ''):
        self.lines = lines
        self.functions, self.all_connections = self.read_lines()
        self._utd_graph = False
        self._graph = None
        self.global_uncertainty = 1e-6
        self.length_conversion_factor = 1
        self.angle_conversion_factor = 1
        self.read_diagnostic = StepReaderReport
        dc.DessiaObject.__init__(self, name=name)

    @property
    def graph(self):
        if not self._utd_graph:
            self._graph = self.create_graph()
            self._utd_graph = True
        return self._graph

    @classmethod
    def from_stream(cls, stream: BinaryFile = None):
        stream.seek(0)
        lines = []
        for line in stream:
            line = line.decode("ISO-8859-1")
            line = line.replace("\r", "")
            lines.append(line)
        return cls(lines)

    @classmethod
    def from_file(cls, filepath: str = None):
        with open(filepath, "r", encoding="ISO-8859-1") as file:
            lines = []
            for line in file:
                lines.append(line)
        return cls(lines)

    def read_lines(self):
        all_connections = []

        previous_line = ""
        functions = {}

        for line in self.lines:
            line = line.replace(" ", "")
            line = line.replace("\n", "")

            # SKIP EMPTY LINE
            if not line:
                continue

            # ASSEMBLE LINES IF THEY ARE SEPARATED
            if line[-1] != ';':
                previous_line = previous_line + line
                continue

            line = previous_line + line

            # SKIP HEADER
            if line[0] != "#":
                previous_line = str()
                continue

            function = line.split("=")
            function_id = int(function[0][1:])
            function_name_arg = function[1].split("(", 1)
            function_name = function_name_arg[0]
            function_arg = function_name_arg[1].split("#")
            function_connections = []
            # print(function_id, function_name)
            for connec in function_arg[1:]:
                connec = connec.split(",")
                connec = connec[0].split(")")
                if connec[0][-1] != "'":
                    function_connection = int(connec[0])
                    function_connections.append(
                        (function_id, function_connection))
            # print(function_connections)

            all_connections.extend(function_connections)

            previous_line = str()

            # FUNCTION ARGUMENTS
            function_arg = function_name_arg[1]
            arguments = step_split_arguments(function_arg)
            new_name = ''
            new_arguments = []
            if function_name == "":
                name_arg = self.step_subfunctions(arguments)
                for name, arg in name_arg:
                    new_name += name + ', '
                    new_arguments.extend(arg)
                new_name = new_name[:-2]
                function_name = new_name
                arguments = new_arguments
                for arg in arguments:
                    if arg[0] == '#':
                        function_connections.append(
                            (function_id, int(arg[1:])))
            # print('=', function_connections)

            for i, argument in enumerate(arguments):
                if argument[:2] == '(#' and argument[-1] == ')':
                    arg_list = set_to_list(argument)
                    arguments[i] = arg_list

            function = StepFunction(function_id, function_name, arguments)
            functions[function_id] = function

        return functions, all_connections

    def not_implemented(self):
        not_implemented = []
        for _, fun in self.functions.items():
            if fun.name not in STEP_TO_VOLMDLR:
                not_implemented.append(fun.name)
        return list(set(not_implemented))

    def create_graph(self):
        """
        Step functions graph
        :return:
        """
        G = nx.Graph()
        F = nx.DiGraph()
        labels = {}

        for function in self.functions.values():
            if function.name == 'SHAPE_REPRESENTATION_RELATIONSHIP':
                # Create short cut from id1 to id2
                id1 = int(function.arg[2][1:])
                id2 = int(function.arg[3][1:])
                elem1 = (function.id, id1)
                elem2 = (function.id, id2)
                self.all_connections.remove(elem1)
                self.all_connections.remove(elem2)
                self.all_connections.append((elem1[1], elem2[1]))

                self.functions[id1].arg.append('#{}'.format(id2))

            elif function.name in STEP_TO_VOLMDLR:
                G.add_node(function.id,
                           color='rgb(0, 0, 0)',
                           shape='.',
                           name=str(function.id))
                F.add_node(function.id,
                           color='rgb(0, 0, 0)',
                           shape='.',
                           name=str(function.id))
                labels[function.id] = str(function.id) + ' ' + function.name

        # Delete connection if node not found
        node_list = list(F.nodes())
        delete_connection = []
        for connection in self.all_connections:
            if connection[0] not in node_list \
                    or connection[1] not in node_list:
                delete_connection.append(connection)
        for delete in delete_connection:
            self.all_connections.remove(delete)

        # Create graph connections
        G.add_edges_from(self.all_connections)
        F.add_edges_from(self.all_connections)

        # Remove single nodes
        delete_nodes = []
        for node in F.nodes:
            if F.degree(node) == 0:
                delete_nodes.append(node)
        for node in delete_nodes:
            F.remove_node(node)
            G.remove_node(node)

        # if draw:
        #     # ----------------PLOT----------------
        #     pos = nx.kamada_kawai_layout(G)
        #     plt.figure()
        #     nx.draw_networkx_nodes(F, pos)
        #     nx.draw_networkx_edges(F, pos)
        #     nx.draw_networkx_labels(F, pos, labels)
        #     # ------------------------------------
        #
        # if html:
        #
        #     env = Environment(
        #         loader=PackageLoader('powertransmission', 'templates'),
        #         autoescape=select_autoescape(['html', 'xml']))
        #     template = env.get_template('graph_visJS.html')
        #
        #     nodes = []
        #     edges = []
        #     for label in list(labels.values()):
        #         nodes.append({'name': label, 'shape': 'circular'})
        #
        #     for edge in G.edges:
        #         edge_dict = {'inode1': int(edge[0]) - 1,
        #                      'inode2': int(edge[1]) - 1}
        #         edges.append(edge_dict)
        #
        #     options = {}
        #     s = template.render(
        #         name=self.stepfile,
        #         nodes=nodes,
        #         edges=edges,
        #         options=options)
        #
        #     with open('graph_visJS.html', 'wb') as file:
        #         file.write(s.encode('utf-8'))
        #
        #     webbrowser.open('file://' + os.path.realpath('graph_visJS.html'))

        return F

    def draw_graph(self, graph=None, reduced=False):
        """
        Draw a graph for Step data.

        :param graph: DESCRIPTION, defaults to None
        :type graph: TYPE, optional
        :param reduced: DESCRIPTION, defaults to False
        :type reduced: TYPE, optional
        :return: DESCRIPTION
        :rtype: TYPE

        """

        delete = ['CARTESIAN_POINT', 'DIRECTION']
        if graph is None:
            new_graph = self.create_graph()
        else:
            new_graph = graph.copy()

        labels = {}
        for id_nb, function in self.functions.items():
            if id_nb in new_graph.nodes and not reduced:
                labels[id_nb] = str(id_nb) + ' ' + function.name
            elif id_nb in new_graph.nodes and reduced:
                if function.name not in delete:
                    labels[id_nb] = str(id_nb) + ' ' + function.name
                else:
                    new_graph.remove_node(id_nb)
        pos = nx.kamada_kawai_layout(new_graph)
        plt.figure()
        nx.draw_networkx_nodes(new_graph, pos)
        nx.draw_networkx_edges(new_graph, pos)
        nx.draw_networkx_labels(new_graph, pos, labels)

    def step_subfunctions(self, subfunctions):
        subfunctions = subfunctions[0]
        parenthesis_count = 0
        subfunction_names = []
        subfunction_args = []
        subfunction_name = ""
        subfunction_arg = ""
        for char in subfunctions:

            if char == "(":
                parenthesis_count += 1
                if parenthesis_count == 1:
                    subfunction_names.append(subfunction_name)
                    subfunction_name = ""
                else:
                    subfunction_arg += char

            elif char == ")":
                parenthesis_count -= 1
                if parenthesis_count == 0:
                    subfunction_args.append(subfunction_arg)
                    subfunction_arg = ""
                else:
                    subfunction_arg += char

            elif parenthesis_count == 0:
                subfunction_name += char

            else:
                subfunction_arg += char
        return [
            (subfunction_names[i], step_split_arguments(subfunction_args[i]))
            for i in range(len(subfunction_names))]

    def parse_arguments(self, arguments):
        for i, arg in enumerate(arguments):
            if isinstance(arg, str) and arg[0] == '#':
                arguments[i] = int(arg[1:])
            elif isinstance(arg, str) and arg[0:2] == '(#':
                argument = []
                arg_id = ""
                for char in arg[1:-1]:
                    if char == ',':
                        argument.append(arg_id)
                        arg_id = ""
                        continue

                    arg_id += char
                argument.append(arg_id)
                arguments[i] = argument

    def instantiate(self, name, arguments, object_dict, step_id):
        """
        Gives the volmdlr object related to the step function.
        """
        self.parse_arguments(arguments)

        fun_name = name.replace(', ', '_')
        fun_name = fun_name.lower()
        try:
            if hasattr(volmdlr.step, fun_name):
                volmdlr_object = getattr(volmdlr.step, fun_name)(arguments, object_dict)

            elif name in STEP_TO_VOLMDLR and hasattr(STEP_TO_VOLMDLR[name], "from_step"):
                volmdlr_object = STEP_TO_VOLMDLR[name].from_step(arguments, object_dict,
                                                                 name=name,
                                                                 step_id=step_id,
                                                                 global_uncertainty=self.global_uncertainty,
                                                                 length_conversion_factor=self.length_conversion_factor,
                                                                 angle_conversion_factor=self.angle_conversion_factor)

            else:
                raise NotImplementedError(f'Dont know how to interpret #{step_id} = {name}({arguments})')
        except (ValueError, NotImplementedError) as error:
            raise ValueError(f"Error while instantiating #{step_id} = {name}({arguments})") from error
        return volmdlr_object

    def to_volume_model(self, show_times: bool = False):
        """
        Translate a step file into a volmdlr object.

        :param show_times: if True, displays how many times a given class has been
            instanciated and the total time of all the instanciations of this
            given class.
        :type show_times: bool
        :return: A volmdlr solid object.
        :rtype: :class:`volmdlr.core.VolumeModel`
        """

        object_dict = {}
        arguments = []
        self.graph.add_node("#0")
        frame_mapping_nodes = []
        shell_nodes = []
        geometric_representation_context_node = None

        # sr_nodes = []
        not_shell_nodes = []
        assembly_nodes = []
        for node in self.graph.nodes:
            if node != '#0' and self.functions[node].name == 'REPRESENTATION_RELATIONSHIP, ' \
                                                             'REPRESENTATION_RELATIONSHIP_WITH_TRANSFORMATION, ' \
                                                             'SHAPE_REPRESENTATION_RELATIONSHIP':
                frame_mapping_nodes.append(node)
            if node != '#0' and (self.functions[node].name in ["CLOSED_SHELL", "OPEN_SHELL"]):
                shell_nodes.append(node)
            if node != '#0' and self.functions[node].name == 'REPRESENTATION_RELATIONSHIP_' \
                                                             'REPRESENTATION_RELATIONSHIP_WITH_TRANSFORMATION_' \
                                                             'SHAPE_REPRESENTATION_RELATIONSHIP':
                assembly_nodes.append(node)
            if node != "#0" and self.functions[node].name == 'GEOMETRIC_REPRESENTATION_CONTEXT, ' \
                                                             'GLOBAL_UNCERTAINTY_ASSIGNED_CONTEXT, ' \
                                                             'GLOBAL_UNIT_ASSIGNED_CONTEXT, REPRESENTATION_CONTEXT':
                geometric_representation_context_node = node

            # if node != '#0' and self.functions[node].name == 'SHAPE_REPRESENTATION':
            #     # Really a shell node ?
            #     sr_nodes.append(node)
            if node != '#0' and self.functions[node].name == 'BREP_WITH_VOIDS':
                shell_nodes.append(node)
                not_shell_nodes.append(int(self.functions[node].arg[1][1:]))
        frame_mapped_shell_node = []
        for s_node in shell_nodes:
            for fm_node in frame_mapping_nodes:
                if nx.has_path(self.graph, source=fm_node, target=s_node):
                    frame_mapped_shell_node.append(s_node)
                    break
        shell_nodes_copy = shell_nodes.copy()
        remove_nodes = list(set(frame_mapped_shell_node + not_shell_nodes))
        for node in remove_nodes:
            shell_nodes.remove(node)

        for node in shell_nodes + frame_mapping_nodes:
            self.graph.add_edge('#0', node)

        # self.draw_graph(self.graph, reduced=True)

        nodes = []
        i = 1
        new_nodes = True
        while new_nodes:
            new_nodes = list(nx.descendants_at_distance(self.graph, '#0', i))[::-1]
            nodes.extend(new_nodes)
            i += 1

        # nodes = dessia_common.graph.explore_tree_from_leaves(self.graph)

        times = {}
        errors = set()
        for i, node in enumerate([geometric_representation_context_node] + nodes[::-1]):
            # instanciate_ids = [edge[1]]
            if node is None:
                continue
            instanciate_ids = [node]
            error = True
            while error:
                try:
                    for instanciate_id in instanciate_ids[::-1]:
                        t = time.time()
                        arguments = self.functions[instanciate_id].arg[:]
                        volmdlr_object = self.instantiate(
                            self.functions[instanciate_id].name,
                            self.functions[instanciate_id].arg[:], object_dict, instanciate_id)
                        t = time.time() - t
                        object_dict[instanciate_id] = volmdlr_object
                        if show_times:
                            if volmdlr_object.__class__ not in times:
                                times[volmdlr_object.__class__] = [1, t]
                            else:
                                times[volmdlr_object.__class__][0] += 1
                                times[volmdlr_object.__class__][1] += t
                    error = False
                except KeyError as key:
                    # Sometimes the bfs search don't instanciate the nodes of a
                    # depth in the right order, leading to error
                    instanciate_ids.append(key.args[0])
                # else:
                #     volmdlr_object = None
                #     object_dict[node] = volmdlr_object
            if not object_dict[node]:
                errors.add(node)
            if i == 0:
                self.global_uncertainty = object_dict[int(arguments[1][0][1:])]
                self.length_conversion_factor = object_dict[int(arguments[2][0][1:])]
                self.angle_conversion_factor = object_dict[int(arguments[2][1][1:])]
<<<<<<< HEAD
=======
                # self.parse_arguments(arguments[1])
                # self.global_uncertainty = float(object_dict[arguments[1][0]])
                # self.parse_arguments(arguments[2])
                # self.length_conversion_factor = float(object_dict[arguments[2][0]])
                # self.angle_conversion_factor = float(object_dict[arguments[2][1]])
>>>>>>> 52546d5c

        if show_times:
            print()
            for key, value in times.items():
                print(f'| {key} : {value}')
            print()

        shells = []
        step_number_faces = 0
        faces_read = 0
        if frame_mapping_nodes:
            for node in frame_mapping_nodes:
                shells.extend(object_dict[node])
        if not shells:
            for node in shell_nodes_copy:
                volmdlr_object = object_dict[node]
                if isinstance(volmdlr_object, list):
                    shells.extend(object_dict[node])
                else:
                    shells.append(volmdlr_object)
                    faces_read += len(volmdlr_object.faces)
                    step_number_faces += len(self.functions[node].arg[1])
            if step_number_faces and faces_read:
                self.read_diagnostic = StepReaderReport(self.name, step_number_faces, faces_read,
                                                        faces_read/step_number_faces, list(errors))
        volume_model = volmdlr.core.VolumeModel(shells)
        # bounding_box = volume_model.bounding_box
        # volume_model = volume_model.translation(-bounding_box.center)
        return volume_model

    def to_points(self):
        object_dict = {}
        points3d = []
        for stepfunction in self.functions.values():
            if stepfunction.name == 'CARTESIAN_POINT':
                # INSTANTIATION
                name = self.functions[stepfunction.id].name
                arguments = self.functions[stepfunction.id].arg[:]
                self.parse_arguments(arguments)
                # for i, arg in enumerate(arguments):
                #     if type(arg) == str and arg[0] == '#':
                #         arguments[i] = int(arg[1:])
                # print(arguments)
                if arguments[1].count(',') == 2:
                    volmdlr_object = STEP_TO_VOLMDLR[name].from_step(
                        arguments, object_dict)
                    points3d.append(volmdlr_object)

        # remove first point because it refers to origin
        return points3d[1:]

    def plot_data(self):
        graph = self.graph.copy()

        graph.remove_nodes_from([stepfunction.id for stepfunction
                                 in self.functions.values()
                                 if stepfunction.name in ['CARTESIAN_POINT', 'DIRECTION']])
        return [plot_data.graph.NetworkxGraph(graph=graph)]


@dataclass
class StepReaderReport:
    """
    Data class to save a report after translating a step file to volmdlr object.
    """
    step_name: str = " "
    total_number_of_faces: int = 0
    faces_read: int = 0
    sucess_rate: float = 0.0
    errors: list = field(default_factory=list)


STEP_TO_VOLMDLR = {
    # GEOMETRICAL ENTITIES
    'CARTESIAN_POINT': volmdlr.Point3D,
    'DIRECTION': volmdlr.Vector3D,
    'VECTOR': volmdlr.Vector3D,

    'AXIS1_PLACEMENT': None,
    'AXIS2_PLACEMENT_2D': None,  # ??????????????????
    'AXIS2_PLACEMENT_3D': volmdlr.Frame3D,

    'LINE': volmdlr.edges.Line3D,  # LineSegment3D,
    'CIRCLE': volmdlr.wires.Circle3D,
    'ELLIPSE': volmdlr.wires.Ellipse3D,
    'PARABOLA': None,
    'HYPERBOLA': None,
    # 'PCURVE': None,
    'CURVE_REPLICA': None,
    'OFFSET_CURVE_3D': None,
    'TRIMMED_CURVE': None,  # BSplineCurve3D cannot be trimmed on FreeCAD
    'B_SPLINE_CURVE': volmdlr.edges.BSplineCurve3D,
    'B_SPLINE_CURVE_WITH_KNOTS': volmdlr.edges.BSplineCurve3D,
    'BEZIER_CURVE': volmdlr.edges.BSplineCurve3D,
    'RATIONAL_B_SPLINE_CURVE': volmdlr.edges.BSplineCurve3D,
    'UNIFORM_CURVE': volmdlr.edges.BSplineCurve3D,
    'QUASI_UNIFORM_CURVE': volmdlr.edges.BSplineCurve3D,
    'SURFACE_CURVE': None,  # TOPOLOGICAL EDGE
    'SEAM_CURVE': None,
    # LineSegment3D, # TOPOLOGICAL EDGE ############################
    'COMPOSITE_CURVE_SEGMENT': None,  # TOPOLOGICAL EDGE
    'COMPOSITE_CURVE': volmdlr.wires.Wire3D,  # TOPOLOGICAL WIRE
    'COMPOSITE_CURVE_ON_SURFACE': volmdlr.wires.Wire3D,  # TOPOLOGICAL WIRE
    'BOUNDARY_CURVE': volmdlr.wires.Wire3D,  # TOPOLOGICAL WIRE

    'PLANE': volmdlr.faces.Plane3D,
    'CYLINDRICAL_SURFACE': volmdlr.faces.CylindricalSurface3D,
    'CONICAL_SURFACE': volmdlr.faces.ConicalSurface3D,
    'SPHERICAL_SURFACE': volmdlr.faces.SphericalSurface3D,
    'TOROIDAL_SURFACE': volmdlr.faces.ToroidalSurface3D,
    'DEGENERATE_TOROIDAL_SURFACE': None,
    'B_SPLINE_SURFACE_WITH_KNOTS': volmdlr.faces.BSplineSurface3D,
    'B_SPLINE_SURFACE': volmdlr.faces.BSplineSurface3D,
    'BEZIER_SURFACE': volmdlr.faces.BSplineSurface3D,
    'OFFSET_SURFACE': None,
    'SURFACE_REPLICA': None,
    'RATIONAL_B_SPLINE_SURFACE': volmdlr.faces.BSplineSurface3D,
    'RECTANGULAR_TRIMMED_SURFACE': None,
    'SURFACE_OF_LINEAR_EXTRUSION': volmdlr.primitives3d.BSplineExtrusion,
    # CAN BE A BSplineSurface3D
    'SURFACE_OF_REVOLUTION': volmdlr.faces.RevolutionSurface3D,
    'UNIFORM_SURFACE': volmdlr.faces.BSplineSurface3D,
    'QUASI_UNIFORM_SURFACE': volmdlr.faces.BSplineSurface3D,
    'RECTANGULAR_COMPOSITE_SURFACE': volmdlr.faces.PlaneFace3D,  # TOPOLOGICAL FACES
    'CURVE_BOUNDED_SURFACE': volmdlr.faces.PlaneFace3D,  # TOPOLOGICAL FACE

    # Bsplines
    'BOUNDED_SURFACE, B_SPLINE_SURFACE, B_SPLINE_SURFACE_WITH_KNOTS, GEOMETRIC_REPRESENTATION_ITEM,'
    ' RATIONAL_B_SPLINE_SURFACE, REPRESENTATION_ITEM, SURFACE': volmdlr.faces.BSplineSurface3D,
    "BOUNDED_SURFACE, B_SPLINE_SURFACE, B_SPLINE_SURFACE_WITH_KNOTS, SURFACE, GEOMETRIC_REPRESENTATION_ITEM,"
    " RATIONAL_B_SPLINE_SURFACE, REPRESENTATION_ITEM": volmdlr.faces.BSplineSurface3D,
    # TOPOLOGICAL ENTITIES
    'VERTEX_POINT': None,

    'EDGE_CURVE': volmdlr.edges.Edge,  # LineSegment3D, # TOPOLOGICAL EDGE
    'ORIENTED_EDGE': None,  # TOPOLOGICAL EDGE
    # The one above can influence the direction with their last argument
    # TODO : maybe take them into consideration

    'FACE_BOUND': None,  # TOPOLOGICAL WIRE
    'FACE_OUTER_BOUND': None,  # TOPOLOGICAL WIRE
    # Both above can influence the direction with their last argument
    # TODO : maybe take them into consideration
    'EDGE_LOOP': volmdlr.wires.Contour3D,  # TOPOLOGICAL WIRE
    'POLY_LOOP': volmdlr.wires.Contour3D,  # TOPOLOGICAL WIRE
    'VERTEX_LOOP': None,  # TOPOLOGICAL WIRE

    'ADVANCED_FACE': volmdlr.faces.Face3D,
    'FACE_SURFACE': volmdlr.faces.Face3D,

    'CLOSED_SHELL': volmdlr.faces.ClosedShell3D,
    'OPEN_SHELL': volmdlr.faces.OpenShell3D,
    #        'ORIENTED_CLOSED_SHELL': None,
    'CONNECTED_FACE_SET': volmdlr.faces.OpenShell3D,
    'GEOMETRIC_CURVE_SET': None,

    # step subfunctions
    'UNCERTAINTY_MEASURE_WITH_UNIT': None,
    'CONVERSION_BASED_UNIT, LENGTH_UNIT, NAMED_UNIT': None,
    'LENGTH_MEASURE_WITH_UNIT': None,
    'LENGTH_UNIT, NAMED_UNIT, SI_UNIT': None,
    'PLANE_ANGLE_MEASURE_WITH_UNIT': None,
    'NAMED_UNIT, PLANE_ANGLE_UNIT, SI_UNIT': None,
    'CONVERSION_BASED_UNIT, NAMED_UNIT, PLANE_ANGLE_UNIT': None,
    'GEOMETRIC_REPRESENTATION_CONTEXT, GLOBAL_UNCERTAINTY_ASSIGNED_CONTEXT, GLOBAL_UNIT_ASSIGNED_CONTEXT, REPRESENTATION_CONTEXT': None,
    'REPRESENTATION_RELATIONSHIP, REPRESENTATION_RELATIONSHIP_WITH_TRANSFORMATION, SHAPE_REPRESENTATION_RELATIONSHIP': volmdlr.faces.OpenShell3D.translation,
    'SHELL_BASED_SURFACE_MODEL': None,
    'MANIFOLD_SURFACE_SHAPE_REPRESENTATION': None,
    'MANIFOLD_SOLID_BREP': None,
    'BREP_WITH_VOIDS': None,
    'SHAPE_REPRESENTATION': None,
    'ADVANCED_BREP_SHAPE_REPRESENTATION': None,
    'ITEM_DEFINED_TRANSFORMATION': None,
    'SHAPE_REPRESENTATION_RELATIONSHIP': None,

    'BOUNDED_CURVE, B_SPLINE_CURVE, B_SPLINE_CURVE_WITH_KNOTS, CURVE, GEOMETRIC_REPRESENTATION_ITEM, RATIONAL_B_SPLINE_CURVE, REPRESENTATION_ITEM': volmdlr.edges.BSplineCurve3D
}

VOLMDLR_TO_STEP = {}
for k, v in STEP_TO_VOLMDLR.items():
    if v:
        if v in VOLMDLR_TO_STEP:
            VOLMDLR_TO_STEP[v].append(k)
        else:
            VOLMDLR_TO_STEP[v] = [k]

SI_PREFIX = {'.EXA.': 1e18, '.PETA.': 1e15, '.TERA.': 1e12, '.GIGA.': 1e9, '.MEGA.': 1e6, '.KILO.': 1e3,
             '.HECTO.': 1e2, '.DECA.': 1e1, '$': 1, '.DECI.': 1e-1, '.CENTI.': 1e-2, '.MILLI.': 1e-3, '.MICRO.': 1e-6,
             '.NANO.': 1e-9, '.PICO.': 1e-12, '.FEMTO.': 1e-15, '.ATTO.': 1e-18}<|MERGE_RESOLUTION|>--- conflicted
+++ resolved
@@ -382,17 +382,10 @@
     :rtype: TYPE
 
     """
-<<<<<<< HEAD
-    # does it have the extra argument comming from
-    # SHAPE_REPRESENTATION_RELATIONSHIP ? In this cas return
-    # them
-    if len(arguments[:-1]) == 4:
-=======
     # does it have the extra argument coming from
     # SHAPE_REPRESENTATION_RELATIONSHIP ? In this case
     # return them
     if len(arguments) == 4:
->>>>>>> 52546d5c
         shells = object_dict[int(arguments[3])]
         return shells
     shells = []
@@ -460,13 +453,9 @@
     :rtype: TYPE
 
     """
-<<<<<<< HEAD
-    if shape_representation_frames[0].origin == volmdlr.O3D:
-=======
     if item_defined_transformation_frames[0] == item_defined_transformation_frames[1]:
         return closed_shells
     if shape_representation_frames[0].origin.is_close(volmdlr.O3D):
->>>>>>> 52546d5c
         global_frame = shape_representation_frames[0]
     else:
         global_frame = [frame for frame in item_defined_transformation_frames if frame.origin.is_close(volmdlr.O3D)][0]
@@ -1036,14 +1025,6 @@
                 self.global_uncertainty = object_dict[int(arguments[1][0][1:])]
                 self.length_conversion_factor = object_dict[int(arguments[2][0][1:])]
                 self.angle_conversion_factor = object_dict[int(arguments[2][1][1:])]
-<<<<<<< HEAD
-=======
-                # self.parse_arguments(arguments[1])
-                # self.global_uncertainty = float(object_dict[arguments[1][0]])
-                # self.parse_arguments(arguments[2])
-                # self.length_conversion_factor = float(object_dict[arguments[2][0]])
-                # self.angle_conversion_factor = float(object_dict[arguments[2][1]])
->>>>>>> 52546d5c
 
         if show_times:
             print()
