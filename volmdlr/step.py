#!/usr/bin/env python3
# -*- coding: utf-8 -*-
"""

"""

import time
from typing import BinaryIO, List

import matplotlib.pyplot as plt
import networkx as nx
import plot_data.graph

import dessia_common as dc

import volmdlr
import volmdlr.core
import volmdlr.edges
import volmdlr.faces
import volmdlr.primitives3d
import volmdlr.wires

# import webbrowser
# from jinja2 import Environment, PackageLoader, select_autoescape
# import os


def step_split_arguments(function_arg):
    """
    Split the arguments of a function that doesn't start with '(' but end with
    ')'
    ex: IN: '#123,#124,#125)'
       OUT: ['#123', '#124', '#125']
    """
    if len(function_arg) > 0 and function_arg[-1] != ')':
        function_arg += ')'
    arguments = []
    argument = ""
    parenthesis = 1
    for char in function_arg:
        if char == "(":
            parenthesis += 1

        if char != "," or parenthesis > 1:
            argument += char
        else:
            arguments.append(argument)
            argument = ""

        if char == ")":
            parenthesis -= 1
            if parenthesis == 0:
                arguments.append(argument[:-1])
                argument = ""
                break
    return arguments


def vertex_point(arguments, object_dict):
    return object_dict[arguments[1]]


def oriented_edge(arguments, object_dict):
    return object_dict[arguments[3]]


def face_outer_bound(arguments, object_dict):
    return object_dict[arguments[1]]


def face_bound(arguments, object_dict):
    return object_dict[arguments[1]]


def surface_curve(arguments, object_dict):
    return object_dict[arguments[1]]


def seam_curve(arguments, object_dict):
    return object_dict[arguments[1]]


def trimmed_curve(arguments, object_dict):
    curve = object_dict[arguments[1]]
    point1 = object_dict[int(arguments[2][0][1:])]
    point2 = object_dict[int(arguments[3][0][1:])]
    return curve.trim(point1=point1, point2=point2)


def vertex_loop(arguments, object_dict):
    return object_dict[arguments[1]]


def pcurve(arguments, object_dict):
    # Pas besoin de mettre PCURVE ici s'il n'est pas dans STEP_TO_VOLMDLR
    return object_dict[arguments[1]]


def geometric_curve_set(arguments, object_dict):
    sub_objects = []
    for argument in arguments[1]:
        sub_obj = object_dict[int(argument[1:])]
        sub_objects.append(sub_obj)
    return sub_objects


def shell_base_surface_model(arguments, object_dict):
    # Shell3D
    return object_dict[int(arguments[1][0][1:])]


def item_defined_transformation(arguments, object_dict):
    # Frame3D
    # volmdlr_object1 = object_dict[arguments[2]]
    volmdlr_object2 = object_dict[arguments[3]]
    # TODO : how to frame map properly from these two Frame3D ?
    # return volmdlr_object2 - volmdlr_object1
    return volmdlr_object2


def manifold_surface_shape_representation(arguments, object_dict):
    # Shell3D
    shells = []
    for arg in arguments[1]:
        if isinstance(object_dict[int(arg[1:])],
                      volmdlr.faces.OpenShell3D):
            shell = object_dict[int(arg[1:])]
            shells.append(shell)
    return shells


def manifold_solid_brep(arguments, object_dict):
    return object_dict[arguments[1]]


def brep_with_voids(arguments, object_dict):
    return object_dict[arguments[1]]


def shape_representation(arguments, object_dict):
    # does it have the extra argument comming from
    # SHAPE_REPRESENTATION_RELATIONSHIP ? In this cas return
    # them
    if len(arguments) == 4:
        shells = object_dict[int(arguments[3])]
        return shells
    else:
        shells = []
        # frames = []
        for arg in arguments[1]:
            if int(arg[1:]) in object_dict and \
                    isinstance(object_dict[int(arg[1:])], list) and \
                    len(object_dict[int(arg[1:])]) == 1:
                shells.append(*object_dict[int(arg[1:])])
            elif int(arg[1:]) in object_dict and \
                    isinstance(object_dict[int(arg[1:])],
                               volmdlr.faces.OpenShell3D):
                shells.append(object_dict[int(arg[1:])])
            elif int(arg[1:]) in object_dict and \
                    isinstance(object_dict[int(arg[1:])],
                               volmdlr.Frame3D):
                # TODO: Is there something to read here ?
                pass
            elif int(arg[1:]) in object_dict and \
                    isinstance(object_dict[int(arg[1:])],
                               volmdlr.edges.Arc3D):
                shells.append(object_dict[int(arg[1:])])
            elif int(arg[1:]) in object_dict and \
                    isinstance(object_dict[int(arg[1:])],
                               volmdlr.edges.BSplineCurve3D):
                shells.append(object_dict[int(arg[1:])])
            else:
                pass
        return shells


def advanced_brep_shape_representation(arguments, object_dict):
    shells = []
    for arg in arguments[1]:
        if isinstance(object_dict[int(arg[1:])],
                      volmdlr.faces.OpenShell3D):
            shells.append(object_dict[int(arg[1:])])
    return shells


def representation_relationship_representation_relationship_with_transformation_shape_representation_relationship(
        arguments, object_dict):
    if arguments[2] in object_dict:
        if isinstance(object_dict[arguments[2]], list):
            for shell3d in object_dict[arguments[2]]:
                frame3d = object_dict[arguments[4]]
<<<<<<< HEAD
                shell3d.frame_mapping(frame3d, 'old')
=======
                shell3d.frame_mapping_inplace(frame3d, 'old')
>>>>>>> 562a6eea
                # return shell3d
            return None
        else:
            shell3d = object_dict[arguments[2]]
            frame3d = object_dict[arguments[4]]
<<<<<<< HEAD
            shell3d.frame_mapping(frame3d, 'old')
=======
            shell3d.frame_mapping_inplace(frame3d, 'old')
>>>>>>> 562a6eea
            # return shell3d
            return None
    else:
        return None


def bounded_curve_b_spline_curve_b_spline_curve_with_knots_curve_geometric_representation_item_rational_b_spline_curve_representation_item(
        arguments, object_dict):
    modified_arguments = [''] + arguments
    if modified_arguments[-1] == "''":
        modified_arguments.pop()
    return STEP_TO_VOLMDLR[name].from_step(
        modified_arguments, object_dict)


def bounded_surface_b_spline_surface_b_spline_surface_with_knots_geometric_representation_item_rational_b_spline_surface_representation_item_surface(
        arguments, object_dict):
    modified_arguments = [''] + arguments
    if modified_arguments[-1] == "''":
        modified_arguments.pop()
    return STEP_TO_VOLMDLR[name].from_step(
        modified_arguments, object_dict)


class StepFunction:
    def __init__(self, function_id, function_name, function_arg):
        self.id = function_id
        self.name = function_name
        self.arg = function_arg

        # TODO : Modifier ce qui suit et simplify
        if self.name == "":
            if self.arg[1][0] == 'B_SPLINE_SURFACE':
                self.simplify('B_SPLINE_SURFACE')
            if self.arg[1][0] == 'B_SPLINE_CURVE':
                self.simplify('B_SPLINE_CURVE')

    def simplify(self, new_name):
        # ITERATE ON SUBFUNCTIONS
        args = [subfun[1] for (i, subfun) in enumerate(self.arg) if
                (len(subfun[1]) != 0 or i == 0)]
        arguments = []
        for arg in args:
            if not arg:
                arguments.append("''")
            else:
                arguments.extend(arg)
        arguments.pop()  # DELETE REPRESENTATION_ITEM('')

        self.name = new_name
        self.arg = arguments


class Step(dc.DessiaObject):

    def __init__(self, lines: List[str], name: str = ''):
        self.lines = lines
        self.functions, self.all_connections = self.read_lines()
        self._utd_graph = False
        self._graph = None
        self.name = name

    @property
    def graph(self):
        if not self._utd_graph:
            self._graph = self.create_graph()
            self._utd_graph = True
        return self._graph

    @classmethod
    def from_stream(cls, stream: BinaryIO = None):
        stream.seek(0)
        lines = []
        for line in stream:
            line = line.decode("ISO-8859-1")
            line = line.replace("\r", "")
            lines.append(line)
        return cls(lines)

    @classmethod
    def from_file(cls, filepath: str = None):
        with open(filepath, "r", encoding="ISO-8859-1") as file:
            lines = []
            for line in file:
                lines.append(line)
        return cls(lines)

    def read_lines(self):
        all_connections = []

        previous_line = ""
        functions = {}

        for line in self.lines:
            line = line.replace(" ", "")
            line = line.replace("\n", "")

            # SKIP EMPTY LINE
            if not line:
                continue

            # ASSEMBLE LINES IF THEY ARE SEPARATED
            if line[-1] != ';':
                previous_line = previous_line + line
                continue

            line = previous_line + line

            # SKIP HEADER
            if line[0] != "#":
                previous_line = str()
                continue

            function = line.split("=")
            function_id = int(function[0][1:])
            function_name_arg = function[1].split("(", 1)
            function_name = function_name_arg[0]
            function_arg = function_name_arg[1].split("#")
            function_connections = []
            # print(function_id, function_name)
            for connec in function_arg[1:]:
                connec = connec.split(",")
                connec = connec[0].split(")")
                if connec[0][-1] != "'":
                    function_connection = int(connec[0])
                    function_connections.append(
                        (function_id, function_connection))
            # print(function_connections)

            all_connections.extend(function_connections)

            previous_line = str()

            # FUNCTION ARGUMENTS
            function_arg = function_name_arg[1]
            arguments = step_split_arguments(function_arg)
            new_name = ''
            new_arguments = []
            if function_name == "":
                name_arg = self.step_subfunctions(arguments)
                for name, arg in name_arg:
                    new_name += name + ', '
                    new_arguments.extend(arg)
                new_name = new_name[:-2]
                function_name = new_name
                arguments = new_arguments
                for arg in arguments:
                    if arg[0] == '#':
                        function_connections.append(
                            (function_id, int(arg[1:])))
            # print('=', function_connections)

            for i, argument in enumerate(arguments):
                if argument[:2] == '(#' and argument[-1] == ')':
                    arg_list = volmdlr.core.set_to_list(argument)
                    arguments[i] = arg_list

            function = StepFunction(function_id, function_name, arguments)
            functions[function_id] = function

        return functions, all_connections

    def not_implemented(self):
        not_implemented = []
        for _, fun in self.functions.items():
            if fun.name not in STEP_TO_VOLMDLR:
                not_implemented.append(fun.name)
        return list(set(not_implemented))

    def create_graph(self):

        G = nx.Graph()
        F = nx.DiGraph()
        labels = {}

        for function in self.functions.values():
            if function.name == 'SHAPE_REPRESENTATION_RELATIONSHIP':
                # Create short cut from id1 to id2
                id1 = int(function.arg[2][1:])
                id2 = int(function.arg[3][1:])
                elem1 = (function.id, id1)
                elem2 = (function.id, id2)
                self.all_connections.remove(elem1)
                self.all_connections.remove(elem2)
                self.all_connections.append((elem1[1], elem2[1]))

                self.functions[id1].arg.append('#{}'.format(id2))

            elif function.name in STEP_TO_VOLMDLR:
                G.add_node(function.id,
                           color='rgb(0, 0, 0)',
                           shape='.',
                           name=str(function.id))
                F.add_node(function.id,
                           color='rgb(0, 0, 0)',
                           shape='.',
                           name=str(function.id))
                labels[function.id] = str(function.id) + ' ' + function.name

        # Delete connection if node not found
        node_list = list(F.nodes())
        delete_connection = []
        for connection in self.all_connections:
            if connection[0] not in node_list \
                    or connection[1] not in node_list:
                delete_connection.append(connection)
        for delete in delete_connection:
            self.all_connections.remove(delete)

        # Create graph connections
        G.add_edges_from(self.all_connections)
        F.add_edges_from(self.all_connections)

        # Remove single nodes
        delete_nodes = []
        for node in F.nodes:
            if F.degree(node) == 0:
                delete_nodes.append(node)
        for node in delete_nodes:
            F.remove_node(node)
            G.remove_node(node)

        # if draw:
        #     # ----------------PLOT----------------
        #     pos = nx.kamada_kawai_layout(G)
        #     plt.figure()
        #     nx.draw_networkx_nodes(F, pos)
        #     nx.draw_networkx_edges(F, pos)
        #     nx.draw_networkx_labels(F, pos, labels)
        #     # ------------------------------------
        #
        # if html:
        #
        #     env = Environment(
        #         loader=PackageLoader('powertransmission', 'templates'),
        #         autoescape=select_autoescape(['html', 'xml']))
        #     template = env.get_template('graph_visJS.html')
        #
        #     nodes = []
        #     edges = []
        #     for label in list(labels.values()):
        #         nodes.append({'name': label, 'shape': 'circular'})
        #
        #     for edge in G.edges:
        #         edge_dict = {'inode1': int(edge[0]) - 1,
        #                      'inode2': int(edge[1]) - 1}
        #         edges.append(edge_dict)
        #
        #     options = {}
        #     s = template.render(
        #         name=self.stepfile,
        #         nodes=nodes,
        #         edges=edges,
        #         options=options)
        #
        #     with open('graph_visJS.html', 'wb') as file:
        #         file.write(s.encode('utf-8'))
        #
        #     webbrowser.open('file://' + os.path.realpath('graph_visJS.html'))

        return F

    def draw_graph(self, graph=None, reduced=False):
        delete = ['CARTESIAN_POINT', 'DIRECTION']
        if graph is None:
            new_graph = self.create_graph()
        else:
            new_graph = graph.copy()

        labels = {}
        for id_nb, function in self.functions.items():
            if id_nb in new_graph.nodes and not reduced:
                labels[id_nb] = str(id_nb) + ' ' + function.name
            elif id_nb in new_graph.nodes and reduced:
                if function.name not in delete:
                    labels[id_nb] = str(id_nb) + ' ' + function.name
                else:
                    new_graph.remove_node(id_nb)
        pos = nx.kamada_kawai_layout(new_graph)
        plt.figure()
        nx.draw_networkx_nodes(new_graph, pos)
        nx.draw_networkx_edges(new_graph, pos)
        nx.draw_networkx_labels(new_graph, pos, labels)

    def step_subfunctions(self, subfunctions):
        subfunctions = subfunctions[0]
        parenthesis_count = 0
        subfunction_names = []
        subfunction_args = []
        subfunction_name = ""
        subfunction_arg = ""
        for char in subfunctions:

            if char == "(":
                parenthesis_count += 1
                if parenthesis_count == 1:
                    subfunction_names.append(subfunction_name)
                    subfunction_name = ""
                else:
                    subfunction_arg += char

            elif char == ")":
                parenthesis_count -= 1
                if parenthesis_count == 0:
                    subfunction_args.append(subfunction_arg)
                    subfunction_arg = ""
                else:
                    subfunction_arg += char

            elif parenthesis_count == 0:
                subfunction_name += char

            else:
                subfunction_arg += char
        return [
            (subfunction_names[i], step_split_arguments(subfunction_args[i]))
            for i in range(len(subfunction_names))]

    def parse_arguments(self, arguments):
        for i, arg in enumerate(arguments):
            if isinstance(arg, str) and arg[0] == '#':
                arguments[i] = int(arg[1:])
            elif isinstance(arg, str) and arg[0:2] == '(#':
                argument = []
                arg_id = ""
                for char in arg[1:-1]:
                    if char == ',':
                        argument.append(arg_id)
                        arg_id = ""
                        continue

                    arg_id += char
                argument.append(arg_id)
                arguments[i] = argument

    def instanciate(self, name, arguments, object_dict):
        """
        """
        self.parse_arguments(arguments)

        fun_name = name.replace(', ', '_')
        fun_name = fun_name.lower()
        if hasattr(volmdlr.step, fun_name):
            volmdlr_object = getattr(volmdlr.step, fun_name)(arguments,
                                                             object_dict)

        elif name in STEP_TO_VOLMDLR and hasattr(
                STEP_TO_VOLMDLR[name], "from_step"):
            volmdlr_object = STEP_TO_VOLMDLR[name].from_step(
                arguments, object_dict)

        else:
            raise NotImplementedError(
                'Dont know how to interpret {} with args {}'.format(name,
                                                                    arguments))
        return volmdlr_object

    def to_volume_model(self, show_times=False):
        """
        no_bug_mode=True loops on instanciate method's KeyErrors until all
        the KeyErrors can be instanciated.
        show_times=True displays the numer of times a given class has been
        instanciated and the totatl time of all the instanciations of this
        given class.
        """

        object_dict = {}

        self.graph.add_node("#0")
        frame_mapping_nodes = []
        shell_nodes = []
        # sr_nodes = []
        not_shell_nodes = []
        for node in self.graph.nodes:
            if node != '#0' and self.functions[node].name == 'REPRESENTATION_RELATIONSHIP, REPRESENTATION_RELATIONSHIP_WITH_TRANSFORMATION, SHAPE_REPRESENTATION_RELATIONSHIP':
                frame_mapping_nodes.append(node)
            if node != '#0' and (self.functions[node].name in ["CLOSED_SHELL", "OPEN_SHELL"]):
                shell_nodes.append(node)
            # if node != '#0' and self.functions[node].name == 'SHAPE_REPRESENTATION':
            #     # Really a shell node ?
            #     sr_nodes.append(node)
            if node != '#0' and self.functions[node].name == 'BREP_WITH_VOIDS':
                shell_nodes.append(node)
                not_shell_nodes.append(int(self.functions[node].arg[1][1:]))

        frame_mapped_shell_node = []
        for s_node in shell_nodes:
            for fm_node in frame_mapping_nodes:
                if nx.has_path(self.graph, source=fm_node, target=s_node):
                    frame_mapped_shell_node.append(s_node)
                    break
        shell_nodes_copy = shell_nodes.copy()
        [shell_nodes.remove(node) for node in frame_mapped_shell_node]

        [shell_nodes.remove(node) for node in not_shell_nodes]

        for node in shell_nodes + frame_mapping_nodes:
            self.graph.add_edge('#0', node)

        # self.draw_graph(self.graph, reduced=True, save=True)

        nodes = []
        i = 1
        new_nodes = True
        while new_nodes:
            new_nodes = list(nx.descendants_at_distance(
                self.graph, '#0', i))[::-1]
            nodes.extend(new_nodes)
            i += 1

        # nodes = dessia_common.graph.explore_tree_from_leaves(self.graph)

        times = {}
        for node in nodes[::-1]:
            # instanciate_ids = [edge[1]]
            instanciate_ids = [node]
            error = True
            while error:
                try:
                    for instanciate_id in instanciate_ids[::-1]:
                        t = time.time()
                        volmdlr_object = self.instanciate(
                            self.functions[instanciate_id].name,
                            self.functions[instanciate_id].arg[:],
                            object_dict)
                        t = time.time() - t
                        object_dict[instanciate_id] = volmdlr_object
                        if show_times:
                            if volmdlr_object.__class__ not in times:
                                times[volmdlr_object.__class__] = [1, t]
                            else:
                                times[volmdlr_object.__class__][0] += 1
                                times[volmdlr_object.__class__][1] += t
                    error = False
                except KeyError as key:
                    # Sometimes the bfs search don't instanciate the nodes of a
                    # depth in the right order, leading to error
                    instanciate_ids.append(key.args[0])

        if show_times:
            print()
            for key, value in times.items():
                print(f'| {key} : {value}')
            print()

        shells = []
        for node in shell_nodes_copy:
            if isinstance(object_dict[node], list):
                shells.extend(object_dict[node])
            else:
                shells.append(object_dict[node])

        return volmdlr.core.VolumeModel(shells)

    def to_points(self):
        object_dict = {}
        points3d = []
        for stepfunction in self.functions.values():
            if stepfunction.name == 'CARTESIAN_POINT':
                # INSTANCIATION
                name = self.functions[stepfunction.id].name
                arguments = self.functions[stepfunction.id].arg[:]
                self.parse_arguments(arguments)
                # for i, arg in enumerate(arguments):
                #     if type(arg) == str and arg[0] == '#':
                #         arguments[i] = int(arg[1:])
                # print(arguments)
                if arguments[1].count(',') == 2:
                    volmdlr_object = STEP_TO_VOLMDLR[name].from_step(
                        arguments, object_dict)
                    points3d.append(volmdlr_object)

        # remove first point because it refers to origin
        return points3d[1:]

    def plot_data(self):
        graph = self.graph.copy()

        graph.remove_nodes_from([stepfunction.id for stepfunction
                                 in self.functions.values()
                                 if stepfunction.name in ['CARTESIAN_POINT', 'DIRECTION']])
        return [plot_data.graph.NetworkxGraph(graph=graph)]


STEP_TO_VOLMDLR = {
    # GEOMETRICAL ENTITIES
    'CARTESIAN_POINT': volmdlr.Point3D,
    'DIRECTION': volmdlr.Vector3D,
    'VECTOR': volmdlr.Vector3D,

    'AXIS1_PLACEMENT': None,
    'AXIS2_PLACEMENT_2D': None,  # ??????????????????
    'AXIS2_PLACEMENT_3D': volmdlr.Frame3D,

    'LINE': volmdlr.edges.Line3D,  # LineSegment3D,
    'CIRCLE': volmdlr.wires.Circle3D,
    'ELLIPSE': volmdlr.wires.Ellipse3D,
    'PARABOLA': None,
    'HYPERBOLA': None,
    # 'PCURVE': None,
    'CURVE_REPLICA': None,
    'OFFSET_CURVE_3D': None,
    'TRIMMED_CURVE': None,  # BSplineCurve3D cannot be trimmed on FreeCAD
    'B_SPLINE_CURVE': volmdlr.edges.BSplineCurve3D,
    'B_SPLINE_CURVE_WITH_KNOTS': volmdlr.edges.BSplineCurve3D,
    'BEZIER_CURVE': volmdlr.edges.BSplineCurve3D,
    'RATIONAL_B_SPLINE_CURVE': volmdlr.edges.BSplineCurve3D,
    'UNIFORM_CURVE': volmdlr.edges.BSplineCurve3D,
    'QUASI_UNIFORM_CURVE': volmdlr.edges.BSplineCurve3D,
    'SURFACE_CURVE': None,  # TOPOLOGICAL EDGE
    'SEAM_CURVE': None,
    # LineSegment3D, # TOPOLOGICAL EDGE ############################
    'COMPOSITE_CURVE_SEGMENT': None,  # TOPOLOGICAL EDGE
    'COMPOSITE_CURVE': volmdlr.wires.Wire3D,  # TOPOLOGICAL WIRE
    'COMPOSITE_CURVE_ON_SURFACE': volmdlr.wires.Wire3D,  # TOPOLOGICAL WIRE
    'BOUNDARY_CURVE': volmdlr.wires.Wire3D,  # TOPOLOGICAL WIRE

    'PLANE': volmdlr.faces.Plane3D,
    'CYLINDRICAL_SURFACE': volmdlr.faces.CylindricalSurface3D,
    'CONICAL_SURFACE': volmdlr.faces.ConicalSurface3D,
    'SPHERICAL_SURFACE': volmdlr.faces.SphericalSurface3D,
    'TOROIDAL_SURFACE': volmdlr.faces.ToroidalSurface3D,
    'DEGENERATE_TOROIDAL_SURFACE': None,
    'B_SPLINE_SURFACE_WITH_KNOTS': volmdlr.faces.BSplineSurface3D,
    'B_SPLINE_SURFACE': volmdlr.faces.BSplineSurface3D,
    'BEZIER_SURFACE': volmdlr.faces.BSplineSurface3D,
    'OFFSET_SURFACE': None,
    'SURFACE_REPLICA': None,
    'RATIONAL_B_SPLINE_SURFACE': volmdlr.faces.BSplineSurface3D,
    'RECTANGULAR_TRIMMED_SURFACE': None,
    'SURFACE_OF_LINEAR_EXTRUSION': volmdlr.primitives3d.BSplineExtrusion,
    # CAN BE A BSplineSurface3D
    'SURFACE_OF_REVOLUTION': None,
    'UNIFORM_SURFACE': volmdlr.faces.BSplineSurface3D,
    'QUASI_UNIFORM_SURFACE': volmdlr.faces.BSplineSurface3D,
    'RECTANGULAR_COMPOSITE_SURFACE': volmdlr.faces.PlaneFace3D,  # TOPOLOGICAL FACES
    'CURVE_BOUNDED_SURFACE': volmdlr.faces.PlaneFace3D,  # TOPOLOGICAL FACE

    # added on 12/08/2021 by Mack in order to read BsplinePipe
    'BOUNDED_SURFACE, B_SPLINE_SURFACE, B_SPLINE_SURFACE_WITH_KNOTS, GEOMETRIC_REPRESENTATION_ITEM, RATIONAL_B_SPLINE_SURFACE, REPRESENTATION_ITEM, SURFACE': volmdlr.faces.BSplineSurface3D,

    # TOPOLOGICAL ENTITIES
    'VERTEX_POINT': None,

    'EDGE_CURVE': volmdlr.edges.Edge,  # LineSegment3D, # TOPOLOGICAL EDGE
    'ORIENTED_EDGE': None,  # TOPOLOGICAL EDGE
    # The one above can influence the direction with their last argument
    # TODO : maybe take them into consideration

    'FACE_BOUND': None,  # TOPOLOGICAL WIRE
    'FACE_OUTER_BOUND': None,  # TOPOLOGICAL WIRE
    # Both above can influence the direction with their last argument
    # TODO : maybe take them into consideration
    'EDGE_LOOP': volmdlr.wires.Contour3D,  # TOPOLOGICAL WIRE
    'POLY_LOOP': volmdlr.wires.Contour3D,  # TOPOLOGICAL WIRE
    'VERTEX_LOOP': None,  # TOPOLOGICAL WIRE

    'ADVANCED_FACE': volmdlr.faces.Face3D,
    'FACE_SURFACE': volmdlr.faces.Face3D,

    'CLOSED_SHELL': volmdlr.faces.ClosedShell3D,
    'OPEN_SHELL': volmdlr.faces.OpenShell3D,
    #        'ORIENTED_CLOSED_SHELL': None,
    'CONNECTED_FACE_SET': volmdlr.faces.OpenShell3D,
    'GEOMETRIC_CURVE_SET': None,

    # step subfunctions
    'REPRESENTATION_RELATIONSHIP, REPRESENTATION_RELATIONSHIP_WITH_TRANSFORMATION, SHAPE_REPRESENTATION_RELATIONSHIP': volmdlr.faces.OpenShell3D.translation,
    'SHELL_BASED_SURFACE_MODEL': None,
    'MANIFOLD_SURFACE_SHAPE_REPRESENTATION': None,
    'MANIFOLD_SOLID_BREP': None,
    'BREP_WITH_VOIDS': None,
    'SHAPE_REPRESENTATION': None,
    'ADVANCED_BREP_SHAPE_REPRESENTATION': None,
    'ITEM_DEFINED_TRANSFORMATION': None,
    'SHAPE_REPRESENTATION_RELATIONSHIP': None,

    'BOUNDED_CURVE, B_SPLINE_CURVE, B_SPLINE_CURVE_WITH_KNOTS, CURVE, GEOMETRIC_REPRESENTATION_ITEM, RATIONAL_B_SPLINE_CURVE, REPRESENTATION_ITEM': volmdlr.edges.BSplineCurve3D
}

VOLMDLR_TO_STEP = {}
for k, v in STEP_TO_VOLMDLR.items():
    if v:
        if v in VOLMDLR_TO_STEP:
            VOLMDLR_TO_STEP[v].append(k)
        else:
            VOLMDLR_TO_STEP[v] = [k]<|MERGE_RESOLUTION|>--- conflicted
+++ resolved
@@ -189,21 +189,13 @@
         if isinstance(object_dict[arguments[2]], list):
             for shell3d in object_dict[arguments[2]]:
                 frame3d = object_dict[arguments[4]]
-<<<<<<< HEAD
-                shell3d.frame_mapping(frame3d, 'old')
-=======
                 shell3d.frame_mapping_inplace(frame3d, 'old')
->>>>>>> 562a6eea
                 # return shell3d
             return None
         else:
             shell3d = object_dict[arguments[2]]
             frame3d = object_dict[arguments[4]]
-<<<<<<< HEAD
-            shell3d.frame_mapping(frame3d, 'old')
-=======
             shell3d.frame_mapping_inplace(frame3d, 'old')
->>>>>>> 562a6eea
             # return shell3d
             return None
     else:
