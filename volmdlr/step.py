--- conflicted
+++ resolved
@@ -22,735 +22,8 @@
 import volmdlr.curves
 import volmdlr.primitives3d
 import volmdlr.wires
-<<<<<<< HEAD
-from volmdlr import surfaces
-from volmdlr import shells as vmshells
-
-
-def set_to_list(step_set):
-    """
-    Convert a string representation of a set to a list of strings.
-
-    :param step_set: String representation of a set, e.g. "{A,B,C}"
-    :type step_set: str
-    :return: List of strings, e.g. ["A", "B", "C"]
-    :rtype: List[str]
-    """
-    char_list = step_set.split(',')
-    char_list[0] = char_list[0][1:]
-    char_list[-1] = char_list[-1][:-1]
-    return list(char_list)
-
-
-def step_split_arguments(function_arg):
-    """
-    Split the arguments of a function that doesn't start with '(' but end with ')'.
-
-    ex: IN: '#123,#124,#125)'
-       OUT: ['#123', '#124', '#125']
-    """
-    function_arg = function_arg.strip()
-    if len(function_arg) > 0 and function_arg[-1] != ')':
-        function_arg += ')'
-    arguments = []
-    argument = ""
-    if len(function_arg) > 0 and function_arg[0] == "(":
-        function_arg += ")"
-    parenthesis = 1
-    is_str = False
-    for char in function_arg:
-        if char == "(":
-            parenthesis += 1
-
-        if char == "'" and not is_str:
-            is_str = True
-        elif char == "'" and is_str:
-            is_str = False
-        # if char != "," or parenthesis > 1 or is_str:
-        #     argument += char
-        if not is_str and char == " ":
-            continue
-        if parenthesis > 1 or is_str:
-            argument += char
-        elif char != ",":
-            argument += char
-        else:
-            arguments.append(argument)
-            argument = ""
-
-        if char == ")":
-            parenthesis -= 1
-            if parenthesis == 0:
-                arguments.append(argument[:-1])
-                break
-    return arguments
-
-
-def uncertainty_measure_with_unit(arguments, object_dict):
-    """
-    Gets the length uncertainty related to the shape representation.
-
-    :param arguments: step primitive arguments
-    :param object_dict: dictionary containing already instantiated objects.
-    :return: Global length uncertainty.
-    """
-    length_measure = float(arguments[0].split('(')[1][:-1])
-    return length_measure * object_dict[arguments[1]]
-
-
-def conversion_based_unit_length_unit_named_unit(arguments, object_dict):
-    """
-    Gets the conversion based unit length.
-
-    :param arguments: step primitive arguments
-    :param object_dict: dictionary containing already instantiated objects.
-    :return: conversion based unit length.
-    """
-    return object_dict[arguments[1]]
-
-
-def length_measure_with_unit(arguments, object_dict):
-    """
-    Calculates the step file's SI unit conversion factor.
-
-    :param arguments: step primitive arguments
-    :param object_dict: dictionary containing already instantiated objects.
-    :return: si unit conversion factor.
-    """
-    if "(" in arguments[0]:
-        length_measure = float(arguments[0].split('(')[1][:-1])
-    else:
-        length_measure = float(arguments[0])
-    length_si_unit = object_dict[arguments[1]]
-    return length_measure * length_si_unit
-
-
-def conversion_based_unit_named_unit_plane_angle_unit(arguments, object_dict):
-    """
-    Gets the conversion based plane unit angle.
-
-    :param arguments: step primitive arguments
-    :param object_dict: dictionary containing already instantiated objects.
-    :return: conversion based unit length.
-    """
-    return object_dict[arguments[1]]
-
-
-def named_unit_plane_angle_unit_si_unit(arguments, *args, **kwargs):
-    """
-    Returns the dimension of plane angle measure.
-
-    :param arguments: step primitive arguments
-    :return: SI unit dimension.
-    """
-    return SI_PREFIX[arguments[1]]
-
-
-def named_unit_si_unit_solid_angle_unit(arguments, *args, **kwargs):
-    """
-    Returns the dimension of solid angle measure.
-
-    :param arguments: step primitive arguments
-    :return: SI unit dimension.
-    """
-    return SI_PREFIX[arguments[1]]
-
-
-def named_unit_length_unit_si_unit(arguments, *args, **kwargs):
-    """
-    Returns the dimension of solid angle measure.
-
-    :param arguments: step primitive arguments
-    :return: SI unit dimension.
-    """
-    return SI_PREFIX[arguments[1]]
-
-
-def plane_angle_measure_with_unit(arguments, object_dict):
-    """
-    Returns the angle plane measure with the right unit.
-
-    :param arguments: step primitive arguments
-    :param object_dict: dictionary containing already instantiated objects.
-    :return: angle measure in SI unit.
-    """
-    angle_measure = float(arguments[0].split('(')[1][:-1])
-    angle_si_unit = object_dict[arguments[1]]
-    return angle_measure * angle_si_unit
-
-
-def length_unit_named_unit_si_unit(arguments, *args, **kwargs):
-    """
-    Gets the length si unit.
-
-    :param arguments: step primitive arguments
-    :return: length si unit
-    """
-    si_unit_length = SI_PREFIX[arguments[1]]
-    return si_unit_length
-
-
-def geometric_representation_context_global_uncertainty_assigned_context_global_unit_assigned_context_representation_context(
-        arguments, object_dict):
-    """
-    Gets the global length uncertainty.
-
-    :param arguments: step primitive arguments
-    :param object_dict: dictionary containing already instantiated objects.
-    :return: Global length uncertainty.
-    """
-    length_global_uncertainty = object_dict[int(arguments[1][0][1:])]
-    length_conversion_factor = object_dict[int(arguments[2][0][1:])]
-    angle_conversion_factor = object_dict[int(arguments[2][1][1:])]
-    return length_global_uncertainty, length_conversion_factor, angle_conversion_factor
-
-
-def vertex_point(arguments, object_dict):
-    """
-    Returns the data in case of a VERTEX.
-    """
-    return object_dict[arguments[1]]
-
-
-def axis1_placement(arguments, object_dict):
-    """
-    Returns the data in case of a AXIS1_PLACEMENT.
-    """
-    return object_dict[arguments[1]], object_dict[arguments[2]]
-
-
-def oriented_edge(arguments, object_dict):
-    """
-    Returns the data in case of an ORIENTED_EDGE.
-    """
-    if not object_dict[arguments[3]]:
-        # This can happen when the edge is too small
-        return None
-    edge_orientation = arguments[4]
-    if edge_orientation == '.T.':
-        return object_dict[arguments[3]]
-    return object_dict[arguments[3]].reverse()
-
-
-def face_outer_bound(arguments, object_dict):
-    """
-    Returns the data in case of a FACE_OUTER_BOUND.
-
-    :param arguments: list containing the arguments of the FACE_OUTER_BOUND entity.
-    :type arguments: list
-    :param object_dict: Dictionary containing the objects already instantiated that will be used as arguments to the
-        face_outer_bound entity.
-    :type object_dict: dict
-    :return: A Contour3D representing the BREP of a face.
-    :rtype: volmdlr.wires.Contour3D
-    """
-    if arguments[2] == '.T.':
-        return object_dict[arguments[1]]
-    return object_dict[arguments[1]].invert()
-
-
-def face_bound(arguments, object_dict):
-    """
-    Returns the data in case of a FACE_BOUND.
-
-    :param arguments: list containing the arguments of the FACE_BOUND entity.
-    :type arguments: list
-    :param object_dict: Dictionary containing the objects already instantiated that will be used as arguments to the
-        face_outer_bound entity.
-    :type object_dict: dict
-    :return: A Contour3D representing the BREP of a face.
-    :rtype: volmdlr.wires.Contour3D
-    """
-    return object_dict[arguments[1]]
-
-
-def surface_curve(arguments, object_dict):
-    """
-    Returns xx.
-
-    :param arguments: DESCRIPTION
-    :type arguments: TYPE
-    :param object_dict: DESCRIPTION
-    :type object_dict: TYPE
-    :return: DESCRIPTION
-    :rtype: TYPE
-
-    """
-    return object_dict[arguments[1]]
-
-
-def seam_curve(arguments, object_dict):
-    """
-    Returns xx.
-
-    :param arguments: DESCRIPTION
-    :type arguments: TYPE
-    :param object_dict: DESCRIPTION
-    :type object_dict: TYPE
-    :return: DESCRIPTION
-    :rtype: TYPE
-    """
-    return object_dict[arguments[1]]
-
-
-def trimmed_curve(arguments, object_dict):
-    """
-    Returns xx.
-
-    :param arguments: DESCRIPTION
-    :type arguments: TYPE
-    :param object_dict: DESCRIPTION
-    :type object_dict: TYPE
-    :return: DESCRIPTION
-    :rtype: TYPE
-    """
-
-    curve = object_dict[arguments[1]]
-    point1 = object_dict[int(arguments[2][0][1:])]
-    point2 = object_dict[int(arguments[3][0][1:])]
-    return curve.trim(point1=point1, point2=point2)
-
-
-def vertex_loop(arguments, object_dict):
-    """
-    Returns the data in case of a VERTEX_LOOP.
-    """
-    return object_dict[arguments[1]]
-
-
-def composite_curve_segment(arguments, object_dict):
-    """
-    Returns the data in case of a COMPOSITE_CURVE_SEGMENT.
-    """
-    # arguments[0] = trasition_code (unused)
-    # The transition_code type conveys the continuity properties of a composite curve or surface.
-    # The continuity referred to is geometric, not parametric continuity.
-    # arguments[1] = same_sense : BOOLEAN;
-    # arguments[2] = parent_curve : curve;
-    edge = object_dict[arguments[2]]
-    if arguments[1] == ".F.":
-        edge = edge.reverse()
-    return edge
-
-
-def composite_curve(arguments, object_dict):
-    """
-    Returns the data in case of a COMPOSITE_CURVE.
-    """
-    name = arguments[0]
-    list_primitives = [object_dict[int(arg[1:])]for arg in arguments[1]]
-    first_primitive = list_primitives[0]
-    last_primitive = list_primitives[-1]
-    if first_primitive.start.is_close(last_primitive.end):
-        return volmdlr.wires.Contour3D(list_primitives, name)
-    return volmdlr.wires.Wire3D(list_primitives, name)
-
-
-def pcurve(arguments, object_dict):
-    """
-    Returns the data in case of a PCURVE.
-    """
-    return object_dict[arguments[1]]
-
-
-def geometric_curve_set(arguments, object_dict):
-    """
-    Returns xx.
-
-    :param arguments: DESCRIPTION
-    :type arguments: TYPE
-    :param object_dict: DESCRIPTION
-    :type object_dict: TYPE
-    :return: DESCRIPTION
-    :rtype: TYPE
-
-    """
-    sub_objects = []
-    for argument in arguments[1]:
-        sub_obj = object_dict[int(argument[1:])]
-        sub_objects.append(sub_obj)
-    return sub_objects
-
-
-def geometric_set(arguments, object_dict):
-    """
-    Returns xx.
-
-    :param arguments: DESCRIPTION
-    :type arguments: TYPE
-    :param object_dict: DESCRIPTION
-    :type object_dict: TYPE
-    :return: DESCRIPTION
-    :rtype: TYPE
-
-    """
-    # TODO: IS THIS RIGHT?
-    primitives = [object_dict[int(node[1:])]
-                  for node in arguments[1] if not isinstance(object_dict[int(node[1:])], volmdlr.Point3D)]
-    return primitives
-
-
-def shell_based_surface_model(arguments, object_dict):
-    """
-    Returns the data in case of a Shell3D.
-    """
-    if len(arguments[1]) == 1:
-        return object_dict[int(arguments[1][0][1:])]
-    primitives = [object_dict[int(arg[1:])] for arg in arguments[1]]
-    return volmdlr.core.Compound(primitives)
-
-
-def oriented_closed_shell(arguments, object_dict):
-    """
-    Returns the data in case of a Shell3D.
-    """
-    # TODO: How to use the orientation (arguments[3]
-    return object_dict[arguments[2]]
-
-
-def item_defined_transformation(arguments, object_dict):
-    """
-    Returns xx.
-
-    :param arguments: DESCRIPTION
-    :type arguments: TYPE
-    :param object_dict: DESCRIPTION
-    :type object_dict: TYPE
-    :return: DESCRIPTION
-    :rtype: TYPE
-
-    """
-    # Frame3D
-    volmdlr_object1 = object_dict[arguments[2]]
-    volmdlr_object2 = object_dict[arguments[3]]
-    # TODO : how to frame map properly from these two Frame3D ?
-    # return volmdlr_object2 - volmdlr_object1
-    return [volmdlr_object1, volmdlr_object2]
-
-
-def manifold_surface_shape_representation(arguments, object_dict):
-    """
-    Returns the data in case of a manifold_surface_shape_representation, interpreted as shell3D.
-    """
-    primitives = []
-    for arg in arguments[1]:
-        primitive = object_dict[int(arg[1:])]
-        if isinstance(primitive, vmshells.Shell3D):
-            primitives.append(primitive)
-        if isinstance(primitive, volmdlr.core.Compound):
-            counter = 0
-            for sub_prim in primitive.primitives:
-                sub_prim.name = arguments[0][1:-1] + str(counter)
-                counter += 1
-            primitives.append(primitive)
-    if len(primitives) == 1:
-        return primitives[0]
-    return volmdlr.core.Compound(primitives)
-
-
-def faceted_brep(arguments, object_dict):
-    """
-    Returns the data in case of a faceted_brep entity, interpreted as shell3D.
-    """
-    return object_dict[arguments[1]]
-
-
-def faceted_brep_shape_representation(arguments, object_dict):
-    """
-    Returns the data in case of a faceted_brep_shape_representation, interpreted as shell3D.
-    """
-    if len(arguments[1]) == 1:
-        return object_dict[int(arguments[1][0][1:])]
-    shells = []
-    for arg in arguments[1]:
-        if isinstance(object_dict[int(arg[1:])],
-                      vmshells.Shell3D):
-            shell = object_dict[int(arg[1:])]
-            shells.append(shell)
-    return volmdlr.core.Compound(shells)
-
-
-def manifold_solid_brep(arguments, object_dict):
-    """
-    Returns the data in case of a manifold_solid_brep with voids.
-    """
-    return object_dict[arguments[1]]
-
-
-def brep_with_voids(arguments, object_dict):
-    """
-    Returns the data in case of a BREP with voids.
-    """
-    return object_dict[arguments[1]]
-
-
-def shape_representation(arguments, object_dict):
-    """
-    Returns xx.
-
-    :param arguments: DESCRIPTION
-    :type arguments: TYPE
-    :param object_dict: DESCRIPTION
-    :type object_dict: TYPE
-    :return: DESCRIPTION
-    :rtype: TYPE
-
-    """
-    # does it have the extra argument coming from
-    # SHAPE_REPRESENTATION_RELATIONSHIP ? In this case return
-    # them
-    if len(arguments) == 4:
-        shells = object_dict[int(arguments[3])]
-        return shells
-    shells = []
-    frames = []
-    for arg in arguments[1]:
-        if int(arg[1:]) in object_dict and \
-                isinstance(object_dict[int(arg[1:])], list) and \
-                len(object_dict[int(arg[1:])]) == 1:
-            shells.append(*object_dict[int(arg[1:])])
-        elif int(arg[1:]) in object_dict and \
-                isinstance(object_dict[int(arg[1:])],
-                           vmshells.Shell3D):
-            shells.append(object_dict[int(arg[1:])])
-        elif int(arg[1:]) in object_dict and isinstance(object_dict[int(arg[1:])], volmdlr.Frame3D):
-            # TODO: Is there something to read here ?
-            frame = object_dict[int(arg[1:])]
-            if not all(component is None for component in [frame.u, frame.u, frame.w]):
-                frames.append(frame)
-        elif int(arg[1:]) in object_dict and \
-                isinstance(object_dict[int(arg[1:])],
-                           volmdlr.edges.Arc3D):
-            shells.append(object_dict[int(arg[1:])])
-        elif int(arg[1:]) in object_dict and \
-                isinstance(object_dict[int(arg[1:])],
-                           volmdlr.edges.BSplineCurve3D):
-            shells.append(object_dict[int(arg[1:])])
-        else:
-            pass
-    if not shells and frames:
-        return frames
-    return shells
-
-
-def advanced_brep_shape_representation(arguments, object_dict):
-    """
-    Returns xx.
-
-    :param arguments: DESCRIPTION
-    :type arguments: TYPE
-    :param object_dict: DESCRIPTION
-    :type object_dict: TYPE
-    :return: DESCRIPTION
-    :rtype: TYPE
-
-    """
-    primitives = []
-    for arg in arguments[1]:
-        primitive = object_dict[int(arg[1:])]
-        if isinstance(primitive, vmshells.Shell3D):
-            primitives.append(primitive)
-        if isinstance(primitive, volmdlr.core.Compound):
-            counter = 0
-            for sub_prim in primitive.primitives:
-                sub_prim.name = arguments[0][1:-1] + str(counter)
-                counter += 1
-            primitives.append(primitive)
-    if len(primitives) == 1:
-        return primitives[0]
-    return volmdlr.core.Compound(primitives)
-
-
-def geometrically_bounded_surface_shape_representation(arguments, object_dict):
-    """
-    Returns xx.
-
-    :param arguments: DESCRIPTION
-    :type arguments: TYPE
-    :param object_dict: DESCRIPTION
-    :type object_dict: TYPE
-    :return: DESCRIPTION
-    :rtype: TYPE
-
-    """
-    primitives = []
-    for arg in arguments[1]:
-        primitives.extend(object_dict[int(arg[1:])])
-    if len(primitives) > 1:
-        return volmdlr.core.Compound(primitives, name=arguments[0])
-    return primitives[0]
-
-
-def frame_map_closed_shell(closed_shells, item_defined_transformation_frames, shape_representation_frames):
-    """
-    Frame maps a closed shell in an assembly to its good position.
-
-    :param closed_shells: DESCRIPTION
-    :type closed_shells: vmshells.OpenShell3D
-    :param item_defined_transformation_frames: DESCRIPTION
-    :type item_defined_transformation_frames: TYPE
-    :param shape_representation_frames: DESCRIPTION
-    :type shape_representation_frames: TYPE
-    :return: DESCRIPTION
-    :rtype: TYPE
-
-    """
-    if item_defined_transformation_frames[0] == item_defined_transformation_frames[1]:
-        return closed_shells
-    if shape_representation_frames[0].origin.is_close(volmdlr.O3D):
-        global_frame = shape_representation_frames[0]
-    else:
-        global_frame = [frame for frame in item_defined_transformation_frames if frame.origin.is_close(volmdlr.O3D)][0]
-    transformed_frame = [frame for frame in item_defined_transformation_frames if frame != global_frame][0]
-    new_closedshells = []
-
-    for shell3d in closed_shells:
-        basis_a = global_frame.basis()
-        basis_b = transformed_frame.basis()
-        A = npy.array([[basis_a.vectors[0].x, basis_a.vectors[0].y, basis_a.vectors[0].z],
-                       [basis_a.vectors[1].x, basis_a.vectors[1].y, basis_a.vectors[1].z],
-                       [basis_a.vectors[2].x, basis_a.vectors[2].y, basis_a.vectors[2].z]])
-        B = npy.array([[basis_b.vectors[0].x, basis_b.vectors[0].y, basis_b.vectors[0].z],
-                       [basis_b.vectors[1].x, basis_b.vectors[1].y, basis_b.vectors[1].z],
-                       [basis_b.vectors[2].x, basis_b.vectors[2].y, basis_b.vectors[2].z]])
-        transfer_matrix = npy.linalg.solve(A, B)
-        u_vector = volmdlr.Vector3D(*transfer_matrix[0])
-        v_vector = volmdlr.Vector3D(*transfer_matrix[1])
-        w_vector = volmdlr.Vector3D(*transfer_matrix[2])
-        new_frame = volmdlr.Frame3D(transformed_frame.origin, u_vector, v_vector, w_vector)
-        new_closedshells.append(shell3d.frame_mapping(new_frame, 'old'))
-    return new_closedshells
-
-
-def representation_relationship_representation_relationship_with_transformation_shape_representation_relationship(
-        arguments, object_dict):
-    """
-    Representation relationship with transformation shape. To clarify.
-    """
-    if arguments[2] in object_dict:
-        if isinstance(object_dict[arguments[2]], list):  # arguments = {, , [], [], item_....}
-            if object_dict[arguments[2]] and not isinstance(object_dict[arguments[2]][0], volmdlr.Frame3D) \
-                    and isinstance(object_dict[arguments[3]][0], volmdlr.Frame3D):
-                return frame_map_closed_shell(object_dict[arguments[2]],
-                                              object_dict[arguments[4]], object_dict[arguments[3]])
-
-            if object_dict[arguments[2]] and isinstance(object_dict[arguments[2]][0], volmdlr.Frame3D) and \
-                    not isinstance(object_dict[arguments[3]][0], volmdlr.Frame3D):
-                return frame_map_closed_shell(object_dict[arguments[3]],
-                                              object_dict[arguments[4]], object_dict[arguments[2]])
-            return []
-        return []
-    return []
-
-
-def bounded_curve_b_spline_curve_b_spline_curve_with_knots_curve_geometric_representation_item_rational_b_spline_curve_representation_item(
-        arguments, object_dict):
-    """
-    Bounded b spline with knots curve geometric representation item. To clarify.
-    """
-    modified_arguments = [''] + arguments
-    if modified_arguments[-1] == "''":
-        modified_arguments.pop()
-    return STEP_TO_VOLMDLR['BOUNDED_CURVE, '
-                           'B_SPLINE_CURVE, '
-                           'B_SPLINE_CURVE_WITH_KNOTS, '
-                           'CURVE, GEOMETRIC_REPRESENTATION_ITEM, '
-                           'RATIONAL_B_SPLINE_CURVE, '
-                           'REPRESENTATION_ITEM'].from_step(
-        modified_arguments, object_dict)
-
-
-def b_spline_curve_b_spline_curve_with_knots_rational_b_spline_curve_bounded_curve_representation_item_geometric_representation_item_curve(
-        arguments, object_dict):
-    """
-    Bounded b spline with knots curve geometric representation item. To clarify.
-    """
-    return bounded_curve_b_spline_curve_b_spline_curve_with_knots_curve_geometric_representation_item_rational_b_spline_curve_representation_item(arguments, object_dict)
-
-
-def bounded_surface_b_spline_surface_b_spline_surface_with_knots_geometric_representation_item_rational_b_spline_surface_representation_item_surface(
-        arguments, object_dict):
-    """
-    Bounded b spline surface with knots curve geometric representation item. To clarify.
-    """
-    modified_arguments = [''] + arguments
-    if modified_arguments[-1] == "''":
-        modified_arguments.pop()
-    return STEP_TO_VOLMDLR['BOUNDED_SURFACE, B_SPLINE_SURFACE, '
-                           'B_SPLINE_SURFACE_WITH_KNOTS, '
-                           'GEOMETRIC_REPRESENTATION_ITEM, '
-                           'RATIONAL_B_SPLINE_SURFACE, '
-                           'REPRESENTATION_ITEM, SURFACE'].from_step(
-        modified_arguments, object_dict)
-
-
-def bounded_surface_b_spline_surface_b_spline_surface_with_knots_surface_geometric_representation_item_rational_b_spline_surface_representation_item(
-        arguments, object_dict):
-    """
-    Bounded b spline surface with knots curve geometric representation item. To clarify.
-    """
-    return bounded_surface_b_spline_surface_b_spline_surface_with_knots_geometric_representation_item_rational_b_spline_surface_representation_item_surface(
-        arguments, object_dict)
-
-
-def b_spline_surface_b_spline_surface_with_knots_rational_b_spline_surface_bounded_surface_representation_item_geometric_representation_item_surface(arguments, object_dict):
-    """
-    Bounded b spline surface with knots curve geometric representation item. To clarify.
-    """
-    return bounded_surface_b_spline_surface_b_spline_surface_with_knots_geometric_representation_item_rational_b_spline_surface_representation_item_surface(
-        arguments, object_dict)
-
-def product_definition_shape(arguments, object_dict):
-    """
-    Returns the data in case of a product_definition_shape.
-    """
-    return object_dict[arguments[2]]
-
-
-def product_definition(arguments, object_dict):
-    """
-    Returns the data in case of a product_definition.
-    """
-    return object_dict[arguments[2]]
-
-
-def product_definition_formation(arguments, object_dict):
-    """
-    Returns the data in case of a product_definition_formation.
-    """
-    return object_dict[arguments[2]]
-
-
-def product_definition_formation_with_specified_source(arguments, object_dict):
-    """
-    Returns the data in case of a product_definition_formation_with_specified_source.
-    """
-    return object_dict[arguments[2]]
-
-
-def product(arguments, *args, **kwargs):
-    """
-    Returns the data in case of a product.
-    """
-    return arguments[0]
-
-
-def application_context(arguments, *args, **kwargs):
-    """
-    Returns the data in case of an application_context.
-    """
-    return arguments[0]
-
-
-def product_context(arguments, *args, **kwargs):
-    """
-    Returns the data in case of a product_context.
-    """
-    return arguments
-=======
 from volmdlr.utils import step_reader
 from volmdlr.utils.step_reader import STEP_TO_VOLMDLR, STEP_REPRESENTATION_ENTITIES
->>>>>>> d9f07d54
 
 
 class StepFunction(dc.DessiaObject):
