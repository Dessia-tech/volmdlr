--- conflicted
+++ resolved
@@ -317,36 +317,10 @@
     return shells
 
 
-<<<<<<< HEAD
 def frame_map_closed_shell(closed_shells, item_defined_frames, shape_representation_frames):
     frame_origin = [frmd3d for frmd3d in item_defined_frames if frmd3d.origin != volmdlr.O3D][0]
     for shell3d in closed_shells:
         # frame3d = item_defined_frames[1]
-=======
-def representation_relationship_representation_relationship_with_transformation_shape_representation_relationship(
-        arguments, object_dict):
-    """
-    Returns xx.
-
-    :param arguments: DESCRIPTION
-    :type arguments: TYPE
-    :param object_dict: DESCRIPTION
-    :type object_dict: TYPE
-    :return: DESCRIPTION
-    :rtype: TYPE
-
-    """
-    if arguments[2] in object_dict:
-        if isinstance(object_dict[arguments[2]], list):
-
-            for shell3d in object_dict[arguments[2]]:
-
-                frame3d = object_dict[arguments[4]]
-                shell3d.frame_mapping_inplace(frame3d, 'old')
-                # return shell3d
-            return None
->>>>>>> 459ca2b6
-
         for f3d in item_defined_frames:  # item_defined_transformation
             if f3d.origin != volmdlr.O3D:
                 if f3d.u == frame_origin.u and f3d.v == frame_origin.v and f3d.w == frame_origin.w:
@@ -370,6 +344,17 @@
 
 def representation_relationship_representation_relationship_with_transformation_shape_representation_relationship(
         arguments, object_dict):
+    """
+    Returns xx.
+
+    :param arguments: DESCRIPTION
+    :type arguments: TYPE
+    :param object_dict: DESCRIPTION
+    :type object_dict: TYPE
+    :return: DESCRIPTION
+    :rtype: TYPE
+
+    """
     # raise NotImplementedError("We are still not able to read assemblies in step files")
     # return None
     if arguments[2] in object_dict:
