#!/usr/bin/env python3
# -*- coding: utf-8 -*-
"""
ISO STEP reader/writer.
"""

import time
from typing import List
from dataclasses import dataclass, field
import numpy as npy

import matplotlib.pyplot as plt
import networkx as nx
import plot_data.graph

import dessia_common.core as dc  # isort: skip
from dessia_common.files import BinaryFile  # isort: skip

import volmdlr
import volmdlr.core
import volmdlr.edges
import volmdlr.faces
import volmdlr.primitives3d
import volmdlr.wires
from volmdlr import surfaces
from volmdlr import shells as vmshells


def set_to_list(step_set):
    """
    Convert a string representation of a set to a list of strings.

    :param step_set: String representation of a set, e.g. "{A,B,C}"
    :type step_set: str
    :return: List of strings, e.g. ["A", "B", "C"]
    :rtype: List[str]
    """
    char_list = step_set.split(',')
    char_list[0] = char_list[0][1:]
    char_list[-1] = char_list[-1][:-1]
    return list(char_list)


def step_split_arguments(function_arg):
    """
    Split the arguments of a function that doesn't start with '(' but end with ')'.

    ex: IN: '#123,#124,#125)'
       OUT: ['#123', '#124', '#125']
    """
    if len(function_arg) > 0 and function_arg[-1] != ')':
        function_arg += ')'
    arguments = []
    argument = ""
    if len(function_arg) > 0 and function_arg[0] == "(":
        function_arg += ")"
    parenthesis = 1
    is_str = False
    for char in function_arg:
        if char == "(":
            parenthesis += 1

        if char == "'" and not is_str:
            is_str = True
        elif char == "'" and is_str:
            is_str = False
        # if char != "," or parenthesis > 1 or is_str:
        #     argument += char

        if parenthesis > 1 or is_str:
            argument += char
        elif char != ",":
            argument += char
        else:
            arguments.append(argument)
            argument = ""

        if char == ")":
            parenthesis -= 1
            if parenthesis == 0:
                arguments.append(argument[:-1])
                argument = ""
                break
    return arguments


def uncertainty_measure_with_unit(arguments, object_dict):
    """
    Gets the length uncertainty related to the shape representation.

    :param arguments: step primitive arguments
    :param object_dict: dictionary containing already instantiated objects.
    :return: Global length uncertainty.
    """
    length_measure = float(arguments[0].split('(')[1][:-1])
    return length_measure * object_dict[arguments[1]]


def conversion_based_unit_length_unit_named_unit(arguments, object_dict):
    """
    Gets the conversion based unit length.

    :param arguments: step primitive arguments
    :param object_dict: dictionary containing already instantiated objects.
    :return: conversion based unit length.
    """
    return object_dict[arguments[1]]


def length_measure_with_unit(arguments, object_dict):
    """
    Calculates the step file's SI unit conversion factor.

    :param arguments: step primitive arguments
    :param object_dict: dictionary containing already instantiated objects.
    :return: si unit conversion factor.
    """
    if "(" in arguments[0]:
        length_measure = float(arguments[0].split('(')[1][:-1])
    else:
        length_measure = float(arguments[0])
    length_si_unit = object_dict[arguments[1]]
    return length_measure * length_si_unit


def conversion_based_unit_named_unit_plane_angle_unit(arguments, object_dict):
    """
    Gets the conversion based plane unit angle.

    :param arguments: step primitive arguments
    :param object_dict: dictionary containing already instantiated objects.
    :return: conversion based unit length.
    """
    return object_dict[arguments[1]]


def named_unit_plane_angle_unit_si_unit(arguments, *args, **kwargs):
    """
    Returns the dimension of plane angle measure.

    :param arguments: step primitive arguments
    :return: SI unit dimension.
    """
    return SI_PREFIX[arguments[1]]


def named_unit_si_unit_solid_angle_unit(arguments, *args, **kwargs):
    """
    Returns the dimension of solid angle measure.

    :param arguments: step primitive arguments
    :return: SI unit dimension.
    """
    return SI_PREFIX[arguments[1]]


def plane_angle_measure_with_unit(arguments, object_dict):
    """
    Returns the angle plane measure with the right unit.

    :param arguments: step primitive arguments
    :param object_dict: dictionary containing already instantiated objects.
    :return: angle measure in SI unit.
    """
    angle_measure = float(arguments[0].split('(')[1][:-1])
    angle_si_unit = object_dict[arguments[1]]
    return angle_measure * angle_si_unit


def length_unit_named_unit_si_unit(arguments, *args, **kwargs):
    """
    Gets the length si unit.

    :param arguments: step primitive arguments
    :return: length si unit
    """
    si_unit_length = SI_PREFIX[arguments[1]]
    return si_unit_length


def geometric_representation_context_global_uncertainty_assigned_context_global_unit_assigned_context_representation_context(
        arguments, object_dict):
    """
    Gets the global length uncertainty.

    :param arguments: step primitive arguments
    :param object_dict: dictionary containing already instantiated objects.
    :return: Global length uncertainty.
    """
    length_global_uncertainty = object_dict[int(arguments[1][0][1:])]
    length_conversion_factor = object_dict[int(arguments[2][0][1:])]
    angle_conversion_factor = object_dict[int(arguments[2][1][1:])]
    return length_global_uncertainty, length_conversion_factor, angle_conversion_factor


def vertex_point(arguments, object_dict):
    """
    Returns the data in case of a VERTEX.
    """
    return object_dict[arguments[1]]


def axis1_placement(arguments, object_dict):
    """
    Returns the data in case of a AXIS1_PLACEMENT.
    """
    return object_dict[arguments[1]], object_dict[arguments[2]]


def oriented_edge(arguments, object_dict):
    """
    Returns the data in case of an ORIENTED_EDGE.
    """
    if not object_dict[arguments[3]]:
        # This can happen when the edge is too small
        return None
    edge_orientation = arguments[4]
    if edge_orientation == '.T.':
        return object_dict[arguments[3]]
    return object_dict[arguments[3]].reverse()


def face_outer_bound(arguments, object_dict):
    """
    Returns the data in case of a FACE_OUTER_BOUND.

    :param arguments: list containing the arguments of the FACE_OUTER_BOUND entity.
    :type arguments: list
    :param object_dict: Dictionary containing the objects already instantiated that will be used as arguments to the
        face_outer_bound entity.
    :type object_dict: dict
    :return: A Contour3D representing the BREP of a face.
    :rtype: volmdlr.wires.Contour3D
    """
    if arguments[2] == '.T.':
        return object_dict[arguments[1]]
    return object_dict[arguments[1]].invert()


def face_bound(arguments, object_dict):
    """
    Returns the data in case of a FACE_BOUND.

    :param arguments: list containing the arguments of the FACE_BOUND entity.
    :type arguments: list
    :param object_dict: Dictionary containing the objects already instantiated that will be used as arguments to the
        face_outer_bound entity.
    :type object_dict: dict
    :return: A Contour3D representing the BREP of a face.
    :rtype: volmdlr.wires.Contour3D
    """
    return object_dict[arguments[1]]


def surface_curve(arguments, object_dict):
    """
    Returns xx.

    :param arguments: DESCRIPTION
    :type arguments: TYPE
    :param object_dict: DESCRIPTION
    :type object_dict: TYPE
    :return: DESCRIPTION
    :rtype: TYPE

    """
    return object_dict[arguments[1]]


def seam_curve(arguments, object_dict):
    """
    Returns xx.

    :param arguments: DESCRIPTION
    :type arguments: TYPE
    :param object_dict: DESCRIPTION
    :type object_dict: TYPE
    :return: DESCRIPTION
    :rtype: TYPE
    """
    return object_dict[arguments[1]]


def trimmed_curve(arguments, object_dict):
    """
    Returns xx.

    :param arguments: DESCRIPTION
    :type arguments: TYPE
    :param object_dict: DESCRIPTION
    :type object_dict: TYPE
    :return: DESCRIPTION
    :rtype: TYPE
    """

    curve = object_dict[arguments[1]]
    point1 = object_dict[int(arguments[2][0][1:])]
    point2 = object_dict[int(arguments[3][0][1:])]
    return curve.trim(point1=point1, point2=point2)


def vertex_loop(arguments, object_dict):
    """
    Returns the data in case of a VERTEX_LOOP.
    """
    return object_dict[arguments[1]]


def composite_curve_segment(arguments, object_dict):
    """
    Returns the data in case of a COMPOSITE_CURVE_SEGMENT.
    """
    # arguments[0] = trasition_code (unused)
    # The transition_code type conveys the continuity properties of a composite curve or surface.
    # The continuity referred to is geometric, not parametric continuity.
    # arguments[1] = same_sense : BOOLEAN;
    # arguments[2] = parent_curve : curve;
    edge = object_dict[arguments[2]]
    if arguments[1] == ".F.":
        edge = edge.reverse()
    return edge


def composite_curve(arguments, object_dict):
    """
    Returns the data in case of a COMPOSITE_CURVE.
    """
    name = arguments[0]
    list_primitives = [object_dict[int(lp[1:])] for lp in arguments[1]]
    first_primitive = list_primitives[0]
    last_primitive = list_primitives[-1]
    if first_primitive.start.is_close(last_primitive.end):
        return volmdlr.wires.Contour3D(list_primitives, name)
    return volmdlr.wires.Wire3D(list_primitives, name)


def pcurve(arguments, object_dict):
    """
    Returns the data in case of a PCURVE.
    """
    return object_dict[arguments[1]]


def geometric_curve_set(arguments, object_dict):
    """
    Returns xx.

    :param arguments: DESCRIPTION
    :type arguments: TYPE
    :param object_dict: DESCRIPTION
    :type object_dict: TYPE
    :return: DESCRIPTION
    :rtype: TYPE

    """
    sub_objects = []
    for argument in arguments[1]:
        sub_obj = object_dict[int(argument[1:])]
        sub_objects.append(sub_obj)
    return sub_objects


def geometric_set(arguments, object_dict):
    """
    Returns xx.

    :param arguments: DESCRIPTION
    :type arguments: TYPE
    :param object_dict: DESCRIPTION
    :type object_dict: TYPE
    :return: DESCRIPTION
    :rtype: TYPE

    """
    sub_objects = []
    for argument in arguments[1]:
        sub_obj = object_dict[int(argument[1:])]
        sub_objects.append(sub_obj)
        print('GEOMETRIC_SET', sub_obj)
    return sub_objects
# =======
#     TODO: IS THIS RIGHT?
    # primitives = [object_dict[int(node[1:])]
    #               for node in arguments[1] if not isinstance(object_dict[int(node[1:])], volmdlr.Point3D)]
    # return primitives
# >>>>>>> enhance_step_reader


def shell_based_surface_model(arguments, object_dict):
    """
    Returns the data in case of a Shell3D.
    """
    return object_dict[int(arguments[1][0][1:])]


def item_defined_transformation(arguments, object_dict):
    """
    Returns xx.

    :param arguments: DESCRIPTION
    :type arguments: TYPE
    :param object_dict: DESCRIPTION
    :type object_dict: TYPE
    :return: DESCRIPTION
    :rtype: TYPE

    """
    # Frame3D
    volmdlr_object1 = object_dict[arguments[2]]
    volmdlr_object2 = object_dict[arguments[3]]
    # TODO : how to frame map properly from these two Frame3D ?
    # return volmdlr_object2 - volmdlr_object1
    return [volmdlr_object1, volmdlr_object2]


# def geometrically_bounded_surface_shape_representation(arguments, object_dict):
#     """
#     Returns xx.
#
#     :param arguments: DESCRIPTION
#     :type arguments: TYPE
#     :param object_dict: DESCRIPTION
#     :type object_dict: TYPE
#     :return: DESCRIPTION
#     :rtype: TYPE
#
#     """
#     sub_objects = []
#     for argument in arguments[1]:
#         sub_obj = object_dict[int(argument[1:])]
#         sub_objects.append(sub_obj)
#     return sub_objects


def manifold_surface_shape_representation(arguments, object_dict):
    """
    Returns the data in case of a manifold_surface_shape_representation, interpreted as shell3D.
    """
    shells = []
    for arg in arguments[1]:
        if isinstance(object_dict[int(arg[1:])],
                      vmshells.OpenShell3D):
            shell = object_dict[int(arg[1:])]
            shells.append(shell)
    return shells


def faceted_brep(arguments, object_dict):
    """
    Returns the data in case of a faceted_brep entity, interpreted as shell3D.
    """
    return object_dict[arguments[1]]


def faceted_brep_shape_representation(arguments, object_dict):
    """
    Returns the data in case of a faceted_brep_shape_representation, interpreted as shell3D.
    """
    shells = []
    for arg in arguments[1]:
        if isinstance(object_dict[int(arg[1:])],
                      vmshells.OpenShell3D):
            shell = object_dict[int(arg[1:])]
            shells.append(shell)
    return shells


def manifold_solid_brep(arguments, object_dict):
    """
    Returns the data in case of a manifold_solid_brep with voids.
    """
    return object_dict[arguments[1]]


def brep_with_voids(arguments, object_dict):
    """
    Returns the data in case of a BREP with voids.
    """
    return object_dict[arguments[1]]


def shape_representation(arguments, object_dict):
    """
    Returns xx.

    :param arguments: DESCRIPTION
    :type arguments: TYPE
    :param object_dict: DESCRIPTION
    :type object_dict: TYPE
    :return: DESCRIPTION
    :rtype: TYPE

    """
    # does it have the extra argument comming from
    # SHAPE_REPRESENTATION_RELATIONSHIP ? In this cas return
    # them
    if len(arguments) == 4:
        shells = object_dict[int(arguments[3])]
        return shells
    shells = []
    frames = []
    print('shape_representation', arguments)
    for arg in arguments[1]:
        if int(arg[1:]) in object_dict and \
                isinstance(object_dict[int(arg[1:])], list) and \
                len(object_dict[int(arg[1:])]) == 1:
            shells.append(*object_dict[int(arg[1:])])
        elif int(arg[1:]) in object_dict and \
                isinstance(object_dict[int(arg[1:])],
                           vmshells.OpenShell3D):
            shells.append(object_dict[int(arg[1:])])
        elif int(arg[1:]) in object_dict and isinstance(object_dict[int(arg[1:])], volmdlr.Frame3D):
            # TODO: Is there something to read here ?
            frame = object_dict[int(arg[1:])]
            if not all(component is None for component in [frame.u, frame.u, frame.w]):
                frames.append(frame)
        elif int(arg[1:]) in object_dict and \
                isinstance(object_dict[int(arg[1:])],
                           volmdlr.edges.Arc3D):
            shells.append(object_dict[int(arg[1:])])
        elif int(arg[1:]) in object_dict and \
                isinstance(object_dict[int(arg[1:])],
                           volmdlr.edges.BSplineCurve3D):
            shells.append(object_dict[int(arg[1:])])
        else:
            pass
    if not shells and frames:
        return frames
    return shells


def advanced_brep_shape_representation(arguments, object_dict):
    """
    Returns xx.

    :param arguments: DESCRIPTION
    :type arguments: TYPE
    :param object_dict: DESCRIPTION
    :type object_dict: TYPE
    :return: DESCRIPTION
    :rtype: TYPE

    """
    shells = []
    for arg in arguments[1]:
        if isinstance(object_dict[int(arg[1:])],
                      vmshells.OpenShell3D):
            shells.append(object_dict[int(arg[1:])])
    if len(shells) > 1:
        return volmdlr.core.Compound(shells, name=arguments[0])
    return shells


def geometrically_bounded_surface_shape_representation(arguments, object_dict):
    """
    Returns xx.

    :param arguments: DESCRIPTION
    :type arguments: TYPE
    :param object_dict: DESCRIPTION
    :type object_dict: TYPE
    :return: DESCRIPTION
    :rtype: TYPE

    """
    primitives = []
    for arg in arguments[1]:
        primitives.extend(object_dict[int(arg[1:])])
    primitives = [primi for primi in primitives
                  if not isinstance(primi, volmdlr.Point3D)]
    if len(primitives) > 1:
        return volmdlr.core.Compound(primitives, name=arguments[0])
    return primitives


def frame_map_closed_shell(closed_shells, item_defined_transformation_frames, shape_representation_frames):
    """
    Frame maps a closed shell in an assembly to its good position.

    :param closed_shells: DESCRIPTION
    :type closed_shells: vmshells.OpenShell3D
    :param item_defined_transformation_frames: DESCRIPTION
    :type item_defined_transformation_frames: TYPE
    :param shape_representation_frames: DESCRIPTION
    :type shape_representation_frames: TYPE
    :return: DESCRIPTION
    :rtype: TYPE

    """
    if item_defined_transformation_frames[0] == item_defined_transformation_frames[1]:
        return closed_shells
    if shape_representation_frames[0].origin.is_close(volmdlr.O3D):
        global_frame = shape_representation_frames[0]
    else:
        global_frame = [frame for frame in item_defined_transformation_frames if frame.origin.is_close(volmdlr.O3D)][0]
    transformed_frame = [frame for frame in item_defined_transformation_frames if frame != global_frame][0]
    new_closedshells = []

    for shell3d in closed_shells:
        basis_a = global_frame.basis()
        basis_b = transformed_frame.basis()
        A = npy.array([[basis_a.vectors[0].x, basis_a.vectors[0].y, basis_a.vectors[0].z],
                       [basis_a.vectors[1].x, basis_a.vectors[1].y, basis_a.vectors[1].z],
                       [basis_a.vectors[2].x, basis_a.vectors[2].y, basis_a.vectors[2].z]])
        B = npy.array([[basis_b.vectors[0].x, basis_b.vectors[0].y, basis_b.vectors[0].z],
                       [basis_b.vectors[1].x, basis_b.vectors[1].y, basis_b.vectors[1].z],
                       [basis_b.vectors[2].x, basis_b.vectors[2].y, basis_b.vectors[2].z]])
        transfer_matrix = npy.linalg.solve(A, B)
        u_vector = volmdlr.Vector3D(*transfer_matrix[0])
        v_vector = volmdlr.Vector3D(*transfer_matrix[1])
        w_vector = volmdlr.Vector3D(*transfer_matrix[2])
        new_frame = volmdlr.Frame3D(transformed_frame.origin, u_vector, v_vector, w_vector)
        new_closedshells.append(shell3d.frame_mapping(new_frame, 'old'))
    return new_closedshells


def representation_relationship_representation_relationship_with_transformation_shape_representation_relationship(
        arguments, object_dict):
    """
    Representation relationship with transformation shape. To clarify.
    """
    if arguments[2] in object_dict:
        if isinstance(object_dict[arguments[2]], list):  # arguments = {, , [], [], item_....}
            if object_dict[arguments[2]] and not isinstance(object_dict[arguments[2]][0], volmdlr.Frame3D) \
                    and isinstance(object_dict[arguments[3]][0], volmdlr.Frame3D):
                return frame_map_closed_shell(object_dict[arguments[2]],
                                              object_dict[arguments[4]], object_dict[arguments[3]])

            if object_dict[arguments[2]] and isinstance(object_dict[arguments[2]][0], volmdlr.Frame3D) and \
                    not isinstance(object_dict[arguments[3]][0], volmdlr.Frame3D):
                return frame_map_closed_shell(object_dict[arguments[3]],
                                              object_dict[arguments[4]], object_dict[arguments[2]])
            return []
        return []
    return []


def bounded_curve_b_spline_curve_b_spline_curve_with_knots_curve_geometric_representation_item_rational_b_spline_curve_representation_item(
        arguments, object_dict):
    """
    Bounded b spline with knots curve geometric representation item. To clarify.
    """
    modified_arguments = [''] + arguments
    if modified_arguments[-1] == "''":
        modified_arguments.pop()
    return STEP_TO_VOLMDLR['BOUNDED_CURVE, '
                           'B_SPLINE_CURVE, '
                           'B_SPLINE_CURVE_WITH_KNOTS, '
                           'CURVE, GEOMETRIC_REPRESENTATION_ITEM, '
                           'RATIONAL_B_SPLINE_CURVE, '
                           'REPRESENTATION_ITEM'].from_step(
        modified_arguments, object_dict)


def bounded_surface_b_spline_surface_b_spline_surface_with_knots_geometric_representation_item_rational_b_spline_surface_representation_item_surface(
        arguments, object_dict):
    """
    Bounded b spline surface with knots curve geometric representation item. To clarify.
    """
    modified_arguments = [''] + arguments
    if modified_arguments[-1] == "''":
        modified_arguments.pop()
    return STEP_TO_VOLMDLR['BOUNDED_SURFACE, B_SPLINE_SURFACE, '
                           'B_SPLINE_SURFACE_WITH_KNOTS, '
                           'GEOMETRIC_REPRESENTATION_ITEM, '
                           'RATIONAL_B_SPLINE_SURFACE, '
                           'REPRESENTATION_ITEM, SURFACE'].from_step(
        modified_arguments, object_dict)


def bounded_surface_b_spline_surface_b_spline_surface_with_knots_surface_geometric_representation_item_rational_b_spline_surface_representation_item(
        arguments, object_dict):
    """
    Bounded b spline surface with knots curve geometric representation item. To clarify.
    """
    modified_arguments = [''] + arguments
    if modified_arguments[-1] == "''":
        modified_arguments.pop()
    return STEP_TO_VOLMDLR['BOUNDED_SURFACE, B_SPLINE_SURFACE, '
                           'B_SPLINE_SURFACE_WITH_KNOTS, '
                           'GEOMETRIC_REPRESENTATION_ITEM, '
                           'RATIONAL_B_SPLINE_SURFACE, '
                           'REPRESENTATION_ITEM, SURFACE'].from_step(
        modified_arguments, object_dict)


def product_definition_shape(arguments, object_dict):
    """
    Returns the data in case of a product_definition_shape.
    """
    return object_dict[arguments[2]]


def product_definition(arguments, object_dict):
    """
    Returns the data in case of a product_definition.
    """
    return object_dict[arguments[2]]


def product_definition_formation(arguments, object_dict):
    """
    Returns the data in case of a product_definition_formation.
    """
    return object_dict[arguments[2]]


def product_definition_formation_with_specified_source(arguments, object_dict):
    """
    Returns the data in case of a product_definition_formation_with_specified_source.
    """
    return object_dict[arguments[2]]


def product(arguments, *args, **kwargs):
    """
    Returns the data in case of a product.
    """
    return arguments[0]


def application_context(arguments, *args, **kwargs):
    """
    Returns the data in case of an application_context.
    """
    return arguments[0]


def product_context(arguments, *args, **kwargs):
    """
    Returns the data in case of a product_context.
    """
    return arguments


class StepFunction(dc.DessiaObject):
    """
    Abstract class defining a step function.

    """

    def __init__(self, function_id, function_name, function_arg):
        self.id = function_id
        self.name = function_name
        self.arg = function_arg

        # TODO : modify this continuation and simplify
        if self.name == "":
            if self.arg[1][0] == 'B_SPLINE_SURFACE':
                self.simplify('B_SPLINE_SURFACE')
            if self.arg[1][0] == 'B_SPLINE_CURVE':
                self.simplify('B_SPLINE_CURVE')
        dc.DessiaObject.__init__(self, name=function_name)

    def simplify(self, new_name):
        """ADD DOCSTRING."""
        # ITERATE ON SUBFUNCTIONS
        args = [subfun[1] for (i, subfun) in enumerate(self.arg) if
                (len(subfun[1]) != 0 or i == 0)]
        arguments = []
        for arg in args:
            if not arg:
                arguments.append("''")
            else:
                arguments.extend(arg)
        arguments.pop()  # DELETE REPRESENTATION_ITEM('')

        self.name = new_name
        self.arg = arguments


class Step(dc.DessiaObject):
    """
    Defines the Step class.

    """

    _standalone_in_db = True

    def __init__(self, lines: List[str], name: str = ''):
        self.functions, self.all_connections, self.connections = self.read_lines(lines)
        self._graph = None
        self.global_uncertainty = 1e-6
        self.length_conversion_factor = 1
        self.angle_conversion_factor = 1
        # self.read_diagnostic = StepReaderReport
        self._roots_nodes = None

        dc.DessiaObject.__init__(self, name=name)

    @property
    def root_nodes(self):
        """Returns a dictionary containing the nodes of the step file function that are used as start points."""
        if not self._roots_nodes:
            self._roots_nodes = self.get_root_nodes()
        return self._roots_nodes

    def graph(self):
        """Returns the step file networkx graph of dependencies."""
        if not self._graph:
            self._graph = self.create_graph()
        return self._graph

    @classmethod
    def from_stream(cls, stream: BinaryFile):
        """Instantiate a Step object from a stream."""
        stream.seek(0)
        lines = []
        for line in stream:
            line = line.decode("ISO-8859-1")
            line = line.replace("\r", "")
            lines.append(line)
        return cls(lines)

    @classmethod
    def from_file(cls, filepath: str = None):
        """Instantiate a Step object from a step file."""
        with open(filepath, "r", encoding="ISO-8859-1") as file:
            lines = []
            for line in file:
                lines.append(line)
        return cls(lines)

    def read_lines(self, lines):
        """Translate the step file into step functions objects."""
        all_connections = []
        dict_connections = {}
        previous_line = ""
        functions = {}

        for line in lines:
            line = line.replace(" ", "")
            line = line.replace("\n", "")

            # SKIP EMPTY LINE
            if not line:
                continue

            # ASSEMBLE LINES IF THEY ARE SEPARATED
            if line[-1] != ';':
                previous_line = previous_line + line
                continue

            line = previous_line + line

            # SKIP HEADER
            if line[0] != "#":
                previous_line = str()
                continue

            function = line.split("=")
            function_id = int(function[0][1:])
            function_name_arg = function[1].split("(", 1)
            function_name = function_name_arg[0]
            function_arg = function_name_arg[1].split("#")
            function_connections = []
            connections = []
            for connec in function_arg[1:]:
                connec = connec.split(",")
                connec = connec[0].split(")")
                if connec[0][-1] != "'":
                    function_connection = int(connec[0])
                    connections.append(function_connection)
                    function_connections.append(
                        (function_id, function_connection))
            dict_connections[function_id] = connections
            all_connections.extend(function_connections)

            previous_line = str()

            # FUNCTION ARGUMENTS
            function_arg = function_name_arg[1]
            arguments = step_split_arguments(function_arg)
            new_name = ''
            new_arguments = []
            if function_name == "":
                name_arg = self.step_subfunctions(arguments)
                for name, arg in name_arg:
                    new_name += name + ', '
                    new_arguments.extend(arg)
                new_name = new_name[:-2]
                function_name = new_name
                arguments = new_arguments
                for arg in arguments:
                    if arg[0] == '#':
                        function_connections.append(
                            (function_id, int(arg[1:])))

            for i, argument in enumerate(arguments):
                if argument[:2] == '(#' and argument[-1] == ')':
                    arg_list = set_to_list(argument)
                    arguments[i] = arg_list

            function = StepFunction(function_id, function_name, arguments)
            functions[function_id] = function

        return functions, all_connections, dict_connections

    def not_implemented(self):
        not_implemented = []
        for _, fun in self.functions.items():
            if fun.name not in STEP_TO_VOLMDLR:
                not_implemented.append(fun.name)
        return list(set(not_implemented))

    def create_graph(self):
        """
        Step functions graph.

        :return: A graph representation the step file structure.
        :rtype: networkx.DiGraph
        """
        F = nx.DiGraph()
        labels = {}

        for function in self.functions.values():
            if function.name == 'SHAPE_REPRESENTATION_RELATIONSHIP':
                # Create short cut from id1 to id2
                id1 = int(function.arg[2][1:])
                id2 = int(function.arg[3][1:])
                elem1 = (function.id, id1)
                elem2 = (function.id, id2)
                self.all_connections.remove(elem1)
                self.all_connections.remove(elem2)
                self.all_connections.append((elem1[1], elem2[1]))

                self.functions[id1].arg.append(f'#{id2}')

            elif function.name in STEP_TO_VOLMDLR:
                F.add_node(function.id,
                           color='rgb(0, 0, 0)',
                           shape='.',
                           name=str(function.id))
                labels[function.id] = str(function.id) + ' ' + function.name

        # Delete connection if node not found
        node_list = list(F.nodes())
        delete_connection = []
        for connection in self.all_connections:
            if connection[0] not in node_list \
                    or connection[1] not in node_list:
                delete_connection.append(connection)
        for delete in delete_connection:
            self.all_connections.remove(delete)

        # Create graph connections
        F.add_edges_from(self.all_connections)

        # Remove single nodes
        delete_nodes = []
        for node in F.nodes:
            if F.degree(node) == 0:
                delete_nodes.append(node)
        for node in delete_nodes:
            F.remove_node(node)
            # G.remove_node(node)
        return F

    def draw_graph(self, graph=None, reduced=False):
        """
        Draw a graph for Step data.

        :param graph: DESCRIPTION, defaults to None
        :type graph: TYPE, optional
        :param reduced: DESCRIPTION, defaults to False
        :type reduced: TYPE, optional
        :return: DESCRIPTION
        :rtype: TYPE

        """

        delete = ['CARTESIAN_POINT', 'DIRECTION']
        if graph is None:
            new_graph = self.create_graph()
        else:
            new_graph = graph.copy()

        labels = {}
        for id_nb, function in self.functions.items():
            if id_nb in new_graph.nodes and not reduced:
                labels[id_nb] = str(id_nb) + ' ' + function.name
            elif id_nb in new_graph.nodes and reduced:
                if function.name not in delete:
                    labels[id_nb] = str(id_nb) + ' ' + function.name
                else:
                    new_graph.remove_node(id_nb)
        pos = nx.kamada_kawai_layout(new_graph)
        plt.figure()
        nx.draw_networkx_nodes(new_graph, pos)
        nx.draw_networkx_edges(new_graph, pos)
        nx.draw_networkx_labels(new_graph, pos, labels)

    @staticmethod
    def step_subfunctions(subfunctions):
        """Handles context elements from step file."""
        subfunctions = subfunctions[0]
        parenthesis_count = 0
        subfunction_names = []
        subfunction_args = []
        subfunction_name = ""
        subfunction_arg = ""
        for char in subfunctions:

            if char == "(":
                parenthesis_count += 1
                if parenthesis_count == 1:
                    subfunction_names.append(subfunction_name)
                    subfunction_name = ""
                else:
                    subfunction_arg += char

            elif char == ")":
                parenthesis_count -= 1
                if parenthesis_count == 0:
                    subfunction_args.append(subfunction_arg)
                    subfunction_arg = ""
                else:
                    subfunction_arg += char

            elif parenthesis_count == 0:
                subfunction_name += char

            else:
                subfunction_arg += char
        return [
            (subfunction_names[i], step_split_arguments(subfunction_args[i]))
            for i in range(len(subfunction_names))]

    def parse_arguments(self, arguments):
        """Converts the arguments IDs from string to integer."""
        for i, arg in enumerate(arguments):
            if isinstance(arg, str) and arg[0] == '#':
                arguments[i] = int(arg[1:])
            elif isinstance(arg, str) and arg[0:2] == '(#':
                argument = []
                arg_id = ""
                for char in arg[1:-1]:
                    if char == ',':
                        argument.append(arg_id)
                        arg_id = ""
                        continue

                    arg_id += char
                argument.append(arg_id)
                arguments[i] = argument

    def instantiate(self, name, arguments, object_dict, step_id):
        """
        Gives the volmdlr object related to the step function.
        """
        print('avant', arguments)
        self.parse_arguments(arguments)
        print('apres', arguments)

        fun_name = name.replace(', ', '_')
        fun_name = fun_name.lower()
        try:
            if hasattr(volmdlr.step, fun_name):
                volmdlr_object = getattr(volmdlr.step, fun_name)(arguments, object_dict)

            elif name in STEP_TO_VOLMDLR and hasattr(STEP_TO_VOLMDLR[name], "from_step"):
                volmdlr_object = STEP_TO_VOLMDLR[name].from_step(
                    arguments, object_dict, name=name, step_id=step_id, global_uncertainty=self.global_uncertainty,
                    length_conversion_factor=self.length_conversion_factor,
                    angle_conversion_factor=self.angle_conversion_factor)

            else:
                raise NotImplementedError(f'Dont know how to interpret #{step_id} = {name}({arguments})')
        except (ValueError, NotImplementedError) as error:
            raise ValueError(f"Error while instantiating #{step_id} = {name}({arguments})") from error
        return volmdlr_object

    def create_node_list(self, initial_nodes):
        """
        Step functions graph as a list of nodes.

        :param initial_nodes: Initial list of shell nodes and assemblies entities.
        :type initial_nodes: List[int]
        :return: A list of nodes in the right order of dependency.
        :rtype: List[int]
        """
        list_head = []
        list_nodes = []
        visited_set = set()
        stack = initial_nodes.copy()
        while stack:
            node = stack.pop(0)
            name = self.functions[node].name
            if node not in visited_set and name in STEP_TO_VOLMDLR:
                visited_set.add(node)
                if self.connections[node]:
                    list_nodes.append(node)
                    for connection in self.connections[node]:
                        if connection not in visited_set:
                            stack.append(connection)
                else:
                    # Entities without connections should be instatiate first
                    list_head.append(node)
        return list_head + list_nodes[::-1]

    def get_shell_node_from_representation_entity(self, id_representation_entity: int):
        """
        Find the shell node ID related to a given representation entity.

        :param id_representation_entity: Representation entity ID.
        :type id_representation_entity: int
        :return: Shell ID.
        :rtype: int
        """
        name_representation_entity = self.functions[id_representation_entity].name
        arg = self.functions[id_representation_entity].arg[1]
        if name_representation_entity == "MANIFOLD_SURFACE_SHAPE_REPRESENTATION":
            if self.functions[int(arg[0][1:])].name == "AXIS2_PLACEMENT_3D":
                id_solid_entity = int(arg[1][1:])
            else:
                id_solid_entity = int(arg[0][1:])
            if self.functions[id_solid_entity].name in {"CLOSED_SHELL", "OPEN_SHELL"}:
                return id_solid_entity
            id_shell = self.functions[id_solid_entity].arg[1]
            if isinstance(id_shell, list):
                return int(id_shell[0][1:])
            return int(id_shell[1:])
        if self.functions[int(arg[0][1:])].name == "AXIS2_PLACEMENT_3D":
            id_solid_entity = int(arg[1][1:])
        else:
            id_solid_entity = int(arg[0][1:])
        id_shell = self.functions[id_solid_entity].arg[1]
        if isinstance(id_shell, list):
            return int(id_shell[0][1:])
        return int(id_shell[1:])

    def get_shell_node_from_shape_representation(self, id_shape_representation: int):
        """
        Find the shell node ID related to a given shape representation.

        :param id_shape_representation: Representation entity ID.
        :type id_shape_representation: int
        :return: Shell ID.
        :rtype: int
        """
        if len(self.functions[id_shape_representation].arg) < 4:
            # From the step file, the SHAPE_REPRESENTATION entity has 3 arguments. But we add a 4th argument to
            # those SHAPE_REPRESENTATION entity that are related to a representation entity. So, if the length of arg
            # is less of 4 there is no representation entity related to it and we return None.
            return None
        id_representation_entity = int(self.functions[id_shape_representation].arg[3][1:])
        id_solid_entity = int(self.functions[id_representation_entity].arg[1][0][1:])
        id_shell = self.functions[id_solid_entity].arg[1]
        if isinstance(id_shell, list):
            return int(id_shell[0][1:])
        return int(id_shell[1:])

    def get_frame_mapped_shell_node(self, node: int):
        """
        Find the shell node in the assembly.

        :param node: Assembly step entity node.
        :type node: int
        :return: Shell ID.
        :rtype: int
        """
        id_representation_entity = None
        arguments = self.functions[node].arg
        name_arg1 = self.functions[int(arguments[2][1:])].name
        name_arg2 = self.functions[int(arguments[3][1:])].name
        if name_arg1 in STEP_REPRESENTATION_ENTITIES:
            id_representation_entity = int(arguments[2][1:])
        elif name_arg2 in STEP_REPRESENTATION_ENTITIES:
            id_representation_entity = int(arguments[3][1:])
        if id_representation_entity:
            return self.get_shell_node_from_representation_entity(id_representation_entity)
        id_shape_representation = int(arguments[3][1:])
        if len(self.functions[id_shape_representation].arg) < 4:
            id_shape_representation = int(arguments[2][1:])
        if self.functions[id_shape_representation].name == "SHAPE_REPRESENTATION":
            return self.get_shell_node_from_shape_representation(id_shape_representation)
        id_representation_entity = int(self.functions[id_shape_representation].arg[1][1][1:])
        id_shell = self.functions[id_representation_entity].arg[1]
        if isinstance(id_shell, list):
            return int(id_shell[0][1:])
        return int(id_shell[1:])

    def shape_definition_representation_to_shell_node(self, shape_definition_representation_id):
        """Returns the ID of the shell entity related to the given shape_definition_representation ID."""
        id_representation_entity = self.functions[shape_definition_representation_id].arg[1]
        function_name = self.functions[int(id_representation_entity[1:])].name
        if function_name in STEP_REPRESENTATION_ENTITIES:
            return self.get_shell_node_from_representation_entity(int(id_representation_entity[1:]))
        if function_name == "SHAPE_REPRESENTATION":
            return self.get_shell_node_from_shape_representation(int(id_representation_entity[1:]))

    def product_definition_to_product(self, id_product_definition):
        """Returns the ID of the product entity related to the given product_definition ID."""
        if self.functions[id_product_definition].name == "NEXT_ASSEMBLY_USAGE_OCCURRENCE":
            id_product_definition = int(self.functions[id_product_definition].arg[3][1:])
        id_product_definition_formation = self.functions[id_product_definition].arg[2]
        id_product = self.functions[int(id_product_definition_formation[1:])].arg[2]
        return int(id_product[1:])

    def shape_definition_representation_to_product_node(self, shape_definition_representation_id):
        """Returns the ID of the product entity related to the given shape_definition_representation ID."""
        id_product_definition_shape = self.functions[shape_definition_representation_id].arg[0]
        id_product_definition = int(self.functions[int(id_product_definition_shape[1:])].arg[2][1:])
        return self.product_definition_to_product(id_product_definition)

    def get_root_nodes(self):
        """Returns a dictionary containing the nodes of the step file function that are used as start points."""
        next_assembly_usage_occurrence = []
        product_definitions = []
        shape_representation_relationship = []
        shape_representations = []
        shape_definition_representation = []
        shell_nodes = []
        geometric_representation_context = {}
        not_shell_nodes = []
        context_dependent_shape_representation = []
        for function in self.functions.values():
            if function.name == "NEXT_ASSEMBLY_USAGE_OCCURRENCE":
                next_assembly_usage_occurrence.append(function.id)
            elif function.name == "PRODUCT_DEFINITION":
                product_definitions.append(function.id)
            elif function.name == "SHAPE_REPRESENTATION_RELATIONSHIP":
                shape_representation_relationship.append(function.id)
            elif function.name == "SHAPE_DEFINITION_REPRESENTATION":
                id_shape_representation = int(function.arg[1][1:])
                shape_representations.append(id_shape_representation)
                id_geometric_context = int(self.functions[id_shape_representation].arg[-1][1:])
                geometric_representation_context[id_shape_representation] = id_geometric_context
                shape_definition_representation.append(function.id)
            elif function.name in {"CLOSED_SHELL", "OPEN_SHELL"}:
                shell_nodes.append(function.id)
            elif function.name == 'BREP_WITH_VOIDS':
                shell_nodes.append(function.id)
                not_shell_nodes.append(int(function.arg[1][1:]))
            elif function.name == "CONTEXT_DEPENDENT_SHAPE_REPRESENTATION":
                context_dependent_shape_representation.append(function.id)
        for node in not_shell_nodes:
            shell_nodes.remove(node)
        return {"NEXT_ASSEMBLY_USAGE_OCCURRENCE": next_assembly_usage_occurrence,
                "CONTEXT_DEPENDENT_SHAPE_REPRESENTATION": context_dependent_shape_representation,
                "PRODUCT_DEFINITION": product_definitions,
                "SHAPE_REPRESENTATION_RELATIONSHIP": shape_representation_relationship,
                "SHAPE_REPRESENTATION": shape_representations,
                "SHAPE_DEFINITION_REPRESENTATION": shape_definition_representation,
                "GEOMETRIC_REPRESENTATION_CONTEXT": geometric_representation_context,
                "SHELLS": shell_nodes}

    def get_assembly_data(self):
        root_nodes = self.root_nodes
        assemblies_shapes = {}
        assemblies_positions = {}
        assemblies = set()
        shapes = set()
        for node in root_nodes["NEXT_ASSEMBLY_USAGE_OCCURRENCE"]:
            function = self.functions[node]
            assembly_product_definition = int(function.arg[3][1:])
            assembly_node = int(self.functions[assembly_product_definition].arg[4][1:])
            assemblies.add(assembly_node)
            id_product_definition = int(function.arg[4][1:])
            if len(self.functions[id_product_definition].arg) > 5:
                for arg in self.functions[id_product_definition].arg[5:]:
                    shapes.add(int(arg[1:]))
        valid_entities = assemblies.union(shapes)
        for node in root_nodes["NEXT_ASSEMBLY_USAGE_OCCURRENCE"]:
            function = self.functions[node]
            assembly_product_definition = int(function.arg[3][1:])
            assembly_node = int(self.functions[assembly_product_definition].arg[4][1:])
            id_product_definition = int(function.arg[4][1:])
            # if len(self.functions[id_product_definition].arg) == 5:
            #     ids_shape_definition_representation = [int(self.functions[id_product_definition].arg[4][1:])]
            # else:
            ids_shape_definition_representation = [int(arg[1:]) for
                                                          arg in self.functions[id_product_definition].arg[4:]
                                                   if int(arg[1:]) in valid_entities]
            assemblies_shapes.setdefault(assembly_node, []).extend(ids_shape_definition_representation)
            id_context_dependent_shape_representation = int(function.arg[-1][1:])
            id_transformation = int(self.functions[id_context_dependent_shape_representation].arg[0][1:])
            id_item_defined_transformation = int(self.functions[id_transformation].arg[4][1:])
            assembly_frame = int(self.functions[id_item_defined_transformation].arg[2][1:])
            component_frame = [int(self.functions[id_item_defined_transformation].arg[3][1:])]
            assemblies_positions.setdefault(assembly_node, [assembly_frame]).extend(
                component_frame * len(ids_shape_definition_representation))
        return assemblies_shapes  #, assemblies_positions

    def context_dependent_shape_representation_to_next_assembly_usage_occurrence(self, node):
        arg = self.functions[node].arg
        id_product_definition_shape = int(arg[1][1:])
        return int(self.functions[id_product_definition_shape].arg[2][1:])

    def create_connections(self):
        for node in self.root_nodes['SHAPE_REPRESENTATION_RELATIONSHIP']:
            # Associate each step representation entity to its SHAPE_REPRESENTATION
            function = self.functions[node]
            id_shape_representation = int(function.arg[2][1:])
            id_shape = int(function.arg[3][1:])
            self.connections[id_shape_representation].append(id_shape)
            self.functions[id_shape_representation].arg.append(f'#{id_shape}')
        for node in self.root_nodes['SHAPE_DEFINITION_REPRESENTATION']:
            # Associate each step representation entity to its SHAPE_REPRESENTATION
            function = self.functions[node]
            id_product_definition_shape = int(function.arg[0][1:])
            id_product_definition = int(self.functions[id_product_definition_shape].arg[2][1:])
            id_shape_representation = int(function.arg[1][1:])
            self.connections[id_product_definition].append(node)
            self.functions[id_product_definition].arg.append(f'#{node}')
            if self.functions[id_shape_representation].name == "SHAPE_REPRESENTATION" and \
                    len(self.functions[id_shape_representation].arg) >= 4:
                # todo: take all the arg starting from index 3 to end ??? needs investigation
                id_shapes = [int(arg[1:]) for arg in self.functions[id_shape_representation].arg[3:]]
                self.connections[id_product_definition].extend(id_shapes)
                for id_shape in id_shapes:
                    self.functions[id_product_definition].arg.append(f'#{id_shape}')
            elif self.functions[id_shape_representation].name in STEP_REPRESENTATION_ENTITIES:
                self.connections[id_product_definition].append(id_shape_representation)
                self.functions[id_product_definition].arg.append(f'#{id_shape_representation}')

            shell_node = self.shape_definition_representation_to_shell_node(node)
            product_node = self.shape_definition_representation_to_product_node(node)
            if shell_node:
                self.connections[shell_node].append(product_node)
                self.functions[shell_node].arg.append(f'#{product_node}')

        for node in self.root_nodes['CONTEXT_DEPENDENT_SHAPE_REPRESENTATION']:
            next_assembly_usage_occurrence = \
                self.context_dependent_shape_representation_to_next_assembly_usage_occurrence(node)
            self.connections[next_assembly_usage_occurrence].append(node)
            self.functions[next_assembly_usage_occurrence].arg.append(f'#{node}')

    def instatiate_assembly(self, object_dict):
        # assemblies_shapes, assemblies_positions = self.get_assembly_data()
        # instanciate_ids = list(assemblies_shapes.keys())

        assembly_data = self.get_assembly_data()
        instanciate_ids = list(assembly_data.keys())
        error = True
        last_error = None
        while error:
            try:
                # here we invert instantiate_ids because if the code enter inside the except
                # block, we want to loop from the last KeyError to the fisrt. This avoids an infinite loop
                for instanciate_id in instanciate_ids[::-1]:
                    if instanciate_id in object_dict:
                        instanciate_ids.pop()
                        continue
                    list_primitives = []
                    for node in assembly_data[instanciate_id]:
                        primitives = object_dict[node]
                        if isinstance(primitives, list):
                            list_primitives.extend(primitives)
                        else:
                            list_primitives.append(primitives)
                    product_id = self.shape_definition_representation_to_product_node(instanciate_id)
                    name = self.functions[product_id].arg[0]
                    id_shape_representation = int(self.functions[instanciate_id].arg[1][1:])
                    ids_frames = self.functions[id_shape_representation].arg[1]
                    self.parse_arguments(ids_frames)
                    frames = [object_dict[id_frame] for id_frame in ids_frames]
                    print('list primitives', list_primitives)
                    list_primitives = [primi for primi in list_primitives
                                       if primi is not None]
                    if list_primitives:
                        volmdlr_object = volmdlr.core.Assembly(list_primitives,
                                                               frames[1:],
                                                               frames[0],
                                                               name=name)
                    else:
                        volmdlr_object = None
                    object_dict[instanciate_id] = volmdlr_object

                error = False
            except KeyError as key:
                # Sometimes the bfs search don't instanciate the nodes of a
                # depth in the right order, leading to error
<<<<<<< HEAD
                print('keyerror', key.args[0])
=======
                if last_error == key.args[0]:
                    raise NotImplementedError('Error instantiating assembly') from key
                print(key.args[0])
>>>>>>> 51d36159
                if key.args[0] in assembly_data:
                    instanciate_ids.append(key.args[0])
                    instanciate_ids.extend(assembly_data[key.args[0]])
                else:
                    instanciate_ids.append(key.args[0])
                last_error = key.args[0]
        return volmdlr_object

    def to_volume_model(self, show_times: bool = False):
        """
        Translate a step file into a volmdlr object.

        :param show_times: if True, displays how many times a given class has been
            instantiated and the total time of all the instantiations of this
            given class.
        :type show_times: bool
        :return: A volmdlr solid object.
        :rtype: :class:`volmdlr.core.VolumeModel`
        """
        object_dict = {}
        times = {}
        self.create_connections()
        print('step - graph created')
        root_nodes = self.root_nodes
        # ------------------------------------------------------
        # TODO: This isn't a 100% right. Each SHAPE_REPRESENTATION has its own geometric context
        geometric_representation_dict = root_nodes["GEOMETRIC_REPRESENTATION_CONTEXT"]
        geometric_representation_nodes = list(geometric_representation_dict.values())
        object_dict, times = self._helper_instantiate(geometric_representation_nodes[0],
                                                      object_dict, times, show_times)
        arguments = self.functions[geometric_representation_nodes[0]].arg[:]
        self.global_uncertainty = object_dict[int(arguments[1][0][1:])]
        self.length_conversion_factor = object_dict[int(arguments[2][0][1:])]
        self.angle_conversion_factor = object_dict[int(arguments[2][1][1:])]
        # ------------------------------------------------------
        shell_nodes = root_nodes["SHELLS"]
        shape_representations = root_nodes["SHAPE_REPRESENTATION"]
        nodes = self.create_node_list(shape_representations)
        errors = set()
        print('step - instanciating')
        for node in nodes:

            if node is None:
                continue
            object_dict, times = self._helper_instantiate(node, object_dict, times, show_times)

            if not object_dict[node]:
                errors.add(node)

        if show_times:
            print()
            for key, value in times.items():
                print(f'| {key} : {value}')
            print()

        if self.root_nodes["NEXT_ASSEMBLY_USAGE_OCCURRENCE"]:
            return volmdlr.core.VolumeModel([self.instatiate_assembly(object_dict)])
        primitives = []
        shapes = [object_dict[shape] for shape in shape_representations]
        for shape in shapes:
            if isinstance(shape, list):
                primitives.extend(shape)
            else:
                primitives.append(shape)
        volume_model = volmdlr.core.VolumeModel(primitives)
        #volume_model = volmdlr.core.VolumeModel([object_dict[shell_node] for shell_node in shell_nodes])
        return volume_model

    def _helper_instantiate(self, node, object_dict, times, show_times):
        """
        Helper method to translate step entities into volmdlr objects.
        """
        instanciate_ids = [node]
        error = True
        while error:
            try:
                # here we invert instantiate_ids because if the code enter inside the except
                # block, we want to loop from the last KeyError to the fisrt. This avoids an infinite loop
                for instanciate_id in instanciate_ids[::-1]:
                    t = time.time()
                    volmdlr_object = self.instantiate(
                        self.functions[instanciate_id].name,
                        self.functions[instanciate_id].arg[:], object_dict, instanciate_id)
                    t = time.time() - t
                    object_dict[instanciate_id] = volmdlr_object
                    if show_times:
                        if volmdlr_object.__class__ not in times:
                            times[volmdlr_object.__class__] = [1, t]
                        else:
                            times[volmdlr_object.__class__][0] += 1
                            times[volmdlr_object.__class__][1] += t
                error = False
            except KeyError as key:
                # Sometimes the bfs search don't instanciate the nodes of a
                # depth in the right order, leading to error
                instanciate_ids.append(key.args[0])

        return object_dict, times

    def to_points(self):
        """Returns a list containing all the points present in a step file."""
        object_dict = {}
        points3d = []
        for stepfunction in self.functions.values():
            if stepfunction.name == 'CARTESIAN_POINT':
                # INSTANTIATION
                name = self.functions[stepfunction.id].name
                arguments = self.functions[stepfunction.id].arg[:]
                self.parse_arguments(arguments)
                if arguments[1].count(',') == 2:
                    volmdlr_object = STEP_TO_VOLMDLR[name].from_step(
                        arguments, object_dict)
                    points3d.append(volmdlr_object)

        # remove first point because it refers to origin
        return points3d[1:]

    def plot_data(self):
        graph = self.graph().copy()

        graph.remove_nodes_from([stepfunction.id for stepfunction
                                 in self.functions.values()
                                 if stepfunction.name in ['CARTESIAN_POINT', 'DIRECTION']])
        return [plot_data.graph.NetworkxGraph(graph=graph)]


@dataclass
class StepReaderReport:
    """
    Data class to save a report after translating a step file to volmdlr object.
    """
    step_name: str = " "
    total_number_of_faces: int = 0
    faces_read: int = 0
    sucess_rate: float = 0.0
    errors: list = field(default_factory=list)


# @dataclass
# class StepRootNodes:
#     """
#     Data class to save the root nodes of a step file.
#     """
#     NEXT_ASSEMBLY_USAGE_OCCURRENCE: str = " "
#     total_number_of_faces: int = 0
#     faces_read: int = 0
#     sucess_rate: float = 0.0
#     errors: list = field(default_factory=list)

STEP_TO_VOLMDLR = {
    # GEOMETRICAL ENTITIES
    'CARTESIAN_POINT': volmdlr.Point3D,
    'DIRECTION': volmdlr.Vector3D,
    'VECTOR': volmdlr.Vector3D,

    'AXIS1_PLACEMENT': None,
    'AXIS2_PLACEMENT_2D': None,  # ??????????????????
    'AXIS2_PLACEMENT_3D': volmdlr.Frame3D,

    'LINE': volmdlr.edges.Line3D,  # LineSegment3D,
    'CIRCLE': volmdlr.wires.Circle3D,
    'ELLIPSE': volmdlr.wires.Ellipse3D,
    'PARABOLA': None,
    'HYPERBOLA': None,
    # 'PCURVE': None,
    'CURVE_REPLICA': None,
    'OFFSET_CURVE_3D': None,
    'TRIMMED_CURVE': None,  # BSplineCurve3D cannot be trimmed on FreeCAD
    'B_SPLINE_CURVE': volmdlr.edges.BSplineCurve3D,
    'B_SPLINE_CURVE_WITH_KNOTS': volmdlr.edges.BSplineCurve3D,
    'BEZIER_CURVE': volmdlr.edges.BSplineCurve3D,
    'RATIONAL_B_SPLINE_CURVE': volmdlr.edges.BSplineCurve3D,
    'UNIFORM_CURVE': volmdlr.edges.BSplineCurve3D,
    'QUASI_UNIFORM_CURVE': volmdlr.edges.BSplineCurve3D,
    'SURFACE_CURVE': None,  # TOPOLOGICAL EDGE
    'SEAM_CURVE': None,
    # LineSegment3D, # TOPOLOGICAL EDGE ############################
    'COMPOSITE_CURVE_SEGMENT': None,  # TOPOLOGICAL EDGE
    'COMPOSITE_CURVE': volmdlr.wires.Wire3D,  # TOPOLOGICAL WIRE
    'COMPOSITE_CURVE_ON_SURFACE': volmdlr.wires.Wire3D,  # TOPOLOGICAL WIRE
    'BOUNDARY_CURVE': volmdlr.wires.Wire3D,  # TOPOLOGICAL WIRE

    'PLANE': surfaces.Plane3D,
    'CYLINDRICAL_SURFACE': surfaces.CylindricalSurface3D,
    'CONICAL_SURFACE': surfaces.ConicalSurface3D,
    'SPHERICAL_SURFACE': surfaces.SphericalSurface3D,
    'TOROIDAL_SURFACE': surfaces.ToroidalSurface3D,
    'DEGENERATE_TOROIDAL_SURFACE': surfaces.ToroidalSurface3D,
    'B_SPLINE_SURFACE_WITH_KNOTS': surfaces.BSplineSurface3D,
    'B_SPLINE_SURFACE': surfaces.BSplineSurface3D,
    'BEZIER_SURFACE': surfaces.BSplineSurface3D,

    'OFFSET_SURFACE': None,
    'SURFACE_REPLICA': None,
    'RATIONAL_B_SPLINE_SURFACE': surfaces.BSplineSurface3D,
    'RECTANGULAR_TRIMMED_SURFACE': None,
    'SURFACE_OF_LINEAR_EXTRUSION': surfaces.ExtrusionSurface3D,
    # CAN BE A BSplineSurface3D
    'SURFACE_OF_REVOLUTION': surfaces.RevolutionSurface3D,
    'UNIFORM_SURFACE': surfaces.BSplineSurface3D,
    'QUASI_UNIFORM_SURFACE': surfaces.BSplineSurface3D,
    'RECTANGULAR_COMPOSITE_SURFACE': volmdlr.faces.PlaneFace3D,  # TOPOLOGICAL FACES
    'CURVE_BOUNDED_SURFACE': volmdlr.faces.PlaneFace3D,  # TOPOLOGICAL FACE

    # Bsplines
    'BOUNDED_SURFACE, B_SPLINE_SURFACE, B_SPLINE_SURFACE_WITH_KNOTS, GEOMETRIC_REPRESENTATION_ITEM,'
    ' RATIONAL_B_SPLINE_SURFACE, REPRESENTATION_ITEM, SURFACE': surfaces.BSplineSurface3D,
    "BOUNDED_SURFACE, B_SPLINE_SURFACE, B_SPLINE_SURFACE_WITH_KNOTS, SURFACE, GEOMETRIC_REPRESENTATION_ITEM,"
    " RATIONAL_B_SPLINE_SURFACE, REPRESENTATION_ITEM": surfaces.BSplineSurface3D,
    # TOPOLOGICAL ENTITIES
    'VERTEX_POINT': None,

    'EDGE_CURVE': volmdlr.edges.Edge,  # LineSegment3D, # TOPOLOGICAL EDGE
    'ORIENTED_EDGE': None,  # TOPOLOGICAL EDGE
    # The one above can influence the direction with their last argument
    # TODO : maybe take them into consideration

    'FACE_BOUND': None,  # TOPOLOGICAL WIRE
    'FACE_OUTER_BOUND': None,  # TOPOLOGICAL WIRE
    # Both above can influence the direction with their last argument
    # TODO : maybe take them into consideration
    'EDGE_LOOP': volmdlr.wires.Contour3D,  # TOPOLOGICAL WIRE
    'POLY_LOOP': volmdlr.wires.Contour3D,  # TOPOLOGICAL WIRE
    'VERTEX_LOOP': None,  # TOPOLOGICAL WIRE

    'ADVANCED_FACE': volmdlr.faces.Face3D,
    'FACE_SURFACE': volmdlr.faces.Face3D,

    'CLOSED_SHELL': vmshells.ClosedShell3D,
    'OPEN_SHELL': vmshells.OpenShell3D,
    #        'ORIENTED_CLOSED_SHELL': None,
    'CONNECTED_FACE_SET': vmshells.OpenShell3D,
    'GEOMETRIC_CURVE_SET': None,
    'GEOMETRIC_SET': None,

    # step subfunctions
    'UNCERTAINTY_MEASURE_WITH_UNIT': None,
    'CONVERSION_BASED_UNIT, LENGTH_UNIT, NAMED_UNIT': None,
    'LENGTH_MEASURE_WITH_UNIT': None,
    'LENGTH_UNIT, NAMED_UNIT, SI_UNIT': None,
    'PLANE_ANGLE_MEASURE_WITH_UNIT': None,
    'NAMED_UNIT, PLANE_ANGLE_UNIT, SI_UNIT': None,
    'CONVERSION_BASED_UNIT, NAMED_UNIT, PLANE_ANGLE_UNIT': None,
    'GEOMETRIC_REPRESENTATION_CONTEXT, GLOBAL_UNCERTAINTY_ASSIGNED_CONTEXT, GLOBAL_UNIT_ASSIGNED_CONTEXT, REPRESENTATION_CONTEXT': None,
    'REPRESENTATION_RELATIONSHIP, REPRESENTATION_RELATIONSHIP_WITH_TRANSFORMATION, SHAPE_REPRESENTATION_RELATIONSHIP': vmshells.OpenShell3D.translation,
    'SHELL_BASED_SURFACE_MODEL': None,
    'MANIFOLD_SURFACE_SHAPE_REPRESENTATION': None,
    'MANIFOLD_SOLID_BREP': None,
    'BREP_WITH_VOIDS': None,
    'SHAPE_REPRESENTATION': None,
    'GEOMETRICALLY_BOUNDED_SURFACE_SHAPE_REPRESENTATION': None,
    'ADVANCED_BREP_SHAPE_REPRESENTATION': None,
    "FACETED_BREP_SHAPE_REPRESENTATION": None,
    "GEOMETRICALLY_BOUNDED_WIREFRAME_SHAPE_REPRESENTATION": None,
    "EDGE_BASED_WIREFRAME_SHAPE_REPRESENTATION": None,
    'ITEM_DEFINED_TRANSFORMATION': None,
    'SHAPE_REPRESENTATION_RELATIONSHIP': None,
    "NEXT_ASSEMBLY_USAGE_OCCURRENCE": None,

    'BOUNDED_CURVE, B_SPLINE_CURVE, B_SPLINE_CURVE_WITH_KNOTS, CURVE, GEOMETRIC_REPRESENTATION_ITEM, RATIONAL_B_SPLINE_CURVE, REPRESENTATION_ITEM': volmdlr.edges.BSplineCurve3D,
    "APPLICATION_CONTEXT": None,
    "PRODUCT_DEFINITION_SHAPE": None,
    "PRODUCT_DEFINITION": None,
    "PRODUCT_DEFINITION_FORMATION": None,
    "PRODUCT": None,
}

VOLMDLR_TO_STEP = {}
for k, v in STEP_TO_VOLMDLR.items():
    if v:
        if v in VOLMDLR_TO_STEP:
            VOLMDLR_TO_STEP[v].append(k)
        else:
            VOLMDLR_TO_STEP[v] = [k]

SI_PREFIX = {'.EXA.': 1e18, '.PETA.': 1e15, '.TERA.': 1e12, '.GIGA.': 1e9, '.MEGA.': 1e6, '.KILO.': 1e3,
             '.HECTO.': 1e2, '.DECA.': 1e1, '$': 1, '.DECI.': 1e-1, '.CENTI.': 1e-2, '.MILLI.': 1e-3, '.MICRO.': 1e-6,
             '.NANO.': 1e-9, '.PICO.': 1e-12, '.FEMTO.': 1e-15, '.ATTO.': 1e-18}

STEP_REPRESENTATION_ENTITIES = {"ADVANCED_BREP_SHAPE_REPRESENTATION",
                                "FACETED_BREP_SHAPE_REPRESENTATION",
                                "MANIFOLD_SURFACE_SHAPE_REPRESENTATION",
                                "GEOMETRICALLY_BOUNDED_WIREFRAME_SHAPE_REPRESENTATION",
                                "GEOMETRICALLY_BOUNDED_SURFACE_SHAPE_REPRESENTATION",
                                "EDGE_BASED_WIREFRAME_SHAPE_REPRESENTATION"
                                }<|MERGE_RESOLUTION|>--- conflicted
+++ resolved
@@ -1371,13 +1371,9 @@
             except KeyError as key:
                 # Sometimes the bfs search don't instanciate the nodes of a
                 # depth in the right order, leading to error
-<<<<<<< HEAD
-                print('keyerror', key.args[0])
-=======
                 if last_error == key.args[0]:
                     raise NotImplementedError('Error instantiating assembly') from key
-                print(key.args[0])
->>>>>>> 51d36159
+                print('step reading keyerror', key.args[0])
                 if key.args[0] in assembly_data:
                     instanciate_ids.append(key.args[0])
                     instanciate_ids.extend(assembly_data[key.args[0]])
