--- conflicted
+++ resolved
@@ -600,12 +600,8 @@
     _standalone_in_db = True
 
     def __init__(self, lines: List[str], name: str = ''):
-<<<<<<< HEAD
-        self.functions, self.all_connections = self.read_lines(lines)
-=======
         self.lines = lines
         self.functions, self.all_connections, self.connections = self.read_lines()
->>>>>>> 20a195f3
         self._graph = None
         self.global_uncertainty = 1e-6
         self.length_conversion_factor = 1
