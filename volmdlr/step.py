--- conflicted
+++ resolved
@@ -604,10 +604,6 @@
     _standalone_in_db = True
 
     def __init__(self, lines: List[str], name: str = ''):
-<<<<<<< HEAD
-        self.lines = lines
-=======
->>>>>>> 2860d911
         self.functions, self.all_connections, self.connections = self.read_lines(lines)
         self._graph = None
         self.global_uncertainty = 1e-6
@@ -731,10 +727,6 @@
         :return: A graph representation the step file structure.
         :rtype: nx.DiGraph
         """
-<<<<<<< HEAD
-        # G = nx.Graph()
-=======
->>>>>>> 2860d911
         F = nx.DiGraph()
         labels = {}
 
@@ -752,13 +744,6 @@
                 self.functions[id1].arg.append(f'#{id2}')
 
             elif function.name in STEP_TO_VOLMDLR:
-<<<<<<< HEAD
-                # G.add_node(function.id,
-                #            color='rgb(0, 0, 0)',
-                #            shape='.',
-                #            name=str(function.id))
-=======
->>>>>>> 2860d911
                 F.add_node(function.id,
                            color='rgb(0, 0, 0)',
                            shape='.',
@@ -776,10 +761,6 @@
             self.all_connections.remove(delete)
 
         # Create graph connections
-<<<<<<< HEAD
-        # G.add_edges_from(self.all_connections)
-=======
->>>>>>> 2860d911
         F.add_edges_from(self.all_connections)
 
         # Remove single nodes
@@ -905,18 +886,6 @@
 
     def create_node_list(self, stack):
         """
-<<<<<<< HEAD
-        Step functions graph as a list of nodes
-        :return:
-        """
-        list_head = []
-        list_nodes = []
-        # shell_nodes = stack
-        # initial_stack = []
-        # for node in shell_nodes:
-        #     initial_stack.extend(self.connections[node])
-        # stack = initial_stack
-=======
         Step functions graph as a list of nodes.
 
         :param stack: Initial list of shell nodes and assemblies entities.
@@ -926,7 +895,6 @@
         """
         list_head = []
         list_nodes = []
->>>>>>> 2860d911
         visited_set = set()
         while stack:
             node = stack.pop(0)
@@ -992,15 +960,9 @@
                 id2 = int(function.arg[3][1:])
                 self.connections[id1].append(id2)
                 self.functions[id1].arg.append(f'#{id2}')
-<<<<<<< HEAD
-        # sr_nodes = []
         not_shell_nodes = []
         frame_mapped_shell_node = []
-        # for node in self.graph.nodes:
-=======
-        not_shell_nodes = []
-        frame_mapped_shell_node = []
->>>>>>> 2860d911
+        
         for node in list(self.functions.keys()):
             if self.functions[node].name == 'REPRESENTATION_RELATIONSHIP, ' \
                                             'REPRESENTATION_RELATIONSHIP_WITH_TRANSFORMATION, ' \
