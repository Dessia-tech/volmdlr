#!/usr/bin/env python3
# -*- coding: utf-8 -*-
"""
ISO STEP reader/writer.
"""

import time
from typing import List

import matplotlib.pyplot as plt
import networkx as nx

import dessia_common.core as dc
import plot_data.graph
from dessia_common.files import BinaryFile
import volmdlr
import volmdlr.core
import volmdlr.edges
import volmdlr.faces
import volmdlr.primitives3d
import volmdlr.wires


def set_to_list(step_set):
    """
    Convert a string representation of a set to a list of strings.

    :param step_set: String representation of a set, e.g. "{A,B,C}"
    :type step_set: str
    :return: List of strings, e.g. ["A", "B", "C"]
    :rtype: List[str]
    """
    char_list = step_set.split(',')
    char_list[0] = char_list[0][1:]
    char_list[-1] = char_list[-1][:-1]
    return list(char_list)


def step_split_arguments(function_arg):
    """
    Split the arguments of a function that doesn't start with '(' but end with
    ')'
    ex: IN: '#123,#124,#125)'
       OUT: ['#123', '#124', '#125']
    """
    if len(function_arg) > 0 and function_arg[-1] != ')':
        function_arg += ')'
    arguments = []
    argument = ""
    if len(function_arg) > 0 and function_arg[0] == "(":
        function_arg += ")"
    parenthesis = 1
    for char in function_arg:
        if char == "(":
            parenthesis += 1

        if char != "," or parenthesis > 1:
            argument += char
        else:
            arguments.append(argument)
            argument = ""

        if char == ")":
            parenthesis -= 1
            if parenthesis == 0:
                arguments.append(argument[:-1])
                argument = ""
                break
    return arguments


def vertex_point(arguments, object_dict):
    """
    Returns the data in case of a VERTEX.
    """
    return object_dict[arguments[1]]


def oriented_edge(arguments, object_dict):
    """
    Returns the data in case of an ORIENTED_EDGE.
    """
    return object_dict[arguments[3]]


def face_outer_bound(arguments, object_dict):
    """
    Returns xx.

    :param arguments: DESCRIPTION
    :type arguments: TYPE
    :param object_dict: DESCRIPTION
    :type object_dict: TYPE
    :return: DESCRIPTION
    :rtype: TYPE

    """
    return object_dict[arguments[1]]


def face_bound(arguments, object_dict):
    """
    Returns xx.

    :param arguments: DESCRIPTION
    :type arguments: TYPE
    :param object_dict: DESCRIPTION
    :type object_dict: TYPE
    :return: DESCRIPTION
    :rtype: TYPE

    """
    return object_dict[arguments[1]]


def surface_curve(arguments, object_dict):
    """
    Returns xx.

    :param arguments: DESCRIPTION
    :type arguments: TYPE
    :param object_dict: DESCRIPTION
    :type object_dict: TYPE
    :return: DESCRIPTION
    :rtype: TYPE

    """
    return object_dict[arguments[1]]


def seam_curve(arguments, object_dict):
    """
    Returns xx.

    :param arguments: DESCRIPTION
    :type arguments: TYPE
    :param object_dict: DESCRIPTION
    :type object_dict: TYPE
    :return: DESCRIPTION
    :rtype: TYPE
    """
    return object_dict[arguments[1]]


def trimmed_curve(arguments, object_dict):
    """
    Returns xx.

    :param arguments: DESCRIPTION
    :type arguments: TYPE
    :param object_dict: DESCRIPTION
    :type object_dict: TYPE
    :return: DESCRIPTION
    :rtype: TYPE
    """

    curve = object_dict[arguments[1]]
    point1 = object_dict[int(arguments[2][0][1:])]
    point2 = object_dict[int(arguments[3][0][1:])]
    return curve.trim(point1=point1, point2=point2)


def vertex_loop(arguments, object_dict):
    """
    Returns the data in case of a VERTEX_LOOP.
    """
    return object_dict[arguments[1]]


def pcurve(arguments, object_dict):
    """
    Returns the data in case of a PCURVE.
    """
    return object_dict[arguments[1]]


def geometric_curve_set(arguments, object_dict):
    """
    Returns xx.

    :param arguments: DESCRIPTION
    :type arguments: TYPE
    :param object_dict: DESCRIPTION
    :type object_dict: TYPE
    :return: DESCRIPTION
    :rtype: TYPE

    """
    sub_objects = []
    for argument in arguments[1]:
        sub_obj = object_dict[int(argument[1:])]
        sub_objects.append(sub_obj)
    return sub_objects


def shell_base_surface_model(arguments, object_dict):
    """
    Returns the data in case of a Shell3D.
    """
    return object_dict[int(arguments[1][0][1:])]


def item_defined_transformation(arguments, object_dict):
    """
    Returns xx.

    :param arguments: DESCRIPTION
    :type arguments: TYPE
    :param object_dict: DESCRIPTION
    :type object_dict: TYPE
    :return: DESCRIPTION
    :rtype: TYPE

    """
    # Frame3D
    # volmdlr_object1 = object_dict[arguments[2]]
    volmdlr_object2 = object_dict[arguments[3]]
    # TODO : how to frame map properly from these two Frame3D ?
    # return volmdlr_object2 - volmdlr_object1
    return volmdlr_object2
#


def manifold_surface_shape_representation(arguments, object_dict):
    """
    Returns the data in case of a manifold_surface_shape_representation, interpreted as shell3D.
    """
    shells = []
    for arg in arguments[1]:
        if isinstance(object_dict[int(arg[1:])],
                      volmdlr.faces.OpenShell3D):
            shell = object_dict[int(arg[1:])]
            shells.append(shell)
    return shells


def manifold_solid_brep(arguments, object_dict):
    """
    Returns the data in case of a manifold_solid_brep with voids.
    """
    return object_dict[arguments[1]]


def brep_with_voids(arguments, object_dict):
    """
    Returns the data in case of a BREP with voids.
    """
    return object_dict[arguments[1]]


def shape_representation(arguments, object_dict):
    """
    Returns xx.

    :param arguments: DESCRIPTION
    :type arguments: TYPE
    :param object_dict: DESCRIPTION
    :type object_dict: TYPE
    :return: DESCRIPTION
    :rtype: TYPE

    """
    # does it have the extra argument comming from
    # SHAPE_REPRESENTATION_RELATIONSHIP ? In this cas return
    # them
    if len(arguments) == 4:
        shells = object_dict[int(arguments[3])]
        return shells
    else:
        shells = []
        # frames = []
        for arg in arguments[1]:
            if int(arg[1:]) in object_dict and \
                    isinstance(object_dict[int(arg[1:])], list) and \
                    len(object_dict[int(arg[1:])]) == 1:
                shells.append(*object_dict[int(arg[1:])])
            elif int(arg[1:]) in object_dict and \
                    isinstance(object_dict[int(arg[1:])],
                               volmdlr.faces.OpenShell3D):
                shells.append(object_dict[int(arg[1:])])
            elif int(arg[1:]) in object_dict and \
                    isinstance(object_dict[int(arg[1:])],
                               volmdlr.Frame3D):
                # TODO: Is there something to read here ?
                pass
            elif int(arg[1:]) in object_dict and \
                    isinstance(object_dict[int(arg[1:])],
                               volmdlr.edges.Arc3D):
                shells.append(object_dict[int(arg[1:])])
            elif int(arg[1:]) in object_dict and \
                    isinstance(object_dict[int(arg[1:])],
                               volmdlr.edges.BSplineCurve3D):
                shells.append(object_dict[int(arg[1:])])
            else:
                pass
        return shells


def advanced_brep_shape_representation(arguments, object_dict):
    """
    Returns xx.

    :param arguments: DESCRIPTION
    :type arguments: TYPE
    :param object_dict: DESCRIPTION
    :type object_dict: TYPE
    :return: DESCRIPTION
    :rtype: TYPE

    """
    shells = []
    for arg in arguments[1]:
        if isinstance(object_dict[int(arg[1:])],
                      volmdlr.faces.OpenShell3D):
            shells.append(object_dict[int(arg[1:])])
    return shells


def representation_relationship_representation_relationship_with_transformation_shape_representation_relationship(
        arguments, object_dict):
    """
<<<<<<< HEAD
    Representation relationship with transformation shape. To clarify.
=======
    Returns xx.

    :param arguments: DESCRIPTION
    :type arguments: TYPE
    :param object_dict: DESCRIPTION
    :type object_dict: TYPE
    :return: DESCRIPTION
    :rtype: TYPE

>>>>>>> e28183bb
    """
    if arguments[2] in object_dict:
        if isinstance(object_dict[arguments[2]], list):

            for shell3d in object_dict[arguments[2]]:

                frame3d = object_dict[arguments[4]]
                shell3d.frame_mapping_inplace(frame3d, 'old')
                # return shell3d
            return None

        else:
            shell3d = object_dict[arguments[2]]

            frame3d = object_dict[arguments[4]]
            shell3d.frame_mapping_inplace(frame3d, 'old')
            # return shell3d
            return None
    else:
        return None


def bounded_curve_b_spline_curve_b_spline_curve_with_knots_curve_geometric_representation_item_rational_b_spline_curve_representation_item(
        arguments, object_dict):
    """
<<<<<<< HEAD
    Bounded b spline with knots curve geometric representation item. To clarify.
=======
    Returns xx.

    :param arguments: DESCRIPTION
    :type arguments: TYPE
    :param object_dict: DESCRIPTION
    :type object_dict: TYPE
    :return: DESCRIPTION
    :rtype: TYPE

>>>>>>> e28183bb
    """
    modified_arguments = [''] + arguments
    if modified_arguments[-1] == "''":
        modified_arguments.pop()
    return STEP_TO_VOLMDLR['BOUNDED_CURVE, '
                           'B_SPLINE_CURVE, '
                           'B_SPLINE_CURVE_WITH_KNOTS, '
                           'CURVE, GEOMETRIC_REPRESENTATION_ITEM, '
                           'RATIONAL_B_SPLINE_CURVE, '
                           'REPRESENTATION_ITEM'].from_step(
        modified_arguments, object_dict)


def bounded_surface_b_spline_surface_b_spline_surface_with_knots_geometric_representation_item_rational_b_spline_surface_representation_item_surface(
        arguments, object_dict):
    """
<<<<<<< HEAD
    Bounded b spline surface with knots curve geometric representation item. To clarify.
=======
    Returns xx.

    :param arguments: DESCRIPTION
    :type arguments: TYPE
    :param object_dict: DESCRIPTION
    :type object_dict: TYPE
    :return: DESCRIPTION
    :rtype: TYPE

>>>>>>> e28183bb
    """
    modified_arguments = [''] + arguments
    if modified_arguments[-1] == "''":
        modified_arguments.pop()
    return STEP_TO_VOLMDLR['BOUNDED_SURFACE, B_SPLINE_SURFACE, '
                           'B_SPLINE_SURFACE_WITH_KNOTS, '
                           'GEOMETRIC_REPRESENTATION_ITEM, '
                           'RATIONAL_B_SPLINE_SURFACE, '
                           'REPRESENTATION_ITEM, SURFACE'].from_step(
        modified_arguments, object_dict)


class StepFunction(dc.DessiaObject):
    def __init__(self, function_id, function_name, function_arg):
        dc.DessiaObject.__init__(self)
        self.id = function_id
        self.name = function_name
        self.arg = function_arg

        # TODO : Modifier ce qui suit et simplify
        if self.name == "":
            if self.arg[1][0] == 'B_SPLINE_SURFACE':
                self.simplify('B_SPLINE_SURFACE')
            if self.arg[1][0] == 'B_SPLINE_CURVE':
                self.simplify('B_SPLINE_CURVE')
        dc.DessiaObject.__init__(self, name=function_name)

    def simplify(self, new_name):
        # ITERATE ON SUBFUNCTIONS
        args = [subfun[1] for (i, subfun) in enumerate(self.arg) if
                (len(subfun[1]) != 0 or i == 0)]
        arguments = []
        for arg in args:
            if not arg:
                arguments.append("''")
            else:
                arguments.extend(arg)
        arguments.pop()  # DELETE REPRESENTATION_ITEM('')

        self.name = new_name
        self.arg = arguments


class Step(dc.DessiaObject):

    def __init__(self, lines: List[str], name: str = ''):
        self.lines = lines
        self.functions, self.all_connections = self.read_lines()
        self._utd_graph = False
        self._graph = None
        dc.DessiaObject.__init__(self, name=name)

    @property
    def graph(self):
        if not self._utd_graph:
            self._graph = self.create_graph()
            self._utd_graph = True
        return self._graph

    @classmethod
    def from_stream(cls, stream: BinaryFile = None):
        stream.seek(0)
        lines = []
        for line in stream:
            line = line.decode("ISO-8859-1")
            line = line.replace("\r", "")
            lines.append(line)
        return cls(lines)

    @classmethod
    def from_file(cls, filepath: str = None):
        with open(filepath, "r", encoding="ISO-8859-1") as file:
            lines = []
            for line in file:
                lines.append(line)
        return cls(lines)

    def read_lines(self):
        all_connections = []

        previous_line = ""
        functions = {}

        for line in self.lines:
            line = line.replace(" ", "")
            line = line.replace("\n", "")

            # SKIP EMPTY LINE
            if not line:
                continue

            # ASSEMBLE LINES IF THEY ARE SEPARATED
            if line[-1] != ';':
                previous_line = previous_line + line
                continue

            line = previous_line + line

            # SKIP HEADER
            if line[0] != "#":
                previous_line = str()
                continue

            function = line.split("=")
            function_id = int(function[0][1:])
            function_name_arg = function[1].split("(", 1)
            function_name = function_name_arg[0]
            function_arg = function_name_arg[1].split("#")
            function_connections = []
            # print(function_id, function_name)
            for connec in function_arg[1:]:
                connec = connec.split(",")
                connec = connec[0].split(")")
                if connec[0][-1] != "'":
                    function_connection = int(connec[0])
                    function_connections.append(
                        (function_id, function_connection))
            # print(function_connections)

            all_connections.extend(function_connections)

            previous_line = str()

            # FUNCTION ARGUMENTS
            function_arg = function_name_arg[1]
            arguments = step_split_arguments(function_arg)
            new_name = ''
            new_arguments = []
            if function_name == "":
                name_arg = self.step_subfunctions(arguments)
                for name, arg in name_arg:
                    new_name += name + ', '
                    new_arguments.extend(arg)
                new_name = new_name[:-2]
                function_name = new_name
                arguments = new_arguments
                for arg in arguments:
                    if arg[0] == '#':
                        function_connections.append(
                            (function_id, int(arg[1:])))
            # print('=', function_connections)

            for i, argument in enumerate(arguments):
                if argument[:2] == '(#' and argument[-1] == ')':
                    arg_list = set_to_list(argument)
                    arguments[i] = arg_list

            function = StepFunction(function_id, function_name, arguments)
            functions[function_id] = function

        return functions, all_connections

    def not_implemented(self):
        not_implemented = []
        for _, fun in self.functions.items():
            if fun.name not in STEP_TO_VOLMDLR:
                not_implemented.append(fun.name)
        return list(set(not_implemented))

    def create_graph(self):

        G = nx.Graph()
        F = nx.DiGraph()
        labels = {}

        for function in self.functions.values():
            if function.name == 'SHAPE_REPRESENTATION_RELATIONSHIP':
                # Create short cut from id1 to id2
                id1 = int(function.arg[2][1:])
                id2 = int(function.arg[3][1:])
                elem1 = (function.id, id1)
                elem2 = (function.id, id2)
                self.all_connections.remove(elem1)
                self.all_connections.remove(elem2)
                self.all_connections.append((elem1[1], elem2[1]))

                self.functions[id1].arg.append('#{}'.format(id2))

            elif function.name in STEP_TO_VOLMDLR:
                G.add_node(function.id,
                           color='rgb(0, 0, 0)',
                           shape='.',
                           name=str(function.id))
                F.add_node(function.id,
                           color='rgb(0, 0, 0)',
                           shape='.',
                           name=str(function.id))
                labels[function.id] = str(function.id) + ' ' + function.name

        # Delete connection if node not found
        node_list = list(F.nodes())
        delete_connection = []
        for connection in self.all_connections:
            if connection[0] not in node_list \
                    or connection[1] not in node_list:
                delete_connection.append(connection)
        for delete in delete_connection:
            self.all_connections.remove(delete)

        # Create graph connections
        G.add_edges_from(self.all_connections)
        F.add_edges_from(self.all_connections)

        # Remove single nodes
        delete_nodes = []
        for node in F.nodes:
            if F.degree(node) == 0:
                delete_nodes.append(node)
        for node in delete_nodes:
            F.remove_node(node)
            G.remove_node(node)

        # if draw:
        #     # ----------------PLOT----------------
        #     pos = nx.kamada_kawai_layout(G)
        #     plt.figure()
        #     nx.draw_networkx_nodes(F, pos)
        #     nx.draw_networkx_edges(F, pos)
        #     nx.draw_networkx_labels(F, pos, labels)
        #     # ------------------------------------
        #
        # if html:
        #
        #     env = Environment(
        #         loader=PackageLoader('powertransmission', 'templates'),
        #         autoescape=select_autoescape(['html', 'xml']))
        #     template = env.get_template('graph_visJS.html')
        #
        #     nodes = []
        #     edges = []
        #     for label in list(labels.values()):
        #         nodes.append({'name': label, 'shape': 'circular'})
        #
        #     for edge in G.edges:
        #         edge_dict = {'inode1': int(edge[0]) - 1,
        #                      'inode2': int(edge[1]) - 1}
        #         edges.append(edge_dict)
        #
        #     options = {}
        #     s = template.render(
        #         name=self.stepfile,
        #         nodes=nodes,
        #         edges=edges,
        #         options=options)
        #
        #     with open('graph_visJS.html', 'wb') as file:
        #         file.write(s.encode('utf-8'))
        #
        #     webbrowser.open('file://' + os.path.realpath('graph_visJS.html'))

        return F

    def draw_graph(self, graph=None, reduced=False):
        delete = ['CARTESIAN_POINT', 'DIRECTION']
        if graph is None:
            new_graph = self.create_graph()
        else:
            new_graph = graph.copy()

        labels = {}
        for id_nb, function in self.functions.items():
            if id_nb in new_graph.nodes and not reduced:
                labels[id_nb] = str(id_nb) + ' ' + function.name
            elif id_nb in new_graph.nodes and reduced:
                if function.name not in delete:
                    labels[id_nb] = str(id_nb) + ' ' + function.name
                else:
                    new_graph.remove_node(id_nb)
        pos = nx.kamada_kawai_layout(new_graph)
        plt.figure()
        nx.draw_networkx_nodes(new_graph, pos)
        nx.draw_networkx_edges(new_graph, pos)
        nx.draw_networkx_labels(new_graph, pos, labels)

    def step_subfunctions(self, subfunctions):
        subfunctions = subfunctions[0]
        parenthesis_count = 0
        subfunction_names = []
        subfunction_args = []
        subfunction_name = ""
        subfunction_arg = ""
        for char in subfunctions:

            if char == "(":
                parenthesis_count += 1
                if parenthesis_count == 1:
                    subfunction_names.append(subfunction_name)
                    subfunction_name = ""
                else:
                    subfunction_arg += char

            elif char == ")":
                parenthesis_count -= 1
                if parenthesis_count == 0:
                    subfunction_args.append(subfunction_arg)
                    subfunction_arg = ""
                else:
                    subfunction_arg += char

            elif parenthesis_count == 0:
                subfunction_name += char

            else:
                subfunction_arg += char
        return [
            (subfunction_names[i], step_split_arguments(subfunction_args[i]))
            for i in range(len(subfunction_names))]

    def parse_arguments(self, arguments):
        for i, arg in enumerate(arguments):
            if isinstance(arg, str) and arg[0] == '#':
                arguments[i] = int(arg[1:])
            elif isinstance(arg, str) and arg[0:2] == '(#':
                argument = []
                arg_id = ""
                for char in arg[1:-1]:
                    if char == ',':
                        argument.append(arg_id)
                        arg_id = ""
                        continue

                    arg_id += char
                argument.append(arg_id)
                arguments[i] = argument

    def instanciate(self, name, arguments, object_dict):
        """
        Gives the volmdlr object related to the step function.
        """
        self.parse_arguments(arguments)

        fun_name = name.replace(', ', '_')
        fun_name = fun_name.lower()
        if hasattr(volmdlr.step, fun_name):
            volmdlr_object = getattr(volmdlr.step, fun_name)(arguments,
                                                             object_dict)

        elif name in STEP_TO_VOLMDLR and hasattr(
                STEP_TO_VOLMDLR[name], "from_step"):
            volmdlr_object = STEP_TO_VOLMDLR[name].from_step(
                arguments, object_dict)

        else:
            raise NotImplementedError(
                'Dont know how to interpret {} with args {}'.format(name,
                                                                    arguments))
        return volmdlr_object

    def to_volume_model(self, show_times: bool = False):
        """
        show_times=True displays the numer of times a given class has been
        instanciated and the totatl time of all the instanciations of this
        given class.
        """

        object_dict = {}

        self.graph.add_node("#0")
        frame_mapping_nodes = []
        shell_nodes = []
        # sr_nodes = []
        not_shell_nodes = []
        for node in self.graph.nodes:
            if node != '#0' and self.functions[node].name == 'REPRESENTATION_RELATIONSHIP, REPRESENTATION_RELATIONSHIP_WITH_TRANSFORMATION, SHAPE_REPRESENTATION_RELATIONSHIP':
                frame_mapping_nodes.append(node)
            if node != '#0' and (self.functions[node].name in ["CLOSED_SHELL", "OPEN_SHELL"]):
                shell_nodes.append(node)
            # if node != '#0' and self.functions[node].name == 'SHAPE_REPRESENTATION':
            #     # Really a shell node ?
            #     sr_nodes.append(node)
            if node != '#0' and self.functions[node].name == 'BREP_WITH_VOIDS':
                shell_nodes.append(node)
                not_shell_nodes.append(int(self.functions[node].arg[1][1:]))
        frame_mapped_shell_node = []
        for s_node in shell_nodes:
            for fm_node in frame_mapping_nodes:
                if nx.has_path(self.graph, source=fm_node, target=s_node):
                    frame_mapped_shell_node.append(s_node)
                    break
        shell_nodes_copy = shell_nodes.copy()
        remove_nodes = list(set(frame_mapped_shell_node + not_shell_nodes))
        [shell_nodes.remove(node) for node in remove_nodes]

        for node in shell_nodes + frame_mapping_nodes:
            self.graph.add_edge('#0', node)

        # self.draw_graph(self.graph, reduced=True)

        nodes = []
        i = 1
        new_nodes = True
        while new_nodes:
            new_nodes = list(nx.descendants_at_distance(self.graph, '#0', i))[::-1]
            nodes.extend(new_nodes)
            i += 1

        # nodes = dessia_common.graph.explore_tree_from_leaves(self.graph)

        times = {}
        for node in nodes[::-1]:
            # instanciate_ids = [edge[1]]
            instanciate_ids = [node]
            error = True
            while error:
                try:
                    for instanciate_id in instanciate_ids[::-1]:
                        t = time.time()
                        volmdlr_object = self.instanciate(
                            self.functions[instanciate_id].name, self.functions[instanciate_id].arg[:], object_dict)
                        t = time.time() - t
                        object_dict[instanciate_id] = volmdlr_object
                        if show_times:
                            if volmdlr_object.__class__ not in times:
                                times[volmdlr_object.__class__] = [1, t]
                            else:
                                times[volmdlr_object.__class__][0] += 1
                                times[volmdlr_object.__class__][1] += t
                    error = False
                except KeyError as key:
                    # Sometimes the bfs search don't instanciate the nodes of a
                    # depth in the right order, leading to error
                    instanciate_ids.append(key.args[0])

        if show_times:
            print()
            for key, value in times.items():
                print(f'| {key} : {value}')
            print()

        shells = []
        for node in shell_nodes_copy:
            if isinstance(object_dict[node], list):
                shells.extend(object_dict[node])
            else:
                shells.append(object_dict[node])
        volume_model = volmdlr.core.VolumeModel(shells)
        # bounding_box = volume_model.bounding_box
        # volume_model = volume_model.translation(-bounding_box.center)
        return volume_model

    def to_points(self):
        object_dict = {}
        points3d = []
        for stepfunction in self.functions.values():
            if stepfunction.name == 'CARTESIAN_POINT':
                # INSTANCIATION
                name = self.functions[stepfunction.id].name
                arguments = self.functions[stepfunction.id].arg[:]
                self.parse_arguments(arguments)
                # for i, arg in enumerate(arguments):
                #     if type(arg) == str and arg[0] == '#':
                #         arguments[i] = int(arg[1:])
                # print(arguments)
                if arguments[1].count(',') == 2:
                    volmdlr_object = STEP_TO_VOLMDLR[name].from_step(
                        arguments, object_dict)
                    points3d.append(volmdlr_object)

        # remove first point because it refers to origin
        return points3d[1:]

    def plot_data(self):
        graph = self.graph.copy()

        graph.remove_nodes_from([stepfunction.id for stepfunction
                                 in self.functions.values()
                                 if stepfunction.name in ['CARTESIAN_POINT', 'DIRECTION']])
        return [plot_data.graph.NetworkxGraph(graph=graph)]


STEP_TO_VOLMDLR = {
    # GEOMETRICAL ENTITIES
    'CARTESIAN_POINT': volmdlr.Point3D,
    'DIRECTION': volmdlr.Vector3D,
    'VECTOR': volmdlr.Vector3D,

    'AXIS1_PLACEMENT': None,
    'AXIS2_PLACEMENT_2D': None,  # ??????????????????
    'AXIS2_PLACEMENT_3D': volmdlr.Frame3D,

    'LINE': volmdlr.edges.Line3D,  # LineSegment3D,
    'CIRCLE': volmdlr.wires.Circle3D,
    'ELLIPSE': volmdlr.wires.Ellipse3D,
    'PARABOLA': None,
    'HYPERBOLA': None,
    # 'PCURVE': None,
    'CURVE_REPLICA': None,
    'OFFSET_CURVE_3D': None,
    'TRIMMED_CURVE': None,  # BSplineCurve3D cannot be trimmed on FreeCAD
    'B_SPLINE_CURVE': volmdlr.edges.BSplineCurve3D,
    'B_SPLINE_CURVE_WITH_KNOTS': volmdlr.edges.BSplineCurve3D,
    'BEZIER_CURVE': volmdlr.edges.BSplineCurve3D,
    'RATIONAL_B_SPLINE_CURVE': volmdlr.edges.BSplineCurve3D,
    'UNIFORM_CURVE': volmdlr.edges.BSplineCurve3D,
    'QUASI_UNIFORM_CURVE': volmdlr.edges.BSplineCurve3D,
    'SURFACE_CURVE': None,  # TOPOLOGICAL EDGE
    'SEAM_CURVE': None,
    # LineSegment3D, # TOPOLOGICAL EDGE ############################
    'COMPOSITE_CURVE_SEGMENT': None,  # TOPOLOGICAL EDGE
    'COMPOSITE_CURVE': volmdlr.wires.Wire3D,  # TOPOLOGICAL WIRE
    'COMPOSITE_CURVE_ON_SURFACE': volmdlr.wires.Wire3D,  # TOPOLOGICAL WIRE
    'BOUNDARY_CURVE': volmdlr.wires.Wire3D,  # TOPOLOGICAL WIRE

    'PLANE': volmdlr.faces.Plane3D,
    'CYLINDRICAL_SURFACE': volmdlr.faces.CylindricalSurface3D,
    'CONICAL_SURFACE': volmdlr.faces.ConicalSurface3D,
    'SPHERICAL_SURFACE': volmdlr.faces.SphericalSurface3D,
    'TOROIDAL_SURFACE': volmdlr.faces.ToroidalSurface3D,
    'DEGENERATE_TOROIDAL_SURFACE': None,
    'B_SPLINE_SURFACE_WITH_KNOTS': volmdlr.faces.BSplineSurface3D,
    'B_SPLINE_SURFACE': volmdlr.faces.BSplineSurface3D,
    'BEZIER_SURFACE': volmdlr.faces.BSplineSurface3D,
    'OFFSET_SURFACE': None,
    'SURFACE_REPLICA': None,
    'RATIONAL_B_SPLINE_SURFACE': volmdlr.faces.BSplineSurface3D,
    'RECTANGULAR_TRIMMED_SURFACE': None,
    'SURFACE_OF_LINEAR_EXTRUSION': volmdlr.primitives3d.BSplineExtrusion,
    # CAN BE A BSplineSurface3D
    'SURFACE_OF_REVOLUTION': None,
    'UNIFORM_SURFACE': volmdlr.faces.BSplineSurface3D,
    'QUASI_UNIFORM_SURFACE': volmdlr.faces.BSplineSurface3D,
    'RECTANGULAR_COMPOSITE_SURFACE': volmdlr.faces.PlaneFace3D,  # TOPOLOGICAL FACES
    'CURVE_BOUNDED_SURFACE': volmdlr.faces.PlaneFace3D,  # TOPOLOGICAL FACE

    # Bsplines
    'BOUNDED_SURFACE, B_SPLINE_SURFACE, B_SPLINE_SURFACE_WITH_KNOTS, GEOMETRIC_REPRESENTATION_ITEM, RATIONAL_B_SPLINE_SURFACE, REPRESENTATION_ITEM, SURFACE': volmdlr.faces.BSplineSurface3D,

    # TOPOLOGICAL ENTITIES
    'VERTEX_POINT': None,

    'EDGE_CURVE': volmdlr.edges.Edge,  # LineSegment3D, # TOPOLOGICAL EDGE
    'ORIENTED_EDGE': None,  # TOPOLOGICAL EDGE
    # The one above can influence the direction with their last argument
    # TODO : maybe take them into consideration

    'FACE_BOUND': None,  # TOPOLOGICAL WIRE
    'FACE_OUTER_BOUND': None,  # TOPOLOGICAL WIRE
    # Both above can influence the direction with their last argument
    # TODO : maybe take them into consideration
    'EDGE_LOOP': volmdlr.wires.Contour3D,  # TOPOLOGICAL WIRE
    'POLY_LOOP': volmdlr.wires.Contour3D,  # TOPOLOGICAL WIRE
    'VERTEX_LOOP': None,  # TOPOLOGICAL WIRE

    'ADVANCED_FACE': volmdlr.faces.Face3D,
    'FACE_SURFACE': volmdlr.faces.Face3D,

    'CLOSED_SHELL': volmdlr.faces.ClosedShell3D,
    'OPEN_SHELL': volmdlr.faces.OpenShell3D,
    #        'ORIENTED_CLOSED_SHELL': None,
    'CONNECTED_FACE_SET': volmdlr.faces.OpenShell3D,
    'GEOMETRIC_CURVE_SET': None,

    # step subfunctions
    'REPRESENTATION_RELATIONSHIP, REPRESENTATION_RELATIONSHIP_WITH_TRANSFORMATION, SHAPE_REPRESENTATION_RELATIONSHIP': volmdlr.faces.OpenShell3D.translation,
    'SHELL_BASED_SURFACE_MODEL': None,
    'MANIFOLD_SURFACE_SHAPE_REPRESENTATION': None,
    'MANIFOLD_SOLID_BREP': None,
    'BREP_WITH_VOIDS': None,
    'SHAPE_REPRESENTATION': None,
    'ADVANCED_BREP_SHAPE_REPRESENTATION': None,
    'ITEM_DEFINED_TRANSFORMATION': None,
    'SHAPE_REPRESENTATION_RELATIONSHIP': None,

    'BOUNDED_CURVE, B_SPLINE_CURVE, B_SPLINE_CURVE_WITH_KNOTS, CURVE, GEOMETRIC_REPRESENTATION_ITEM, RATIONAL_B_SPLINE_CURVE, REPRESENTATION_ITEM': volmdlr.edges.BSplineCurve3D
}

VOLMDLR_TO_STEP = {}
for k, v in STEP_TO_VOLMDLR.items():
    if v:
        if v in VOLMDLR_TO_STEP:
            VOLMDLR_TO_STEP[v].append(k)
        else:
            VOLMDLR_TO_STEP[v] = [k]<|MERGE_RESOLUTION|>--- conflicted
+++ resolved
@@ -319,19 +319,7 @@
 def representation_relationship_representation_relationship_with_transformation_shape_representation_relationship(
         arguments, object_dict):
     """
-<<<<<<< HEAD
     Representation relationship with transformation shape. To clarify.
-=======
-    Returns xx.
-
-    :param arguments: DESCRIPTION
-    :type arguments: TYPE
-    :param object_dict: DESCRIPTION
-    :type object_dict: TYPE
-    :return: DESCRIPTION
-    :rtype: TYPE
-
->>>>>>> e28183bb
     """
     if arguments[2] in object_dict:
         if isinstance(object_dict[arguments[2]], list):
@@ -357,19 +345,7 @@
 def bounded_curve_b_spline_curve_b_spline_curve_with_knots_curve_geometric_representation_item_rational_b_spline_curve_representation_item(
         arguments, object_dict):
     """
-<<<<<<< HEAD
     Bounded b spline with knots curve geometric representation item. To clarify.
-=======
-    Returns xx.
-
-    :param arguments: DESCRIPTION
-    :type arguments: TYPE
-    :param object_dict: DESCRIPTION
-    :type object_dict: TYPE
-    :return: DESCRIPTION
-    :rtype: TYPE
-
->>>>>>> e28183bb
     """
     modified_arguments = [''] + arguments
     if modified_arguments[-1] == "''":
@@ -386,19 +362,7 @@
 def bounded_surface_b_spline_surface_b_spline_surface_with_knots_geometric_representation_item_rational_b_spline_surface_representation_item_surface(
         arguments, object_dict):
     """
-<<<<<<< HEAD
     Bounded b spline surface with knots curve geometric representation item. To clarify.
-=======
-    Returns xx.
-
-    :param arguments: DESCRIPTION
-    :type arguments: TYPE
-    :param object_dict: DESCRIPTION
-    :type object_dict: TYPE
-    :return: DESCRIPTION
-    :rtype: TYPE
-
->>>>>>> e28183bb
     """
     modified_arguments = [''] + arguments
     if modified_arguments[-1] == "''":
