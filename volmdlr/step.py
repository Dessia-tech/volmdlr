--- conflicted
+++ resolved
@@ -382,15 +382,9 @@
     :rtype: TYPE
 
     """
-<<<<<<< HEAD
-    # does it have the extra argument coming from
-    # SHAPE_REPRESENTATION_RELATIONSHIP ? In this case
-    # return them
-=======
     # does it have the extra argument comming from
     # SHAPE_REPRESENTATION_RELATIONSHIP ? In this cas return
     # them
->>>>>>> eb16f525
     if len(arguments) == 4:
         shells = object_dict[int(arguments[3])]
         return shells
