#!/usr/bin/env python3
# -*- coding: utf-8 -*-
"""
ISO STEP reader/writer.
"""

import time
from typing import List
from dataclasses import dataclass, field
import numpy as npy

import matplotlib.pyplot as plt
import networkx as nx
import plot_data.graph

import dessia_common.core as dc  # isort: skip
from dessia_common.files import BinaryFile  # isort: skip

import volmdlr
import volmdlr.core
import volmdlr.edges
import volmdlr.faces
import volmdlr.primitives3d
import volmdlr.wires
from volmdlr import surfaces
from volmdlr import shells as vmshells


def set_to_list(step_set):
    """
    Convert a string representation of a set to a list of strings.

    :param step_set: String representation of a set, e.g. "{A,B,C}"
    :type step_set: str
    :return: List of strings, e.g. ["A", "B", "C"]
    :rtype: List[str]
    """
    char_list = step_set.split(',')
    char_list[0] = char_list[0][1:]
    char_list[-1] = char_list[-1][:-1]
    return list(char_list)


def step_split_arguments(function_arg):
    """
    Split the arguments of a function that doesn't start with '(' but end with ')'.

    ex: IN: '#123,#124,#125)'
       OUT: ['#123', '#124', '#125']
    """
    if len(function_arg) > 0 and function_arg[-1] != ')':
        function_arg += ')'
    arguments = []
    argument = ""
    if len(function_arg) > 0 and function_arg[0] == "(":
        function_arg += ")"
    parenthesis = 1
    is_str = False
    for char in function_arg:
        if char == "(":
            parenthesis += 1

        if char == "'" and not is_str:
            is_str = True
        elif char == "'" and is_str:
            is_str = False
        # if char != "," or parenthesis > 1 or is_str:
        #     argument += char

        if parenthesis > 1 or is_str:
            argument += char
        elif char != ",":
            argument += char
        else:
            arguments.append(argument)
            argument = ""

        if char == ")":
            parenthesis -= 1
            if parenthesis == 0:
                arguments.append(argument[:-1])
                break
    return arguments


def uncertainty_measure_with_unit(arguments, object_dict):
    """
    Gets the length uncertainty related to the shape representation.

    :param arguments: step primitive arguments
    :param object_dict: dictionary containing already instantiated objects.
    :return: Global length uncertainty.
    """
    length_measure = float(arguments[0].split('(')[1][:-1])
    return length_measure * object_dict[arguments[1]]


def conversion_based_unit_length_unit_named_unit(arguments, object_dict):
    """
    Gets the conversion based unit length.

    :param arguments: step primitive arguments
    :param object_dict: dictionary containing already instantiated objects.
    :return: conversion based unit length.
    """
    return object_dict[arguments[1]]


def length_measure_with_unit(arguments, object_dict):
    """
    Calculates the step file's SI unit conversion factor.

    :param arguments: step primitive arguments
    :param object_dict: dictionary containing already instantiated objects.
    :return: si unit conversion factor.
    """
    if "(" in arguments[0]:
        length_measure = float(arguments[0].split('(')[1][:-1])
    else:
        length_measure = float(arguments[0])
    length_si_unit = object_dict[arguments[1]]
    return length_measure * length_si_unit


def conversion_based_unit_named_unit_plane_angle_unit(arguments, object_dict):
    """
    Gets the conversion based plane unit angle.

    :param arguments: step primitive arguments
    :param object_dict: dictionary containing already instantiated objects.
    :return: conversion based unit length.
    """
    return object_dict[arguments[1]]


def named_unit_plane_angle_unit_si_unit(arguments, *args, **kwargs):
    """
    Returns the dimension of plane angle measure.

    :param arguments: step primitive arguments
    :return: SI unit dimension.
    """
    return SI_PREFIX[arguments[1]]


def named_unit_si_unit_solid_angle_unit(arguments, *args, **kwargs):
    """
    Returns the dimension of solid angle measure.

    :param arguments: step primitive arguments
    :return: SI unit dimension.
    """
    return SI_PREFIX[arguments[1]]


def named_unit_length_unit_si_unit(arguments, *args, **kwargs):
    """
    Returns the dimension of solid angle measure.

    :param arguments: step primitive arguments
    :return: SI unit dimension.
    """
    return SI_PREFIX[arguments[1]]


def plane_angle_measure_with_unit(arguments, object_dict):
    """
    Returns the angle plane measure with the right unit.

    :param arguments: step primitive arguments
    :param object_dict: dictionary containing already instantiated objects.
    :return: angle measure in SI unit.
    """
    angle_measure = float(arguments[0].split('(')[1][:-1])
    angle_si_unit = object_dict[arguments[1]]
    return angle_measure * angle_si_unit


def length_unit_named_unit_si_unit(arguments, *args, **kwargs):
    """
    Gets the length si unit.

    :param arguments: step primitive arguments
    :return: length si unit
    """
    si_unit_length = SI_PREFIX[arguments[1]]
    return si_unit_length


def geometric_representation_context_global_uncertainty_assigned_context_global_unit_assigned_context_representation_context(
        arguments, object_dict):
    """
    Gets the global length uncertainty.

    :param arguments: step primitive arguments
    :param object_dict: dictionary containing already instantiated objects.
    :return: Global length uncertainty.
    """
    length_global_uncertainty = object_dict[int(arguments[1][0][1:])]
    length_conversion_factor = object_dict[int(arguments[2][0][1:])]
    angle_conversion_factor = object_dict[int(arguments[2][1][1:])]
    return length_global_uncertainty, length_conversion_factor, angle_conversion_factor


def vertex_point(arguments, object_dict):
    """
    Returns the data in case of a VERTEX.
    """
    return object_dict[arguments[1]]


def axis1_placement(arguments, object_dict):
    """
    Returns the data in case of a AXIS1_PLACEMENT.
    """
    return object_dict[arguments[1]], object_dict[arguments[2]]


def oriented_edge(arguments, object_dict):
    """
    Returns the data in case of an ORIENTED_EDGE.
    """
    if not object_dict[arguments[3]]:
        # This can happen when the edge is too small
        return None
    edge_orientation = arguments[4]
    if edge_orientation == '.T.':
        return object_dict[arguments[3]]
    return object_dict[arguments[3]].reverse()


def face_outer_bound(arguments, object_dict):
    """
    Returns the data in case of a FACE_OUTER_BOUND.

    :param arguments: list containing the arguments of the FACE_OUTER_BOUND entity.
    :type arguments: list
    :param object_dict: Dictionary containing the objects already instantiated that will be used as arguments to the
        face_outer_bound entity.
    :type object_dict: dict
    :return: A Contour3D representing the BREP of a face.
    :rtype: volmdlr.wires.Contour3D
    """
    return object_dict[arguments[1]]


def face_bound(arguments, object_dict):
    """
    Returns the data in case of a FACE_BOUND.

    :param arguments: list containing the arguments of the FACE_BOUND entity.
    :type arguments: list
    :param object_dict: Dictionary containing the objects already instantiated that will be used as arguments to the
        face_outer_bound entity.
    :type object_dict: dict
    :return: A Contour3D representing the BREP of a face.
    :rtype: volmdlr.wires.Contour3D
    """
    return object_dict[arguments[1]]


def surface_curve(arguments, object_dict):
    """
    Returns xx.

    :param arguments: DESCRIPTION
    :type arguments: TYPE
    :param object_dict: DESCRIPTION
    :type object_dict: TYPE
    :return: DESCRIPTION
    :rtype: TYPE

    """
    return object_dict[arguments[1]]


def seam_curve(arguments, object_dict):
    """
    Returns xx.

    :param arguments: DESCRIPTION
    :type arguments: TYPE
    :param object_dict: DESCRIPTION
    :type object_dict: TYPE
    :return: DESCRIPTION
    :rtype: TYPE
    """
    return object_dict[arguments[1]]


def trimmed_curve(arguments, object_dict):
    """
    Returns xx.

    :param arguments: DESCRIPTION
    :type arguments: TYPE
    :param object_dict: DESCRIPTION
    :type object_dict: TYPE
    :return: DESCRIPTION
    :rtype: TYPE
    """

    curve = object_dict[arguments[1]]
    point1 = object_dict[int(arguments[2][0][1:])]
    point2 = object_dict[int(arguments[3][0][1:])]
    return curve.trim(point1=point1, point2=point2)


def vertex_loop(arguments, object_dict):
    """
    Returns the data in case of a VERTEX_LOOP.
    """
    return object_dict[arguments[1]]


def composite_curve_segment(arguments, object_dict):
    """
    Returns the data in case of a COMPOSITE_CURVE_SEGMENT.
    """
    # arguments[0] = trasition_code (unused)
    # The transition_code type conveys the continuity properties of a composite curve or surface.
    # The continuity referred to is geometric, not parametric continuity.
    # arguments[1] = same_sense : BOOLEAN;
    # arguments[2] = parent_curve : curve;
    edge = object_dict[arguments[2]]
    if arguments[1] == ".F.":
        edge = edge.reverse()
    return edge


def composite_curve(arguments, object_dict):
    """
    Returns the data in case of a COMPOSITE_CURVE.
    """
    name = arguments[0]
    list_primitives = [object_dict[int(arg[1:])]for arg in arguments[1]]
    first_primitive = list_primitives[0]
    last_primitive = list_primitives[-1]
    if first_primitive.start.is_close(last_primitive.end):
        return volmdlr.wires.Contour3D(list_primitives, name)
    return volmdlr.wires.Wire3D(list_primitives, name)


def pcurve(arguments, object_dict):
    """
    Returns the data in case of a PCURVE.
    """
    return object_dict[arguments[1]]


def geometric_curve_set(arguments, object_dict):
    """
    Returns xx.

    :param arguments: DESCRIPTION
    :type arguments: TYPE
    :param object_dict: DESCRIPTION
    :type object_dict: TYPE
    :return: DESCRIPTION
    :rtype: TYPE

    """
    sub_objects = []
    for argument in arguments[1]:
        sub_obj = object_dict[int(argument[1:])]
        sub_objects.append(sub_obj)
    return sub_objects


def geometric_set(arguments, object_dict):
    """
    Returns xx.

    :param arguments: DESCRIPTION
    :type arguments: TYPE
    :param object_dict: DESCRIPTION
    :type object_dict: TYPE
    :return: DESCRIPTION
    :rtype: TYPE

    """
    #TODO: IS THIS RIGHT?
    primitives = [object_dict[int(node[1:])]
                  for node in arguments[1] if not isinstance(object_dict[int(node[1:])], volmdlr.Point3D)]
    return primitives


def shell_based_surface_model(arguments, object_dict):
    """
    Returns the data in case of a Shell3D.
    """
    return object_dict[int(arguments[1][0][1:])]


def item_defined_transformation(arguments, object_dict):
    """
    Returns xx.

    :param arguments: DESCRIPTION
    :type arguments: TYPE
    :param object_dict: DESCRIPTION
    :type object_dict: TYPE
    :return: DESCRIPTION
    :rtype: TYPE

    """
    # Frame3D
    volmdlr_object1 = object_dict[arguments[2]]
    volmdlr_object2 = object_dict[arguments[3]]
    # TODO : how to frame map properly from these two Frame3D ?
    # return volmdlr_object2 - volmdlr_object1
    return [volmdlr_object1, volmdlr_object2]


def manifold_surface_shape_representation(arguments, object_dict):
    """
    Returns the data in case of a manifold_surface_shape_representation, interpreted as shell3D.
    """
    primitives = []
    for arg in arguments[1]:
        if isinstance(object_dict[int(arg[1:])],
                      vmshells.OpenShell3D):
            primitives.extend(object_dict[int(arg[1:])].primitives)
    return vmshells.ClosedShell3D(primitives)


def faceted_brep(arguments, object_dict):
    """
    Returns the data in case of a faceted_brep entity, interpreted as shell3D.
    """
    return object_dict[arguments[1]]


def faceted_brep_shape_representation(arguments, object_dict):
    """
    Returns the data in case of a faceted_brep_shape_representation, interpreted as shell3D.
    """
    if len(arguments[1]) == 1:
        return object_dict[int(arguments[1][0][1:])]
    shells = []
    for arg in arguments[1]:
        if isinstance(object_dict[int(arg[1:])],
                      vmshells.OpenShell3D):
            shell = object_dict[int(arg[1:])]
            shells.append(shell)
    return volmdlr.core.Compound(shells)


def manifold_solid_brep(arguments, object_dict):
    """
    Returns the data in case of a manifold_solid_brep with voids.
    """
    return object_dict[arguments[1]]


def brep_with_voids(arguments, object_dict):
    """
    Returns the data in case of a BREP with voids.
    """
    return object_dict[arguments[1]]


def shape_representation(arguments, object_dict):
    """
    Returns xx.

    :param arguments: DESCRIPTION
    :type arguments: TYPE
    :param object_dict: DESCRIPTION
    :type object_dict: TYPE
    :return: DESCRIPTION
    :rtype: TYPE

    """
    # does it have the extra argument coming from
    # SHAPE_REPRESENTATION_RELATIONSHIP ? In this case return
    # them
    if len(arguments) == 4:
        shells = object_dict[int(arguments[3])]
        return shells
    shells = []
    frames = []
    for arg in arguments[1]:
        if int(arg[1:]) in object_dict and \
                isinstance(object_dict[int(arg[1:])], list) and \
                len(object_dict[int(arg[1:])]) == 1:
            shells.append(*object_dict[int(arg[1:])])
        elif int(arg[1:]) in object_dict and \
                isinstance(object_dict[int(arg[1:])],
                           vmshells.OpenShell3D):
            shells.append(object_dict[int(arg[1:])])
        elif int(arg[1:]) in object_dict and isinstance(object_dict[int(arg[1:])], volmdlr.Frame3D):
            # TODO: Is there something to read here ?
            frame = object_dict[int(arg[1:])]
            if not all(component is None for component in [frame.u, frame.u, frame.w]):
                frames.append(frame)
        elif int(arg[1:]) in object_dict and \
                isinstance(object_dict[int(arg[1:])],
                           volmdlr.edges.Arc3D):
            shells.append(object_dict[int(arg[1:])])
        elif int(arg[1:]) in object_dict and \
                isinstance(object_dict[int(arg[1:])],
                           volmdlr.edges.BSplineCurve3D):
            shells.append(object_dict[int(arg[1:])])
        else:
            pass
    if not shells and frames:
        return frames
    return shells


def advanced_brep_shape_representation(arguments, object_dict):
    """
    Returns xx.

    :param arguments: DESCRIPTION
    :type arguments: TYPE
    :param object_dict: DESCRIPTION
    :type object_dict: TYPE
    :return: DESCRIPTION
    :rtype: TYPE

    """
    shells = []
    for arg in arguments[1]:
        if isinstance(object_dict[int(arg[1:])],
                      vmshells.OpenShell3D):
            shells.append(object_dict[int(arg[1:])])
    if len(shells) > 1:
        return volmdlr.core.Compound(shells, name=arguments[0])
    return shells


def geometrically_bounded_surface_shape_representation(arguments, object_dict):
    """
    Returns xx.

    :param arguments: DESCRIPTION
    :type arguments: TYPE
    :param object_dict: DESCRIPTION
    :type object_dict: TYPE
    :return: DESCRIPTION
    :rtype: TYPE

    """
    primitives = []
    for arg in arguments[1]:
        primitives.extend(object_dict[int(arg[1:])])
    if len(primitives) > 1:
        return volmdlr.core.Compound(primitives, name=arguments[0])
    return primitives


<<<<<<< HEAD
def map_primitive(primitive, global_frame, transformed_frame):
    """
    Frame maps a primitive in an assembly to its good position.

    :param primitive: primitive to map
    :type primitive: Primitive3D
    :param global_frame: Assembly frame
    :type global_frame: volmdlr.Frame3D
    :param transformed_frame: position of the primitive on the assembly
    :type transformed_frame: volmdlr.Frame3D
    :return: A new positioned primitive
    :rtype: Primitive3D

    """
    if global_frame == transformed_frame:
        return primitive
    basis_a = global_frame.basis()
    basis_b = transformed_frame.basis()
    matrix_a = npy.array([[basis_a.vectors[0].x, basis_a.vectors[0].y, basis_a.vectors[0].z],
                          [basis_a.vectors[1].x, basis_a.vectors[1].y, basis_a.vectors[1].z],
                          [basis_a.vectors[2].x, basis_a.vectors[2].y, basis_a.vectors[2].z]])
    matrix_b = npy.array([[basis_b.vectors[0].x, basis_b.vectors[0].y, basis_b.vectors[0].z],
                          [basis_b.vectors[1].x, basis_b.vectors[1].y, basis_b.vectors[1].z],
                          [basis_b.vectors[2].x, basis_b.vectors[2].y, basis_b.vectors[2].z]])
    transfer_matrix = npy.linalg.solve(matrix_a, matrix_b)
    u_vector = volmdlr.Vector3D(*transfer_matrix[0])
    v_vector = volmdlr.Vector3D(*transfer_matrix[1])
    w_vector = volmdlr.Vector3D(*transfer_matrix[2])
    new_frame = volmdlr.Frame3D(transformed_frame.origin, u_vector, v_vector, w_vector)

    new_primitive = primitive.frame_mapping(new_frame, 'old')
    return new_primitive


=======
>>>>>>> 8749921c
def frame_map_closed_shell(closed_shells, item_defined_transformation_frames, shape_representation_frames):
    """
    Frame maps a closed shell in an assembly to its good position.

    :param closed_shells: DESCRIPTION
    :type closed_shells: vmshells.OpenShell3D
    :param item_defined_transformation_frames: DESCRIPTION
    :type item_defined_transformation_frames: TYPE
    :param shape_representation_frames: DESCRIPTION
    :type shape_representation_frames: TYPE
    :return: DESCRIPTION
    :rtype: TYPE

    """
    if item_defined_transformation_frames[0] == item_defined_transformation_frames[1]:
        return closed_shells
    if shape_representation_frames[0].origin.is_close(volmdlr.O3D):
        global_frame = shape_representation_frames[0]
    else:
        global_frame = [frame for frame in item_defined_transformation_frames if frame.origin.is_close(volmdlr.O3D)][0]
    transformed_frame = [frame for frame in item_defined_transformation_frames if frame != global_frame][0]
    new_closedshells = []

    for shell3d in closed_shells:
        basis_a = global_frame.basis()
        basis_b = transformed_frame.basis()
        A = npy.array([[basis_a.vectors[0].x, basis_a.vectors[0].y, basis_a.vectors[0].z],
                       [basis_a.vectors[1].x, basis_a.vectors[1].y, basis_a.vectors[1].z],
                       [basis_a.vectors[2].x, basis_a.vectors[2].y, basis_a.vectors[2].z]])
        B = npy.array([[basis_b.vectors[0].x, basis_b.vectors[0].y, basis_b.vectors[0].z],
                       [basis_b.vectors[1].x, basis_b.vectors[1].y, basis_b.vectors[1].z],
                       [basis_b.vectors[2].x, basis_b.vectors[2].y, basis_b.vectors[2].z]])
        transfer_matrix = npy.linalg.solve(A, B)
        u_vector = volmdlr.Vector3D(*transfer_matrix[0])
        v_vector = volmdlr.Vector3D(*transfer_matrix[1])
        w_vector = volmdlr.Vector3D(*transfer_matrix[2])
        new_frame = volmdlr.Frame3D(transformed_frame.origin, u_vector, v_vector, w_vector)
        new_closedshells.append(shell3d.frame_mapping(new_frame, 'old'))
    return new_closedshells


def representation_relationship_representation_relationship_with_transformation_shape_representation_relationship(
        arguments, object_dict):
    """
    Representation relationship with transformation shape. To clarify.
    """
    if arguments[2] in object_dict:
        if isinstance(object_dict[arguments[2]], list):  # arguments = {, , [], [], item_....}
            if object_dict[arguments[2]] and not isinstance(object_dict[arguments[2]][0], volmdlr.Frame3D) \
                    and isinstance(object_dict[arguments[3]][0], volmdlr.Frame3D):
                return frame_map_closed_shell(object_dict[arguments[2]],
                                              object_dict[arguments[4]], object_dict[arguments[3]])

            if object_dict[arguments[2]] and isinstance(object_dict[arguments[2]][0], volmdlr.Frame3D) and \
                    not isinstance(object_dict[arguments[3]][0], volmdlr.Frame3D):
                return frame_map_closed_shell(object_dict[arguments[3]],
                                              object_dict[arguments[4]], object_dict[arguments[2]])
            return []
        return []
    return []


def bounded_curve_b_spline_curve_b_spline_curve_with_knots_curve_geometric_representation_item_rational_b_spline_curve_representation_item(
        arguments, object_dict):
    """
    Bounded b spline with knots curve geometric representation item. To clarify.
    """
    modified_arguments = [''] + arguments
    if modified_arguments[-1] == "''":
        modified_arguments.pop()
    return STEP_TO_VOLMDLR['BOUNDED_CURVE, '
                           'B_SPLINE_CURVE, '
                           'B_SPLINE_CURVE_WITH_KNOTS, '
                           'CURVE, GEOMETRIC_REPRESENTATION_ITEM, '
                           'RATIONAL_B_SPLINE_CURVE, '
                           'REPRESENTATION_ITEM'].from_step(
        modified_arguments, object_dict)


def b_spline_curve_b_spline_curve_with_knots_rational_b_spline_curve_bounded_curve_representation_item_geometric_representation_item_curve(
        arguments, object_dict):
    """
    Bounded b spline with knots curve geometric representation item. To clarify.
    """
    modified_arguments = [''] + arguments
    if modified_arguments[-1] == "''":
        modified_arguments.pop()
    return STEP_TO_VOLMDLR['BOUNDED_CURVE, '
                           'B_SPLINE_CURVE, '
                           'B_SPLINE_CURVE_WITH_KNOTS, '
                           'CURVE, GEOMETRIC_REPRESENTATION_ITEM, '
                           'RATIONAL_B_SPLINE_CURVE, '
                           'REPRESENTATION_ITEM'].from_step(
        modified_arguments, object_dict)


def bounded_surface_b_spline_surface_b_spline_surface_with_knots_geometric_representation_item_rational_b_spline_surface_representation_item_surface(
        arguments, object_dict):
    """
    Bounded b spline surface with knots curve geometric representation item. To clarify.
    """
    modified_arguments = [''] + arguments
    if modified_arguments[-1] == "''":
        modified_arguments.pop()
    return STEP_TO_VOLMDLR['BOUNDED_SURFACE, B_SPLINE_SURFACE, '
                           'B_SPLINE_SURFACE_WITH_KNOTS, '
                           'GEOMETRIC_REPRESENTATION_ITEM, '
                           'RATIONAL_B_SPLINE_SURFACE, '
                           'REPRESENTATION_ITEM, SURFACE'].from_step(
        modified_arguments, object_dict)


def bounded_surface_b_spline_surface_b_spline_surface_with_knots_surface_geometric_representation_item_rational_b_spline_surface_representation_item(
        arguments, object_dict):
    """
    Bounded b spline surface with knots curve geometric representation item. To clarify.
    """
    modified_arguments = [''] + arguments
    if modified_arguments[-1] == "''":
        modified_arguments.pop()
    return STEP_TO_VOLMDLR['BOUNDED_SURFACE, B_SPLINE_SURFACE, '
                           'B_SPLINE_SURFACE_WITH_KNOTS, '
                           'GEOMETRIC_REPRESENTATION_ITEM, '
                           'RATIONAL_B_SPLINE_SURFACE, '
                           'REPRESENTATION_ITEM, SURFACE'].from_step(
        modified_arguments, object_dict)


def product_definition_shape(arguments, object_dict):
    """
    Returns the data in case of a product_definition_shape.
    """
    return object_dict[arguments[2]]


def product_definition(arguments, object_dict):
    """
    Returns the data in case of a product_definition.
    """
    return object_dict[arguments[2]]


def product_definition_formation(arguments, object_dict):
    """
    Returns the data in case of a product_definition_formation.
    """
    return object_dict[arguments[2]]


def product_definition_formation_with_specified_source(arguments, object_dict):
    """
    Returns the data in case of a product_definition_formation_with_specified_source.
    """
    return object_dict[arguments[2]]


def product(arguments, *args, **kwargs):
    """
    Returns the data in case of a product.
    """
    return arguments[0]


def application_context(arguments, *args, **kwargs):
    """
    Returns the data in case of an application_context.
    """
    return arguments[0]


def product_context(arguments, *args, **kwargs):
    """
    Returns the data in case of a product_context.
    """
    return arguments


class StepFunction(dc.DessiaObject):
    """
    Abstract class defining a step function.

    """

    def __init__(self, function_id, function_name, function_arg):
        self.id = function_id
        self.name = function_name
        self.arg = function_arg

        # TODO : modify this continuation and simplify
        if self.name == "":
            if self.arg[1][0] == 'B_SPLINE_SURFACE':
                self.simplify('B_SPLINE_SURFACE')
            if self.arg[1][0] == 'B_SPLINE_CURVE':
                self.simplify('B_SPLINE_CURVE')
        dc.DessiaObject.__init__(self, name=function_name)

    def simplify(self, new_name):
        """ADD DOCSTRING."""
        # ITERATE ON SUBFUNCTIONS
        args = [subfun[1] for (i, subfun) in enumerate(self.arg) if
                (len(subfun[1]) != 0 or i == 0)]
        arguments = []
        for arg in args:
            if not arg:
                arguments.append("''")
            else:
                arguments.extend(arg)
        arguments.pop()  # DELETE REPRESENTATION_ITEM('')

        self.name = new_name
        self.arg = arguments


class Step(dc.DessiaObject):
    """
    Defines the Step class.

    """

    _standalone_in_db = True

    def __init__(self, lines: List[str], name: str = ''):
        self.functions, self.all_connections, self.connections = self.read_lines(lines)
        self._graph = None
        self.global_uncertainty = 1e-6
        self.length_conversion_factor = 1
        self.angle_conversion_factor = 1
        # self.read_diagnostic = StepReaderReport
        self._roots_nodes = None

        dc.DessiaObject.__init__(self, name=name)

    @property
    def root_nodes(self):
        """Returns a dictionary containing the nodes of the step file function that are used as start points."""
        if not self._roots_nodes:
            self._roots_nodes = self.get_root_nodes()
        return self._roots_nodes

    def graph(self):
        """Returns the step file networkx graph of dependencies."""
        if not self._graph:
            self._graph = self.create_graph()
        return self._graph

    @classmethod
    def from_stream(cls, stream: BinaryFile):
        """Instantiate a Step object from a stream."""
        stream.seek(0)
        lines = []
        for line in stream:
            line = line.decode("ISO-8859-1")
            line = line.replace("\r", "")
            lines.append(line)
        return cls(lines)

    @classmethod
    def from_file(cls, filepath: str = None):
        """Instantiate a Step object from a step file."""
        with open(filepath, "r", encoding="ISO-8859-1") as file:
            lines = []
            for line in file:
                lines.append(line)
        return cls(lines)

    def read_lines(self, lines):
        """Translate the step file into step functions objects."""
        all_connections = []
        dict_connections = {}
        previous_line = ""
        functions = {}

        for line in lines:
            line = line.replace(" ", "")
            line = line.replace("\n", "")

            # SKIP EMPTY LINE
            if not line:
                continue

            # ASSEMBLE LINES IF THEY ARE SEPARATED
            if line[-1] != ';':
                previous_line = previous_line + line
                continue

            line = previous_line + line

            # SKIP HEADER
            if line[0] != "#":
                previous_line = str()
                continue

            function = line.split("=")
            function_id = int(function[0][1:])
            function_name_arg = function[1].split("(", 1)
            function_name = function_name_arg[0]
            function_arg = function_name_arg[1].split("#")
            function_connections = []
            connections = []
            # print(function_id, function_name)
            for connec in function_arg[1:]:
                connec = connec.split(",")
                connec = connec[0].split(")")
                if connec[0][-1] != "'":
                    function_connection = int(connec[0])
                    connections.append(function_connection)
                    function_connections.append(
                        (function_id, function_connection))
            # print(function_connections)
            dict_connections[function_id] = connections
            all_connections.extend(function_connections)

            previous_line = str()

            # FUNCTION ARGUMENTS
            function_arg = function_name_arg[1]
            arguments = step_split_arguments(function_arg)
            new_name = ''
            new_arguments = []
            if function_name == "":
                name_arg = self.step_subfunctions(arguments)
                for name, arg in name_arg:
                    new_name += name + ', '
                    new_arguments.extend(arg)
                new_name = new_name[:-2]
                function_name = new_name
                arguments = new_arguments
                for arg in arguments:
                    if arg[0] == '#':
                        function_connections.append(
                            (function_id, int(arg[1:])))
            # print('=', function_connections)

            for i, argument in enumerate(arguments):
                if argument[:2] == '(#' and argument[-1] == ')':
                    arg_list = set_to_list(argument)
                    arguments[i] = arg_list

            function = StepFunction(function_id, function_name, arguments)
            functions[function_id] = function

        return functions, all_connections, dict_connections

    def not_implemented(self):
        not_implemented = []
        for _, fun in self.functions.items():
            if fun.name not in STEP_TO_VOLMDLR:
                not_implemented.append(fun.name)
        return list(set(not_implemented))

    def create_graph(self):
        """
        Step functions graph.

        :return: A graph representation the step file structure.
        :rtype: networkx.DiGraph
        """
        F = nx.DiGraph()
        labels = {}

        for function in self.functions.values():
            if function.name == 'SHAPE_REPRESENTATION_RELATIONSHIP':
                # Create short cut from id1 to id2
                id1 = int(function.arg[2][1:])
                id2 = int(function.arg[3][1:])
                elem1 = (function.id, id1)
                elem2 = (function.id, id2)
                self.all_connections.remove(elem1)
                self.all_connections.remove(elem2)
                self.all_connections.append((elem1[1], elem2[1]))

                self.functions[id1].arg.append(f'#{id2}')

            elif function.name in STEP_TO_VOLMDLR:
                F.add_node(function.id,
                           color='rgb(0, 0, 0)',
                           shape='.',
                           name=str(function.id))
                labels[function.id] = str(function.id) + ' ' + function.name

        # Delete connection if node not found
        node_list = list(F.nodes())
        delete_connection = []
        for connection in self.all_connections:
            if connection[0] not in node_list \
                    or connection[1] not in node_list:
                delete_connection.append(connection)
        for delete in delete_connection:
            self.all_connections.remove(delete)

        # Create graph connections
        F.add_edges_from(self.all_connections)

        # Remove single nodes
        delete_nodes = []
        for node in F.nodes:
            if F.degree(node) == 0:
                delete_nodes.append(node)
        for node in delete_nodes:
            F.remove_node(node)
            # G.remove_node(node)
        return F

    def draw_graph(self, graph=None, reduced=False):
        """
        Draw a graph for Step data.

        :param graph: DESCRIPTION, defaults to None
        :type graph: TYPE, optional
        :param reduced: DESCRIPTION, defaults to False
        :type reduced: TYPE, optional
        :return: DESCRIPTION
        :rtype: TYPE

        """

        delete = ['CARTESIAN_POINT', 'DIRECTION']
        if graph is None:
            new_graph = self.create_graph()
        else:
            new_graph = graph.copy()

        labels = {}
        for id_nb, function in self.functions.items():
            if id_nb in new_graph.nodes and not reduced:
                labels[id_nb] = str(id_nb) + ' ' + function.name
            elif id_nb in new_graph.nodes and reduced:
                if function.name not in delete:
                    labels[id_nb] = str(id_nb) + ' ' + function.name
                else:
                    new_graph.remove_node(id_nb)
        pos = nx.kamada_kawai_layout(new_graph)
        plt.figure()
        nx.draw_networkx_nodes(new_graph, pos)
        nx.draw_networkx_edges(new_graph, pos)
        nx.draw_networkx_labels(new_graph, pos, labels)

    @staticmethod
    def step_subfunctions(subfunctions):
        """Handles context elements from step file."""
        subfunctions = subfunctions[0]
        parenthesis_count = 0
        subfunction_names = []
        subfunction_args = []
        subfunction_name = ""
        subfunction_arg = ""
        for char in subfunctions:

            if char == "(":
                parenthesis_count += 1
                if parenthesis_count == 1:
                    subfunction_names.append(subfunction_name)
                    subfunction_name = ""
                else:
                    subfunction_arg += char

            elif char == ")":
                parenthesis_count -= 1
                if parenthesis_count == 0:
                    subfunction_args.append(subfunction_arg)
                    subfunction_arg = ""
                else:
                    subfunction_arg += char

            elif parenthesis_count == 0:
                subfunction_name += char

            else:
                subfunction_arg += char
        return [
            (subfunction_names[i], step_split_arguments(subfunction_args[i]))
            for i in range(len(subfunction_names))]

    def parse_arguments(self, arguments):
        """Converts the arguments IDs from string to integer."""
        for i, arg in enumerate(arguments):
            if isinstance(arg, str) and arg[0] == '#':
                arguments[i] = int(arg[1:])
            elif isinstance(arg, str) and arg[0:2] == '(#':
                argument = []
                arg_id = ""
                for char in arg[1:-1]:
                    if char == ',':
                        argument.append(arg_id)
                        arg_id = ""
                        continue

                    arg_id += char
                argument.append(arg_id)
                arguments[i] = argument

    def instantiate(self, name, arguments, object_dict, step_id):
        """
        Gives the volmdlr object related to the step function.
        """
        self.parse_arguments(arguments)

        fun_name = name.replace(', ', '_')
        fun_name = fun_name.lower()
        if step_id == 191025:
            print("step.py")
        try:
            if hasattr(volmdlr.step, fun_name):
                volmdlr_object = getattr(volmdlr.step, fun_name)(arguments, object_dict)

            elif name in STEP_TO_VOLMDLR and hasattr(STEP_TO_VOLMDLR[name], "from_step"):
                volmdlr_object = STEP_TO_VOLMDLR[name].from_step(
                    arguments, object_dict, name=name, step_id=step_id, global_uncertainty=self.global_uncertainty,
                    length_conversion_factor=self.length_conversion_factor,
                    angle_conversion_factor=self.angle_conversion_factor)

            else:
                raise NotImplementedError(f'Dont know how to interpret #{step_id} = {name}({arguments})')
        except (ValueError, NotImplementedError) as error:
            raise ValueError(f"Error while instantiating #{step_id} = {name}({arguments})") from error
        return volmdlr_object

    def create_node_list(self, initial_nodes):
        """
        Step functions graph as a list of nodes.

        :param initial_nodes: Initial list of shell nodes and assemblies entities.
        :type initial_nodes: List[int]
        :return: A list of nodes in the right order of dependency.
        :rtype: List[int]
        """
        list_head = []
        list_nodes = []
        visited_set = set()
        stack = initial_nodes.copy()
        while stack:
            node = stack.pop(0)
            name = self.functions[node].name
            if node not in visited_set and name in STEP_TO_VOLMDLR:
                visited_set.add(node)
                if self.connections[node]:
                    list_nodes.append(node)
                    for connection in self.connections[node]:
                        if connection not in visited_set:
                            stack.append(connection)
                else:
                    # Entities without connections should be instantiated first
                    list_head.append(node)
        return list_head + list_nodes[::-1]

    def get_shell_node_from_representation_entity(self, id_representation_entity: int):
        """
        Find the shell node ID related to a given representation entity.

        :param id_representation_entity: Representation entity ID.
        :type id_representation_entity: int
        :return: Shell ID.
        :rtype: int
        """
        name_representation_entity = self.functions[id_representation_entity].name
        arg = self.functions[id_representation_entity].arg[1]
        if name_representation_entity == "MANIFOLD_SURFACE_SHAPE_REPRESENTATION":
            if self.functions[int(arg[0][1:])].name == "AXIS2_PLACEMENT_3D":
                id_solid_entity = int(arg[1][1:])
            else:
                id_solid_entity = int(arg[0][1:])
            if self.functions[id_solid_entity].name in {"CLOSED_SHELL", "OPEN_SHELL"}:
                return id_solid_entity
            id_shell = self.functions[id_solid_entity].arg[1]
            if isinstance(id_shell, list):
                return int(id_shell[0][1:])
            return int(id_shell[1:])
        if self.functions[int(arg[0][1:])].name == "AXIS2_PLACEMENT_3D":
            id_solid_entity = int(arg[1][1:])
        else:
            id_solid_entity = int(arg[0][1:])
        id_shell = self.functions[id_solid_entity].arg[1]
        if isinstance(id_shell, list):
            return int(id_shell[0][1:])
        return int(id_shell[1:])

    def get_shell_node_from_shape_representation(self, id_shape_representation: int):
        """
        Find the shell node ID related to a given shape representation.

        :param id_shape_representation: Representation entity ID.
        :type id_shape_representation: int
        :return: Shell ID.
        :rtype: int
        """
        if len(self.functions[id_shape_representation].arg) < 4:
            # From the step file, the SHAPE_REPRESENTATION entity has 3 arguments. But we add a 4th argument to
            # those SHAPE_REPRESENTATION entity that are related to a representation entity. So, if the length of arg
<<<<<<< HEAD
            # is less of 4 there is no representation entity related to it and we return None.
=======
            # is less of 4 there is no representation entity related to it, and we return None.
>>>>>>> 8749921c
            return None
        id_representation_entity = int(self.functions[id_shape_representation].arg[3][1:])
        id_solid_entity = int(self.functions[id_representation_entity].arg[1][0][1:])
        id_shell = self.functions[id_solid_entity].arg[1]
        if isinstance(id_shell, list):
            return int(id_shell[0][1:])
        return int(id_shell[1:])

    def get_frame_mapped_shell_node(self, node: int):
        """
        Find the shell node in the assembly.

        :param node: Assembly step entity node.
        :type node: int
        :return: Shell ID.
        :rtype: int
        """
        id_representation_entity = None
        arguments = self.functions[node].arg
        name_arg1 = self.functions[int(arguments[2][1:])].name
        name_arg2 = self.functions[int(arguments[3][1:])].name
        if name_arg1 in STEP_REPRESENTATION_ENTITIES:
            id_representation_entity = int(arguments[2][1:])
        elif name_arg2 in STEP_REPRESENTATION_ENTITIES:
            id_representation_entity = int(arguments[3][1:])
        if id_representation_entity:
            return self.get_shell_node_from_representation_entity(id_representation_entity)
        id_shape_representation = int(arguments[3][1:])
        if len(self.functions[id_shape_representation].arg) < 4:
            id_shape_representation = int(arguments[2][1:])
        if self.functions[id_shape_representation].name == "SHAPE_REPRESENTATION":
            return self.get_shell_node_from_shape_representation(id_shape_representation)
        id_representation_entity = int(self.functions[id_shape_representation].arg[1][1][1:])
        id_shell = self.functions[id_representation_entity].arg[1]
        if isinstance(id_shell, list):
            return int(id_shell[0][1:])
        return int(id_shell[1:])

    def shape_definition_representation_to_shell_node(self, shape_definition_representation_id):
        """Returns the ID of the shell entity related to the given shape_definition_representation ID."""
        id_representation_entity = self.functions[shape_definition_representation_id].arg[1]
        function_name = self.functions[int(id_representation_entity[1:])].name
        if function_name in STEP_REPRESENTATION_ENTITIES:
            return self.get_shell_node_from_representation_entity(int(id_representation_entity[1:]))
        if function_name == "SHAPE_REPRESENTATION":
            return self.get_shell_node_from_shape_representation(int(id_representation_entity[1:]))

    def product_definition_to_product(self, id_product_definition):
        """Returns the ID of the product entity related to the given product_definition ID."""
        if self.functions[id_product_definition].name == "NEXT_ASSEMBLY_USAGE_OCCURRENCE":
            id_product_definition = int(self.functions[id_product_definition].arg[3][1:])
        id_product_definition_formation = self.functions[id_product_definition].arg[2]
        id_product = self.functions[int(id_product_definition_formation[1:])].arg[2]
        return int(id_product[1:])

    def shape_definition_representation_to_product_node(self, shape_definition_representation_id):
        """Returns the ID of the product entity related to the given shape_definition_representation ID."""
        id_product_definition_shape = self.functions[shape_definition_representation_id].arg[0]
        id_product_definition = int(self.functions[int(id_product_definition_shape[1:])].arg[2][1:])
        return self.product_definition_to_product(id_product_definition)

    def get_root_nodes(self):
        """Returns a dictionary containing the nodes of the step file function that are used as start points."""
        next_assembly_usage_occurrence = []
        product_definitions = []
        shape_representation_relationship = []
        shape_representations = []
        shape_definition_representation = []
        shell_nodes = []
        geometric_representation_context = {}
        not_shell_nodes = []
        context_dependent_shape_representation = []
        for function in self.functions.values():
            if function.name == "NEXT_ASSEMBLY_USAGE_OCCURRENCE":
                next_assembly_usage_occurrence.append(function.id)
            elif function.name == "PRODUCT_DEFINITION":
                product_definitions.append(function.id)
            elif function.name == "SHAPE_REPRESENTATION_RELATIONSHIP":
                shape_representation_relationship.append(function.id)
            elif function.name == "SHAPE_DEFINITION_REPRESENTATION":
                id_shape_representation = int(function.arg[1][1:])
                shape_representations.append(id_shape_representation)
                id_geometric_context = int(self.functions[id_shape_representation].arg[-1][1:])
                geometric_representation_context[id_shape_representation] = id_geometric_context
                shape_definition_representation.append(function.id)
            elif function.name in {"CLOSED_SHELL", "OPEN_SHELL"}:
                shell_nodes.append(function.id)
            elif function.name == 'BREP_WITH_VOIDS':
                shell_nodes.append(function.id)
                not_shell_nodes.append(int(function.arg[1][1:]))
            elif function.name == "CONTEXT_DEPENDENT_SHAPE_REPRESENTATION":
                context_dependent_shape_representation.append(function.id)
        for node in not_shell_nodes:
            shell_nodes.remove(node)
        return {"NEXT_ASSEMBLY_USAGE_OCCURRENCE": next_assembly_usage_occurrence,
                "CONTEXT_DEPENDENT_SHAPE_REPRESENTATION": context_dependent_shape_representation,
                "PRODUCT_DEFINITION": product_definitions,
                "SHAPE_REPRESENTATION_RELATIONSHIP": shape_representation_relationship,
                "SHAPE_REPRESENTATION": shape_representations,
                "SHAPE_DEFINITION_REPRESENTATION": shape_definition_representation,
                "GEOMETRIC_REPRESENTATION_CONTEXT": geometric_representation_context,
                "SHELLS": shell_nodes}

    def get_assembly_data(self):
        root_nodes = self.root_nodes
        assemblies_shapes = {}
        assemblies_positions = {}
        assemblies = set()
        shapes = set()
        for node in root_nodes["NEXT_ASSEMBLY_USAGE_OCCURRENCE"]:
            function = self.functions[node]
            assembly_product_definition = int(function.arg[3][1:])
            assembly_node = int(self.functions[assembly_product_definition].arg[4][1:])
            assemblies.add(assembly_node)
            id_product_definition = int(function.arg[4][1:])
            if len(self.functions[id_product_definition].arg) > 5:
                for arg in self.functions[id_product_definition].arg[5:]:
                    shapes.add(int(arg[1:]))
        valid_entities = assemblies.union(shapes)
        for node in root_nodes["NEXT_ASSEMBLY_USAGE_OCCURRENCE"]:
            function = self.functions[node]
            assembly_product_definition = int(function.arg[3][1:])
            assembly_node = int(self.functions[assembly_product_definition].arg[4][1:])
            id_product_definition = int(function.arg[4][1:])
            # if len(self.functions[id_product_definition].arg) == 5:
            #     ids_shape_definition_representation = [int(self.functions[id_product_definition].arg[4][1:])]
            # else:
            ids_shape_definition_representation = [int(arg[1:]) for
                                                          arg in self.functions[id_product_definition].arg[4:]
                                                   if int(arg[1:]) in valid_entities]
            assemblies_shapes.setdefault(assembly_node, []).extend(ids_shape_definition_representation)
            id_context_dependent_shape_representation = int(function.arg[-1][1:])
            id_transformation = int(self.functions[id_context_dependent_shape_representation].arg[0][1:])
            id_item_defined_transformation = int(self.functions[id_transformation].arg[4][1:])
            assembly_frame = int(self.functions[id_item_defined_transformation].arg[2][1:])
<<<<<<< HEAD
            component_frame = int(self.functions[id_item_defined_transformation].arg[3][1:])
            assemblies_positions.setdefault(assembly_node, {assembly_node: assembly_frame}).update(
                {shape_definition_representation: component_frame for shape_definition_representation
                                in ids_shape_definition_representation})
        return assemblies_shapes, assemblies_positions

    def context_dependent_shape_representation_to_next_assembly_usage_occurrence(self, node):
=======
            component_frame = [int(self.functions[id_item_defined_transformation].arg[3][1:])]
            assemblies_positions.setdefault(assembly_node, [assembly_frame]).extend(
                component_frame * len(ids_shape_definition_representation))
        return assemblies_shapes  #, assemblies_positions

    def context_dependent_shape_representation_to_next_assembly_usage_occurrence(self, node):
        """
        Returns id of the next_assembly_usage_occurrence related to the given context_dependent_shape_representation.
        """
>>>>>>> 8749921c
        arg = self.functions[node].arg
        id_product_definition_shape = int(arg[1][1:])
        return int(self.functions[id_product_definition_shape].arg[2][1:])

    def create_connections(self):
        """
        Create connections between step entities.
        """
        for node in self.root_nodes['SHAPE_REPRESENTATION_RELATIONSHIP']:
            # Associate each step representation entity to its SHAPE_REPRESENTATION
            function = self.functions[node]
            id_shape_representation = int(function.arg[2][1:])
            id_shape = int(function.arg[3][1:])
            self.connections[id_shape_representation].append(id_shape)
            self.functions[id_shape_representation].arg.append(f'#{id_shape}')
        for node in self.root_nodes['SHAPE_DEFINITION_REPRESENTATION']:
            # Associate each step representation entity to its SHAPE_REPRESENTATION
            function = self.functions[node]
            id_product_definition_shape = int(function.arg[0][1:])
            id_product_definition = int(self.functions[id_product_definition_shape].arg[2][1:])
            id_shape_representation = int(function.arg[1][1:])
            self.connections[id_product_definition].append(node)
            self.functions[id_product_definition].arg.append(f'#{node}')
            if self.functions[id_shape_representation].name == "SHAPE_REPRESENTATION" and \
                    len(self.functions[id_shape_representation].arg) >= 4:
<<<<<<< HEAD
                # todo: take all the arg starting from index 3 to end ??? needs investigation
=======
                # todo: take all the "arg" starting from index 3 to end ??? needs investigation
>>>>>>> 8749921c
                id_shapes = [int(arg[1:]) for arg in self.functions[id_shape_representation].arg[3:]]
                self.connections[id_product_definition].extend(id_shapes)
                for id_shape in id_shapes:
                    self.functions[id_product_definition].arg.append(f'#{id_shape}')
            elif self.functions[id_shape_representation].name in STEP_REPRESENTATION_ENTITIES:
                self.connections[id_product_definition].append(id_shape_representation)
                self.functions[id_product_definition].arg.append(f'#{id_shape_representation}')

            shell_node = self.shape_definition_representation_to_shell_node(node)
            product_node = self.shape_definition_representation_to_product_node(node)
            if shell_node:
                self.connections[shell_node].append(product_node)
                self.functions[shell_node].arg.append(f'#{product_node}')

        for node in self.root_nodes['CONTEXT_DEPENDENT_SHAPE_REPRESENTATION']:
            next_assembly_usage_occurrence = \
                self.context_dependent_shape_representation_to_next_assembly_usage_occurrence(node)
            self.connections[next_assembly_usage_occurrence].append(node)
            self.functions[next_assembly_usage_occurrence].arg.append(f'#{node}')

    def instatiate_assembly(self, object_dict):
<<<<<<< HEAD
        assembly_data, assemblies_positions = self.get_assembly_data()
        # instanciate_ids = list(assemblies_shapes.keys())

        # assembly_data = self.get_assembly_data()
=======
        # assemblies_shapes, assemblies_positions = self.get_assembly_data()
        # instanciate_ids = list(assemblies_shapes.keys())

        assembly_data = self.get_assembly_data()
>>>>>>> 8749921c
        instanciate_ids = list(assembly_data.keys())
        error = True
        last_error = None
        while error:
            try:
                # here we invert instantiate_ids because if the code enter inside the except
                # block, we want to loop from the last KeyError to the first. This avoids an infinite loop
                for instanciate_id in instanciate_ids[::-1]:
                    if instanciate_id in object_dict:
                        instanciate_ids.pop()
                        continue
                    product_id = self.shape_definition_representation_to_product_node(instanciate_id)
                    name = self.functions[product_id].arg[0]
<<<<<<< HEAD
                    # id_shape_representation = int(self.functions[instanciate_id].arg[1][1:])
                    # ids_frames = self.functions[id_shape_representation].arg[1]
                    # self.parse_arguments(ids_frames)

                    frames_dict = assemblies_positions[instanciate_id]
                    list_primitives = []
                    frames = [object_dict[frames_dict[instanciate_id]]]
                    for i, node in enumerate(assembly_data[instanciate_id]):
                        primitives = object_dict[node]
                        frame = object_dict[frames_dict[node]]

=======
                    id_shape_representation = int(self.functions[instanciate_id].arg[1][1:])
                    ids_frames = self.functions[id_shape_representation].arg[1]
                    self.parse_arguments(ids_frames)
                    frames = [object_dict[ids_frames[0]]]
                    list_primitives = []
                    for i, node in enumerate(assembly_data[instanciate_id]):
                        primitives = object_dict[node]
                        frame = object_dict[ids_frames[i + 1]]
>>>>>>> 8749921c
                        if isinstance(primitives, list):
                            list_primitives.extend(primitives)
                            frames.extend([frame] * len(primitives))
                        else:
                            list_primitives.append(primitives)
                            frames.append(frame)

                    volmdlr_object = volmdlr.core.Assembly(list_primitives, frames[1:], frames[0], name=name)
                    object_dict[instanciate_id] = volmdlr_object

                error = False
            except KeyError as key:
                # Sometimes the search don't instanciate the nodes of a
                # depth in the right order, leading to error
                if last_error == key.args[0]:
                    raise NotImplementedError('Error instantiating assembly') from key
                print(key.args[0])
                if key.args[0] in assembly_data:
                    instanciate_ids.append(key.args[0])
                    instanciate_ids.extend(assembly_data[key.args[0]])
                else:
                    instanciate_ids.append(key.args[0])
                last_error = key.args[0]
        return volmdlr_object

    def to_volume_model(self, show_times: bool = False):
        """
        Translate a step file into a volmdlr object.

        :param show_times: if True, displays how many times a given class has been
            instantiated and the total time of all the instantiations of this
            given class.
        :type show_times: bool
        :return: A volmdlr solid object.
        :rtype: :class:`volmdlr.core.VolumeModel`
        """
        object_dict = {}
        times = {}
        self.create_connections()
        root_nodes = self.root_nodes
        # ------------------------------------------------------
        # TODO: This isn't a 100% right. Each SHAPE_REPRESENTATION has its own geometric context
        geometric_representation_dict = root_nodes["GEOMETRIC_REPRESENTATION_CONTEXT"]
        geometric_representation_nodes = list(geometric_representation_dict.values())
        object_dict, times = self._helper_instantiate(geometric_representation_nodes[0],
                                                      object_dict, times, show_times)
        arguments = self.functions[geometric_representation_nodes[0]].arg[:]
        self.global_uncertainty = object_dict[int(arguments[1][0][1:])]
        self.length_conversion_factor = object_dict[int(arguments[2][0][1:])]
        self.angle_conversion_factor = object_dict[int(arguments[2][1][1:])]
        # ------------------------------------------------------
        shape_representations = root_nodes["SHAPE_REPRESENTATION"]
        nodes = self.create_node_list(shape_representations)
        errors = set()
        for node in nodes:

            if node is None:
                continue
            object_dict, times = self._helper_instantiate(node, object_dict, times, show_times)

            if not object_dict[node]:
                errors.add(node)

        if show_times:
            print()
            for key, value in times.items():
                print(f'| {key} : {value}')
            print()

        if self.root_nodes["NEXT_ASSEMBLY_USAGE_OCCURRENCE"]:
            return volmdlr.core.VolumeModel([self.instatiate_assembly(object_dict)])
        primitives = []
        shapes = [object_dict[shape] for shape in shape_representations]
        for shape in shapes:
            if isinstance(shape, list):
                primitives.extend(shape)
            else:
                primitives.append(shape)
        volume_model = volmdlr.core.VolumeModel(primitives)
        #volume_model = volmdlr.core.VolumeModel([object_dict[shell_node] for shell_node in shell_nodes])
        return volume_model

    def _helper_instantiate(self, node, object_dict, times, show_times):
        """
        Helper method to translate step entities into volmdlr objects.
        """
        instanciate_ids = [node]
        error = True
        while error:
            try:
                # here we invert instantiate_ids because if the code enter inside the except
                # block, we want to loop from the last KeyError to the first. This avoids an infinite loop
                for instanciate_id in instanciate_ids[::-1]:
                    t = time.time()
                    volmdlr_object = self.instantiate(
                        self.functions[instanciate_id].name,
                        self.functions[instanciate_id].arg[:], object_dict, instanciate_id)
                    t = time.time() - t
                    object_dict[instanciate_id] = volmdlr_object
                    if show_times:
                        if volmdlr_object.__class__ not in times:
                            times[volmdlr_object.__class__] = [1, t]
                        else:
                            times[volmdlr_object.__class__][0] += 1
                            times[volmdlr_object.__class__][1] += t
                error = False
            except KeyError as key:
                # Sometimes the search don't instantiate the nodes of a
                # depth in the right order, leading to error
                instanciate_ids.append(key.args[0])

        return object_dict, times

    def to_points(self):
        """Returns a list containing all the points present in a step file."""
        object_dict = {}
        points3d = []
        for stepfunction in self.functions.values():
            if stepfunction.name == 'CARTESIAN_POINT':
                # INSTANTIATION
                name = self.functions[stepfunction.id].name
                arguments = self.functions[stepfunction.id].arg[:]
                self.parse_arguments(arguments)
                if arguments[1].count(',') == 2:
                    volmdlr_object = STEP_TO_VOLMDLR[name].from_step(
                        arguments, object_dict)
                    points3d.append(volmdlr_object)

        # remove first point because it refers to origin
        return points3d[1:]

    def plot_data(self):
        graph = self.graph().copy()

        graph.remove_nodes_from([stepfunction.id for stepfunction
                                 in self.functions.values()
                                 if stepfunction.name in ['CARTESIAN_POINT', 'DIRECTION']])
        return [plot_data.graph.NetworkxGraph(graph=graph)]


@dataclass
class StepReaderReport:
    """
    Data class to save a report after translating a step file to volmdlr object.
    """
    step_name: str = " "
    total_number_of_faces: int = 0
    faces_read: int = 0
    sucess_rate: float = 0.0
    errors: list = field(default_factory=list)


STEP_TO_VOLMDLR = {
    # GEOMETRICAL ENTITIES
    'CARTESIAN_POINT': volmdlr.Point3D,
    'DIRECTION': volmdlr.Vector3D,
    'VECTOR': volmdlr.Vector3D,

    'AXIS1_PLACEMENT': None,
    'AXIS2_PLACEMENT_2D': None,  # ??????????????????
    'AXIS2_PLACEMENT_3D': volmdlr.Frame3D,

    'LINE': volmdlr.edges.Line3D,  # LineSegment3D,
    'CIRCLE': volmdlr.wires.Circle3D,
    'ELLIPSE': volmdlr.wires.Ellipse3D,
    'PARABOLA': None,
    'HYPERBOLA': None,
    # 'PCURVE': None,
    'CURVE_REPLICA': None,
    'OFFSET_CURVE_3D': None,
    'TRIMMED_CURVE': None,  # BSplineCurve3D cannot be trimmed on FreeCAD
    'B_SPLINE_CURVE': volmdlr.edges.BSplineCurve3D,
    'B_SPLINE_CURVE_WITH_KNOTS': volmdlr.edges.BSplineCurve3D,
    'BEZIER_CURVE': volmdlr.edges.BSplineCurve3D,
    'RATIONAL_B_SPLINE_CURVE': volmdlr.edges.BSplineCurve3D,
    'UNIFORM_CURVE': volmdlr.edges.BSplineCurve3D,
    'QUASI_UNIFORM_CURVE': volmdlr.edges.BSplineCurve3D,
    'SURFACE_CURVE': None,  # TOPOLOGICAL EDGE
    'SEAM_CURVE': None,
    # LineSegment3D, # TOPOLOGICAL EDGE ############################
    'COMPOSITE_CURVE_SEGMENT': None,  # TOPOLOGICAL EDGE
    'COMPOSITE_CURVE': volmdlr.wires.Wire3D,  # TOPOLOGICAL WIRE
    'COMPOSITE_CURVE_ON_SURFACE': volmdlr.wires.Wire3D,  # TOPOLOGICAL WIRE
    'BOUNDARY_CURVE': volmdlr.wires.Wire3D,  # TOPOLOGICAL WIRE

    'PLANE': surfaces.Plane3D,
    'CYLINDRICAL_SURFACE': surfaces.CylindricalSurface3D,
    'CONICAL_SURFACE': surfaces.ConicalSurface3D,
    'SPHERICAL_SURFACE': surfaces.SphericalSurface3D,
    'TOROIDAL_SURFACE': surfaces.ToroidalSurface3D,
    'DEGENERATE_TOROIDAL_SURFACE': surfaces.ToroidalSurface3D,
    'B_SPLINE_SURFACE_WITH_KNOTS': surfaces.BSplineSurface3D,
    'B_SPLINE_SURFACE': surfaces.BSplineSurface3D,
    'BEZIER_SURFACE': surfaces.BSplineSurface3D,

    'OFFSET_SURFACE': None,
    'SURFACE_REPLICA': None,
    'RATIONAL_B_SPLINE_SURFACE': surfaces.BSplineSurface3D,
    'RECTANGULAR_TRIMMED_SURFACE': None,
    'SURFACE_OF_LINEAR_EXTRUSION': surfaces.ExtrusionSurface3D,
    # CAN BE A BSplineSurface3D
    'SURFACE_OF_REVOLUTION': surfaces.RevolutionSurface3D,
    'UNIFORM_SURFACE': surfaces.BSplineSurface3D,
    'QUASI_UNIFORM_SURFACE': surfaces.BSplineSurface3D,
    'RECTANGULAR_COMPOSITE_SURFACE': volmdlr.faces.PlaneFace3D,  # TOPOLOGICAL FACES
    'CURVE_BOUNDED_SURFACE': volmdlr.faces.PlaneFace3D,  # TOPOLOGICAL FACE

    # Bsplines
    'BOUNDED_SURFACE, B_SPLINE_SURFACE, B_SPLINE_SURFACE_WITH_KNOTS, GEOMETRIC_REPRESENTATION_ITEM,'
    ' RATIONAL_B_SPLINE_SURFACE, REPRESENTATION_ITEM, SURFACE': surfaces.BSplineSurface3D,
    "BOUNDED_SURFACE, B_SPLINE_SURFACE, B_SPLINE_SURFACE_WITH_KNOTS, SURFACE, GEOMETRIC_REPRESENTATION_ITEM,"
    " RATIONAL_B_SPLINE_SURFACE, REPRESENTATION_ITEM": surfaces.BSplineSurface3D,
    # TOPOLOGICAL ENTITIES
    'VERTEX_POINT': None,

    'EDGE_CURVE': volmdlr.edges.Edge,  # LineSegment3D, # TOPOLOGICAL EDGE
    'ORIENTED_EDGE': None,  # TOPOLOGICAL EDGE
    "GEOMETRIC_SET": None,
    # The one above can influence the direction with their last argument
    # TODO : maybe take them into consideration

    'FACE_BOUND': None,  # TOPOLOGICAL WIRE
    'FACE_OUTER_BOUND': None,  # TOPOLOGICAL WIRE
    # Both above can influence the direction with their last argument
    # TODO : maybe take them into consideration
    'EDGE_LOOP': volmdlr.wires.Contour3D,  # TOPOLOGICAL WIRE
    'POLY_LOOP': volmdlr.wires.Contour3D,  # TOPOLOGICAL WIRE
    'VERTEX_LOOP': None,  # TOPOLOGICAL WIRE

    'ADVANCED_FACE': volmdlr.faces.Face3D,
    'FACE_SURFACE': volmdlr.faces.Face3D,

    'CLOSED_SHELL': vmshells.ClosedShell3D,
    'OPEN_SHELL': vmshells.OpenShell3D,
    #        'ORIENTED_CLOSED_SHELL': None,
    'CONNECTED_FACE_SET': vmshells.OpenShell3D,
    'GEOMETRIC_CURVE_SET': None,

    # step subfunctions
    'UNCERTAINTY_MEASURE_WITH_UNIT': None,
    'CONVERSION_BASED_UNIT, LENGTH_UNIT, NAMED_UNIT': None,
    'LENGTH_MEASURE_WITH_UNIT': None,
    'LENGTH_UNIT, NAMED_UNIT, SI_UNIT': None,
    'PLANE_ANGLE_MEASURE_WITH_UNIT': None,
    'NAMED_UNIT, PLANE_ANGLE_UNIT, SI_UNIT': None,
    'CONVERSION_BASED_UNIT, NAMED_UNIT, PLANE_ANGLE_UNIT': None,
    'GEOMETRIC_REPRESENTATION_CONTEXT, GLOBAL_UNCERTAINTY_ASSIGNED_CONTEXT, GLOBAL_UNIT_ASSIGNED_CONTEXT, REPRESENTATION_CONTEXT': None,
    'REPRESENTATION_RELATIONSHIP, REPRESENTATION_RELATIONSHIP_WITH_TRANSFORMATION, SHAPE_REPRESENTATION_RELATIONSHIP': vmshells.OpenShell3D.translation,
    'SHELL_BASED_SURFACE_MODEL': None,
    'MANIFOLD_SURFACE_SHAPE_REPRESENTATION': None,
    'MANIFOLD_SOLID_BREP': None,
    'BREP_WITH_VOIDS': None,
    'SHAPE_REPRESENTATION': None,
    'ADVANCED_BREP_SHAPE_REPRESENTATION': None,
    "FACETED_BREP_SHAPE_REPRESENTATION": None,
    "GEOMETRICALLY_BOUNDED_WIREFRAME_SHAPE_REPRESENTATION": None,
    "GEOMETRICALLY_BOUNDED_SURFACE_SHAPE_REPRESENTATION": None,
    "EDGE_BASED_WIREFRAME_SHAPE_REPRESENTATION": None,
    'ITEM_DEFINED_TRANSFORMATION': None,
    'SHAPE_REPRESENTATION_RELATIONSHIP': None,
    "NEXT_ASSEMBLY_USAGE_OCCURRENCE": None,

    'BOUNDED_CURVE, B_SPLINE_CURVE, B_SPLINE_CURVE_WITH_KNOTS, CURVE, GEOMETRIC_REPRESENTATION_ITEM, RATIONAL_B_SPLINE_CURVE, REPRESENTATION_ITEM': volmdlr.edges.BSplineCurve3D,
    "APPLICATION_CONTEXT": None,
    "PRODUCT_DEFINITION_SHAPE": None,
    "PRODUCT_DEFINITION": None,
    "PRODUCT_DEFINITION_FORMATION": None,
    "PRODUCT": None,
}

VOLMDLR_TO_STEP = {}
for k, v in STEP_TO_VOLMDLR.items():
    if v:
        if v in VOLMDLR_TO_STEP:
            VOLMDLR_TO_STEP[v].append(k)
        else:
            VOLMDLR_TO_STEP[v] = [k]

SI_PREFIX = {'.EXA.': 1e18, '.PETA.': 1e15, '.TERA.': 1e12, '.GIGA.': 1e9, '.MEGA.': 1e6, '.KILO.': 1e3,
             '.HECTO.': 1e2, '.DECA.': 1e1, '$': 1, '.DECI.': 1e-1, '.CENTI.': 1e-2, '.MILLI.': 1e-3, '.MICRO.': 1e-6,
             '.NANO.': 1e-9, '.PICO.': 1e-12, '.FEMTO.': 1e-15, '.ATTO.': 1e-18}

STEP_REPRESENTATION_ENTITIES = {"ADVANCED_BREP_SHAPE_REPRESENTATION", "FACETED_BREP_SHAPE_REPRESENTATION",
                                "MANIFOLD_SURFACE_SHAPE_REPRESENTATION",
                                "GEOMETRICALLY_BOUNDED_WIREFRAME_SHAPE_REPRESENTATION",
                                "GEOMETRICALLY_BOUNDED_SURFACE_SHAPE_REPRESENTATION",
                                "EDGE_BASED_WIREFRAME_SHAPE_REPRESENTATION"
                                }<|MERGE_RESOLUTION|>--- conflicted
+++ resolved
@@ -551,7 +551,6 @@
     return primitives
 
 
-<<<<<<< HEAD
 def map_primitive(primitive, global_frame, transformed_frame):
     """
     Frame maps a primitive in an assembly to its good position.
@@ -586,8 +585,6 @@
     return new_primitive
 
 
-=======
->>>>>>> 8749921c
 def frame_map_closed_shell(closed_shells, item_defined_transformation_frames, shape_representation_frames):
     """
     Frame maps a closed shell in an assembly to its good position.
@@ -1176,11 +1173,7 @@
         if len(self.functions[id_shape_representation].arg) < 4:
             # From the step file, the SHAPE_REPRESENTATION entity has 3 arguments. But we add a 4th argument to
             # those SHAPE_REPRESENTATION entity that are related to a representation entity. So, if the length of arg
-<<<<<<< HEAD
-            # is less of 4 there is no representation entity related to it and we return None.
-=======
             # is less of 4 there is no representation entity related to it, and we return None.
->>>>>>> 8749921c
             return None
         id_representation_entity = int(self.functions[id_shape_representation].arg[3][1:])
         id_solid_entity = int(self.functions[id_representation_entity].arg[1][0][1:])
@@ -1316,7 +1309,6 @@
             id_transformation = int(self.functions[id_context_dependent_shape_representation].arg[0][1:])
             id_item_defined_transformation = int(self.functions[id_transformation].arg[4][1:])
             assembly_frame = int(self.functions[id_item_defined_transformation].arg[2][1:])
-<<<<<<< HEAD
             component_frame = int(self.functions[id_item_defined_transformation].arg[3][1:])
             assemblies_positions.setdefault(assembly_node, {assembly_node: assembly_frame}).update(
                 {shape_definition_representation: component_frame for shape_definition_representation
@@ -1324,17 +1316,9 @@
         return assemblies_shapes, assemblies_positions
 
     def context_dependent_shape_representation_to_next_assembly_usage_occurrence(self, node):
-=======
-            component_frame = [int(self.functions[id_item_defined_transformation].arg[3][1:])]
-            assemblies_positions.setdefault(assembly_node, [assembly_frame]).extend(
-                component_frame * len(ids_shape_definition_representation))
-        return assemblies_shapes  #, assemblies_positions
-
-    def context_dependent_shape_representation_to_next_assembly_usage_occurrence(self, node):
         """
         Returns id of the next_assembly_usage_occurrence related to the given context_dependent_shape_representation.
         """
->>>>>>> 8749921c
         arg = self.functions[node].arg
         id_product_definition_shape = int(arg[1][1:])
         return int(self.functions[id_product_definition_shape].arg[2][1:])
@@ -1360,11 +1344,7 @@
             self.functions[id_product_definition].arg.append(f'#{node}')
             if self.functions[id_shape_representation].name == "SHAPE_REPRESENTATION" and \
                     len(self.functions[id_shape_representation].arg) >= 4:
-<<<<<<< HEAD
-                # todo: take all the arg starting from index 3 to end ??? needs investigation
-=======
                 # todo: take all the "arg" starting from index 3 to end ??? needs investigation
->>>>>>> 8749921c
                 id_shapes = [int(arg[1:]) for arg in self.functions[id_shape_representation].arg[3:]]
                 self.connections[id_product_definition].extend(id_shapes)
                 for id_shape in id_shapes:
@@ -1386,17 +1366,10 @@
             self.functions[next_assembly_usage_occurrence].arg.append(f'#{node}')
 
     def instatiate_assembly(self, object_dict):
-<<<<<<< HEAD
         assembly_data, assemblies_positions = self.get_assembly_data()
         # instanciate_ids = list(assemblies_shapes.keys())
 
         # assembly_data = self.get_assembly_data()
-=======
-        # assemblies_shapes, assemblies_positions = self.get_assembly_data()
-        # instanciate_ids = list(assemblies_shapes.keys())
-
-        assembly_data = self.get_assembly_data()
->>>>>>> 8749921c
         instanciate_ids = list(assembly_data.keys())
         error = True
         last_error = None
@@ -1410,7 +1383,6 @@
                         continue
                     product_id = self.shape_definition_representation_to_product_node(instanciate_id)
                     name = self.functions[product_id].arg[0]
-<<<<<<< HEAD
                     # id_shape_representation = int(self.functions[instanciate_id].arg[1][1:])
                     # ids_frames = self.functions[id_shape_representation].arg[1]
                     # self.parse_arguments(ids_frames)
@@ -1422,16 +1394,6 @@
                         primitives = object_dict[node]
                         frame = object_dict[frames_dict[node]]
 
-=======
-                    id_shape_representation = int(self.functions[instanciate_id].arg[1][1:])
-                    ids_frames = self.functions[id_shape_representation].arg[1]
-                    self.parse_arguments(ids_frames)
-                    frames = [object_dict[ids_frames[0]]]
-                    list_primitives = []
-                    for i, node in enumerate(assembly_data[instanciate_id]):
-                        primitives = object_dict[node]
-                        frame = object_dict[ids_frames[i + 1]]
->>>>>>> 8749921c
                         if isinstance(primitives, list):
                             list_primitives.extend(primitives)
                             frames.extend([frame] * len(primitives))
