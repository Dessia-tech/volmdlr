--- conflicted
+++ resolved
@@ -1130,7 +1130,6 @@
 
         return point_symmetry
 
-<<<<<<< HEAD
     def coordinates(self):
         '''
         gets x,y coordinates of a point2d
@@ -1156,8 +1155,6 @@
         else:
             return 'Point('+str(tag)+') = {'+str([*self, 0])[1:-1]+'};'
 
-=======
->>>>>>> 5ec9a250
 
 O2D = Point2D(0, 0)
 
