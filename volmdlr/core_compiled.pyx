--- conflicted
+++ resolved
@@ -1618,13 +1618,8 @@
         return Frame3D(self.origin.copy(), self.u.copy(), self.v.copy(), self.w.copy())
 
     def to_step(self, current_id):
-<<<<<<< HEAD
-
-        content, origin_id = self.origin.to_step(current_id)
-=======
-        
+
         content, origin_id = self.origin.to_point().to_step(current_id)
->>>>>>> c7f80179
         current_id = origin_id + 1
         u_content, u_id = Vector3D.to_step(self.u, current_id)
         current_id = u_id + 1
