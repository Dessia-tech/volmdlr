#!/usr/bin/env python3
# -*- coding: utf-8 -*-
# cython: language_level=3
"""

Cython functions

"""
import cython.cimports.libc.math as math_c
import math
import random
import sys
import warnings
from typing import List, Text, Tuple

import matplotlib.pyplot as plt
import numpy as npy
import plot_data
import volmdlr
from dessia_common.core import DessiaObject
from matplotlib.patches import FancyArrowPatch
from mpl_toolkits.mplot3d import proj3d


# C functions
# =============================================================================
cdef(double, double) c_sub_2d(double u1, double u2, double v1, double v2):
    return (u1 - v1, u2 - v2)


cdef(double, double) c_add_2d(double u1, double u2, double v1, double v2,):
    return (u1 + v1, u2 + v2)


cdef(double, double) c_mul_2d(double u1, double u2, double value):
    return (u1 * value, u2 * value)


cdef double c_vector2d_dot(double u1, double u2, double v1, double v2):
    return u1 * v1 + u2 * v2


cdef double c_vector2d_norm(double u1, double u2):
    return (u1 * u1 + u2 * u2)**0.5


cdef(double, double, double) c_sub_3d(double u1, double u2, double u3,
                                      double v1, double v2, double v3):
    return (u1 - v1, u2 - v2, u3 - v3)


cdef(double, double, double) c_add_3d(double u1, double u2, double u3,
                                      double v1, double v2, double v3):
    return (u1 + v1, u2 + v2, u3 + v3)


cdef(double, double, double) c_mul_3d(double u1, double u2, double u3, double value):
    return (u1 * value, u2 * value, u3 * value)


cdef double c_vector3d_dot(double u1, double u2, double u3,
                           double v1, double v2, double v3):
    return u1 * v1 + u2 * v2 + u3 * v3


cdef double c_vector3d_norm(double u1, double u2, double u3):
    return (u1 * u1 + u2 * u2 + u3 * u3)**0.5


cdef(double, double, double) c_vector3d_cross(double u1, double u2, double u3,
                                              double v1, double v2, double v3):
    return (u2 * v3 - u3 * v2, u3 * v1 - u1 * v3, u1 * v2 - u2 * v1)


cdef(double, double, double) c_vector3d_rotation(double vx, double vy, double vz,
                                                 double center_x, double center_y, double center_z,
                                                 double axis_x, double axis_y, double axis_z,
                                                 double angle):

    cdef double ux = vx - center_x
    cdef double uy = vy - center_y
    cdef double uz = vz - center_z

    cdef double cos_angle = math_c.cos(angle)
    cdef double sin_angle = math_c.sin(angle)

    cdef double rv1_x = cos_angle * ux
    cdef double rv1_y = cos_angle * uy
    cdef double rv1_z = cos_angle * uz
    cdef double rv2_x, rv2_y, rv2_z, rv3_x, rv3_y, rv3_z
    rv2_x, rv2_y, rv2_z = c_mul_3d(axis_x, axis_y, axis_z,
                                   (1 - cos_angle) * c_vector3d_dot(ux, uy, uz, axis_x, axis_y, axis_z))

    rv3_x, rv3_y, rv3_z = c_vector3d_cross(axis_x, axis_y, axis_z, ux, uy, uz)

    return (rv1_x + rv2_x + rv3_x * sin_angle + center_x,
            rv1_y + rv2_y + rv3_y * sin_angle + center_y,
            rv1_z + rv2_z + rv3_z * sin_angle + center_z)


cdef(double, double, double) c_matrix_vector_multiplication3(double M11, double M12, double M13,
                                                             double M21, double M22, double M23,
                                                             double M31, double M32, double M33,
                                                             double v1, double v2, double v3):

    return (M11 * v1 + M12 * v2 + M13 * v3,
            M21 * v1 + M22 * v2 + M23 * v3,
            M31 * v1 + M32 * v2 + M33 * v3)

cdef(double, double) c_matrix_vector_multiplication2(double M11, double M12,
                                                     double M21, double M22,
                                                     double v1, double v2):

    return (M11 * v1 + M12 * v2,
            M21 * v1 + M22 * v2)


cdef(double, double, double,
     double, double, double,
     double, double, double) c_matrix_multiplication3(double A11, double A12, double A13,
                                                      double A21, double A22, double A23,
                                                      double A31, double A32, double A33,
                                                      double B11, double B12, double B13,
                                                      double B21, double B22, double B23,
                                                      double B31, double B32, double B33):

    return (A11 * B11 + A12 * B21 + A13 * B31,
            A11 * B12 + A12 * B22 + A13 * B32,
            A11 * B13 + A12 * B23 + A13 * B33,
            A21 * B11 + A22 * B21 + A23 * B31,
            A21 * B12 + A22 * B22 + A23 * B32,
            A21 * B13 + A22 * B23 + A23 * B33,
            A31 * B11 + A32 * B21 + A33 * B31,
            A31 * B12 + A32 * B22 + A33 * B32,
            A31 * B13 + A32 * B23 + A33 * B33)


cdef(double, (double, double)) c_linesegment2d_point_distance((double, double) p1,
                                                              (double, double) p2, (double, double) point):
    cdef double t, ux, uy, ppx, ppy, vx, vy
    cdef (double, double) projection

    ux, uy = c_sub_2d(p2[0], p2[1], p1[0], p1[1])
    ppx, ppy = c_sub_2d(point[0], point[1], p1[0], p1[1])

    t = max(0, min(1, c_vector2d_dot(ppx, ppy, ux, uy) / c_vector2d_norm(ux, uy)**2))
    vx, vy = c_mul_2d(ux, uy, t)

    projection = c_add_2d(p1[0], p1[1], vx, vy)
    ppx, ppy = projection[0] - point[0], projection[1] - point[1]
    return c_vector2d_norm(ppx, ppy), projection


cdef (double, (double, double, double)) c_linesegment3d_point_distance((double, double, double) p1,
                                                                       (double, double, double) p2,
                                                                       (double, double, double) point):
    cdef double t, ux, uy, uz, ppx, ppy, ppz, vx, vy, vz
    cdef (double, double, double) projection
    ux, uy, uz = c_sub_3d(p2[0], p2[1], p2[2], p1[0], p1[1], p1[2])
    ppx, ppy, ppz = c_sub_3d(point[0], point[1], point[2], p1[0], p1[1], p1[2])
    t = max(0, min(1, c_vector3d_dot(ppx, ppy, ppz, ux, uy, uz) / c_vector3d_norm(ux, uy, uz)**2))
    vx, vy, vz = c_mul_3d(ux, uy, uz, t)
    projection = c_add_3d(p1[0], p1[1], p1[2], vx, vy, vz)
    ppx, ppy, ppz = projection[0]-point[0], projection[1]-point[1], projection[2]-point[2]
    return c_vector3d_norm(ppx, ppy, ppz), projection


# =============================================================================


def polygon_point_belongs(point, points, include_edge_points: bool = False, tol: float = 1e-6):
    cdef int i
    cdef int n = len(points)
    cdef bint inside = False
    cdef double x, y, p1x, p1y, p2x, p2y, xints, dot_product, length_squared, t, distance_projection_to_point
    cdef double[2] u, v, projection_vector, projection_point
    x, y = point
    for i in range(n):
        p1x, p1y = points[i]
        p2x, p2y = points[(i + 1) % n]
        v = [p2x - p1x, p2y - p1y]
        u = [x - p1x, y - p1y]
        dot_product = u[0] * v[0] + u[1] * v[1]
        length_squared = v[0] ** 2 + v[1] ** 2
        t = (dot_product / length_squared)
        if 0.0 <= t <= 1.0:
            projection_vector = [v[0] * t, v[1] * t]
            projection_point = [p1x + projection_vector[0], p1y + projection_vector[1]]
            distance_projection_to_point = math_c.sqrt((projection_point[0] - x) ** 2 + (projection_point[1] - y) ** 2)
            if distance_projection_to_point <= tol:
                if include_edge_points:
                    return True
                return False
        xints = math.inf
        if min(p1y, p2y) <= y <= max(p1y, p2y) and min(p1x, p2x) <= x <= max(p1x, p2x):
            if p1y != p2y:
                xints = (y - p1y) * (p2x - p1x) / (p2y - p1y) + p1x
            if p1y == p2y or x == xints:
                if include_edge_points:
                    return True
                return False
        if min(p1y, p2y) < y <= max(p1y, p2y) and x <= max(p1x, p2x):
            if p1y != p2y:
                xints = (y - p1y) * (p2x - p1x) / (p2y - p1y) + p1x
            if p1x == p2x or x < xints:
                inside = not inside
    return inside


# =============================================================================
def bbox_is_intersecting(bbox1, bbox2, tol):
<<<<<<< HEAD
    """Verifies if the two bouding boxes are intersecting, or touching."""
    cdef double x1_min, x1_max, y1_min, y1_max, z1_min, z1_max, x2_min, x2_max, y2_min, y2_max, z2_min, z2_max
=======
    """Verifies if the two bounding boxes are intersecting, or touching."""
    cdef float x1_min, x1_max, y1_min, y1_max, z1_min, z1_max, x2_min, x2_max, y2_min, y2_max, z2_min, z2_max
>>>>>>> c630386a
    x1_min = bbox1.xmin - tol
    x1_max = bbox1.xmax + tol
    y1_min = bbox1.ymin - tol
    y1_max = bbox1.ymax + tol
    z1_min = bbox1.zmin - tol
    z1_max = bbox1.zmax + tol

    x2_min = bbox2.xmin - tol
    x2_max = bbox2.xmax + tol
    y2_min = bbox2.ymin - tol
    y2_max = bbox2.ymax + tol
    z2_min = bbox2.zmin - tol
    z2_max = bbox2.zmax + tol

    # Check for non-intersection cases
    if (x1_max < x2_min or x1_min > x2_max or
            y1_max < y2_min or y1_min > y2_max or
            z1_max < z2_min or z1_min > z2_max):
        return False

    return True


def linesegment2d_point_distance(tuple start, tuple end, tuple point):
    return c_linesegment2d_point_distance(start, end, point)


def linesegment3d_point_distance(tuple start, tuple end, tuple point):
    return c_linesegment3d_point_distance(start, end, point)


cdef (double, double) CLineSegment3DDistance((double, double, double) u,
                                             (double, double, double) v,
                                             (double, double, double) w):
    cdef double a = c_vector3d_dot(u[0], u[1], u[2], u[0], u[1], u[2])
    cdef double b = c_vector3d_dot(u[0], u[1], u[2], v[0], v[1], v[2])
    cdef double c = c_vector3d_dot(v[0], v[1], v[2], v[0], v[1], v[2])
    cdef double d = c_vector3d_dot(u[0], u[1], u[2], w[0], w[1], w[2])
    cdef double e = c_vector3d_dot(v[0], v[1], v[2], w[0], w[1], w[2])
    cdef double determinant = a * c - b * c
    cdef double s_parameter
    cdef double t_parameter
    if determinant > - 1e-6:
        b_times_e = b * e
        c_times_d = c * d
        if b_times_e <= c_times_d:
            s_parameter = 0.0
            if e <= 0.0:
                t_parameter = 0.0
                negative_d = -d
                if negative_d >= a:
                    s_parameter = 1.0
                elif negative_d > 0.0:
                    s_parameter = negative_d / a
            elif e < c:
                t_parameter = e / c
            else:
                t_parameter = 1.0
                b_minus_d = b - d
                if b_minus_d >= a:
                    s_parameter = 1.0
                elif b_minus_d > 0.0:
                    s_parameter = b_minus_d / a
        else:
            s_parameter = b_times_e - c_times_d
            if s_parameter >= determinant:
                s_parameter = 1.0
                b_plus_e = b + e
                if b_plus_e <= 0.0:
                    t_parameter = 0.0
                    negative_d = -d
                    if negative_d <= 0.0:
                        s_parameter = 0.0
                    elif negative_d < a:
                        s_parameter = negative_d / a
                elif b_plus_e < c:
                    t_parameter = b_plus_e / c
                else:
                    t_parameter = 1.0
                    b_minus_d = b - d
                    if b_minus_d <= 0.0:
                        s_parameter = 0.0
                    elif b_minus_d < a:
                        s_parameter = b_minus_d / a
            else:
                a_times_e = a * e
                b_times_d = a * d
                if a_times_e <= b_times_d:
                    t_parameter = 0.0
                    negative_d = -d
                    if negative_d <= 0.0:
                        s_parameter = 0.0
                    elif negative_d >= a:
                        s_parameter = 1.0
                    else:
                        s_parameter = negative_d / a
                else:
                    t_parameter = a_times_e - b_times_d
                    if t_parameter >= determinant:
                        t_parameter = 1.0
                        b_minus_d = b - d
                        if b_minus_d <= 0.0:
                            s_parameter = 0.0
                        elif b_minus_d >= a:
                            s_parameter = 1.0
                        else:
                            s_parameter = b_minus_d / a
                    else:
                        s_parameter /= determinant
                        t_parameter /= determinant
    else:
        if e <= 0.0:
            t_parameter = 0.0
            negative_d = -d
            if negative_d <= 0.0:
                s_parameter = 0.0
            elif negative_d >= a:
                s_parameter = 1.0
            else:
                s_parameter = negative_d / a
        elif e >= c:
            t_parameter = 1.0
            b_minus_d = b - d
            if b_minus_d <= 0.0:
                s_parameter = 0.0
            elif b_minus_d >= a:
                s_parameter = 1.0
            else:
                s_parameter = b_minus_d / a
        else:
            s_parameter = 0.0
            t_parameter = e / c
    return s_parameter, t_parameter


def LineSegment3DDistance(points_linesegment1, points_linesegment2):
    u = c_sub_3d(points_linesegment1[1].x, points_linesegment1[1].y, points_linesegment1[1].z,
                 points_linesegment1[0].x, points_linesegment1[0].y, points_linesegment1[0].z)
    v = c_sub_3d(points_linesegment2[1].x, points_linesegment2[1].y, points_linesegment2[1].z,
                 points_linesegment2[0].x, points_linesegment2[0].y, points_linesegment2[0].z)
    w = c_sub_3d(points_linesegment1[0].x, points_linesegment1[0].y, points_linesegment1[0].z,
                 points_linesegment2[0].x, points_linesegment2[0].y, points_linesegment2[0].z)
    s_parameter, t_parameter = CLineSegment3DDistance(u, v, w)
    point1 = points_linesegment1[0] + Vector3D(*u) * s_parameter
    point2 = points_linesegment2[0] + Vector3D(*v) * t_parameter
    return point1, point2
# =============================================================================
#  Points, Vectors
# =============================================================================


class Arrow3D(FancyArrowPatch):
    def __init__(self, x, y, z, starting_point=None, *args, **kwargs):
        FancyArrowPatch.__init__(self, (0, 0), (0, 0), *args, **kwargs)
        if starting_point is None:
            starting_point = (0., 0., 0.)

        self.starting_point = starting_point
        self._xyz = x, y, z

    def draw(self, renderer):
        """
        Draw the arrow by overloading a Matplotlib method. Do not rename this method!

        """
        x1, y1, z1 = self.starting_point
        dx, dy, dz = self._xyz
        x2, y2, z2 = (dx + x1, dy + y1, dz + z1)
        xn, yn, zn = proj3d.proj_transform((x1, x2), (y1, y2), (z1, z2), self.axes.M)
        self.set_positions((xn[0], yn[0]), (xn[1], yn[1]))
        FancyArrowPatch.draw(self, renderer)

    def plot(self, ax=None, color="b"):
        if ax is None:
            fig = plt.figure()
            ax = fig.add_subplot(111, projection="3d")

        points = [self.start, self.end]
        x = [p.x for p in points]
        y = [p.y for p in points]
        z = [p.z for p in points]
        ax.plot(x, y, z, "o-k")
        return ax


class Vector(DessiaObject):
    """
    Abstract class of vector
    """

    def __radd__(self, other_vector):
        return self + other_vector

    def __rsub__(self, other_vector):
        return self - other_vector

    def __rmul__(self, value):
        return self * value

    def __rtruediv__(self, value):
        return self / value

    def __lt__(self, other_vector):
        return self.norm() < other_vector.norm()

    def __le__(self, other_vector):
        return self.norm() <= other_vector.norm()

    def is_colinear_to(self, other_vector: "Vector", abs_tol: float = 1e-6):
        """
        Checks if two vectors are colinear.
        The two vectors should be of same dimension.

        :param other_vector: A vector-like object
        :type other_vector: :class:`volmdlr.Vector`
        :param abs_tol: Absolute tolerance to consider colinear
        :type abs_tol: float
        :return: `True` if the two vectors are colinear, `False` otherwise
        :rtype: bool
        """
        try:
            return math.isclose(abs(self.dot(other_vector)) / self.norm() / other_vector.norm(),
                                1,
                                abs_tol=abs_tol)

        except ZeroDivisionError:
            return False

    def is_perpendicular_to(self, other_vector: "Vector", abs_tol: float = 1e-5):
        """
        Checks if two vectors are perpendicular.
        The two vectors should be of same dimension.

        :param other_vector: A vector-like object
        :type other_vector: :class:`volmdlr.Vector`
        :param abs_tol: Absolute tolerance to consider perpendicular
        :type abs_tol: float
        :return: `True` if the two vectors are perpendicular, `False` otherwise
        :rtype: bool
        """
        return math.isclose(abs(self.dot(other_vector)), 0, abs_tol=abs_tol)

    @classmethod
    def mean_point(cls, points: List["Vector"], name: str = ""):
        """
        Find the mean point from a list of points. All the objects of this list
        should be of same dimension.

        :param points: A list of vector-like objects
        :type points: List[:class:`volmdlr.Vector`]
        :param name: object's name.
        :return: The mean point or vector
        :rtype: :class:`volmdlr.Vector`
        """
        n = 1
        point = points[0].copy()
        for point2 in points[1:]:
            point += point2
            n += 1
        point /= n
        point.name = name
        return point

    def vector_projection(self, other_vector):
        """
        Projects the vector onto other_vector.

        :param other_vector: Vector to project self.
        """
        return (self.dot(other_vector) / other_vector.dot(other_vector)) * other_vector

    @classmethod
    def remove_duplicate(cls, points: List["Vector"]):
        """
        An approximative method to remove duplicated points from a list.
        All the objects of this list should be of same dimension.

        :param points: A list of vector-like objects with potential duplicates
        :type points: List[:class:`volmdlr.Vector`]
        :return: The new list of vector-like objects without duplicates&
        :rtype: List[:class:`volmdlr.Vector`]
        """
        dict_ = {p.approx_hash(): p for p in points}
        return list(dict_.values())

    def to_vector(self):
        return self


class Vector2D(Vector):
    """
    Class representing a 2-dimensional vector.

    :param x: The vector's abscissa
    :type x: float
    :param y: The vector's ordinate
    :type y: float
    :param name: The vector's name
    :type name: str
    """
    def __init__(self, x: float, y: float, name=""):
        self.x = x
        self.y = y
        self.name = name

    def __repr__(self):
        return f"{self.__class__.__name__}({self.x}, {self.y})"

    def __setitem__(self, key, item):
        if key == 0:
            self.x = item
        elif key == 1:
            self.y = item
        else:
            raise IndexError

    def __getitem__(self, key):
        if key == 0:
            return self.x
        elif key == 1:
            return self.y
        else:
            raise IndexError

    def __add__(self, other_vector):
        return Vector2D(*c_add_2d(self.x, self.y, other_vector.x, other_vector.y))

    def __neg__(self):
        return Vector2D(-self.x, -self.y)

    def __sub__(self, other_vector):
        return Vector2D(*c_sub_2d(self.x, self.y, other_vector.x, other_vector.y))

    def __mul__(self, value: float):
        return Vector2D(*c_mul_2d(self.x, self.y, value))

    def __truediv__(self, value: float):
        if value == 0:
            raise ZeroDivisionError
        return Vector2D(self.x / value,
                        self.y / value)

    def __round__(self, ndigits: int = 6):
        return self.__class__(round(self.x, ndigits), round(self.y, ndigits))

    def __hash__(self):
        """Return a hash value for the vector."""
        return hash(("vector", self.x, self.y))

    def __eq__(self, other):
        """Return True if the other point has the same x and y coordinates, False otherwise."""
        if isinstance(other, self.__class__):
            return self.x == other.x and self.y == other.y
        return False

    def is_close(self, other_vector: "Vector2D", tol: float = 1e-6):
        """
        Checks if two vectors are close to each other considering the
        Euclidean distance. The tolerance can be modified. The two vectors
        should be of same dimension.

        :param other_vector: A Vector2D-like object
        :type other_vector: :class:`volmdlr.Vector2D`
        :param tol: The tolerance under which the euclidean distance is
            considered equal to 0
        :type tol: float
        :return: `True` if the two Vector2D-like objects are close enough
            to each other, `False` otherwise
        :rtype: bool
        """
        if other_vector.__class__.__name__ not in ["Vector2D", "Point2D", "Node2D"]:
            return False
        return math.isclose(self.point_distance(other_vector), 0, abs_tol=tol)

    def approx_hash(self):
        """
        Computes an approximative hash value based on the coordinates.

        :return: An approximative hash value
        :rtype: int
        """
        return round(1e6 * (self.x + self.y))

    def to_dict(self, *args, **kwargs):
        """
        Serializes a 2-dimensional vector into a dictionary.

        :return: A serialized version of the Vector2D
        :rtype: dict

        .. seealso::
            How `serialization and deserialization`_ works in dessia_common

        .. _serialization and deserialization:
            https://documentation.dessia.tech/dessia_common/customizing.html#overloading-the-dict-to-object-method
        """
        return {"object_class": "volmdlr.Vector2D",
                "x": self.x, "y": self.y,
                "name": self.name}

    @classmethod
    def dict_to_object(cls, dict_, *args, **kwargs):
        """
        Deserializes a dictionary to a 3-dimensional point.

        :param dict_: The dictionary of a serialized Point3D
        :type dict_: dict
        :return:
        :rtype: :class:`volmdlr.Point3D`

        .. seealso::
            How `serialization and deserialization`_ works in dessia_common

        .. _serialization and deserialization:
            https://documentation.dessia.tech/dessia_common/customizing.html#overloading-the-dict-to-object-method
        """
        return cls(dict_["x"], dict_["y"], dict_.get("name", ""))

    def copy(self, deep=True, memo=None):
        """
        Creates a copy of a 2-dimensional vector.

        :param deep: *not used*
        :param memo: *not used*
        :return: A copy of the Vector2D-like object
        :rtype: :class:`volmdlr.Vector2D`
        """
        return self.__class__(self.x, self.y)

    def norm(self):
        """
        Computes the euclidiean norm of a 2-dimensional vector.

        :return: Norm of the Vector2D-like object
        :rtype: float
        """
        return c_vector2d_norm(self.x, self.y)

    def unit_vector(self):
        """Calculates the unit vector."""
        n = self.norm()
        if n == 0:
            raise ZeroDivisionError
        return Vector2D(self.x / n, self.y / n)

    def dot(self, other_vector: "Vector2D"):
        """
        Computes the dot product (scalar product) of two 2-dimensional vectors.

        :param other_vector: A Vector2D-like object
        :type other_vector: :class:`volmdlr.Vector2D`
        :return: A scalar, result of the dot product
        :rtype: float
        """
        return c_vector2d_dot(self.x, self.y, other_vector.x, other_vector.y)

    def cross(self, other_vector: "Vector2D"):
        """
        Computes the cross product of two 2-dimensional vectors.

        :param other_vector: A Vector2D-like object
        :type other_vector: :class:`volmdlr.Vector2D`
        :return: A scalar, result of the cross product
        :rtype: float
        """
        return self.x * other_vector.y - self.y * other_vector.x

    def point_distance(self, other_vector: "Vector2D"):
        """
        Computes the euclidiean distance between two Vector2D objects.

        :param other_vector: A Vector2D object
        :type other_vector: :class:`volmdlr.Vector2D`
        :return: The euclidiean distance
        :rtype: float
        """
        return (self - other_vector).norm()

    def rotation_parameters(self, center: "Point2D", angle: float):
        """
        Calculates the parameters to be used in rotation methods

        :param center: The center of rotation
        :type center: :class:`volmdlr.Point2D`
        :param angle: The angle of the rotation in radian
        :type angle: float
        :return: The abscissa and ordinate of the rotated vector
        :rtype: tuple
        """
        u = self - center
        v2x = math.cos(angle) * u.x - math.sin(angle) * u.y + center.x
        v2y = math.sin(angle) * u.x + math.cos(angle) * u.y + center.y
        return v2x, v2y

    def rotation(self, center: "Point2D", angle: float):
        """
        Rotates the 2-dimensional vector and returns a new rotated vector

        :param center: The center of rotation
        :type center: :class:`volmdlr.Point2D`
        :param angle: The angle of the rotation in radian
        :type angle: float
        :return: A rotated Vector2D-like object
        :rtype: :class:`volmdlr.Vector2D`
        """
        v2x, v2y = self.rotation_parameters(center, angle)
        return self.__class__(v2x, v2y)

    def translation(self, offset: "Vector2D"):
        """
        Translates the 2-dimensional vector and returns a new translated vector

        :param offset: The offset vector of the translation
        :type offset: :class:`volmdlr.Vector2D`
        :return: A translated Vector2D-like object
        :rtype: :class:`volmdlr.Vector2D`
        """
        v2x = self.x + offset.x
        v2y = self.y + offset.y
        return self.__class__(v2x, v2y)

    def frame_mapping(self, frame: "Frame2D", side: str):
        """
        # TODO: Needs correction. Add an example ?
        Transforms a 2-dimensional vector from the current reference frame to a
        new one. Choose side equals to 'old' if the current reference frame is
        the old one ; choose side equals to 'new' if the input reference frame
        is the new one. This way, choosing 'old' will return the frame mapped
        vector of the input reference frame.

        :param frame: The input reference frame
        :type frame: :class:`volmdlr.Frame2D`
        :param side: Choose between 'old' and 'new'
        :type side: str
        :return: A frame mapped Vector2D-like object
        :rtype: :class:`volmdlr.Vector2D`
        """
        if side == "old":
            new_vector = frame.local_to_global_coordinates(self)
        if side == "new":
            new_vector = frame.global_to_local_coordinates(self)
        return new_vector

    def to_3d(self, plane_origin: "Vector3D", vx: "Vector3D", vy: "Vector3D"):
        """
        Returns the 3-dimensional vector corresponding to the 2-dimensional
        vector placed on the 3-dimensional plane (XY) of the 3-dimensional
        frame (centered on `plane_origin`, having for basis (`vx`, `vy`, vz),
        vz being the cross product of `vx` and `vy`).

        :param plane_origin: The origin of the plane, on which lies the
            Vector2D
        :type plane_origin: :class:`volmdlr.Vector3D`
        :param vx: The first direction of the plane
        :type vx: :class:`volmdlr.Vector3D`
        :param vy: The second direction of the plane
        :type vy: :class:`volmdlr.Vector3D`
        :return: The Vector3D from the Vector2D set in the 3-dimensional space
        :rtype: :class:`volmdlr.Vector3D`
        """
        return Vector3D(plane_origin.x + vx.x * self.x + vy.x * self.y,
                        plane_origin.y + vx.y * self.x + vy.y * self.y,
                        plane_origin.z + vx.z * self.x + vy.z * self.y)

    def to_point(self):
        """
        Transforms a Vector2D into a Point2D and returns it.

        :return: A Point2D
        :rtype: :class:`volmdlr.Point2D`
        """
        return Point2D(self.x, self.y)

    def normal_vector(self):
        """
        Returns the normal vector located pi/2 (counterclockwise) to the
        2-dimensional vector.

        :return: A normal Vector2D
        :rtype: :class:`volmdlr.Vector2D`
        """
        return Vector2D(-self.y, self.x)

    def unit_normal_vector(self):
        """
        Returns the unit normal vector located pi/2 (counterclockwise) to the
        2-dimensional vector.

        :return: A unit normal Vector2D
        :rtype: :class:`volmdlr.Vector2D`
        """
        n = self.normal_vector()
        return n.unit_vector()

    def deterministic_unit_normal_vector(self):
        """
        # TODO: to be deleted ?
        # TODO: Or unit_normal_vector should be renamed deterministic_unit_normal_vector ?
        """
        return self.unit_normal_vector()

    @classmethod
    def random(cls, xmin: float, xmax: float, ymin: float, ymax: float, name: str = ""):
        """
        Returns a random 2-dimensional point.

        :param xmin: The minimal abscissa
        :type xmin: float
        :param xmax: The maximal abscissa
        :type xmax: float
        :param ymin: The minimal ordinate
        :type ymin: float
        :param ymax: The maximal ordinate
        :type ymax: float
        :param name: object's name.
        :return: A random Vector2D
        :rtype: :class:`volmdlr.Vector2D`
        """
        return cls(random.uniform(xmin, xmax),
                   random.uniform(ymin, ymax), name=name)

    def plot(self,
             head_width: float = 3, origin: "Vector2D" = None,
             ax: "matplotlib.axes.Axes" = None,
             color: str = "k", label: str = None):
        """
        Plots the 2-dimensional vector. If the vector has a norm greater than
        1e-9, it will be plotted with an arrow, else it will be plotted with
        a point.

        :param head_width: The width of the head of the arrow
        :type head_width: float, optional
        :param origin: The starting point of the tail of the arrow
        :type origin: :class:`volmdlr.Vector2D`, optional
        :param ax: The Axes on which the Vector2D will be drawn
        :type ax: :class:`matplotlib.axes.Axes`, optional
        :param color: The color of the arrow
        :type color: str, optional
        :param label: The text you want to display
        :type label: str, optional
        :return: A matplotlib Axes object on which the Vector2D have been
            plotted
        :rtype: :class:`matplotlib.axes.Axes`
        """
        if origin is None:
            origin = Vector2D(0., 0.)

        if ax is None:
            fig, ax = plt.subplots()

        if math.isclose(self.norm(), 0, abs_tol=1e-9):
            point = origin.copy()
            point.plot(ax=ax, color=color)
            return ax

        ax.quiver(origin[0], origin[1], self[0], self[1], angles="xy", scale_units="xy",
                  scale=1, color=color)

        ax.set(xlim=sorted([self.x, origin.x]), ylim=sorted([self.y, origin.y]))

        if label is not None:
            ax.text(*(origin + self * 0.5), label)

        return ax

    def to_step(self, current_id, vector=False, vertex=False):
        """
        Write a step primitive from a 2-dimensional vector.

        :param current_id: The id of the last written primitive
        :type current_id: int
        :param vector: If 'True' creates a step VECTOR primitive. Otherwise,
            only a DIRECTION primitive will be created. Default value set to
            'False'
        :type vector: bool, optional
        :param vertex: If 'True' calls the to_step method of Point3D. Default
            value set to 'False'
        :type vertex: bool, optional
        :return: A tuple containing the string representing the step primitive
            and the new current id
        :rtype: tuple
        """
        if vertex:
            return self.to_point().to_step(current_id=current_id, vertex=True)
        content = f"#{current_id} = DIRECTION('{self.name}',({self.x:.6f},{self.y:.6f}));\n"
        if vector:
            content += f"#{current_id + 1} = VECTOR('{self.name}',#{current_id},1.);\n"
            current_id += 1
        return content, current_id


X2D = Vector2D(1, 0)
Y2D = Vector2D(0, 1)


class Point2D(Vector2D):
    """
    Class representing a 2-dimensional point.

    :param x: The vector's abscissa
    :type x: float
    :param y: The vector's ordinate
    :type y: float
    :param name: The vector's name
    :type name: str
    """

    def __init__(self, x: float, y: float, name: Text = ""):
        self.x = x
        self.y = y
        Vector2D.__init__(self, x=x, y=y, name=name)

    def __add__(self, other_vector):
        return Point2D(*c_add_2d(self.x, self.y, other_vector.x, other_vector.y))

    def __neg__(self):
        return Point2D(-self.x, -self.y)

    def __sub__(self, other_vector):
        return Point2D(*c_sub_2d(self.x, self.y, other_vector.x, other_vector.y))

    def __mul__(self, value: float):
        return Point2D(*c_mul_2d(self.x, self.y, value))

    def __truediv__(self, value: float):
        if value == 0:
            raise ZeroDivisionError
        return Point2D(self.x / value,
                       self.y / value)

    def __hash__(self):
        """Return a hash value for the point 2d."""
        return hash(("point", self.x, self.y))

    def to_dict(self, *args, **kwargs):
        """
        Serializes a 2-dimensional point into a dictionary.

        :return: A serialized version of the Point2D
        :rtype: dict

        .. seealso::
            How `serialization and deserialization`_ works in dessia_common

        .. _serialization and deserialization:
            https://documentation.dessia.tech/dessia_common/customizing.html#overloading-the-dict-to-object-method
        """
        dict_ = {"object_class": "volmdlr.Point2D",
                 "x": self.x, "y": self.y}
        if self.name:
            dict_["name"] = self.name
        return dict_

    def to_3d(self, plane_origin: "Vector3D", vx: "Vector3D", vy: "Vector3D"):
        """
        Returns the 3-dimensional point corresponding to the 2-dimensional
        point placed on the 3-dimensional plane (XY) of the 3-dimensional
        frame (centered on `plane_origin`, having for basis (`vx`, `vy`, vz),
        vz being the cross product of `vx` and `vy`).

        :param plane_origin: The origin of the plane, on which lies the
            Vector2D
        :type plane_origin: :class:`volmdlr.Vector3D`
        :param vx: The first direction of the plane
        :type vx: :class:`volmdlr.Vector3D`
        :param vy: The second direction of the plane
        :type vy: :class:`volmdlr.Vector3D`
        :return: The Point3D from the Point2D set in the 3-dimensional space
        :rtype: :class:`volmdlr.Point3D`
        """
        return Point3D(round(plane_origin.x + vx.x * self.x + vy.x * self.y, 12),
                       round(plane_origin.y + vx.y * self.x + vy.y * self.y, 12),
                       round(plane_origin.z + vx.z * self.x + vy.z * self.y, 12))

    def to_vector(self):
        """
        Transforms a Point2D into a Vector2D and returns it.

        :return: A Vector2D
        :rtype: :class:`volmdlr.Vector2D`
        """
        return Vector2D(self.x, self.y)

    def to_step(self, current_id, vertex=False):
        content = "#{} = CARTESIAN_POINT('{}',({:.6f},{:.6f}));\n"\
                        .format(current_id, self.name,
                                1000.*self.x,
                                1000.*self.y)
        if vertex:
            content += "#{} = VERTEX_POINT('{}',#{});\n".format(current_id+1,
                                                                self.name,
                                                                current_id)
            current_id += 1

        return content, current_id

    def plot(self, ax=None, color="k", alpha=1, plot_points=True):
        """
        Plots the 2-dimensional point as a dot.

        :param ax: The Axes on which the Vector2D will be drawn
        :type ax: :class:`matplotlib.axes.Axes`, optional
        :param color: The color of the arrow
        :type color: str, optional
        :param alpha: The transparency of the point from 0 to 1. 0 being
            fully transparent
        :type alpha: float, optional
        :param plot_points: # TODO: delete this attribute
        :type plot_points: bool, optional
        :return: A matplotlib Axes object on which the Point2D have been plotted
        :rtype: :class:`matplotlib.axes.Axes`
        """
        if ax is None:
            fig, ax = plt.subplots()

        ax.plot([self.x], [self.y], color=color, alpha=alpha, marker="o")
        return ax

    def point_distance(self, other_point: "Point2D"):
        """
        Computes the euclidiean distance between two Point2D objects.

        :param other_point: A Point2D object
        :type other_point: :class:`volmdlr.Point2D`
        :return: The euclidiean distance
        :rtype: float
        """
        return (self - other_point).norm()

    @classmethod
    def line_intersection(cls, line1: "volmdlr.edges.Line2D",
                          line2: "volmdlr.edges.Line2D",
                          curvilinear_abscissa: bool = False, name: str = ""):
        """
        Returns a Point2D based on the intersection between two infinite lines.

        :param line1: The first line
        :type line1: :class:`volmdlr.edges.Line2D`
        :param line2: The second line
        :type line2: :class:`volmdlr.edges.Line2D`
        :param curvilinear_abscissa: `True` will return, in addition to the
            intersection point, the curvilinear abscissa of the point on the
            first line and on the second line. Otherwise, only the point will
            be returned
        :type curvilinear_abscissa: bool, optional
        :param name: Object's name.
        :return: The two-dimensional point at the intersection of the two lines
        :rtype: :class:`volmdlr.Point2D`
        """
        (x1, y1), (x2, y2) = line1
        (x3, y3), (x4, y4) = line2

        denominateur = (x1 - x2) * (y3 - y4) - (y1 - y2) * (x3 - x4)
        if math.isclose(denominateur, 0, abs_tol=1e-15):
            if not curvilinear_abscissa:
                return None
            else:
                return None, None, None
        else:
            x = (x1 * y2 - y1 * x2) * (x3 - x4) - (x1 - x2) * (x3 * y4 - y3 * x4)
            x = x / denominateur
            y = (x1 * y2 - y1 * x2) * (y3 - y4) - (y1 - y2) * (x3 * y4 - y3 * x4)
            y = y / denominateur
            if not curvilinear_abscissa:
                return cls(x, y)
            else:
                t = (x1 - x3) * (y3 - y4) - (y1 - y3) * (x3 - x4)
                t = t / denominateur
                u = (x1 - x2) * (y1 - y3) - (y1 - y2) * (x1 - x3)
                u = -u / denominateur
                return cls(x, y), t, u

    @classmethod
    def segment_intersection(cls, segment1: "volmdlr.edges.LineSegment2D",
                             segment2: "volmdlr.edges.LineSegment2D",
                             curvilinear_abscissa: bool = False, name: str = ""):
        """
        Returns a Point2D based on the intersection between two finite lines.

        :param segment1: The first line segment
        :type segment1: :class:`volmdlr.edges.LineSegment2D`
        :param segment2: The second line segment
        :type segment2: :class:`volmdlr.edges.LineSegment2D`
        :param curvilinear_abscissa: `True` will return, in addition to the
            intersection point, the curvilinear abscissa of the point on the
            first line segment and on the second line segment. Otherwise, only
            the point will be returned
        :type curvilinear_abscissa: bool, optional
        :param name: object's name.
        :return: The two-dimensional point at the intersection of the two lines
            segments
        :rtype: :class:`volmdlr.Point2D`
        """
        (x1, y1), (x2, y2) = segment1
        (x3, y3), (x4, y4) = segment2

        denominateur = (x1 - x2) * (y3 - y4) - (y1 - y2) * (x3 - x4)
        if math.isclose(denominateur, 0, abs_tol=1e-15):
            if not curvilinear_abscissa:
                return None
            else:
                return None, None, None

        t = (x1 - x3) * (y3 - y4) - (y1 - y3) * (x3 - x4)
        t = t / denominateur
        u = (x1 - x2) * (y1 - y3) - (y1 - y2) * (x1 - x3)
        u = -u / denominateur
        if (0 <= t <= 1) or (0 <= u <= 1):
            x = (x1 * y2 - y1 * x2) * (x3 - x4) - (x1 - x2) * (x3 * y4 - y3 * x4)
            x = x / denominateur
            y = (x1 * y2 - y1 * x2) * (y3 - y4) - (y1 - y2) * (x3 * y4 - y3 * x4)
            y = y / denominateur
            if not curvilinear_abscissa:
                return cls(x, y, name=name)
            else:
                return cls(x, y, name=name), t, u
        else:
            if not curvilinear_abscissa:
                return None
            else:
                return None, None, None

    def plot_data(self, marker=None, color="black", size=1,
                  opacity=1, arrow=False, stroke_width=None):
        """
        Transforms the two-dimensional point into a plot_data twe-dimensional point.

        :param marker: # TODO: unused parameter
        :type marker: str, optional
        :param color: # TODO: unused parameter
        :type color: str, optional
        :param size: # TODO: unused parameter
        :type size: float, optional
        :param opacity: # TODO: unused parameter
        :type opacity: float, optional
        :param arrow: # TODO: unused parameter
        :type arrow: bool, optional
        :param stroke_width: # TODO: unused parameter
        :type stroke_width: float, optional
        :return: a plot_data two-dimensional point
        :rtype: :class:`plot_data.Point2D`
        """
        return plot_data.Point2D(self.x, self.y)

    @classmethod
    def middle_point(cls, point1: Vector2D, point2: Vector2D, name: str = ""):
        """
        Computes the middle point between two two-dimensional vector-like objects.

        :param point1: the first point
        :type point1: :class:`volmdlr.Vector2D`
        :param point2: the second point
        :type point2: :class:`volmdlr.Vector2D`.
        :param name: object's name.
        :return: the middle point
        :rtype: :class:`volmdlr.Point2D`
        """
        middle_point = (point1 + point2) * 0.5
        middle_point.name = name
        return middle_point

    @classmethod
    def line_projection(cls, point: Vector2D,
                        line: "volmdlr.edges.Line2D", name: str = ""):
        """
        Computes the projection of a two-dimensional vector-like object on an
        infinite two-dimensional line

        :param point: the point to be projected
        :type point: :class:`volmdlr.Vector2D`
        :param line: the infinite line
        :type line: :class:`volmdlr.edges.Line2D`.
        :param name: object's name.
        :return: the projected point
        :rtype: :class:`volmdlr.Point2D`
        """
        p1, p2 = line[0], line[1]
        n = line.unit_normal_vector()
        pp1 = point - p1
        point = pp1 - pp1.dot(n) * n + p1
        point.name = name
        return point

    def nearest_point(self, points: List[Vector2D]):
        """
        Finds the nearest point out of a list of two-dimensional vector-like
        objects.

        :param points: a list of points
        :type points: List[:class:`volmdlr.Vector2D`]
        :return: the nearest point out of the list
        :rtype: :class:`volmdlr.Vector2D`
        """
        min_distance = self.point_distance(points[0])
        min_point = points[0]
        for point in points:
            pd = self.point_distance(point)
            if pd < min_distance:
                min_distance, min_point = pd, point
        return min_point

    def axial_symmetry(self, line: "volmdlr.curves.Line2D"):
        """
        Returns the symmetric two-dimensional point according to a line.

        :param line: the line used for axial symmetry
        :type line: :class:`volmdlr.edges.Line2D`
        :return: the symmetrical point
        :rtype: :class:`volmdlr.Point2D`
        """

        point_projection = line.point_projection(self)[0]
        point_symmetry = point_projection + (point_projection - self)

        return point_symmetry

    def coordinates(self):
        """
        Gets x,y coordinates of a point2d.
        """

        return (self.x, self.y)

    def get_geo_lines(self, tag: int, point_mesh_size: float = None):
        """
        Gets the lines that define a Point2D in a .geo file.

        :param tag: The point index
        :type tag: int
        :param mesh_size: The target mesh size close to the point, defaults to None
        :type mesh_size: float, optional

        :return: A line
        :rtype: str
        """

        if point_mesh_size:
            return "Point("+str(tag)+") = {"+str([*self, 0])[1:-1]+", "+str(point_mesh_size)+"};"
        else:
            return "Point("+str(tag)+") = {"+str([*self, 0])[1:-1]+"};"


O2D = Point2D(0, 0)


class Vector3D(Vector):
    """
    Class representing a 3-dimensional vector.

    :param x: The vector's abscissa
    :type x: float
    :param y: The vector's ordinate
    :type y: float
    :param Z: The vector's applicate
    :type z: float
    :param name: The vector's name
    :type name: str
    """

    def __init__(self, x: float, y: float, z: float, name: Text = ""):
        self.x = x
        self.y = y
        self.z = z
        self.name = name

    def __repr__(self):
        return f"{self.__class__.__name__}({self.x}, {self.y}, {self.z})"

    def __setitem__(self, key, item):
        if key == 0:
            self.x = item
        elif key == 1:
            self.y = item
        elif key == 2:
            self.z = item
        else:
            raise IndexError

    def __getitem__(self, key):
        if key == 0:
            return self.x
        elif key == 1:
            return self.y
        elif key == 2:
            return self.z
        else:
            raise IndexError

    def __add__(self, other_vector):
        return Vector3D(*c_add_3d(self.x, self.y, self.z, other_vector.x, other_vector.y, other_vector.z))

    def __neg__(self):
        return Vector3D(-self.x, -self.y, -self.z)

    def __sub__(self, other_vector):
        return Vector3D(*c_sub_3d(self.x, self.y, self.z, other_vector.x, other_vector.y, other_vector.z))

    def __mul__(self, value):
        return Vector3D(*c_mul_3d(self.x, self.y, self.z, value))

    def __truediv__(self, value):
        if value == 0:
            raise ZeroDivisionError
        return Vector3D(self.x / value,
                        self.y / value,
                        self.z / value)

    def __round__(self, ndigits: int = 6):
        return self.__class__(round(self.x, ndigits),
                              round(self.y, ndigits),
                              round(self.z, ndigits))

    def __hash__(self):
        """Return a hash value for the vector 3d."""
        return hash(("vector", self.x, self.y, self.z))

    def __eq__(self, other):
        """Return True if the other point has the same x, y and z coordinates, False otherwise."""
        if isinstance(other, self.__class__):
            return self.x == other.x and self.y == other.y and self.z == other.z
        return False

    def is_close(self, other_vector, tol=1e-6):
        """
        Checks if two vectors are close to each other considering the
        Euclidean distance. The tolerance can be modified. The two vectors
        should be of same dimension.

        :param other_vector: A Vector3D-like object
        :type other_vector: :class:`volmdlr.Vector3D`
        :param tol: The tolerance under which the euclidean distance is
            considered equal to 0
        :type tol: float
        :return: `True` if the two Vector3D-like objects are close enough
            to each other, `False` otherwise
        :rtype: bool
        """
        if other_vector.__class__.__name__ not in ["Vector3D", "Point3D", "Node3D"]:
            return False
        return math.isclose(self.point_distance(other_vector), 0, abs_tol=tol)

    def approx_hash(self):
        """
        Computes an approximative hash value based on the coordinates.

        :return: An approximative hash value
        :rtype: int
        """
        return round(1e6 * (self.x + self.y + self.z))

    def to_dict(self, *args, **kwargs):
        """
        Serializes a 3-dimensional vector into a dictionary.

        :return: A serialized version of the Vector3D
        :rtype: dict

        .. seealso::
            How `serialization and deserialization`_ works in dessia_common

        .. _serialization and deserialization:
            https://documentation.dessia.tech/dessia_common/customizing.html#overloading-the-dict-to-object-method
        """
        dict_ = {"object_class": "volmdlr.Vector3D",
                 "x": self.x, "y": self.y, "z": self.z}

        if self.name:
            dict_["name"] = self.name
        return dict_

    @classmethod
    def dict_to_object(cls, dict_, *args, **kwargs):
        """
        Deserializes a dictionary to a 3-dimensional vector.

        :param dict_: The dictionary of a serialized Vector3D
        :type dict_: dict
        :param global_dict: The global dictionary. Default value is None
        :type global_dict: dict, optional
        :param pointers_memo: A dictionary from path to python object of
            already serialized values. Default value is None
        :type pointers_memo: dict, optional
        :param path: The path in the global object. In most cases, append
            ‘/attribute_name’ to given path for your attributes.
            Default value is '#'
        :type path: str, optional
        :return:
        :rtype: :class:`volmdlr.Vector3D`

        .. seealso::
            How `serialization and deserialization`_ works in dessia_common

        .. _serialization and deserialization:
            https://documentation.dessia.tech/dessia_common/customizing.html#overloading-the-dict-to-object-method
        """

        return cls(dict_["x"], dict_["y"], dict_["z"], dict_.get("name", ""))

    def dot(self, other_vector):
        """
        Computes the dot product between two 3-dimensional vectors.

        :param other_vector: A Vector3D-like object
        :type other_vector: :class:`volmdlr.Vector3D`
        :return: Value of the dot product
        :rtype: float
        """
        return c_vector3d_dot(self.x, self.y, self.z,
                              other_vector.x, other_vector.y, other_vector.z)

    def cross(self, other_vector: "Vector3D") -> "Vector3D":
        """
        Computes the cross product between two 3-dimensional vectors.

        :param other_vector: A Vector3D-like object
        :type other_vector: :class:`volmdlr.Vector3D`
        :return: Value of the cross product
        :rtype: float
        """
        return self.__class__(*c_vector3d_cross(self.x, self.y, self.z,
                                                other_vector.x, other_vector.y, other_vector.z))

    def norm(self) -> float:
        """
        Computes the euclidiean norm of a 3-dimensional vector.

        :return: Norm of the Vector3D-like object
        :rtype: float
        """
        return c_vector3d_norm(self.x, self.y, self.z)

    def unit_vector(self):
        """Calculates the unit vector."""
        n = self.norm()
        if n == 0:
            raise ZeroDivisionError
        return Vector3D(self.x / n, self.y / n, self.z / n)

    def point_distance(self, point2: "Vector3D") -> float:
        """
        Computes the euclidiean distance between two Vector3D objects.

        :param other_vector: A Vector3D object
        :type other_vector: :class:`volmdlr.Vector3D`
        :return: The euclidiean distance
        :rtype: float
        """
        return (self - point2).norm()

    def rotation(self, center: "Point3D", axis: "Vector3D", angle: float):
        """
        Rotates of angle around axis the 2-dimensional vector and returns
        a new rotated vector.
        Using Rodrigues Formula:
            https://en.wikipedia.org/wiki/Rodrigues%27_rotation_formula.

        :param center: The center of rotation
        :type center: :class:`volmdlr.Point3D`
        :param axis: The axis of rotation
        :type axis: :class:`volmdlr.Vector3D`
        :param angle: The angle of the rotation in radian
        :type angle: float
        :return: A rotated Vector3D-like object
        :rtype: :class:`volmdlr.Vector3D`
        """
        vector2 = c_vector3d_rotation(self.x, self.y, self.z,
                                      center.x, center.y, center.z,
                                      axis.x, axis.y, axis.z, angle)
        return self.__class__(*vector2)

    @staticmethod
    def axis_rotation_parameters(axis1_value, axis2_value, angle):
        """
        # TODO: to be completed
        Calcules new axis1 and axis2 new values after vector rotation.

        :param axis1_value:
        :type axis1_value:
        :param axis2_value:
        :type axis2_value:
        :param angle:
        :type angle:
        :return:
        :rtype: tuple
        """
        cos_angle = math.cos(angle)
        sin_angle = math.sin(angle)

        axis1 = cos_angle * axis1_value + sin_angle * axis2_value
        axis2 = -sin_angle * axis1_value + cos_angle * axis2_value
        return axis1, axis2

    def x_rotation(self, angle: float):
        """
        Rotation of angle around X axis and returns a new vector as a result.

        :param angle: Value of the angle
        :type angle: float
        :return: A 3-dimensional point
        :rtype: :class:`volmdlr.Point3D`
        """
        y1, z1 = self.axis_rotation_parameters(self.y, self.z, angle)

        return Point3D(self.x, y1, z1)

    def y_rotation(self, angle: float):
        """
        Rotation of angle around Y axis and returns a new vector as result.

        :param angle: Value of the angle
        :type angle: float
        :return: A 3-dimensional point
        :rtype: :class:`volmdlr.Point3D`
        """
        z1, x1 = self.axis_rotation_parameters(self.z, self.x, angle)
        return Point3D(x1, self.y, z1)

    def z_rotation(self, angle: float):
        """
        rrotation of angle around Z axis and returns a new vector as result.

        :param angle: Value of the angle
        :type angle: float
        :return: A 3-dimensional point
        :rtype: :class:`volmdlr.Point3D`
        """
        x1, y1 = self.axis_rotation_parameters(self.x, self.y, angle)
        return Point3D(x1, y1, self.z)

    def translation(self, offset: "Vector3D"):
        """
        Translates the vector and returns a new translated vector

        :param offset: A Vector3D-like object used for offsetting
        :type offset: :class:`volmdlr.Vector3D`
        :return: A translated Vector3D-like object
        :rtype: :class:`volmdlr.Vector3D`
        """
        return self + offset

    def frame_mapping(self, frame: "Frame3D", side: str):
        """
        # TODO: Needs correction. Add an example ?
        Transforms a 3-dimensional vector from the current reference frame to a
        new one. Choose side equals to 'old' if the current reference frame is
        the old one ; choose side equals to 'new' if the input reference frame
        is the new one. This way, choosing 'old' will return the frame mapped
        vector of the input reference frame.

        :param frame: The input reference frame
        :type frame: :class:`volmdlr.Frame3D`
        :param side: Choose between 'old' and 'new'
        :type side: str
        :return: A frame mapped Vector3D-like object
        :rtype: :class:`volmdlr.Vector3D`
        """
        if side == "old":
            new_vector = frame.local_to_global_coordinates(self)

        if side == "new":
            new_vector = frame.global_to_local_coordinates(self)
        return new_vector

    def plane_projection3d(self, plane_origin: "Vector3D", x: "Vector3D", y: "Vector3D"):
        """
        Projects a Vector3D-like object on a 3D plane.

        :param plane_origin: The origin of the 3D projection plane
        :type plane_origin: :class:`volmdlr.Vector3D`
        :param x: The X axis of the 3D plane
        :type x: :class:`volmdlr.Vector3D`
        :param y: The Y axis of the 3D plane
        :type y: :class:`volmdlr.Vector3D`
        :return: The projection on the 3D plane
        :rtype: :class:`volmdlr.Vector3D`
        """
        z = x.cross(y)
        z = z.unit_vector()
        return self - z.dot(self - plane_origin) * z

    def plane_projection2d(self, plane_origin: "Vector3D", x: "Vector3D", y: "Vector3D"):
        """
        Projects a Vector3D-like object on a 2D plane.

        :param plane_origin: The 3D origin of the 2D projection plane
        :type plane_origin: :class:`volmdlr.Vector3D`
        :param x: The 3D X axis of the 2D plane
        :type x: :class:`volmdlr.Vector3D`
        :param y: The 3D Y axis of the 2D plane
        :type y: :class:`volmdlr.Vector3D`
        :return: The projection on the 2D plane
        :rtype: :class:`volmdlr.Point2D`
        """
        p3d = self.plane_projection3d(plane_origin, x, y)
        u1 = p3d.dot(x)
        u2 = p3d.dot(y)
        return Point2D(u1, u2)

    def to_2d(self, plane_origin: "Vector3D", x: "Vector3D", y: "Vector3D"):
        """
        # TODO: difference with plane_projection2d needs details
        Transforms a Vector3D-like object to a Point2D.

        :param plane_origin: The 3D origin of the 2D projection plane
        :type plane_origin: :class:`volmdlr.Vector3D`
        :param x: The 3D X axis of the 2D plane
        :type x: :class:`volmdlr.Vector3D`
        :param y: The 3D Y axis of the 2D plane
        :type y: :class:`volmdlr.Vector3D`
        :return: The transformed Point2D
        :rtype: :class:`volmdlr.Point2D`
        """
        x2d = self.dot(x) - plane_origin.dot(x)
        y2d = self.dot(y) - plane_origin.dot(y)
        class_name = self.__class__.__name__[:-2] + "2D"
        return getattr(sys.modules[self.__module__], class_name)(x2d, y2d)

    def random_unit_normal_vector(self):
        """
        Returns a random normal 3-dimensional vector.

        :return: A normal Vector3D
        :rtype: :class:`volmdlr.Vector3D`
        """
        v = Vector3D.random(0, 1, 0, 1, 0, 1)

        v = v - v.dot(self) * self / (self.norm()**2)
        return v.unit_vector()

    def deterministic_normal_vector(self):
        """
        Returns a deterministic normal 3-dimensional vector.

        :return: A normal Vector3D
        :rtype: :class:`volmdlr.Vector3D`
        """
        if not math.isclose(self.y, 0, abs_tol=1e-7) \
                or not math.isclose(self.z, 0, abs_tol=1e-7):
            v = X3D
        else:
            v = Y3D
        v = v - v.dot(self) * self / (self.norm()**2)
        return v

    def deterministic_unit_normal_vector(self):
        """
        Returns a deterministic unit normal 3-dimensional vector.

        :return: A normal Vector3D
        :rtype: :class:`volmdlr.Vector3D`
        """
        normal_vector = self.deterministic_normal_vector()
        return normal_vector.unit_vector()

    def copy(self, deep=True, memo=None):
        """
        Creates a copy of a 2-dimensional vector.

        :param deep: *not used*
        :param memo: *not used*
        :return: A copy of the Vector2D-like object
        :rtype: :class:`volmdlr.Vector2D`
        """
        return self.__class__(self.x, self.y, self.z)

    @classmethod
    def random(cls, xmin: float, xmax: float, ymin: float, ymax: float, zmin: float, zmax: float, name: str = ""):
        """
        Returns a random 2-dimensional point.

        :param xmin: The minimal abscissa
        :type xmin: float
        :param xmax: The maximal abscissa
        :type xmax: float
        :param ymin: The minimal ordinate
        :type ymin: float
        :param ymax: The maximal ordinate
        :type ymax: float
        :param zmin: The minimal applicate
        :type zmin: float
        :param zmax: The maximal applicate
        :type zmax: float.
        :param name: object's name.
        :return: A random Vector3D
        :rtype: :class:`volmdlr.Vector3D`
        """
        return cls(random.uniform(xmin, xmax),
                   random.uniform(ymin, ymax),
                   random.uniform(zmin, zmax), name=name)

    def to_point(self):
        """
        Converts a Vector3D object to a Point3D object.

        :return: A Point3D
        :rtype: :class:`volmdlr.Point3D`
        """
        return Point3D(self.x, self.y, self.z)

    @classmethod
    def from_step(cls, arguments, object_dict, **kwargs):
        """
        Converts a step primitive from a 3-dimensional vector to a Vector3D.

        :param arguments: The arguments of the step primitive.
        :type arguments: list
        :param object_dict: The dictionary containing all the step primitives
            that have already been instantiated
        :type object_dict: dict
        :return: The corresponding Vector3D object
        :rtype: :class:`volmdlr.Vector3D`
        """
        length_conversion_factor = kwargs.get("length_conversion_factor", 1)

        if type(arguments[1]) is int:
            # VECTOR
            new_vector = length_conversion_factor * float(arguments[2])*object_dict[arguments[1]]
            new_vector.name = arguments[0][1:-1]
            return new_vector
        else:
            # DIRECTION
            # return cls(*[float(i)/1000 for i in arguments[1][1:-1].split(",")],
            #             arguments[0][1:-1])
            return cls(*[float(i) for i in arguments[1][1:-1].split(",")],
                       arguments[0][1:-1])

    def to_step(self, current_id, vector=False, vertex=False):
        """
        Write a step primitive from a 3-dimensional vector.

        :param current_id: The id of the last written primitive
        :type current_id: int
        :param vector: If 'True' creates a step VECTOR primitive. Otherwise,
            only a DIRECTION primitive will be created. Default value set to
            'False'
        :type vector: bool, optional
        :param vertex: If 'True' calls the to_step method of Point3D. Default
            value set to 'False'
        :type vertex: bool, optional
        :return: A tuple containing the string representing the step primitive
            and the new current id
        :rtype: tuple
        """
        if vertex:
            return self.to_point().to_step(current_id=current_id, vertex=True)
        content = "#{} = DIRECTION('{}',({:.6f},{:.6f},{:.6f}));\n"\
            .format(current_id, self.name,
                    self.x, self.y, self.z)
        if vector:
            content += "#{} = VECTOR('{}',#{},1.);\n".format(current_id + 1,
                                                             self.name,
                                                             current_id)
            current_id += 1
        return content, current_id

    def plot(self, ax=None, starting_point=None, color="k"):
        """
        Plots the 3-dimensional vector.

        :param ax: The Axes on which the Vector2D will be drawn
        :type ax: :class:`matplotlib.axes.Axes`, optional
        :param starting_point: The location of the origin of the vector.
            Default value is None, corresponding to (0, 0, 0)
        :type starting_point: :class:`volmdlr.Vector3D`, optional
        :param color: The color of the drawn vector. Default value is empty
            string for black
        :type color: str, optional
        :return: A matplotlib Axes object on which the Vector3D have been
            plotted
        :rtype: :class:`matplotlib.axes.Axes`
        """
        if starting_point is None:
            starting_point = Point3D(0, 0, 0)
        if ax is None:
            fig = plt.figure()
            ax = fig.add_subplot(111, projection="3d")
        # Change for head length
        arrow = Arrow3D(self.x, self.y, self.z, starting_point=starting_point, mutation_scale=20,
                        arrowstyle="-|>", color=color)

        ax.add_artist(arrow)
        return ax


X3D = Vector3D(1, 0, 0)
Y3D = Vector3D(0, 1, 0)
Z3D = Vector3D(0, 0, 1)


class Point3D(Vector3D):
    """
    Class representing a 3-dimensional point.

    :param x: The vector's abscissa
    :type x: float
    :param y: The vector's ordinate
    :type y: float
    :param z: The vector's applicate
    :type y: float
    :param name: The vector's name
    :type name: str
    """

    _standalone_in_db = False

    def __init__(self, x: float, y: float, z: float, name: Text = ""):
        self.x = x
        self.y = y
        self.z = z
        Vector3D.__init__(self, x, y, z, name)

    def __add__(self, other_vector):
        return Point3D(*c_add_3d(self.x, self.y, self.z, other_vector.x, other_vector.y, other_vector.z))

    def __neg__(self):
        return Point3D(-self.x, -self.y, -self.z)

    def __sub__(self, other_vector):
        return Point3D(*c_sub_3d(self.x, self.y, self.z, other_vector.x, other_vector.y, other_vector.z))

    def __mul__(self, value):
        return Point3D(*c_mul_3d(self.x, self.y, self.z, value))

    def __truediv__(self, value):
        if value == 0:
            raise ZeroDivisionError
        return Point3D(self.x / value,
                       self.y / value,
                       self.z / value)

    def __hash__(self):
        """Return a hash value for the point 3d."""
        return hash(("point", self.x, self.y, self.z))

    def to_dict(self, *args, **kwargs):
        """
        Serializes a 3-dimensional point into a dictionary.

        :return: A serialized version of the Point3D
        :rtype: dict

        .. seealso::
            How `serialization and deserialization`_ works in dessia_common

        .. _serialization and deserialization:
            https://documentation.dessia.tech/dessia_common/customizing.html#overloading-the-dict-to-object-method
        """
        dict_ = {"object_class": "volmdlr.Point3D",
                 "x": self.x, "y": self.y, "z": self.z}
        if self.name:
            dict_["name"] = self.name
        return dict_

    def plot(self, ax=None, color="k", alpha=1, marker="o"):
        """
        Plots the 3-dimensional point.

        :param ax: The Axes on which the Point3D will be drawn. Default value
            is None, creating a new drawing figure
        :type ax: :class:`matplotlib.axes.Axes`, optional
        :param color: The color of the point. Default value is 'k', for black
        :type color: str, optional
        :param alpha: The transparency of the Point3D. Default value is 1, for
            full opacity
        :type alpha: float, optional
        :param marker: The shape of the Point3D. Default value is 'o', for a
            round marker
        :type marker: str, optional
        :return: A matplotlib Axes object on which the Point3D have been
            plotted
        :rtype: :class:`matplotlib.axes.Axes`
        """
        if ax is None:
            fig = plt.figure()
            ax = fig.add_subplot(111, projection="3d")

        ax.plot([self.x], [self.y], [self.z], color=color, alpha=alpha,
                marker=marker)
        return ax

    # def to_2d(self, plane_origin, x, y):
    #     """
    #     Using Vector3D.to_2d
    #     """
    #     x2d = self.dot(x) - plane_origin.dot(x)
    #     y2d = self.dot(y) - plane_origin.dot(y)
    #     return Point2D(x2d, y2d)

    @classmethod
    def from_step(cls, arguments, object_dict, **kwargs):
        """
        Converts a step primitive from a 3-dimensional point to a Point3D.

        :param arguments: The arguments of the step primitive
        :type arguments: list
        :param object_dict: The dictionary containing all the step primitives
            that have already been instantiated
        :type object_dict: dict
        :return: The corresponding Point3D object
        :rtype: :class:`volmdlr.Point3D`
        """
        length_conversion_factor = kwargs.get("length_conversion_factor", 1)

        return cls(*[float(i) * length_conversion_factor for i in arguments[1][1:-1].split(",")],
                   arguments[0][1:-1])

    def to_vector(self):
        """
        Converts a Point3D object to a Vector3D object.

        :return: A Vector3D
        :rtype: :class:`volmdlr.Vector3D`
        """
        return Vector3D(self.x, self.y, self.z)

    def point_distance(self, point2: "Point3D") -> float:
        """
        Computes the euclidean distance between two 3-dimensional points.

        :param point2: The other 3-dimensional point
        :type point2: :class:`volmdlr.Point3D`
        :return: The euclidean distance
        :rtype: float
        """
        return (self - point2).norm()

    @classmethod
    def middle_point(cls, point1: "Point3D", point2: "Point3D", name: str = ""):
        """
        Computes the middle point between two 3-dimensional points.

        :param point1: The first 3-dimensional point
        :type point1: :class:`volmdlr.Point3D`
        :param point2: The second 3-dimensional point
        :type point2: :class:`volmdlr.Point3D`.
        :param name: object's name.
        :return: The middle point
        :rtype: :class:`volmdlr.Point3D`
        """
        middle_point = (point1 + point2) * 0.5
        middle_point.name = name
        return middle_point

    def to_step(self, current_id, vertex=False):
        """
        Writes a step primitive from a 3-dimensional point.

        :param current_id: The id of the last written primitive
        :type current_id: int
        :param vertex: If 'True', adds a VERTEX_POINT step primitive on top of
            the CARTESIAN_POINT step primitive. Default value set to 'False'
        :type vertex: bool, optional
        :return: A tuple containing the string representing the step primitive
            and the new current id
        :rtype: tuple
        """
        current_id += 1
        content = "#{} = CARTESIAN_POINT('{}',({:.6f},{:.6f},{:.6f}));\n".format(current_id, self.name,
                                                                                 1000. * self.x,
                                                                                 1000. * self.y,
                                                                                 1000. * self.z)
        if vertex:
            content += "#{} = VERTEX_POINT('{}',#{});\n".format(current_id + 1,
                                                                self.name,
                                                                current_id)
            current_id += 1

        return content, current_id

    def babylon_script(self):
        """
        # TODO: to be deleted ?
        Returns the babylonjs script for 3D display in browser.

        :return: A babylonjs script
        :rtype: str
        """
        s = 'var sphere = BABYLON.MeshBuilder.CreateSphere("point", {diameter: 0.05}, scene);\n'
        s += "sphere.setPositionWithLocalVector(new BABYLON.Vector3({},{},{}));\n".format(self.x, self.y, self.z)
        s += 'var mat = new BABYLON.StandardMaterial("mat", scene);\n'
        s += "mat.diffuseColor = new BABYLON.Color3(1, 0, 0);\n"
        s += "sphere.material = mat;\n"
        return s

    def nearest_point(self, points: List["Point3D"]):
        """
        Returns the nearest 3-dimensional point out of the list.

        :param points: A list of 3-dimensional points
        :type points: List[:class:`volmdlr.Point3D`]
        :return: The closest point
        :rtype: :class:`volmdlr.Point3D`
        """
        min_distance, closest_point = math.inf, None
        for point in points:
            distance = self.point_distance(point)
            if distance < min_distance:
                closest_point = point
                min_distance = distance
        return closest_point

    def coordinates(self):
        """
        Returns the coordinates of a Point3D as a tuple of values.

        :return: A tuple containing the abscissan, the ordiante and the
            applicate of the Point3D
        :rtype: tuple
        """
        return self.x, self.y, self.z

    def get_geo_lines(self, tag: int, point_mesh_size: float = None):
        """
        Gets the lines that define a Point3D in a .geo file.

        :param tag: The point index
        :type tag: int
        :param mesh_size: The target mesh size close to the point, defaults to None
        :type mesh_size: float, optional

        :return: A line
        :rtype: str
        """

        if point_mesh_size:
            return "Point("+str(tag)+") = {"+str([*self, 0])[1:-1]+", "+str(point_mesh_size)+"};"
        else:
            return "Point("+str(tag)+") = {"+str([*self, 0])[1:-1]+"};"


O3D = Point3D(0, 0, 0)


# =============================================================================
#  Basis, Frames
# =============================================================================

class Matrix22:
    """
    Class representing a 2x2 matrix.

    :param M11: The first line, first column value
    :type M11: float
    :param M12: The first line, second column value
    :type M12: float
    :param M21: The second line, first column value
    :type M21: float
    :param M22: The second line, second column value
    :type M22: float
    """

    def __init__(self, M11: float, M12: float, M21: float, M22: float):
        self.M11 = M11
        self.M12 = M12
        self.M21 = M21
        self.M22 = M22

    def __add__(self, other_matrix):
        return Matrix22(self.M11 + other_matrix.M11,
                        self.M12 + other_matrix.M12,
                        self.M21 + other_matrix.M21,
                        self.M22 + other_matrix.M22,
                        )

    def __mul__(self, other_matrix):
        return Matrix22(self.M11 * other_matrix.M11 + self.M12 * other_matrix.M21,
                        self.M11 * other_matrix.M12 + self.M12 * other_matrix.M22,
                        self.M21 * other_matrix.M11 + self.M22 * other_matrix.M21,
                        self.M21 * other_matrix.M12 + self.M22 * other_matrix.M22)

    def vector_multiplication(self, vector):
        """
        Multiplies the matrix by a 2-dimensional vector.

        :param vector: A Vector2D-like object
        :type vector: :class:`volmdlr.Vector2D`
        :return: A Vector2D-like object
        :rtype: :class:`volmdlr.Vector2D`
        """
        u1, u2 = c_matrix_vector_multiplication2(self.M11, self.M12,
                                                 self.M21, self.M22,
                                                 vector.x, vector.y)

        return vector.__class__(u1, u2)

    def determinent(self):
        """
        Computes the determinent of the matrix.

        :return: The determinent of the matrix
        :rtype: float
        """
        return self.M11 * self.M22 - self.M12 * self.M21

    def inverse(self):
        """
        Computes the invert matrix.

        :return: The inverse of the matrix
        :rtype: :class:`volmdlr.Matrix22`
        """
        det = self.determinent()
        if not math.isclose(det, 0, abs_tol=1e-10):
            det_inv = 1 / self.determinent()
            return Matrix22(det_inv * self.M22, -det_inv * self.M12,
                            -det_inv * self.M21, det_inv * self.M11)
        else:
            raise ValueError("The matrix is singular")

    # def vector_multiplication(self, vector):
    #     return vector.__class__(self.M11 * vector.x + self.M12 * vector.y,
    #                             self.M21 * vector.x + self.M22 * vector.y)


class Matrix33:
    """
        Class representing a 3x3 matrix.

        :param M11: The first line, first column value
        :type M11: float
        :param M12: The first line, second column value
        :type M12: float
        :param M13: The first line, third column value
        :type M13: float
        :param M21: The second line, first column value
        :type M21: float
        :param M22: The second line, second column value
        :type M22: float
        :param M23: The second line, third column value
        :type M23: float
        :param M31: The third line, first column value
        :type M31: float
        :param M32: The third line, second column value
        :type M32: float
        :param M33: The third line, third column value
        :type M33: float
        """

    def __init__(self, M11: float, M12: float, M13: float,
                 M21: float, M22: float, M23: float,
                 M31: float, M32: float, M33: float):
        self.M11 = M11
        self.M12 = M12
        self.M13 = M13
        self.M21 = M21
        self.M22 = M22
        self.M23 = M23
        self.M31 = M31
        self.M32 = M32
        self.M33 = M33

    def __add__(self, other_matrix):
        return Matrix33(self.M11 + other_matrix.M11,
                        self.M12 + other_matrix.M12,
                        self.M13 + other_matrix.M13,
                        self.M21 + other_matrix.M21,
                        self.M22 + other_matrix.M22,
                        self.M23 + other_matrix.M23,
                        self.M31 + other_matrix.M31,
                        self.M32 + other_matrix.M32,
                        self.M33 + other_matrix.M33)

    def __mul__(self, other_matrix):
        (M11, M12, M13,
         M21, M22, M23,
         M31, M32, M33) = c_matrix_multiplication3(self.M11, self.M12, self.M13,
                                                   self.M21, self.M22, self.M23,
                                                   self.M31, self.M32, self.M33,
                                                   other_matrix.M11, other_matrix.M12, other_matrix.M13,
                                                   other_matrix.M21, other_matrix.M22, other_matrix.M23,
                                                   other_matrix.M31, other_matrix.M32, other_matrix.M33)

        return Matrix33(M11, M12, M13, M21, M22, M23, M31, M32, M33)

    def __repr__(self):
        s = (f"[{self.M11} {self.M12} {self.M13}]\n"
             f"[{self.M21} {self.M22} {self.M23}]\n"
             f"[{self.M31} {self.M32} {self.M33}]\n")
        return s

    def float_multiplication(self, float_value: float):
        """
        Multiplies the whole matrix by a scalar value.

        :param float_value: The value of the scalar
        :type float_value: float
        :return: The new matrix after multiplication
        :rtype: :class:`volmdlr.Matrix33`
        """
        return Matrix33(self.M11 * float_value, self.M12 * float_value, self.M13 * float_value,
                        self.M21 * float_value, self.M22 * float_value, self.M23 * float_value,
                        self.M31 * float_value, self.M32 * float_value, self.M33 * float_value)

    def vector_multiplication(self, vector):
        """
       Multiplies the matrix by a 3-dimensional vector.

       :param vector: A Vector3D-like object
       :type vector: :class:`volmdlr.Vector3D`
       :return: A Vector3D-like object
       :rtype: :class:`volmdlr.Vector3D`
       """
        u1, u2, u3 = c_matrix_vector_multiplication3(self.M11, self.M12, self.M13,
                                                     self.M21, self.M22, self.M23,
                                                     self.M31, self.M32, self.M33,
                                                     vector.x, vector.y, vector.z)
        if abs(u1) < 1e-9:
            u1 = 0.
        if abs(u2) < 1e-9:
            u2 = 0.
        if abs(u3) < 1e-9:
            u3 = 0.
        return vector.__class__(u1, u2, u3)

    def determinent(self):
        """
        Computes the determinent of the matrix.

        :return: The determinent of the matrix
        :rtype: float
        """
        det = self.M11 * self.M22 * self.M33 + self.M12 * self.M23 * self.M31 \
            + self.M13 * self.M21 * self.M32 - self.M13 * self.M22 * self.M31 \
            - self.M23 * self.M32 * self.M11 - self.M33 * self.M12 * self.M21
        return det

    def inverse(self):
        """
        Computes the invert matrix.

        :return: The inverse of the matrix
        :rtype: :class:`volmdlr.Matrix33`
        """
        det = self.determinent()

        if not math.isclose(det, 0, abs_tol=1e-10):
            det_inv = 1 / det
            return Matrix33(det_inv * (self.M22 * self.M33 - self.M23 * self.M32),  # a22a33−a23a32
                            det_inv * (self.M13 * self.M32 - self.M12 * self.M33),  # a13a32−a12a33
                            det_inv * (self.M12 * self.M23 - self.M13 * self.M22),  # a12a23−a13a22
                            det_inv * (self.M23 * self.M31 - self.M21 * self.M33),  # a23a31−a21a33
                            det_inv * (self.M11 * self.M33 - self.M13 * self.M31),  # a11a33−a31a13
                            det_inv * (self.M21 * self.M13 - self.M23 * self.M11),  # a13a21−a23a11
                            det_inv * (self.M21 * self.M32 - self.M31 * self.M22),  # a21a32−a31a22
                            det_inv * (self.M12 * self.M31 - self.M32 * self.M11),  # a12a31−a32a11
                            det_inv * (self.M11 * self.M22 - self.M21 * self.M12)  # a11a22−a21a12
                            )
        else:
            raise ValueError("The matrix is singular")

    @classmethod
    def random_matrix(cls, minimum: float = 0., maximum: float = 1., name: str = ""):
        """
        Creates a random matrix with values between bounds.

        :param minimum: Minimum possible value of matrix coefficients. Default
            value is 0
        :type minimum: float, optional
        :param maximum: Maximum possible value of matrix coefficients. Default
            value is 1
        :type maximum: float, optional.
        :param name: object's name.
        :return: A random matrix
        :rtype: :class:`volmdlr.Matrix33`
        """
        range_ = maximum - minimum
        return cls(*[minimum + range_ * random.random() for _ in range(9)])

    def to_numpy(self):
        """
        Returns the numpy array corresponding to the matrix.

        :return: A numpy array of the matrix
        :rtype: :class:`numpy.array`
        """
        return npy.array([[self.M11, self.M12, self.M13],
                          [self.M21, self.M22, self.M23],
                          [self.M31, self.M32, self.M33]])


class Basis(DessiaObject):
    """
    Abstract class of a basis
    """

    def __contains__(self, vector):
        return vector in self.vectors

    def __hash__(self):
        """
        hash returns 0 because points are difficult to hash if they are meant
        to be equalized at a given tolerance
        """
        return 0

    def copy(self, deep=True, memo=None):
        return self.__class__(*self.vectors)


class Basis2D(Basis):
    """
    Defines a 2D basis.

    :param u: First vector of the basis
    :type u: :class:`volmdlr.Vector2D`
    :param v: Second vector of the basis
    :type v: :class:`volmdlr.Vector2D`
    """

    def __init__(self, u: Vector2D, v: Vector2D, name: Text = ""):
        self.u = u
        self.v = v
        self.name = name

    def __eq__(self, other_basis):
        if other_basis.__class__.__name__ != self.__class__.__name__:
            return False
        return all([other_vector == vector for other_vector, vector in zip([other_basis.u, other_basis.v],
                                                                           [self.u, self.v])])

    def __neg__(self):
        p_inv = self.inverse_transfer_matrix()
        return Basis2D(Vector3D(p_inv[:, 0]),
                       Vector3D(p_inv[:, 1]))

    def __repr__(self):
        return "{}: U={}, V={}".format(self.__class__.__name__, *self.vectors)

    def _get_vectors(self):
        return (self.u, self.v)

    vectors = property(_get_vectors)

    def to_dict(self, *args, **kwargs):
        """
        Serializes a 2-dimensional basis into a dictionary.

        :return: A serialized version of the Basis2D
        :rtype: dict

        .. seealso::
            How `serialization and deserialization`_ works in dessia_common

        .. _serialization and deserialization:
            https://documentation.dessia.tech/dessia_common/customizing.html#overloading-the-dict-to-object-method
        """
        return {"object_class": "volmdlr.Basis2D",
                "name": self.name,
                "u": self.u.to_dict(),
                "v": self.v.to_dict()
                }

    def to_frame(self, origin: Point2D) -> "Frame2D":
        """
        Returns the 2-dimensional frame oriented the same way as the Basis2D
        and having for origin the given 2-dimensional point.

        :param origin: The origin of the 2-dimensional frame
        :type origin: :class:`volmdlr.Point2D`
        :return: A 2-dimensional frame
        :rtype: :class:`volmdlr.Frame2D`
        """
        return Frame2D(origin, self.u, self.v)

    def transfer_matrix(self):
        """
        Computes the transfer matrix of the 2-dimensional basis.

        :return: The 2x2 transfer matrix
        :rtype: :class:`volmdlr.Matrix22`
        """
        return Matrix22(self.u.x, self.v.x,
                        self.u.y, self.v.y)

    def inverse_transfer_matrix(self):
        """
        Computes the inverse transfer matrix of the 2-dimensional basis.

        :return: The 2x2 inverse transfer matrix
        :rtype: :class:`volmdlr.Matrix22`
        """
        return self.transfer_matrix().inverse()

    def new_coordinates(self, vector: Vector2D) -> Vector2D:
        """
        Convert the given vector's coordinates from the global landmark to the local landmark of this Basis2D.

        :param vector: The vector to convert, given in global coordinates.
        :type vector: :class:`volmdlr.Vector2D`
        :return: The converted vector, in local coordinates.
        :rtype: :class:`volmdlr.Vector2D`

        .. deprecated:: Use global_to_local_coordinates instead.
        """
        warnings.warn(
            "new_coordinates is deprecated. Use global_to_local_coordinates instead.",
            DeprecationWarning,
        )
        return self.global_to_local_coordinates(vector)

    def old_coordinates(self, vector: Vector2D) -> Vector2D:
        """
        Convert the given vector's coordinates from the local landmark of this Basis2D to the global landmark.

        :param vector: The vector to convert, given in local coordinates.
        :type vector: :class:`volmdlr.Vector2D`
        :return: The converted vector, in global coordinates.
        :rtype: :class:`volmdlr.Vector2D`

        .. deprecated:: Use local_to_global_coordinates instead.
        """
        warnings.warn(
            "old_coordinates is deprecated. Use local_to_global_coordinates instead.",
            DeprecationWarning,
        )
        return self.local_to_global_coordinates(vector)

    def global_to_local_coordinates(self, vector: Vector2D) -> Vector2D:
        """
        Convert the given vector's coordinates from the global landmark to the local landmark of this Basis2D.

        :param vector: The vector to convert, given in global coordinates.
        :type vector: :class:`volmdlr.Vector2D`
        :return: The converted vector, in local coordinates.
        :rtype: :class:`volmdlr.Vector2D`
        """
        matrix = self.inverse_transfer_matrix()
        return matrix.vector_multiplication(vector)

    def local_to_global_coordinates(self, vector: Vector2D) -> Vector2D:
        """
        Convert the given vector's coordinates from the local landmark of this Basis2D to the global landmark.

        :param vector: The vector to convert, given in local coordinates.
        :type vector: :class:`volmdlr.Vector2D`
        :return: The converted vector, in global coordinates.
        :rtype: :class:`volmdlr.Vector2D`
        """
        matrix = self.transfer_matrix()
        return matrix.vector_multiplication(vector)

    def rotation(self, angle: float):
        """
        Rotates the 2-dimensional basis and returns a new rotated one.

        :param angle: The angle of rotation in rad
        :type angle: float
        :return: The rotated Basis2D
        :rtype: :class:`volmdlr.Basis2D`
        """
        center = O2D
        new_u = self.u.rotation(center, angle)
        new_v = self.v.rotation(center, angle)
        return Basis2D(new_u, new_v)

    def copy(self, deep=True, memo=None):
        """
        Creates a copy of a 2-dimensional basis.

        :param deep: *not used*
        :param memo: *not used*
        :return: A copy of the Basis2D
        :rtype: :class:`volmdlr.Basis2D`
        """
        return Basis2D(self.u, self.v)

    def normalize(self):
        """
        Normalizes the basis, and return a new object.

        :return: A new normalized basis
        :rtype: Basis2D
        """
        return Basis2D(self.u.unit_vector(), self.v.unit_vector())


XY = Basis2D(X2D, Y2D)


class Basis3D(Basis):
    """
    Defines a 3D basis.

    :param u: First vector of the basis
    :type u: :class:`volmdlr.Vector3D`
    :param v: Second vector of the basis
    :type v: :class:`volmdlr.Vector3D`
    :param w: Third vector of the basis
    :type w: :class:`volmdlr.Vector3D`
    """
    _standalone_in_db = False

    # TODO: create a Basis and Frame class to mutualize between 2D and 2D
    def __init__(self, u: Vector3D, v: Vector3D, w: Vector3D, name: Text = ""):
        self.u = u
        self.v = v
        self.w = w
        self.name = name

    def __eq__(self, other_basis):
        if other_basis.__class__.__name__ != self.__class__.__name__:
            return False

        for other_vector, vector in zip([other_basis.u,
                                         other_basis.v, other_basis.w],
                                        [self.u, self.v, self.w]):
            if other_vector != vector:
                return False
        return True

    def __hash__(self):
        """
        hash returns 0 because points are difficult to hash if they are meant
        to be equalized at a given tolerance
        """
        return 0

    def __add__(self, other_basis):
        M = self.transfer_matrix() * other_basis.transfer_matrix()
        return Basis3D(Vector3D(M.M11, M.M21, M.M31),
                       Vector3D(M.M12, M.M22, M.M32),
                       Vector3D(M.M13, M.M23, M.M33))

    def __neg__(self):
        M = self.inverse_transfer_matrix()
        return Basis3D(Vector3D(M.M11, M.M21, M.M31),
                       Vector3D(M.M12, M.M22, M.M32),
                       Vector3D(M.M13, M.M23, M.M33))

    def __sub__(self, other_frame):
        P1inv = other_frame.inverse_transfer_matrix()
        P2 = self.transfer_matrix()
        M = P1inv * P2
        return Basis3D(Vector3D(M.M11, M.M21, M.M31),
                       Vector3D(M.M12, M.M22, M.M32),
                       Vector3D(M.M13, M.M23, M.M33))

    def __round__(self, ndigits: int = 6):
        return self.__class__((round(self.u, ndigits),
                               round(self.v, ndigits),
                               round(self.w, ndigits)))

    def __repr__(self):
        return "{}: U={}, V={}, W={}".format(self.__class__.__name__, *self.vectors)

    def _get_vectors(self):
        return (self.u, self.v, self.w)

    def to_dict(self, *args, **kwargs):
        """
        Serializes a 3-dimensional basis into a dictionary.

        :return: A serialized version of the Basis3D
        :rtype: dict

        .. seealso::
            How `serialization and deserialization`_ works in dessia_common

        .. _serialization and deserialization:
            https://documentation.dessia.tech/dessia_common/customizing.html#overloading-the-dict-to-object-method
        """
        return {"object_class": "volmdlr.Basis3D",
                "name": self.name,
                "u": self.u.to_dict(),
                "v": self.v.to_dict(),
                "w": self.w.to_dict()
                }

    vectors = property(_get_vectors)

    # TODO: transform to annotation when available
    @classmethod
    def from_two_vectors(cls, vector1: Vector3D, vector2: Vector3D, name: str = "") -> "Basis3D":
        """
        Creates a basis with first vector1 adimensionned, as u, v is the
        vector2 subtracted of u component, w is the cross product of u and v.

        :param vector1: The first vector of the Basis3D
        :type vector1: :class:`volmdlr.Vector3D`.
        :param name: object's name.
        :param vector2: The second vector of the Basis3D
        :type vector2: :class:`volmdlr.Vector3D`
        """
        u = vector1.copy()
        u = u.unit_vector()
        v = vector2 - vector2.dot(vector1) * vector1
        v = v.unit_vector()
        w = u.cross(v)
        return Basis3D(u, v, w, name=name)

    def to_frame(self, origin):
        """
        Returns the 3-dimensional frame oriented the same way as the Basis3D
        and having for origin the given 3-dimensional point.

        :param origin: The origin of the 3-dimensional frame
        :type origin: :class:`volmdlr.Point3D`
        :return: A 3-dimensional frame
        :rtype: :class:`volmdlr.Frame3D`
        """
        return Frame3D(origin, self.u, self.v, self.w)

    def rotation(self, axis: Vector3D, angle: float):
        """
        Rotates the 3-dimensional basis and returns a new rotated one.

        :param axis: The axis around which the rotation is made
        :type axis: :class:`volmdlr.Vector3D`
        :param angle: The angle of rotation in rad
        :type angle: float
        :return: The rotated Basis3D
        :rtype: :class:`volmdlr.Basis3D`
        """
        center = O3D
        new_u = self.u.rotation(center, axis, angle)
        new_v = self.v.rotation(center, axis, angle)
        new_w = self.w.rotation(center, axis, angle)
        return Basis3D(new_u, new_v, new_w, self.name)

    def x_rotation(self, angle: float):
        """
        Rotates the basis around the X axis and a new basis is returned
        as a result.

        :param angle: The rotation angle
        :type angle: float
        :return: The rotated Basis3D
        :rtype: :class:`volmdlr.Basis3D`
        """
        new_u = self.u.x_rotation(angle)
        new_v = self.v.x_rotation(angle)
        new_w = self.w.x_rotation(angle)
        return Basis3D(new_u, new_v, new_w, self.name)

    def y_rotation(self, angle: float):
        """
        Rotates the basis around the Y axis and a new basis is returned
        as a result.

        :param angle: The rotation angle
        :type angle: float
        :return: The rotated Basis3D
        :rtype: :class:`volmdlr.Basis3D`
        """
        new_u = self.u.y_rotation(angle)
        new_v = self.v.y_rotation(angle)
        new_w = self.w.y_rotation(angle)
        return Basis3D(new_u, new_v, new_w, self.name)

    def z_rotation(self, angle: float):
        """
        Rotates the basis around the Z axis and a new basis is returned
        as a result.

        :param angle: The rotation angle
        :type angle: float
        :return: The rotated Basis3D
        :rtype: :class:`volmdlr.Basis3D`
        """
        new_u = self.u.z_rotation(angle)
        new_v = self.v.z_rotation(angle)
        new_w = self.w.z_rotation(angle)
        return Basis3D(new_u, new_v, new_w, self.name)

    def euler_rotation_parameters(self, angles: Tuple[float, float, float]):
        """
        Computes the new basis' parameter after rotation of the basis using
        euler rotation.

        :param angles: Three angles corresponding to psi, theta, phi in rad
        :type angles: tuple
        :return: The new vectors of rotated basis
        :rtype: tuple
        """

        psi, theta, phi = angles
        center = O3D

        # rotation around w
        vect_u = self.u.rotation(center, self.w, psi)
        vect_v = self.v.rotation(center, self.w, psi)

        # rotation around v
        vect_v = vect_v.rotation(center, vect_u, theta)
        vect_w = self.w.rotation(center, vect_u, theta)

        # rotation around w
        vect_u = vect_u.rotation(center, vect_w, phi)
        vect_v = vect_v.rotation(center, vect_w, phi)
        return vect_u, vect_v, vect_w

    def euler_rotation(self, angles: Tuple[float, float, float]):
        """
        Rotates the 3-dimensional basis using euler rotation and
        returns a new basis as a result.

        :param angles: Three angles corresponding to psi, theta, phi in rad
        :type angles: tuple
        :return: The rotated basis
        :rtype: :class:`volmdlr.Basis3D`
        """
        vect_u, vect_v, vect_w = self.euler_rotation_parameters(angles)
        return Basis3D(vect_u, vect_v, vect_w)

    def transfer_matrix(self):
        """
        Computes the transfer matrix of the 3-dimensional basis.

        :return: The 3x3 transfer matrix
        :rtype: :class:`volmdlr.Matrix33`
        """
        return Matrix33(self.u.x, self.v.x, self.w.x,
                        self.u.y, self.v.y, self.w.y,
                        self.u.z, self.v.z, self.w.z)

    def inverse_transfer_matrix(self):
        """
        Computes the inverse transfer matrix of the 3-dimensional basis.

        :return: The 3x3 inverse transfer matrix
        :rtype: :class:`volmdlr.Matrix33`
        """
        return self.transfer_matrix().inverse()

    def new_coordinates(self, vector: Vector3D) -> Vector3D:
        """
        Convert the given vector's coordinates from the global landmark to the local landmark of this Basis3D.

        :param vector: The vector to convert, given in global coordinates.
        :type vector: :class:`volmdlr.Vector3D`
        :return: The converted vector, in local coordinates.
        :rtype: :class:`volmdlr.Vector3D`

        .. deprecated:: Use global_to_local_coordinates instead.
        """
        warnings.warn(
            "new_coordinates is deprecated. Use global_to_local_coordinates instead.",
            DeprecationWarning,
        )
        return self.global_to_local_coordinates(vector)

    def old_coordinates(self, vector: Vector3D) -> Vector3D:
        """
        Convert the given vector's coordinates from the local landmark of this Basis3D to the global landmark.

        :param vector: The vector to convert, given in local coordinates.
        :type vector: :class:`volmdlr.Vector3D`
        :return: The converted vector, in global coordinates.
        :rtype: :class:`volmdlr.Vector3D`

        .. deprecated:: Use local_to_global_coordinates instead.
        """
        warnings.warn(
            "old_coordinates is deprecated. Use local_to_global_coordinates instead.",
            DeprecationWarning,
        )
        return self.local_to_global_coordinates(vector)

    def global_to_local_coordinates(self, vector: Vector3D) -> Vector3D:
        """
        Convert the given vector's coordinates from the global landmark to the local landmark of this Basis3D.

        :param vector: The vector to convert, given in global coordinates.
        :type vector: :class:`volmdlr.Vector3D`
        :return: The converted vector, in local coordinates.
        :rtype: :class:`volmdlr.Vector3D`
        """
        matrix = self.inverse_transfer_matrix()
        return matrix.vector_multiplication(vector)

    def local_to_global_coordinates(self, vector: Vector3D) -> Vector3D:
        """
        Convert the given vector's coordinates from the local landmark of this Basis3D to the global landmark.

        :param vector: The vector to convert, given in local coordinates.
        :type vector: :class:`volmdlr.Vector3D`
        :return: The converted vector, in global coordinates.
        :rtype: :class:`volmdlr.Vector3D`
        """
        matrix = self.transfer_matrix()
        return matrix.vector_multiplication(vector)

    def copy(self, deep=True, memo=None):
        """
        Creates a copy of a 3-dimensional basis.

        :param deep: *not used*
        :param memo: *not used*
        :return: A copy of the Basis3D
        :rtype: :class:`volmdlr.Basis3D`
        """
        return Basis3D(self.u, self.v, self.w)

    def normalize(self):
        """
        Normalizes the basis, modifying its coordinates in place.

        :return: New normalized basis
        :rtype: Basis3D
        """
        u, v, w = self.u, self.v, self.w
        if not math.isclose(self.u.norm(), 0.0, abs_tol=1e-10):
            u = self.u.unit_vector()
        if not math.isclose(self.v.norm(), 0.0, abs_tol=1e-10):
            v = self.v.unit_vector()
        if not math.isclose(self.w.norm(), 0.0, abs_tol=1e-10):
            w = self.w.unit_vector()
        return Basis3D(u, v, w)


class Frame2D(Basis2D):
    """
    Defines a 2D basis
    :param origin:Point2D: origin of the basis
    :param u:Vector2D: first vector of the basis
    :param v:Vector2D: second vector of the basis
    """

    def __init__(self, origin: Point2D, u: Vector2D, v: Vector2D, name: Text = ""):
        self.origin = origin
        Basis2D.__init__(self, u, v, name=name)

    def __repr__(self):
        return "{}: O={} U={}, V={}".format(self.__class__.__name__, self.origin, self.u, self.v)

    def __neg__(self):
        Pinv = self.inverse_transfer_matrix()
        new_origin = Point2D(npy.dot(Pinv, self.origin))
        return Frame2D(new_origin,
                       Vector2D(Pinv[:, 0]),
                       Vector2D(Pinv[:, 1]))

    def __add__(self, other_frame):
        P1 = self.transfer_matrix()
        new_origin = P1.vector_multiplication(other_frame.origin) + self.origin
        M = P1 * other_frame.transfer_matrix()
        return Frame2D(new_origin,
                       Vector2D(M.M11, M.M21),
                       Vector2D(M.M12, M.M22))
        # new_origin = Point2D(npy.dot(P1, other_frame.origin) + self.origin)
        # M = npy.dot(P1, other_frame.transfer_matrix())
        # return Frame2D(new_origin,
        #                Vector2D(M[:, 0]),
        #                Vector2D(M[:, 1]))

    def __sub__(self, other_frame):
        P1inv = other_frame.inverse_transfer_matrix()
        P2 = self.transfer_matrix()
        new_origin = Point2D(npy.dot(P1inv, (self.origin - other_frame.origin)))
        M = npy.dot(P1inv, P2)
        return Frame2D(new_origin,
                       Vector2D(M[:, 0]),
                       Vector2D(M[:, 1]))

    def __hash__(self):
        """
        Hash returns 0 because points are difficult to hash if they are meant
        to be equalized at a given tolerance
        """
        return 0

    def to_dict(self, *args, **kwargs):
        """
        Serializes a 2-dimensional frame into a dictionary.

        :return: A serialized version of the Frame2D
        :rtype: dict

        .. seealso::
            How `serialization and deserialization`_ works in dessia_common

        .. _serialization and deserialization:
            https://documentation.dessia.tech/dessia_common/customizing.html#overloading-the-dict-to-object-method
        """
        return {"object_class": "volmdlr.Frame2D",
                "name": self.name,
                "origin": self.origin.to_dict(),
                "u": self.u.to_dict(),
                "v": self.v.to_dict()
                }

    def normalize(self):
        """
        Normalizes the Frame, and return a new object.

        :return: A new normalized basis
        :rtype: Frame2D
        """
        return Frame2D(self.origin, self.u.unit_vector(), self.v.unit_vector())

    def basis(self):
        """
        Returns the 2-dimensional basis oriented the same way as the Frame2D.

        :return: A 2-dimensional basis
        :rtype: :class:`volmdlr.Basis2D`
        """
        return Basis2D(self.u, self.v)

    def new_coordinates(self, vector: Vector2D) -> Vector2D:
        """
        Convert the given vector's coordinates from the global landmark to the local landmark of this Frame2D.

        :param vector: The vector to convert, given in global coordinates.
        :type vector: :class:`volmdlr.Vector2D`
        :return: The converted vector, in local coordinates.
        :rtype: :class:`volmdlr.Vector2D`

        .. deprecated:: Use global_to_local_coordinates instead.
        """
        warnings.warn(
            "new_coordinates is deprecated. Use global_to_local_coordinates instead.",
            DeprecationWarning,
        )
        return self.global_to_local_coordinates(vector)

    def old_coordinates(self, vector: Vector2D) -> Vector2D:
        """
        Convert the given vector's coordinates from the local landmark of this Frame2D to the global landmark.

        :param vector: The vector to convert, given in local coordinates.
        :type vector: :class:`volmdlr.Vector2D`
        :return: The converted vector, in global coordinates.
        :rtype: :class:`volmdlr.Vector2D`

        .. deprecated:: Use local_to_global_coordinates instead.
        """
        warnings.warn(
            "old_coordinates is deprecated. Use local_to_global_coordinates instead.",
            DeprecationWarning,
        )
        return self.local_to_global_coordinates(vector)

    def global_to_local_coordinates(self, vector: Vector2D) -> Vector2D:
        """
        Convert the given vector's coordinates from the global landmark to the local landmark of this Frame2D.

        :param vector: The vector to convert, given in global coordinates.
        :type vector: :class:`volmdlr.Vector2D`
        :return: The converted vector, in local coordinates.
        :rtype: :class:`volmdlr.Vector2D`
        """
        return Basis2D.global_to_local_coordinates(self, vector - self.origin)

    def local_to_global_coordinates(self, vector: Vector2D) -> Vector2D:
        """
        Convert the given vector's coordinates from the local landmark of this Frame2D to the global landmark.

        :param vector: The vector to convert, given in local coordinates.
        :type vector: :class:`volmdlr.Vector2D`
        :return: The converted vector, in global coordinates.
        :rtype: :class:`volmdlr.Vector2D`
        """
        return Basis2D.local_to_global_coordinates(self, vector) + self.origin

    def frame_mapping(self, frame: "Frame2D", side: str):
        basis = frame.basis()
        if side == "new":
            new_origin = frame.global_to_local_coordinates(self.origin)
            new_u = basis.global_to_local_coordinates(self.u)
            new_v = basis.global_to_local_coordinates(self.v)
        elif side == "old":
            new_origin = frame.local_to_global_coordinates(self.origin)
            new_u = basis.local_to_global_coordinates(self.u)
            new_v = basis.local_to_global_coordinates(self.v)
        else:
            raise ValueError("side value not valid, please specify a correct value: \'old\' or \'new\'")
        return Frame2D(new_origin, new_u, new_v)

    def translation(self, vector):
        """
        Returns a translated 2-dimensional frame.

        :param vector: The translation vector
        :type vector: :class:`volmdlr.Vector2D`
        :return: A new translated 2-dimensional frame
        :rtype: :class:`volmdlr.Frame2D`
        """
        new_origin = self.origin.translation(vector)
        return Frame2D(new_origin, self.u, self.v)

    def rotation(self, angle):
        """
        Returns a rotated 2-dimensional frame.

        :param angle: The rotation angle
        :type angle: float
        :return: New rotated frame
        :rtype: :class:`volmdlr.Frame2D`
        """
        new_base = Basis2D.rotation(self, angle)
        return Frame2D(self.origin, new_base.u, new_base.v)

    def Draw(self, ax=None, style="ok"):
        """
        # TODO : unused ? to be deleted ?

        :param ax:
        :param style:
        :return:
        """
        if ax is None:
            fig, ax = plt.subplots()

        ax.plot(*self.origin, style)
        self.u.plot(origin=self.origin, ax=ax, color="r")
        self.v.plot(origin=self.origin, ax=ax, color="g")
        ax.axis("equal")

    def copy(self, deep=True, memo=None):
        """
        Creates a copy of a 2-dimensional frame.

        :param deep: *not used*
        :param memo: *not used*
        :return: A copy of the Frame2D
        :rtype: :class:`volmdlr.Frame2D`
        """
        return Frame2D(self.origin, self.u, self.v)

    def plot(self, ax=None, color="b", alpha=1., plot_points=True,
             ratio=1.):
        """
        Plots the 2-dimensional frame.

        :param ax: The Axes on which the Point2D will be drawn. Default value
            is None, creating a new drawing figure
        :type ax: :class:`matplotlib.axes.Axes`, optional
        :param color: *not used*
        :type color: str, optional
        :param alpha: *not used*
        :type alpha: float, optional
        :param plot_points: *not used*
        :type plot_points: bool, optional
        :param ratio: A ratio for controlling the size of the 2-dimensional
            frame. Default value is 1
        :type ratio: float, optional
        :return: A matplotlib Axes object on which the Point2D have been
            plotted
        :rtype: :class:`matplotlib.axes.Axes`
        """
        if ax is None:
            fig, ax = plt.subplots()

        x1 = [p.x for p in (self.origin, self.origin + self.u * ratio)]
        y1 = [p.y for p in (self.origin, self.origin + self.u * ratio)]
        ax.plot(x1, y1, "r")

        x2 = [p.x for p in (self.origin, self.origin + self.v * ratio)]
        y2 = [p.y for p in (self.origin, self.origin + self.v * ratio)]
        ax.plot(x2, y2, "g")
        ax.axline((self.origin.x, self.origin.y), (self.u.x, self.u.y),
                  color="black", linewidth=0.8, linestyle="--")
        ax.axline((self.origin.x, self.origin.y), (self.v.x, self.v.y),
                  color="black", linewidth=0.8, linestyle="--")
        return ax


OXY = Frame2D(O2D, X2D, Y2D)


class Frame3D(Basis3D):
    """
    Defines a 3D frame
    :param origin:Point3D: origin of the basis
    :param u:Vector3D: first vector of the basis
    :param v:Vector3D: second vector of the basis
    :param w:Vector3D: third vector of the basis
    """

    def __init__(self, origin: Point3D, u: Vector3D, v: Vector3D, w: Vector3D, name: Text = ""):
        self.origin = origin
        Basis3D.__init__(self, u, v, w)
        self.name = name

    def __repr__(self):
        return "{}: O={} U={}, V={}, W={}".format(self.__class__.__name__,
                                                  self.origin,
                                                  self.u, self.v, self.w)

    def __hash__(self):
        """
        hash returns 0 because points are difficult to hash if they are meant
        to be equalized at a given tolerance
        """
        return hash((self.origin, self.u, self.v, self.w))

    def __eq__(self, other_frame):
        if other_frame.__class__.__name__ != self.__class__.__name__:
            return False

        for other_vector, vector in zip([other_frame.origin, other_frame.u,
                                         other_frame.v, other_frame.w],
                                        [self.origin, self.u, self.v, self.w]):
            if other_vector != vector:
                return False
        return True

    def __neg__(self):
        M = self.inverse_transfer_matrix()
        new_origin = M.vector_multiplication(self.origin)
        return Frame3D(new_origin,
                       Vector3D(M.M11, M.M21, M.M31),
                       Vector3D(M.M12, M.M22, M.M32),
                       Vector3D(M.M13, M.M23, M.M33))

    def __add__(self, other_frame):
        P1 = self.transfer_matrix()
        new_origin = P1.vector_multiplication(other_frame.origin) + self.origin

        M = P1 * other_frame.transfer_matrix()
        return Frame3D(new_origin,
                       Vector3D(M.M11, M.M21, M.M31),
                       Vector3D(M.M12, M.M22, M.M32),
                       Vector3D(M.M13, M.M23, M.M33))

    def __sub__(self, other_frame):
        P1inv = other_frame.inverse_transfer_matrix()
        P2 = self.transfer_matrix()
        new_origin = P1inv.vector_multiplication(self.origin - other_frame.origin)
        M = P1inv * P2
        return Frame3D(new_origin,
                       Vector3D(M.M11, M.M21, M.M31),
                       Vector3D(M.M12, M.M22, M.M32),
                       Vector3D(M.M13, M.M23, M.M33))

    def __round__(self, ndigits=6):
        return self.__class__(round(self.origin, ndigits),
                              round(self.u, ndigits),
                              round(self.v, ndigits),
                              round(self.w, ndigits))

    def to_dict(self, *args, **kwargs):
        """
        Serializes a 3-dimensional frame into a dictionary.

        :return: A serialized version of the Frame3D
        :rtype: dict

        .. seealso::
            How `serialization and deserialization`_ works in dessia_common

        .. _serialization and deserialization:
            https://documentation.dessia.tech/dessia_common/customizing.html#overloading-the-dict-to-object-method
        """
        return {"object_class": "volmdlr.Frame3D",
                "name": self.name,
                "origin": self.origin.to_dict(),
                "u": self.u.to_dict(),
                "v": self.v.to_dict(),
                "w": self.w.to_dict()
                }

    def normalize(self):
        """
        Normalizes the Frame, and return a new object.

        :return: A new normalized basis
        :rtype: Frame2D
        """
        return Frame3D(self.origin, self.u.unit_vector(), self.v.unit_vector(), self.w.unit_vector())

    def basis(self):
        """
        Returns the 3-dimensional basis oriented the same way as the Frame3D.

        :return: A 3-dimensional basis
        :rtype: :class:`volmdlr.Basis3D`
        """
        return Basis3D(self.u, self.v, self.w)

    def new_coordinates(self, vector: Vector3D) -> Vector3D:
        """
        Convert the given vector's coordinates from the global landmark to the local landmark of this Frame3D.

        :param vector: The vector to convert, given in global coordinates.
        :type vector: :class:`volmdlr.Vector3D`
        :return: The converted vector, in local coordinates.
        :rtype: :class:`volmdlr.Vector3D`

        .. deprecated:: Use global_to_local_coordinates instead.
        """
        warnings.warn(
            "new_coordinates is deprecated. Use global_to_local_coordinates instead.",
            DeprecationWarning,
        )
        return self.global_to_local_coordinates(vector)

    def old_coordinates(self, vector: Vector3D) -> Vector3D:
        """
        Convert the given vector's coordinates from the local landmark of this Frame3D to the global landmark.

        :param vector: The vector to convert, given in local coordinates.
        :type vector: :class:`volmdlr.Vector3D`
        :return: The converted vector, in global coordinates.
        :rtype: :class:`volmdlr.Vector3D`

        .. deprecated:: Use local_to_global_coordinates instead.
        """
        warnings.warn(
            "old_coordinates is deprecated. Use local_to_global_coordinates instead.",
            DeprecationWarning,
        )
        return self.local_to_global_coordinates(vector)

    def global_to_local_coordinates(self, vector: Vector3D) -> Vector3D:
        """
        Convert the given vector's coordinates from the global landmark to the local landmark of this Frame3D.

        :param vector: The vector to convert, given in global coordinates.
        :type vector: :class:`volmdlr.Vector3D`
        :return: The converted vector, in local coordinates.
        :rtype: :class:`volmdlr.Vector3D`
        """
        return Basis3D.global_to_local_coordinates(self, vector - self.origin)

    def local_to_global_coordinates(self, vector: Vector3D) -> Vector3D:
        """
        Convert the given vector's coordinates from the local landmark of this Frame3D to the global landmark.

        :param vector: The vector to convert, given in local coordinates.
        :type vector: :class:`volmdlr.Vector3D`
        :return: The converted vector, in global coordinates.
        :rtype: :class:`volmdlr.Vector3D`
        """
        return Basis3D.local_to_global_coordinates(self, vector) + self.origin

    def frame_mapping(self, frame: "Frame3D", side: str):
        basis = frame.basis()
        if side == "new":
            new_origin = frame.global_to_local_coordinates(self.origin)
            new_u = basis.global_to_local_coordinates(self.u)
            new_v = basis.global_to_local_coordinates(self.v)
            new_w = basis.global_to_local_coordinates(self.w)

        elif side == "old":
            new_origin = frame.local_to_global_coordinates(self.origin)
            new_u = basis.local_to_global_coordinates(self.u)
            new_v = basis.local_to_global_coordinates(self.v)
            new_w = basis.local_to_global_coordinates(self.w)
        else:
            raise ValueError("side value not valid, please specify"
                             'a correct value: \'old\' or \'new\'')
        return Frame3D(new_origin, new_u, new_v, new_w)

    def rotation(self, center: Point3D, axis: Vector3D, angle: float):
        """
        Rotates the center as a point and vectors as directions
        (calling Basis), and returns a new 3-dimensional frame.

        :param center: The center of rotation
        :type center: :class:`volmdlr.Point3D`
        :param axis: The axis around which the rotation will be made
        :type axis: :class:`volmdlr.Vector3D`
        :param angle: The rotation angle
        :type angle: float
        :return: New rotated frame
        :rtype: :class:`volmdlr.Frame3D`
        """
        new_base = Basis3D.rotation(self, axis, angle)
        new_origin = self.origin.rotation(center, axis, angle)
        return Frame3D(new_origin,
                       new_base.u, new_base.v, new_base.w,
                       self.name)

    def translation(self, offset: Vector3D):
        """
        Translates a 3-dimensional frame.

        :param offset: The translation vector
        :type offset: :class:`volmdlr.Vector3D`
        :return: new translated frame
        :rtype: Frame3D
        """
        return Frame3D(self.origin.translation(offset),
                       self.u, self.v, self.w, self.name)

    def copy(self, deep=True, memo=None):
        """
        Creates a copy of a 3-dimensional frame.

        :param deep: *not used*
        :param memo: *not used*
        :return: A copy of the Frame3D
        :rtype: :class:`volmdlr.Frame3D`
        """
        return Frame3D(self.origin.copy(),
                       self.u.copy(), self.v.copy(), self.w.copy())

    def to_step(self, current_id):
        """
        Writes a step primitive from a 3-dimensional frame.

        :param current_id: The id of the last written primitive
        :type current_id: int
        :return: A tuple containing the string representing the step primitive
            and the new current id
        :rtype: tuple
        """
        content, origin_id = self.origin.to_point().to_step(current_id)
        current_id = origin_id + 1
        w_content, w_id = Vector3D.to_step(self.w, current_id)
        current_id = w_id + 1
        u_content, u_id = Vector3D.to_step(self.u, current_id)
        current_id = u_id + 1
        content += w_content + u_content
        content += f"#{current_id} = AXIS2_PLACEMENT_3D('{self.name}',#{origin_id},#{w_id},#{u_id});\n"
        return content, current_id

    def plot2d(self, x=X3D, y=Y3D, ax=None, color="k"):
        """
        Plots the 3-dimensional frame on a 2-dimensional surface given
        by (x, y).

        :param x: The first 3-dimensional vector of the 2-dimensional surface.
            Default value is X3D, the vector (1, 0, 0)
        :type x: :class:`volmdlr.Vector3D`, optional
        :param y: The second 3-dimensional vector of the 2-dimensional surface.
            Default value is Y3D, the vector (0, 1, 0)
        :type y: :class:`volmdlr.Vector3D`, optional
        :param ax: The Axes on which the Frame3D will be drawn. Default value
            is None, creating a new drawing figure
        :type ax: :class:`matplotlib.axes.Axes`, optional
        :param color: The color of the frame. Default value is 'k', for black
        :type color: str, optional
        :return: A matplotlib Axes object on which the 2-dimensional
            representation of the Frame3D have been plotted
        :rtype: :class:`matplotlib.axes.Axes`
        """
        if ax is None:
            fig, ax = plt.subplots()
        else:
            fig = ax.figure

        origin2d = self.origin.to_2d(O3D, x, y)

        for iv, vector in enumerate(self.vectors):
            vector2D = vector.to_2d(O3D, x, y)
            if vector2D.norm() > 1e-8:
                vector2D.plot(origin=origin2d, ax=ax, color=color, label=str(iv + 1))

        return fig, ax

    def plot(self, ax=None, color="b", alpha=1., plot_points=True,
             ratio=1.):
        """
        Plots the 3-dimensional frame.

        :param ax: The Axes on which the Point3D will be drawn. Default value
            is None, creating a new drawing figure
        :type ax: :class:`matplotlib.axes.Axes`, optional
        :param color: *not used*
        :type color: str, optional
        :param alpha: *not used*
        :type alpha: float, optional
        :param plot_points: *not used*
        :type plot_points: bool, optional
        :param ratio: A ratio for controlling the size of the 3-dimensional
            frame. Default value is 1
        :type ratio: float, optional
        :return: A matplotlib Axes object on which the Point3D have been
            plotted
        :rtype: :class:`matplotlib.axes.Axes`
        """
        if ax is None:
            fig = plt.figure()
            ax = fig.add_subplot(111, projection="3d")

        x1 = [p.x for p in (self.origin, self.origin + self.u * ratio)]
        y1 = [p.y for p in (self.origin, self.origin + self.u * ratio)]
        z1 = [p.z for p in (self.origin, self.origin + self.u * ratio)]
        ax.plot(x1, y1, z1, "r")

        x2 = [p.x for p in (self.origin, self.origin + self.v * ratio)]
        y2 = [p.y for p in (self.origin, self.origin + self.v * ratio)]
        z2 = [p.z for p in (self.origin, self.origin + self.v * ratio)]
        ax.plot(x2, y2, z2, "g")

        x3 = [p.x for p in (self.origin, self.origin + self.w * ratio)]
        y3 = [p.y for p in (self.origin, self.origin + self.w * ratio)]
        z3 = [p.z for p in (self.origin, self.origin + self.w * ratio)]
        ax.plot(x3, y3, z3, "b")
        return ax

    @classmethod
    def from_step(cls, arguments, object_dict, **kwargs):
        """
        Converts a step primitive from a 3-dimensional point to a Frame3D.

        :param arguments: The arguments of the step primitive. The last element represents the unit_conversion_factor.
        :type arguments: list
        :param object_dict: The dictionary containing all the step primitives
            that have already been instantiated
        :type object_dict: dict
        :return: The corresponding Frame3D object
        :rtype: :class:`volmdlr.Frame3D`
        """
        origin = object_dict[arguments[1]]
        if arguments[2] == "$" and arguments[3] == "$":
            return cls(origin, volmdlr.X3D, volmdlr.Y3D, volmdlr.Z3D, arguments[0][1:-1])
        if arguments[2] == "$":
            return cls.from_point_and_vector(origin, object_dict[arguments[3]], main_axis=X3D,
                                             name= arguments[0][1:-1])
        if arguments[3] == "$":
            return cls.from_point_and_vector(origin, object_dict[arguments[2]], main_axis=Z3D,
                                             name= arguments[0][1:-1])
        w = object_dict[arguments[2]]
        u = object_dict[arguments[3]]
        u = u - u.dot(w) * w
        u = u.unit_vector()
        v = w.cross(u)
        return cls(origin, u, v, w, arguments[0][1:-1])

    @classmethod
    def from_point_and_vector(cls, point: Point3D, vector: Vector3D,
                              main_axis: Vector3D = X3D, name: str = ""):
        """
        Creates a new frame from a point and vector by rotating the global
        frame. Global frame rotates in order to have 'vector' and 'main_axis'
        collinear. This method is very useful to compute a local frame of
        an object.

        :param point: The origin of the new frame
        :type point: :class:`volmdlr.Point3D`
        :param vector: The vector used to define one of the main axis
            (by default X-axis) of the local frame
        :type vector: :class:`volmdlr.Vector3D`
        :param main_axis: The axis of global frame you want to match 'vector'
            (can be X3D, Y3D or Z3D). Default value is X3D,
            the vector (1, 0, 0)
        :type main_axis: :class:`volmdlr.Vector3D`, optional
        :param name: Frame's name.
        :type name: str
        :return: The created local frame
        :rtype: :class:`volmdlr.Frame3D`
        """
        if main_axis not in [X3D, Y3D, Z3D]:
            raise ValueError("main_axis must be X, Y or Z of the global frame")

        vector = vector.unit_vector()

        if vector == main_axis:
            # The local frame is oriented like the global frame
            return cls(point, X3D, Y3D, Z3D)

        if vector == -main_axis:
            return cls(point, -X3D, -Y3D, -Z3D)

        # The local frame is oriented differently from the global frame
        # Rotation angle
        dot = main_axis.dot(vector)
        rot_angle = math.acos(dot / (vector.norm() * main_axis.norm()))

        # Rotation axis
        vector2 = vector - main_axis
        rot_axis = main_axis.cross(vector2)
        rot_axis = rot_axis.unit_vector()

        u = X3D.rotation(O3D, rot_axis, rot_angle)
        v = Y3D.rotation(O3D, rot_axis, rot_angle)
        w = Z3D.rotation(O3D, rot_axis, rot_angle)

        return cls(point, u, v, w, name=name)

    @classmethod
    def from_3_points(cls, point1, point2, point3, name: str = ""):
        """
        Creates a frame 3d from 3 points.

        :param point1: point 1.
        :param point2: point 2.
        :param point3: point 3.
        :param name: object's name.
        :return: a frame 3d.
        """
        vector1 = point2 - point1
        vector2 = point3 - point1
        vector1 = vector1.to_vector().unit_vector()
        vector2 = vector2.to_vector().unit_vector()
        normal = vector1.cross(vector2)
        normal = normal.unit_vector()
        return cls(point1, vector1, normal.cross(vector1), normal, name=name)

    @classmethod
    def from_point_and_normal(cls, origin, normal, name: str = ""):
        """Creates a frame 3D from a point and a normal vector."""
        u_vector = normal.deterministic_unit_normal_vector()
        v_vector = normal.cross(u_vector)
        return cls(origin, u_vector, v_vector, normal, name=name)

    # def babylonjs(self, size=0.1, parent=None):
    #     """
    #     # TODO: to be deleted ?
    #     Returns the babylonjs script for 3D display in browser.

    #     :param size: The adjustable size of the 3-dimensional frame. Default
    #         value is 0.1
    #     :type size: float, optional
    #     :param parent:
    #     :type parent:
    #     :return: A babylonjs script
    #     :rtype: str
    #     """
    #     s = "var origin = new BABYLON.Vector3({},{},{});\n".format(*self.origin)
    #     s += "var o_u = new BABYLON.Vector3({}, {}, {});\n".format(*(size * self.u + self.origin))
    #     s += "var o_v = new BABYLON.Vector3({}, {}, {});\n".format(*(size * self.v + self.origin))
    #     s += "var o_w = new BABYLON.Vector3({}, {}, {});\n".format(*(size * self.w + self.origin))
    #     s += 'var line1 = BABYLON.MeshBuilder.CreateTube("frame_U",{{path:[origin, o_u], radius:{}}},scene);'.format(
    #         0.03 * size)
    #     s += "line1.material = red_material;\n"
    #     s += 'var line2 = BABYLON.MeshBuilder.CreateTube("frame_V",{{path:[origin, o_v], radius:{}}},scene);'.format(
    #         0.03 * size)
    #     s += "line2.material = green_material;\n"
    #     s += 'var line3 = BABYLON.MeshBuilder.CreateTube("frame_W",{{path:[origin, o_w], radius:{}}},scene);'.format(
    #         0.03 * size)
    #     s += "line3.material = blue_material;\n"
    #     if parent is not None:
    #         s += "line1.parent = {};\n".format(parent)
    #         s += "line2.parent = {};\n".format(parent)
    #         s += "line3.parent = {};\n".format(parent)

    #     return s<|MERGE_RESOLUTION|>--- conflicted
+++ resolved
@@ -209,13 +209,8 @@
 
 # =============================================================================
 def bbox_is_intersecting(bbox1, bbox2, tol):
-<<<<<<< HEAD
-    """Verifies if the two bouding boxes are intersecting, or touching."""
+    """Verifies if the two bounding boxes are intersecting, or touching."""
     cdef double x1_min, x1_max, y1_min, y1_max, z1_min, z1_max, x2_min, x2_max, y2_min, y2_max, z2_min, z2_max
-=======
-    """Verifies if the two bounding boxes are intersecting, or touching."""
-    cdef float x1_min, x1_max, y1_min, y1_max, z1_min, z1_max, x2_min, x2_max, y2_min, y2_max, z2_min, z2_max
->>>>>>> c630386a
     x1_min = bbox1.xmin - tol
     x1_max = bbox1.xmax + tol
     y1_min = bbox1.ymin - tol
