#!/usr/bin/env python3
# -*- coding: utf-8 -*-
#cython: language_level=3
"""

Cython functions

"""
# from __future__ import annotations
from typing import TypeVar, List, Tuple, Text
import math
from dessia_common import DessiaObject
import matplotlib.pyplot as plt
from matplotlib.patches import FancyArrow, FancyArrowPatch
import warnings
import random
import numpy as npy
from mpl_toolkits.mplot3d import proj3d

# =============================================================================

cdef (double, double) Csub2D(double u1, double u2,
                             double v1, double v2):
    return (u1-v1, u2-v2)


# =============================================================================

cdef (double, double) Cadd2D(double u1, double u2,
                             double v1, double v2,):
    return (u1+v1, u2+v2)


# =============================================================================

cdef (double, double) Cmul2D(double u1, double u2, double value):
    return (u1*value, u2*value)

#def mul2D(vector, value):
#    return Cmul2D(vector.x, vector.y, value)

# =============================================================================

cdef double CVector2DDot(double u1, double u2,
                         double v1, double v2):
    return u1*v1 + u2*v2

#def Vector2DDot(vector1, vector2):
#    return CVector2DDot(vector1.x, vector1.y,
#                        vector2.x, vector2.y)

# =============================================================================

cdef double CVector2Dnorm(double u1, double u2):
    return (u1*u1 + u2*u2)**0.5

#def Vector2Dnorm(vector):
#    return CVector2Dnorm(vector.x, vector.y)

# =============================================================================

cdef (double, double, double) Csub3D(double u1, double u2, double u3,
                                     double v1, double v2, double v3):
    return (u1-v1, u2-v2, u3-v3)

#def sub3D(vector1, vector2):
#    return Csub3D(vector1.x, vector1.y, vector1.z,
#                  vector2.x, vector2.y, vector2.z)

# =============================================================================

cdef (double, double, double) Cadd3D(double u1, double u2, double u3,
                                     double v1, double v2, double v3):
    return (u1+v1, u2+v2, u3+v3)

#def add3D(vector1, vector2):
#    return Cadd3D(vector1.x, vector1.y, vector1.z,
#                  vector2.x, vector2.y, vector2.z)

# =============================================================================

cdef (double, double, double) Cmul3D(double u1, double u2, double u3,
                                     double value):
    return (u1*value, u2*value, u3*value)

#def mul3D(vector, value):
#    return Cmul3D(vector.x, vector.y, vector.z, value)

# =============================================================================

cdef double CVector3DDot(double u1, double u2, double u3,
                         double v1, double v2, double v3):
    return u1*v1 + u2*v2 + u3*v3

#def Vector3DDot(vector1, vector2):
#    return CVector3DDot(vector1.x, vector1.y, vector1.z,
#                        vector2.x, vector2.y, vector2.z)

# =============================================================================

cdef double CVector3Dnorm(double u1, double u2, double u3):
    return (u1*u1 + u2*u2 + u3*u3)**0.5

#def Vector3Dnorm(vector):
#    return CVector3Dnorm(vector.x, vector.y, vector.z)


# =============================================================================

cdef (double, double, double) CVector3D_cross(double u1, double u2, double u3,
                                               double v1, double v2, double v3):
    return (u2*v3 - u3*v2, u3*v1 - u1*v3, u1*v2 - u2*v1)

#def vector3D_cross(vector1, vector2):
#    return C_vector3D_cross(vector1.x, vector1.y, vector1.z,
#                            vector2.x, vector2.y, vector2.z)


# =============================================================================

cdef (double, double, double) C_vector3D_rotation(double vx, double vy, double vz,
                                                  double center_x, double center_y, double center_z,
                                                  double axis_x, double axis_y, double axis_z,
                                                  double angle):

    cdef double ux = vx - center_x
    cdef double uy = vy - center_y
    cdef double uz = vz - center_z

    cdef double cos_angle = math.cos(angle)
    cdef double sin_angle = math.sin(angle)

    cdef double rv1_x = cos_angle*ux
    cdef double rv1_y = cos_angle*uy
    cdef double rv1_z = cos_angle*uz

    rv2_x, rv2_y, rv2_z = Cmul3D(axis_x, axis_y, axis_z,
                                 (1-cos_angle)*CVector3DDot(
                                         ux, uy, uz,
                                         axis_x, axis_y, axis_z)
                                 )

    rv3_x, rv3_y, rv3_z = CVector3D_cross(axis_x, axis_y, axis_z,
                                           ux, uy, uz)

    return (rv1_x + rv2_x + rv3_x*sin_angle + center_x,
            rv1_y + rv2_y + rv3_y*sin_angle + center_y,
            rv1_z + rv2_z + rv3_z*sin_angle + center_z)

def vector3D_rotation(vector, center, axis, angle):
        return C_vector3D_rotation(vector.x, vector.y, vector.z,
                                   center.x, center.y, center.z,
                                   axis.x, axis.y, axis.z,
                                   angle)



cdef (double, double, double) C_matrix_vector_multiplication3(double M11, double M12, double M13,
                                                              double M21, double M22, double M23,
                                                              double M31, double M32, double M33,
                                                              double v1, double v2, double v3):

    return (M11*v1 + M12*v2 + M13*v3,
            M21*v1 + M22*v2 + M23*v3,
            M31*v1 + M32*v2 + M33*v3)

cdef (double, double) C_matrix_vector_multiplication2(double M11, double M12,
                                                      double M21, double M22,
                                                      double v1, double v2):

    return (M11*v1 + M12*v2,
            M21*v1 + M22*v2)


cdef (double, double, double,
      double, double, double,
      double, double, double) Cmatrix_multiplication3(double A11, double A12, double A13,
                                                      double A21, double A22, double A23,
                                                      double A31, double A32, double A33,
                                                      double B11, double B12, double B13,
                                                      double B21, double B22, double B23,
                                                      double B31, double B32, double B33):

    return (A11*B11 + A12*B21 + A13*B31,
            A11*B12 + A12*B22 + A13*B32,
            A11*B13 + A12*B23 + A13*B33,
            A21*B11 + A22*B21 + A23*B31,
            A21*B12 + A22*B22 + A23*B32,
            A21*B13 + A22*B23 + A23*B33,
            A31*B11 + A32*B21 + A33*B31,
            A31*B12 + A32*B22 + A33*B32,
            A31*B13 + A32*B23 + A33*B33)


# =============================================================================

def polygon_point_belongs(point, points):

    cdef int i
    cdef int n = len(points)
    cdef bint inside = False
    cdef float x, y, p1x, p1y, p2x, p2y, xints
    x,y=point
    p1x,p1y = points[0]

    for i in range(n+1):
        p2x, p2y = points[i % n]
        if y > min(p1y,p2y):
            if y <= max(p1y,p2y):
                if x <= max(p1x,p2x):
                    if p1y != p2y:
                        xints = (y-p1y)*(p2x-p1x)/(p2y-p1y)+p1x
                    if p1x == p2x or x <= xints:
                        inside = not inside
        p1x, p1y = p2x, p2y

    return inside

# =============================================================================

cdef (double, (double, double)) CLineSegment2DPointDistance((double, double) p1, (double, double) p2, (double, double) point):
    cdef double t
    cdef (double, double) u, projection

    u = (p2[0] - p1[0], p2[1] - p1[1])
    ppx, ppy = Csub2D(point[0], point[1], p1[0], p1[1])
    t = max(0, min(1, CVector2DDot(ppx, ppy, u[0], u[1]) / CVector2Dnorm(u[0], u[1])**2))
    vx, vy  = Cmul2D(u[0], u[1], t)
    projection = Cadd2D(p1[0], p1[1], vx, vy)
    ppx, ppy = projection[0]-point[0], projection[1]-point[1]
    return CVector2Dnorm(ppx, ppy), projection

def LineSegment2DPointDistance(points, point):
    return CLineSegment2DPointDistance(tuple(points[0]), tuple(points[1]), tuple(point))


# =============================================================================
#  Points, Vectors
# =============================================================================

class Arrow3D(FancyArrowPatch):
    def __init__(self, xs, ys, zs, *args, **kwargs):
        FancyArrowPatch.__init__(self, (0,0), (0,0), *args, **kwargs)
        self._verts3d = xs, ys, zs

    def plot2d(self, renderer):
        xs3d, ys3d, zs3d = self._verts3d
        xs, ys, zs = proj3d.proj_transform(xs3d, ys3d, zs3d, renderer.M)
        self.set_positions((xs[0],ys[0]),(xs[1],ys[1]))
        FancyArrowPatch.draw(self, renderer)

    def plot(self, ax=None, color='b'):
        if ax is None:
            fig = plt.figure()
            ax = fig.add_subplot(111, projection='3d')

        points = [self.start, self.end]
        x = [p.x for p in points]
        y = [p.y for p in points]
        z = [p.z for p in points]
        ax.plot(x, y, z, 'o-k')
        return ax

class Vector(DessiaObject):
    """
    Abstract class of vector
    """
    def __radd__(self, other_vector):
        return self + other_vector

    def __rsub__(self, other_vector):
        return self - other_vector

    def __rmul__(self, value):
        return self * value

    def __rtruediv__(self, value):
        return self / value

    def __lt__(self, other_vector):
        return self.norm() < other_vector.norm()

    def __le__(self, other_vector):
        return self.norm() <= other_vector.norm()


    def is_colinear_to(self, other_vector):
        try:
            return math.isclose(abs(self.dot(other_vector))/self.norm()/other_vector.norm(),
                                1,
                                abs_tol=1e-5)

        except ZeroDivisionError:
            return False

    @classmethod
    def mean_point(cls, points):
        n = 1
        point = points[0].copy()
        for point2 in points[1:]:
            point += point2
            n += 1
        point /= n
        return point
<<<<<<< HEAD
=======
    
>>>>>>> aea7ac38
    @classmethod
    def remove_duplicate(cls, points):
        dict_ = {p.approx_hash() : p for p in points}
        return list(dict_.values())

class Vector2D(Vector):
    def __init__(self, x:float, y:float, name=''):
        self.x = x
        self.y = y
        self.name = name

    def __repr__(self):
        return '{}: [{}, {}]'.format(self.__class__.__name__, self.x, self.y)

    def __setitem__(self, key, item):
        if key == 0:
            self.x = item
        elif key == 1:
            self.y = item
        else:
            raise IndexError

    def __getitem__(self, key):
        if key == 0:
            return self.x
        elif key == 1:
            return self.y
        else:
            raise IndexError

    def __add__(self, other_vector):
        return Vector2D(*Cadd2D(self.x, self.y,
                               other_vector.x, other_vector.y))

    def __neg__(self):
        return Vector2D(-self.x, -self.y)

    def __sub__(self, other_vector):
        return Vector2D(*Csub2D(self.x, self.y,
                                other_vector.x, other_vector.y))

    def __mul__(self, value:float):
        return Vector2D(*Cmul2D(self.x, self.y, value))

    def __truediv__(self, value:float):
        if value == 0:
            raise ZeroDivisionError
        return Vector2D(self.x / value,
                        self.y / value)

    def __round__(self, ndigits:int=6):
        return self.__class__(round(self.x, ndigits),
                              round(self.y, ndigits))

    def __hash__(self):
        """
        hash returns 0 because points are difficult to hash if they are meant
        to be equalized at a given tolerance
        """
        return 0

    def __eq__(self, other_vector):
        return self.is_close(other_vector)

    def is_close(self, other_vector, tol = 1e-6):
        if other_vector.__class__.__name__ not in ['Vector2D', 'Point2D']:
            return False
        # return math.isclose(self.x, other_vector.x, abs_tol=tol) \
        # and math.isclose(self.y, other_vector.y, abs_tol=tol)
        return math.isclose(self.point_distance(other_vector), 0, abs_tol=tol)
        
    def approx_hash(self):
        return round(1e6*(self.x+self.y))
    
    def to_dict(self):
        return {'object_class':'volmdlr.Vector2D',
                'x': self.x, 'y': self.y,
                'name': self.name}

<<<<<<< HEAD
    # @classmethod
    # def remove_duplicate(cls, points):
    #     """
    #     Don't keep the input list order
    #     """
    #     input_points = sorted(points, key=lambda pt: (pt.x, pt.y))
    #     new_points = [points[0]]
    #     for i, point in enumerate(input_points[1:]):
    #         if not point.is_close(new_points[-1]):
    #             new_points.append(point)
    #     return new_points
=======

    def copy(self, deep=True, memo=None):
        return self.__class__(self.x, self.y)
>>>>>>> aea7ac38

    def norm(self):
        """
        :returns: norm of vector
        """
        return CVector2Dnorm(self.x, self.y)

    def normalize(self):
        """
        normalize the vector modifying its coordinates in place
        """
        n = self.norm()
        if math.isclose(n, 0, abs_tol=1e-9):
            raise ZeroDivisionError

        self.x /= n
        self.y /= n

    def dot(self, other_vector):
        return CVector2DDot(self.x,
                            self.y,
                            other_vector.x,
                            other_vector.y)

    def cross(self, other_vector):
        return self.x*other_vector.y - self.y*other_vector.x

    def point_distance(self, other_vector):
        return (self-other_vector).norm()

    def rotation(self, center, angle, copy=True):
        u = self - center
        v2x = math.cos(angle)*u[0] - math.sin(angle)*u[1] + center[0]
        v2y = math.sin(angle)*u[0] + math.cos(angle)*u[1] + center[1]
        if copy:
            return self.__class__(v2x, v2y)
        else:
            self.x = v2x
            self.y = v2y

    def translation(self, offset, copy=True):
        """
        :param offset: an other Vector2D
        """
        v2x = self.x + offset[0]
        v2y = self.y + offset[1]
        if copy:
            return self.__class__(v2x, v2y)
        else:
            self.x = v2x
            self.y = v2y

    def frame_mapping(self, frame, side, copy=True):
        """
        side = 'old' or 'new'
        """
        if side == 'old':
            new_vector = frame.old_coordinates(self)
            if copy:
                return new_vector
            else:
                self.x = new_vector.x
                self.y = new_vector.y

        if side == 'new':
            new_vector = frame.new_coordinates(self)
            if copy:
                return new_vector
            else:
                self.x = new_vector.x
                self.y = new_vector.y


    def to_3d(self, plane_origin, vx, vy):
        return Vector3D(plane_origin.x + vx.x*self.x + vy.x*self.y,
                        plane_origin.y + vx.y*self.x + vy.y*self.y,
                        plane_origin.z + vx.z*self.x + vy.z*self.y,
                        )

    def to_point(self):
        return Point2D(self.x, self.y)

    def normal_vector(self):
        n = Vector2D(-self.y, self.x)
        return n

    def unit_normal_vector(self):
        n = self.normal_vector()
        n.normalize()
        return n


    def deterministic_unit_normal_vector(self):
        return self.unit_normal_vector()

    @classmethod
    def random(cls, xmin, xmax, ymin, ymax):
        return cls(random.uniform(xmin, xmax),
                   random.uniform(ymin, ymax))


    def plot(self, amplitude=0.5, width=None, head_width=None, origin=None,
             ax=None, color='k', line=False, label=None, normalize=False):
        if origin is None:
            origin = Vector2D(0., 0.)

        if ax is None:
            fig, ax = plt.subplots()
        else:
            fig = ax.figure

        if math.isclose(self.norm(), 0, abs_tol=1e-9):
            point = origin.copy()
            point.plot(ax=ax, color=color)
            return ax

        if width is None:
            width = 0.001*5*amplitude
        if head_width is None:
            head_width = 0.3*amplitude

        if not normalize:
            ax.add_patch(FancyArrow(origin[0], origin[1],
                                    self.x*amplitude, self.y*amplitude,
                                    width=width,
                                    head_width=head_width,
                                    length_includes_head=True,
                                    color=color))
        else:
            normalized_vector = self.copy()
            normalized_vector.normalize()
            ax.add_patch(FancyArrow(origin[0], origin[1],
                                    normalized_vector.x*amplitude,
                                    normalized_vector.y*amplitude,
                                    width=width,
                                    head_width=head_width,
                                    length_includes_head=True,
                                    color=color))

        if line:
            style='-'+color
            linestyle = '-.'
            origin = Point2D(origin)
            p1, p2 = origin, origin+self
            u = p2 - p1
            p3 = p1 - 3*u
            p4 = p2 + 4*u
            ax.plot([p3[0], p4[0]], [p3[1], p4[1]], style, linestyle=linestyle)

        if label is not None:
            ax.text(*(origin+self*amplitude), label)

        return ax


X2D = Vector2D(1, 0)
Y2D = Vector2D(0, 1)


class Point2D(Vector2D):
    def __init__(self, x:float, y: float, name: Text=''):
        Vector2D.__init__(self, x=x, y=y, name=name)

    def __add__(self, other_vector):
        return Point2D(*Cadd2D(self.x, self.y, other_vector.x, other_vector.y))

    def __neg__(self):
        return Point2D(-self.x, -self.y)

    def __sub__(self, other_vector):
        return Point2D(*Csub2D(self.x, self.y,
                               other_vector.x, other_vector.y))

    def __mul__(self, value:float):
        return Point2D(*Cmul2D(self.x, self.y, value))

    def __truediv__(self, value:float):
        if value == 0:
            raise ZeroDivisionError
        return Point2D(self.x / value,
                       self.y / value)

    def to_dict(self):
        return {'object_class':'volmdlr.Point2D',
                'x': self.x, 'y': self.y,
                'name': self.name}

    def to_3d(self, plane_origin, vx, vy):
        return Point3D(plane_origin.x + vx.x*self.x + vy.x*self.y,
                       plane_origin.y + vx.y*self.x + vy.y*self.y,
                       plane_origin.z + vx.z*self.x + vy.z*self.y)

    def to_vector(self):
        return Vector2D(self.x, self.y)

    def plot(self, ax=None, color='k', alpha=1, plot_points=True):
        if ax is None:
            fig, ax = plt.subplots()

        ax.plot([self.x], [self.y], color=color, alpha=alpha, marker='o')
        return ax

    def point_distance(self, other_point:'Point2D'):
        return (self-other_point).norm()

    @classmethod
    def grid2d(cls, points_x, points_y, xmin, xmax, ymin, ymax):
        '''
        generate 2d grid points with (xmin,xmax,points_x) limits and number of points in x, (ymin,ymax,points_y) limits and number of points in y
        '''
        
        x = npy.linspace(xmin, xmax, points_x) 
        y = npy.linspace(ymin, ymax, points_y) 
        points_2d = [] 
        
        for yi in y:
            for xi in x:
                points_2d.append(cls(xi, yi)) 
                
        return points_2d

    @classmethod
    def grid2d_with_direction(cls, points_x, points_y, xmin, xmax, ymin, ymax, direction):
        '''
        generate 2d grid points with (xmin,xmax,points_x) limits and number of points in x, (ymin,ymax,points_y) limits and number of points in y
        given a direction to order the generated points
        direction can be: ['+x','+y'], ['-x','+y'], ['+y','+x'], ['-y','+x']
                          ['+x','-y'], ['-x','-y'], ['-x','+y'], ['-y','-x']
        '''
        
        points_2d = [] 
        grid = []
        points = []
        
        if direction == ['+x','+y']:
            x = npy.linspace(xmin, xmax, points_x) 
            y = npy.linspace(ymin, ymax, points_y) 

            for yi in y:
                for xi in x:
                    points_2d.append(cls(xi, yi))
                    points.append(cls(xi, yi))
                
                grid.append(points)
                points = []
        
        elif direction == ['-x','+y']:
            x = npy.linspace(xmax, xmin, points_x) 
            y = npy.linspace(ymin, ymax, points_y) 

            for yi in y:
                for xi in x:
                    points_2d.append(cls(xi, yi))
                    points.append(cls(xi, yi))

                grid.append(points)
                points = []
                
        elif direction == ['+y','+x']:
            x = npy.linspace(xmin, xmax, points_x) 
            y = npy.linspace(ymin, ymax, points_y) 
            
            for xi in x:
                for yi in y:
                    points_2d.append(cls(xi, yi))
                    points.append(cls(xi, yi))
        
                grid.append(points)
                points = []

        elif direction == ['-y','+x']:
            x = npy.linspace(xmin, xmax, points_x) 
            y = npy.linspace(ymax, ymin, points_y) 

            for xi in x:
                for yi in y:
                    points_2d.append(cls(xi, yi))
                    points.append(cls(xi, yi))
                    
                grid.append(points)
                points = []
           
        elif direction == ['+x','-y']:
            x = npy.linspace(xmin, xmax, points_x) 
            y = npy.linspace(ymax, ymin, points_y) 

            for yi in y:
                for xi in x:
                    points_2d.append(cls(xi, yi))
                    points.append(cls(xi, yi))
                
                grid.append(points)
                points = []

        elif direction == ['-x','-y']:
            x = npy.linspace(xmax, xmin, points_x) 
            y = npy.linspace(ymax, ymin, points_y) 

            for yi in y:
                for xi in x:
                    points_2d.append(cls(xi, yi)) 
                    points.append(cls(xi, yi))
                    
                grid.append(points)
                points = []    
                    
        elif direction == ['+y','-x']:
            x = npy.linspace(xmax, xmin, points_x) 
            y = npy.linspace(ymin, ymax, points_y) 

            for xi in x:
                for yi in y:
                    points_2d.append(cls(xi, yi)) 
                    points.append(cls(xi, yi))
                    
                grid.append(points)
                points = []

        elif direction == ['-y','-x']:
            x = npy.linspace(xmax, xmin, points_x) 
            y = npy.linspace(ymax, ymin, points_y) 

            for xi in x:
                for yi in y:
                    points_2d.append(cls(xi, yi))
                    points.append(cls(xi, yi))
                    
                grid.append(points)
                points = []

        return (points_2d, grid)
        

    @classmethod
    def line_intersection(cls, line1, line2, curvilinear_abscissa=False):
#        point11, point12 = line1
#        point21, point22 = line2
        (x1, y1), (x2, y2) = line1
        (x3, y3), (x4, y4) = line2

#        x1 = line1.points[0][0]
#        y1 = line1.points[0][1]
#        x2 = line1.points[1][0]
#        y2 = line1.points[1][1]
#        x3 = line2.points[0][0]
#        y3 = line2.points[0][1]
#        x4 = line2.points[1][0]
#        y4 = line2.points[1][1]


        denominateur = (x1-x2)*(y3-y4)-(y1-y2)*(x3-x4)
        if math.isclose(denominateur, 0, abs_tol=1e-6):
            if not curvilinear_abscissa:
                return None
            else:
                return None, None, None
        else:
            x = (x1*y2-y1*x2)*(x3-x4)-(x1-x2)*(x3*y4-y3*x4)
            x = x / denominateur
            y = (x1*y2-y1*x2)*(y3-y4)-(y1-y2)*(x3*y4-y3*x4)
            y = y / denominateur
            if not curvilinear_abscissa:
                return cls(x,y)
            else:
                t = (x1-x3)*(y3-y4)-(y1-y3)*(x3-x4)
                t = t / denominateur
                u = (x1-x2)*(y1-y3)-(y1-y2)*(x1-x3)
                u = -u / denominateur
                return (cls(x,y), t, u)

    @classmethod
    def segment_intersection(cls, segment1, segment2,
                             curvilinear_abscissa=False):
        x1 = segment1.points[0].x
        y1 = segment1.points[0].y
        x2 = segment1.points[1].x
        y2 = segment1.points[1].y
        x3 = segment2.points[0].x
        y3 = segment2.points[0].y
        x4 = segment2.points[1].x
        y4 = segment2.points[1].y

        denominateur = (x1-x2)*(y3-y4)-(y1-y2)*(x3-x4)
        if math.isclose(denominateur, 0, abs_tol=1e-6):
            if not curvilinear_abscissa:
                return None
            else:
                return None, None, None

        t = (x1-x3)*(y3-y4)-(y1-y3)*(x3-x4)
        t = t / denominateur
        u = (x1-x2)*(y1-y3)-(y1-y2)*(x1-x3)
        u = -u / denominateur
        if (0 <= t and t <= 1) or (0 <= u and u <= 1):
            x = (x1*y2-y1*x2)*(x3-x4)-(x1-x2)*(x3*y4-y3*x4)
            x = x / denominateur
            y = (x1*y2-y1*x2)*(y3-y4)-(y1-y2)*(x3*y4-y3*x4)
            y = y / denominateur
            if not curvilinear_abscissa:
                return cls((x,y))
            else:
                return (cls((x,y)), t, u)
        else:
            if not curvilinear_abscissa:
                return None
            else:
                return None, None, None

    def plot_data(self, marker=None, color='black', size=1,
                  opacity=1, arrow=False, stroke_width=None):
        return {'type' : 'point',
                'data' : [self.x, self.y],
                'color' : color,
                'marker' : marker,
                'size' : size,
                'opacity' : opacity
                }

    @classmethod
    def middle_point(cls, point1, point2):
        return (point1 + point2)*0.5

    @classmethod
    def line_projection(cls, point, line):
        p1, p2 = line[0], line[1]
        n = line.unit_normal_vector()
        pp1 = point - p1
        return  pp1 - pp1.dot(n)*n + p1
    
    def nearest_point(self, points):
        distances = []
        for p in points:
            distances.append(self.point_distance(p))               
        return points[distances.index(min(distances))] 

O2D = Point2D(0, 0)


class Vector3D(Vector):

    def __init__(self, x:float, y:float, z:float, name:Text=''):
        self.x = x
        self.y = y
        self.z = z
        self.name = name

    def __repr__(self):
        return '{}: [{}, {}, {}]'.format(self.__class__.__name__, self.x, self.y, self.z)

    def __setitem__(self, key, item):
        if key == 0:
            self.x = item
        elif key == 1:
            self.y = item
        elif key == 2:
            self.z = item
        else:
            raise IndexError

    def __getitem__(self, key):
        if key == 0:
            return self.x
        elif key == 1:
            return self.y
        elif key == 2:
            return self.z
        else:
            raise IndexError

    def __add__(self, other_vector):
        return Vector3D(*Cadd3D(self.x, self.y, self.z,
                                other_vector.x,
                                other_vector.y,
                                other_vector.z))

    def __neg__(self):
        return Vector3D(-self.x, -self.y, -self.z)

    def __sub__(self, other_vector):
        return Vector3D(*Csub3D(self.x, self.y, self.z,
                                other_vector.x,
                                other_vector.y,
                                other_vector.z))

    def __mul__(self, value):
        return Vector3D(*Cmul3D(self.x, self.y, self.z, value))

    def __truediv__(self, value):
        if value == 0:
            raise ZeroDivisionError
        return Vector3D(self.x / value,
                        self.y / value,
                        self.z / value)

    def __round__(self, ndigits:int=6):
        return self.__class__(round(self.x, ndigits),
                              round(self.y, ndigits),
                              round(self.z, ndigits))

    def __hash__(self):
        """
        hash returns 0 because points are difficult to hash if they are meant
        to be equalized at a given tolerance
        """
        
        return 0
    
    def __eq__(self, other_vector:'Vector3D'):
        return self.is_close(other_vector)

    def is_close(self, other_vector, tol=1e-6):
        if other_vector.__class__.__name__ not in ['Vector3D', 'Point3D']:
            return False
<<<<<<< HEAD
        return math.isclose(self.x, other_vector.x, abs_tol=tol) \
        and math.isclose(self.y, other_vector.y, abs_tol=tol) \
        and math.isclose(self.z, other_vector.z, abs_tol=tol)
        
    # @classmethod
    # def remove_duplicate(cls, points):
    #     """
    #     Don't keep the input list order
    #     """
    #     input_points = sorted(points, key=lambda pt: (pt.x, pt.y, pt.z))
    #     new_points = [points[0]]
    #     for i, point in enumerate(input_points[1:]):
    #         if not point.is_close(new_points[-1]):
    #             new_points.append(point)
    #     return new_points
=======
        # return math.isclose(self.x, other_vector.x, abs_tol=tol) \
        # and math.isclose(self.y, other_vector.y, abs_tol=tol) \
        # and math.isclose(self.z, other_vector.z, abs_tol=tol)
        return math.isclose(self.point_distance(other_vector), 0, abs_tol=tol)

    def approx_hash(self):
        return round(1e6*(self.x+self.y+self.z))

    def to_dict(self):
        return {'object_class':'volmdlr.Vector3D',
                'x': self.x, 'y': self.y, 'z': self.z,
                'name': self.name}
>>>>>>> aea7ac38

    @classmethod
    def dict_to_object(cls, dict_):
        return Vector3D(dict_['x'], dict_['y'], dict_['z'], dict_['name'])


    def dot(self, other_vector):
        return CVector3DDot(self.x, self.y, self.z,
                            other_vector.x, other_vector.y, other_vector.z)

    def cross(self, other_vector:'Vector3D') -> 'Vector3D':
        return self.__class__(*CVector3D_cross(self.x, self.y, self.z,
                                              other_vector.x,
                                              other_vector.y,
                                              other_vector.z))

    def norm(self) -> float:
        return CVector3Dnorm(self.x, self.y, self.z)


    def normalize(self) -> None:
        """
        normalize the vector modifying its coordinates
        """
        n = self.norm()
        if n == 0:
            raise ZeroDivisionError

        self.x /= n
        self.y /= n
        self.z /= n

    def point_distance(self, point2:'Vector3D') -> float:
        return (self-point2).norm()

    def rotation(self, center:'Point3D', axis:'Vector3D', angle:float,
                 copy:bool=True):
        """
        rotation of angle around axis.
        Used Rodrigues Formula:
            https://en.wikipedia.org/wiki/Rodrigues%27_rotation_formula
        """
#        u = self - center
#        vector2 = (math.cos(angle)*u
#                   + (1-math.cos(angle))*(u.Dot(axis))*axis
#                   + math.sin(angle)*axis.cross(u)
#                   + center)
        vector2 = vector3D_rotation(self, center, axis, angle)

        if copy:
            return self.__class__(*vector2)
            # return Point3D(vector2)
        else:
            self.x = vector2[0]
            self.y = vector2[1]
            self.z = vector2[2]

    def x_rotation(self, angle:float, copy:bool=True):
        """
        rotation of angle around X axis.
        """
        cos_angle = math.cos(angle)
        sin_angle = math.sin(angle)

        y1 = cos_angle * self.y + sin_angle * self.z
        z1 = -sin_angle * self.y + cos_angle * self.z


        if copy:
            return Point3D(self.x, y1, z1)
        else:
            self.y = y1
            self.z = z1

    def y_rotation(self, angle:float, copy:bool=True):
        """
        rotation of angle around Y axis.
        """
        cos_angle = math.cos(angle)
        sin_angle = math.sin(angle)

        z1 = cos_angle * self.z + sin_angle * self.x
        x1 = -sin_angle * self.z + cos_angle * self.x


        if copy:
            return Point3D(x1, self.y, z1)
        else:
            self.x = x1
            self.z = z1

    def z_rotation(self, angle:float, copy:bool=True):
        """
        rotation of angle around Z axis.
        """
        cos_angle = math.cos(angle)
        sin_angle = math.sin(angle)

        x1 = cos_angle * self.x + sin_angle * self.y
        y1 = -sin_angle * self.x + cos_angle * self.y


        if copy:
            return Point3D(x1, y1, self.z)
        else:
            self.x = x1
            self.y = y1

    def translation(self, offset, copy=True):
        if copy:
            return self + offset
        else:
            self.x += offset[0]
            self.y += offset[1]
            self.z += offset[2]

    def frame_mapping(self, frame, side, copy=True):
        """
        side = 'old' or 'new'
        """
        if side == 'old':
            new_vector = frame.old_coordinates(self)
            if copy:
                return new_vector
            else:
                self.x = new_vector.x
                self.y = new_vector.y
                self.z = new_vector.z


        if side == 'new':
            new_vector = frame.new_coordinates(self)
            if copy:
                return new_vector
            else:
                self.x = new_vector.x
                self.y = new_vector.y
                self.z = new_vector.z

    def plane_projection3d(self, plane_origin, x, y):
        z = x.cross(y)
        z.normalize()
        return self - z.dot(self-plane_origin)*z

    def plane_projection2d(self, plane_origin, x, y):
        z = x.cross(y)
        z.normalize()
        p3d = self - (self-plane_origin).dot(z)*z
        u1 = p3d.dot(x)
        u2 = p3d.dot(y)
        return Point2D(u1, u2)


    def to_2d(self, plane_origin, x, y):
        x2d = self.dot(x) - plane_origin.dot(x)
        y2d = self.dot(y) - plane_origin.dot(y)
        return Point2D(x2d, y2d)

    def random_unit_normal_vector(self):
        """
        Returns a random normal vector
        """
        v = Vector3D.random(0, 1, 0, 1, 0, 1)

        v = v - v.dot(self)*self/(self.norm()**2)
        v.normalize()
        return v

    def deterministic_unit_normal_vector(self):
        """
        Returns a deterministic normal vector
        """
        v = X3D
        if not math.isclose(self.y, 0, abs_tol=1e-7) \
        or not math.isclose(self.z, 0, abs_tol=1e-7):
            v = X3D
        else:
            v = Y3D
        v = v - v.dot(self)*self/(self.norm()**2)
        v.normalize()
        return v

    def copy(self, deep=True, memo=None):
        return Vector3D(self.x, self.y, self.z)

    @classmethod
    def random(cls, xmin, xmax, ymin, ymax, zmin, zmax):
        return cls(random.uniform(xmin, xmax),
                   random.uniform(ymin, ymax),
                   random.uniform(zmin, zmax))

    def to_point(self):
        return Point3D(self.x, self.y, self.z)

    @classmethod
    def from_step(cls, arguments, object_dict):
        if type(arguments[1]) is int:
        # VECTOR
            return cls(*object_dict[arguments[1]], arguments[0][1:-1])
        else:
        # DIRECTION
            # return cls(*[float(i)/1000 for i in arguments[1][1:-1].split(",")],
            #             arguments[0][1:-1])
            return cls(*[float(i) for i in arguments[1][1:-1].split(",")],
                        arguments[0][1:-1])

    def to_step(self, current_id, vector=False, vertex=False):
        if vertex:
            return self.to_point().to_step(current_id=current_id, vertex=True)
        content = "#{} = DIRECTION('{}',({:.6f},{:.6f},{:.6f}));\n"\
                        .format(current_id, self.name,
                                self.x, self.y, self.z)
        if vector:
            content += "#{} = VECTOR('{}',#{},1.);\n".format(current_id+1,
                                                           self.name,
                                                           current_id)
            current_id += 1
        return content, current_id

    def plot(self, ax=None, starting_point=None, color=''):
        if starting_point is None:
            starting_point = Point3D(0, 0, 0)
        if ax is None:
            fig = plt.figure()
            ax = fig.add_subplot(111, projection='3d')
        xs = [starting_point[0], self.x+starting_point[0]]
        ys = [starting_point[1], self.y+starting_point[1]]
        zs = [starting_point[2], self.z+starting_point[2]]
        if color:
            a = Arrow3D(xs, ys, zs, mutation_scale=10, lw=3, arrowstyle="-|>", color=color)
        else:
            a = Arrow3D(xs, ys, zs, mutation_scale=10, lw=3, arrowstyle="-|>")
        ax.add_artist(a)
        return ax


X3D = Vector3D(1, 0, 0)
Y3D = Vector3D(0, 1, 0)
Z3D = Vector3D(0, 0, 1)


class Point3D(Vector3D):
    _standalone_in_db = False

    def __init__(self, x: float, y: float, z: float, name:Text=''):
        Vector3D.__init__(self, x, y, z, name)

    def __add__(self, other_vector):
        return Point3D(*Cadd3D(self.x, self.y, self.z,
                              other_vector.x,
                              other_vector.y,
                              other_vector.z))

    def __neg__(self):
        return Point3D(-self.x, -self.y, -self.z)

    def __sub__(self, other_vector):
        return Point3D(*Csub3D(self.x, self.y, self.z,
                               other_vector.x, other_vector.y, other_vector.z))

    def __mul__(self, value):
        return Point3D(*Cmul3D(self.x, self.y, self.z, value))

    def __truediv__(self, value):
        if value == 0:
            raise ZeroDivisionError
        return Point3D(self.x / value,
                       self.y / value,
                       self.z / value)

    def copy(self, deep=True, memo=None):
        return Point3D(self.x, self.y, self.z)

    def to_dict(self):
        return {'object_class':'volmdlr.Point3D',
                'x': self.x, 'y': self.y, 'z': self.z,
                'name': self.name}


    @classmethod
    def dict_to_object(cls, dict_):
        return Point3D(dict_['x'], dict_['y'], dict_['z'], dict_['name'])

    def plot(self, ax=None, color='k', alpha=1, marker='o'):

        if ax is None:
            fig = plt.figure()
            ax = fig.add_subplot(111, projection='3d')

        ax.plot([self.x], [self.y], [self.z], color=color, alpha=alpha,
                marker=marker)
        return ax


    def to_2d(self, plane_origin, x, y):
        x2d = self.dot(x) - plane_origin.dot(x)
        y2d = self.dot(y) - plane_origin.dot(y)
        return Point2D(x2d,y2d)

    @classmethod
    def from_step(cls, arguments, object_dict):
        return cls(*[float(i)/1000 for i in arguments[1][1:-1].split(",")],
                    arguments[0][1:-1])

    def to_vector(self):
        return Vector3D(self.x, self.y, self.z)
    def point_distance(self, point2:'Point3D') -> float:
        return (self-point2).norm()

    @classmethod
    def middle_point(cls, point1, point2):
        return (point1 + point2) * 0.5

    def to_step(self, current_id, vertex=False):
        content = "#{} = CARTESIAN_POINT('{}',({:.6f},{:.6f},{:.6f}));\n"\
                        .format(current_id, self.name,
                                1000.*self.x,
                                1000.*self.y,
                                1000.*self.z)
        if vertex:
            content += "#{} = VERTEX_POINT('{}',#{});\n".format(current_id+1,
                                                                self.name,
                                                                current_id)
            current_id += 1

        return content, current_id


    def babylon_script(self):
        s = 'var sphere = BABYLON.MeshBuilder.CreateSphere("point", {diameter: 0.05}, scene);\n'
        s += "sphere.setPositionWithLocalVector(new BABYLON.Vector3({},{},{}));\n".format(self.x,self.y,self.z)
        s += 'var mat = new BABYLON.StandardMaterial("mat", scene);\n'
        s += 'mat.diffuseColor = new BABYLON.Color3(1, 0, 0);\n'
        s += 'sphere.material = mat;\n'
        return s

    def nearest_point(self, points):
        distances = []
        for p in points:
            distances.append(self.point_distance(p))               
        return points[distances.index(min(distances))] 


O3D = Point3D(0, 0, 0)


# =============================================================================
#  Basis, Frames
# =============================================================================

class Matrix22:
    def __init__(self, M11:float, M12:float, M21:float, M22:float):
        self.M11 = M11
        self.M12 = M12
        self.M21 = M21
        self.M22 = M22

    def __add__(self, other_matrix):
        return Matrix22(self.M11 + other_matrix.M11,
                        self.M12 + other_matrix.M12,
                        self.M21 + other_matrix.M21,
                        self.M22 + other_matrix.M22,
                        )

    def __mul__(self, other_matrix):
        return Matrix22(self.M11*other_matrix.M11 + self.M12*other_matrix.M21,
                        self.M11*other_matrix.M12 + self.M12*other_matrix.M22,
                        self.M21*other_matrix.M11 + self.M22*other_matrix.M21,
                        self.M21*other_matrix.M12 + self.M22*other_matrix.M22)

    def vector_multiplication(self, vector):
        u1, u2 = C_matrix_vector_multiplication2(self.M11, self.M12,
                                                 self.M21, self.M22,
                                                 vector.x, vector.y)

        return vector.__class__(u1, u2)

    def determinent(self):
        return self.M11 * self.M22 - self.M12 * self.M21

    def inverse(self):
        det = self.determinent()
        if not math.isclose(det, 0, abs_tol=1e-10):
            det_inv = 1/self.determinent()
            return Matrix22(det_inv*self.M22, -det_inv*self.M12,
                            -det_inv*self.M21, det_inv*self.M11)
        else:
            raise ValueError('The matrix is singular')

    def vector_multiplication(self, vector):
        return vector.__class__(self.M11*vector.x + self.M12*vector.y,
                                self.M21*vector.x + self.M22*vector.y)


class Matrix33:
    def __init__(self, M11:float, M12:float, M13:float,
                       M21:float, M22:float, M23:float,
                       M31:float, M32:float, M33:float):
        self.M11 = M11
        self.M12 = M12
        self.M13 = M13
        self.M21 = M21
        self.M22 = M22
        self.M23 = M23
        self.M31 = M31
        self.M32 = M32
        self.M33 = M33


    def __add__(self, other_matrix):
        return Matrix33(self.M11 + other_matrix.M11,
                        self.M12 + other_matrix.M12,
                        self.M13 + other_matrix.M13,
                        self.M21 + other_matrix.M21,
                        self.M22 + other_matrix.M22,
                        self.M23 + other_matrix.M23,
                        self.M31 + other_matrix.M31,
                        self.M32 + other_matrix.M32,
                        self.M33 + other_matrix.M33)

    def __mul__(self, other_matrix):
        M11, M12, M13, M21, M22, M23, M31, M32, M33 = Cmatrix_multiplication3(self.M11, self.M12, self.M13,
                                                                               self.M21, self.M22, self.M23,
                                                                               self.M31, self.M32, self.M33,
                                                                               other_matrix.M11, other_matrix.M12, other_matrix.M13,
                                                                               other_matrix.M21, other_matrix.M22, other_matrix.M23,
                                                                               other_matrix.M31, other_matrix.M32, other_matrix.M33)

        return Matrix33(M11, M12, M13, M21, M22, M23, M31, M32, M33)


    def __repr__(self):
        s = '[{} {} {}]\n[{} {} {}]\n[{} {} {}]\n'.format(self.M11, self.M12, self.M13,
                                                          self.M21, self.M22, self.M23,
                                                          self.M31, self.M32, self.M33)
        return s

    def float_multiplication(self, float_value):
        return Matrix33(self.M11*float_value, self.M12*float_value, self.M13*float_value,
                        self.M21*float_value, self.M22*float_value, self.M23*float_value,
                        self.M31*float_value, self.M32*float_value, self.M33*float_value)


    def vector_multiplication(self, vector):
        u1, u2, u3 = C_matrix_vector_multiplication3(self.M11, self.M12, self.M13,
                                                     self.M21, self.M22, self.M23,
                                                     self.M31, self.M32, self.M33,
                                                     vector.x, vector.y, vector.z)

        return vector.__class__(u1, u2, u3)

    def determinent(self):
        det = self.M11*self.M22*self.M33 + self.M12*self.M23*self.M31 \
            + self.M13*self.M21*self.M32 - self.M13*self.M22*self.M31 \
            - self.M23*self.M32*self.M11 - self.M33*self.M12*self.M21
        return det

    def inverse(self):
        det = self.determinent()

        if not math.isclose(det, 0, abs_tol=1e-10):
            det_inv = 1/det
            return Matrix33(det_inv*(self.M22*self.M33 - self.M23*self.M32),# a22a33−a23a32
                            det_inv*(self.M13*self.M32 - self.M12*self.M33),# a13a32−a12a33
                            det_inv*(self.M12*self.M23 - self.M13*self.M22),# a12a23−a13a22
                            det_inv*(self.M23*self.M31 - self.M21*self.M33),# a23a31−a21a33
                            det_inv*(self.M11*self.M33 - self.M13*self.M31),# a11a33−a31a13
                            det_inv*(self.M21*self.M13 - self.M23*self.M11),# a13a21−a23a11
                            det_inv*(self.M21*self.M32 - self.M31*self.M22),# a21a32−a31a22
                            det_inv*(self.M12*self.M31 - self.M32*self.M11),# a12a31−a32a11
                            det_inv*(self.M11*self.M22 - self.M21*self.M12) # a11a22−a21a12
                            )
        else:
            raise ValueError('The matrix is singular')

    @classmethod
    def random_matrix(cls, minimum=0, maximum=1):
        range_ = maximum - minimum
        return cls(*[minimum + range_*random.random() for _ in range(9)])

    def to_numpy(self):
        return npy.array([[self.M11, self.M12, self.M13],
                          [self.M21, self.M22, self.M23],
                          [self.M31, self.M32, self.M33]])

class Basis(DessiaObject):
    """
    Abstract class of a basis
    """

    def __contains__(self, vector):
        return vector in self.vectors

    def __hash__(self):
        """
        hash returns 0 because points are difficult to hash if they are meant
        to be equalized at a given tolerance
        """
        0

    def copy(self, deep=True, memo=None):
        return self.__class__(*self.vectors)



class Basis2D(Basis):
    """
    Defines a 2D basis
    :param u:Vector2D: first vector of the basis
    :param v:Vector2D: second vector of the basis
    """
    def __init__(self, u:Vector2D, v:Vector2D, name:Text=''):
        self.u = u
        self.v = v
        self.name = name

    def __eq__(self, other_basis):
        if other_basis.__class__.__name__ != self.__class__.__name__:
            return False
        all_equal = all([other_vector == vector\
                         for other_vector, vector\
                         in zip([other_basis.u, other_basis.v], [self.u, self.v])])
        return all_equal

    def __neg__(self):
        Pinv = self.inverse_transfer_matrix()
        return Basis2D(Vector3D(Pinv[:, 0]),
                       Vector3D(Pinv[:, 1]))

    def __repr__(self):
        return '{}: U={}, V={}'.format(self.__class__.__name__, *self.vectors)

    def _get_vectors(self):
        return (self.u, self.v)

    vectors = property(_get_vectors)


    def to_frame(self, origin:Point3D) -> 'Frame3D':
        return Frame2D(origin, self.u, self.v)


    def transfer_matrix(self):
        return Matrix22(self.u.x, self.v.x,
                        self.u.y, self.v.y)
        # return npy.array([[self.u[0], self.v[0]],
        #                   [self.u[1], self.v[1]]])

    # def inverse_transfer_matrix(self):
    #     det = self.u[0]*self.v[1] - self.v[0]*self.u[1]
    #     if not math.isclose(det, 0, abs_tol=1e-10):
    #         return 1/det * npy.array([[self.v[1], -self.v[0]],
    #                                  [-self.u[1], self.u[0]]])
    #     else:
    #         raise ZeroDivisionError
    def inverse_transfer_matrix(self):
        return self.transfer_matrix().inverse()

    def new_coordinates(self, vector):
        matrix = self.inverse_transfer_matrix()
        return matrix.vector_multiplication(vector)

    def old_coordinates(self, point):
        matrix = self.transfer_matrix()
        return matrix.vector_multiplication(point)

    # def new_coordinates(self, vector):
    #     matrix = self.inverse_transfer_matrix()
    #     return Point2D((matrix[0][0]*vector.x + matrix[0][1]*vector.y,
    #                      matrix[1][0]*vector.x + matrix[1][1]*vector.y))
    #
    #
    # def old_coordinates(self, vector):
    #     matrix = self.transfer_matrix()
    #     return Point2D(matrix[0][0]*vector.x + matrix[0][1]*vector.y,
    #                    matrix[1][0]*vector.x + matrix[1][1]*vector.y)

    def rotation(self, angle:float, copy=True):
        center = O2D
        new_u = self.u.rotation(center, angle, True)
        new_v = self.v.rotation(center, angle, True)

        if copy:
            return Basis2D(new_u, new_v)
        self.u = new_u
        self.v = new_v

    def copy(self, deep=True, memo=None):
        return Basis2D(self.u, self.v)

    def normalize(self):
        """
        normalize the basis modifying its coordinates in place
        """
        self.u.normalize()
        self.v.normalize()


XY = Basis2D(X2D, Y2D)

class Basis3D(Basis):
    """
    Defines a 3D basis
    
    :param u:Vector3D: first vector of the basis
    :param v:Vector3D: second vector of the basis
    :param w:Vector3D: third vector of the basis
    """
    _standalone_in_db = False

    # TODO: create a Basis and Frame class to mutualize between 2D and 2D
    def __init__(self, u:Vector3D, v:Vector3D, w:Vector3D, name:Text=''):
        self.u = u
        self.v = v
        self.w = w
        self.name = name

    def __eq__(self, other_basis):
        if other_basis.__class__.__name__ != self.__class__.__name__:
            return False

        for other_vector, vector in zip([other_basis.u,
                                         other_basis.v, other_basis.w],
                                        [self.u, self.v, self.w]):
            if other_vector != vector:
                return False
        return True

    def __hash__(self):
        """
        hash returns 0 because points are difficult to hash if they are meant
        to be equalized at a given tolerance
        """
        return 0

    def __add__(self, other_basis):
        M = self.transfer_matrix()*other_basis.transfer_matrix()
        return Basis3D(Vector3D(M.M11, M.M21, M.M31),
                       Vector3D(M.M12, M.M22, M.M32),
                       Vector3D(M.M13, M.M23, M.M33))


    def __neg__(self):
        M = self.inverse_transfer_matrix()
        return Basis3D(Vector3D(M.M11, M.M21, M.M31),
                       Vector3D(M.M12, M.M22, M.M32),
                       Vector3D(M.M13, M.M23, M.M33))


    def __sub__(self, other_frame):
        P1inv = other_frame.inverse_transfer_matrix()
        P2 = self.transfer_matrix()
        M = P1inv * P2
        return Basis3D(Vector3D(M.M11, M.M21, M.M31),
                       Vector3D(M.M12, M.M22, M.M32),
                       Vector3D(M.M13, M.M23, M.M33))

    def __round__(self, ndigits:int=6):
        return self.__class__((round(self.u, ndigits),
                               round(self.v, ndigits),
                               round(self.w, ndigits)))

    def __repr__(self):
        return '{}: U={}, V={}, W={}'.format(self.__class__.__name__, *self.vectors)

    def _get_vectors(self):
        return (self.u, self.v, self.w)

    vectors = property(_get_vectors)

    # TODO: transform to annotation when available
    @classmethod
    def from_two_vectors(cls, vector1:Vector3D, vector2:Vector3D) -> 'Basis3D':
        """
        Create a basis with first vector1 adimensionned, as u, v is the vector2 substracted of u component,
        w is the cross product of u and v
        """
        u = vector1.copy()
        u.normalize()
        v = vector2 - vector2.dot(vector1)*vector1
        v.normalize()
        w = u.cross(v)

        return Basis3D(u, v, w)

    def to_frame(self, origin):
        return Frame3D(origin, self.u, self.v, self.w)

    def rotation(self, axis:Vector3D, angle:float, copy:bool=True):
        center = O3D
        new_u = self.u.rotation(center, axis, angle, True)
        new_v = self.v.rotation(center, axis, angle, True)
        new_w = self.w.rotation(center, axis, angle, True)

        if copy:
            return Basis3D(new_u, new_v, new_w, self.name)
        else:
            self.u = new_u
            self.v = new_v
            self.w = new_w

    def x_rotation(self, angle:float, copy:bool=True):
        new_u = self.u.x_rotation(angle, True)
        new_v = self.v.x_rotation(angle, True)
        new_w = self.w.x_rotation(angle, True)

        if copy:
            return Basis3D(new_u, new_v, new_w, self.name)
        else:
            self.u = new_u
            self.v = new_v
            self.w = new_w

    def y_rotation(self, angle:float, copy:bool=True):
        new_u = self.u.y_rotation(angle, True)
        new_v = self.v.y_rotation(angle, True)
        new_w = self.w.y_rotation(angle, True)

        if copy:
            return Basis3D(new_u, new_v, new_w, self.name)
        else:
            self.u = new_u
            self.v = new_v
            self.w = new_w

    def z_rotation(self, angle:float, copy:bool=True):
        new_u = self.u.z_rotation(angle, True)
        new_v = self.v.z_rotation(angle, True)
        new_w = self.w.z_rotation(angle, True)

        if copy:
            return Basis3D(new_u, new_v, new_w, self.name)
        else:
            self.u = new_u
            self.v = new_v
            self.w = new_w

    def Eulerrotation(self, angles:Tuple[float, float, float], copy:bool=True):
        psi, theta, phi = angles
        center = O3D

        vect_u = self.u.copy()
        vect_v = self.v.copy()
        vect_w = self.w.copy()

        # rotation around w
        vect_u.rotation(center, vect_w, psi, False)
        vect_v.rotation(center, vect_w, psi, False)

        # rotation around v
        vect_v.rotation(center, vect_u, theta, False)
        vect_w.rotation(center, vect_u, theta, False)

        # rotation around w
        vect_u.rotation(center, vect_w, phi, False)
        vect_v.rotation(center, vect_w, phi, False)

        if copy:
            return Basis3D(vect_u, vect_v, vect_w)
        self.u = vect_u
        self.v = vect_v
        self.w = vect_w

    def transfer_matrix(self):
        return Matrix33(self.u.x, self.v.x, self.w.x,
                        self.u.y, self.v.y, self.w.y,
                        self.u.z, self.v.z, self.w.z)

    def inverse_transfer_matrix(self):
        return self.transfer_matrix().inverse()

    def new_coordinates(self, vector):
        matrix = self.inverse_transfer_matrix()
        return matrix.vector_multiplication(vector)

    def old_coordinates(self, point):
        matrix = self.transfer_matrix()
        return matrix.vector_multiplication(point)

    def copy(self, deep=True, memo=None):
        return Basis3D(self.u, self.v, self.w)

    def normalize(self):
        """
        normalize the basis modifying its coordinates in place
        """
        self.u.normalize()
        self.v.normalize()
        self.w.normalize()

class Frame2D(Basis2D):
    """
    Defines a 2D basis
    :param origin:Point2D: origin of the basis
    :param u:Vector2D: first vector of the basis
    :param v:Vector2D: second vector of the basis
    """
    def __init__(self, origin:Point2D, u:Vector2D, v:Vector2D, name:Text=''):
        self.origin = origin
        Basis2D.__init__(self, u, v, name=name)

    def __repr__(self):
        return '{}: O={} U={}, V={}'.format(self.__class__.__name__, self.origin, self.u, self.v)

    def __neg__(self):
        Pinv = self.inverse_transfer_matrix()
        new_origin = Point2D(npy.dot(Pinv, self.origin))
        return Frame2D(new_origin,
                       Vector2D(Pinv[:, 0]),
                       Vector2D(Pinv[:, 1]))


    def __add__(self, other_frame):
        P1 = self.transfer_matrix()
        new_origin = P1.vector_multiplication(other_frame.origin) + self.origin
        M = P1 * other_frame.transfer_matrix()
        return Frame2D(new_origin,
                       Vector2D(M.M11, M.M21),
                       Vector2D(M.M12, M.M22))
        # new_origin = Point2D(npy.dot(P1, other_frame.origin) + self.origin)
        # M = npy.dot(P1, other_frame.transfer_matrix())
        # return Frame2D(new_origin,
        #                Vector2D(M[:, 0]),
        #                Vector2D(M[:, 1]))


    def __sub__(self, other_frame):
        P1inv = other_frame.inverse_transfer_matrix()
        P2 = self.transfer_matrix()
        new_origin = Point2D(npy.dot(P1inv, (self.origin - other_frame.origin)))
        M = npy.dot(P1inv, P2)
        return Frame2D(new_origin,
                       Vector2D(M[:, 0]),
                       Vector2D(M[:, 1]))

    def basis(self):
        return Basis2D(self.u, self.v)

    def new_coordinates(self, vector):
        return Basis2D.new_coordinates(self, vector - self.origin)

    def old_coordinates(self, vector):
        return Basis2D.old_coordinates(self, vector) + self.origin

    def translation(self, vector, copy=True):
        new_origin = self.origin.translation(vector, True)
        if copy:
            return Frame2D(new_origin, self.u, self.v)
        self.origin = new_origin


    def rotation(self, angle, copy=True):
        new_base = Basis2D.rotation(self, angle, True)
        if copy:
            new_frame = Frame2D(self.origin, new_base.u, new_base.v)
            return new_frame
        self.u = new_base.u
        self.v = new_base.v

    def Draw(self, ax=None, style='ok'):
        if ax is None:
            fig, ax = plt.subplots()

        ax.plot(*self.origin, style)
        self.u.plot(origin=self.origin, ax=ax, color='r')
        self.v.plot(origin=self.origin, ax=ax, color='g')
        ax.axis('equal')

    def copy(self, deep=True, memo=None):
        return Frame2D(self.origin, self.u, self.v)


OXY = Frame2D(O2D, X2D, Y2D)


class Frame3D(Basis3D):
    """
    Defines a 3D frame
    :param origin:Point3D: origin of the basis
    :param u:Vector3D: first vector of the basis
    :param v:Vector3D: second vector of the basis
    :param w:Vector3D: third vector of the basis
    """
    def __init__(self, origin:Point3D, u:Vector3D, v:Vector3D, w:Vector3D, name:Text=''):
        self.origin = origin
        Basis3D.__init__(self, u, v, w)
        self.name = name

    def __repr__(self):
        return '{}: O={} U={}, V={}, W={}'.format(self.__class__.__name__,
                                                  self.origin,
                                                  self.u, self.v, self.w)

    def __hash__(self):
        """
        hash returns 0 because points are difficult to hash if they are meant
        to be equalized at a given tolerance
        """
        return 0

    def __eq__(self, other_frame):
        if other_frame.__class__.__name__ != self.__class__.__name__:
            return False

        for other_vector, vector in zip([other_frame.origin, other_frame.u,
                                         other_frame.v, other_frame.w],
                                        [self.origin, self.u, self.v, self.w]):
            if other_vector != vector:
                return False
        return True

    def __neg__(self):
        M = self.inverse_transfer_matrix()
        new_origin = M.vector_multiplication(self.origin)
        return Frame3D(new_origin,
                       Vector3D(M.M11, M.M21, M.M31),
                       Vector3D(M.M12, M.M22, M.M32),
                       Vector3D(M.M13, M.M23, M.M33))


    def __add__(self, other_frame):
        P1 = self.transfer_matrix()
        new_origin = P1.vector_multiplication(other_frame.origin) + self.origin


        M = P1 * other_frame.transfer_matrix()
        return Frame3D(new_origin,
                       Vector3D(M.M11, M.M21, M.M31),
                       Vector3D(M.M12, M.M22, M.M32),
                       Vector3D(M.M13, M.M23, M.M33))


    def __sub__(self, other_frame):
        P1inv = other_frame.inverse_transfer_matrix()
        P2 = self.transfer_matrix()
        new_origin = P1inv.vector_multiplication(self.origin - other_frame.origin)
        M = P1inv * P2
        return Frame3D(new_origin,
                       Vector3D(M.M11, M.M21, M.M31),
                       Vector3D(M.M12, M.M22, M.M32),
                       Vector3D(M.M13, M.M23, M.M33))

    def __round__(self, ndigits=6):
        return self.__class__(round(self.origin, ndigits),
                              round(self.u, ndigits),
                              round(self.v, ndigits),
                              round(self.w, ndigits))

    def __hash__(self):
        """
        hash returns 0 because points are difficult to hash if they are meant
        to be equalized at a given tolerance
        """
        return 0

    def basis(self):
        return Basis3D(self.u, self.v, self.w)

    def new_coordinates(self, vector):
        """ You have to give coordinates in the global landmark """
        return Basis3D.new_coordinates(self, vector - self.origin)

    def old_coordinates(self, vector):
        """ You have to give coordinates in the local landmark """
        return Basis3D.old_coordinates(self, vector) + self.origin

    def rotation(self, center, axis, angle, copy=True):
        """
        Rotate the center as a point and vectors as directions (calling Basis)
        """
        new_base = Basis3D.rotation(self, axis, angle, copy=True)
        new_origin = self.origin.rotation(center, axis, angle, copy=True)
        if copy:
            return Frame3D(new_origin,
                           new_base.u, new_base.v, new_base.w,
                           self.name)
        self.origin = new_origin
        self.u = new_base.u
        self.v = new_base.v
        self.w = new_base.w

    def translation(self, offset, copy=True):
        if copy:
            return Frame3D(self.origin.translation(offset, copy=True),
                           self.u, self.v, self.w, self.name)
        self.origin.translation(offset, copy=False)

    def copy(self, deep=True, memo=None):
        return Frame3D(self.origin.copy(),
                       self.u.copy(), self.v.copy(), self.w.copy())

    def to_step(self, current_id):

        content, origin_id = self.origin.to_point().to_step(current_id)
        current_id = origin_id + 1
        u_content, u_id = Vector3D.to_step(self.u, current_id)
        current_id = u_id + 1
        v_content, v_id = Vector3D.to_step(self.v, current_id)
        current_id = v_id + 1
        content += u_content + v_content
        content += "#{} = AXIS2_PLACEMENT_3D('{}',#{},#{},#{});\n"\
                        .format(current_id, self.name, origin_id, u_id, v_id)
        return content, current_id


    def plot2d(self, x=X3D, y=Y3D, ax=None, color='k'):
        if ax is None:
            fig, ax = plt.subplots()
        else:
            fig = ax.figure

        origin2d = self.origin.to_2d(O3D, x, y)

        for iv, vector in enumerate(self.vectors):
            vector2D = vector.to_2d(O3D, x, y)
            if vector2D.norm() > 1e-8:
                vector2D.plot(origin=origin2d, ax=ax, color=color, label=str(iv+1))

        return fig, ax


    def plot(self, ax=None, color='b', alpha=1., plot_points=True,
             ratio=1):
        if ax is None:
            fig = plt.figure()
            ax = fig.add_subplot(111, projection='3d')

        x1 = [p.x for p in (self.origin, self.origin + self.u*ratio)]
        y1 = [p.y for p in (self.origin, self.origin + self.u*ratio)]
        z1 = [p.z for p in (self.origin, self.origin + self.u*ratio)]
        ax.plot(x1, y1, z1, 'r')

        x2 = [p.x for p in (self.origin, self.origin + self.v*ratio)]
        y2 = [p.y for p in (self.origin, self.origin + self.v*ratio)]
        z2 = [p.z for p in (self.origin, self.origin + self.v*ratio)]
        ax.plot(x2, y2, z2, 'g')

        x3 = [p.x for p in (self.origin, self.origin + self.w*ratio)]
        y3 = [p.y for p in (self.origin, self.origin + self.w*ratio)]
        z3 = [p.z for p in (self.origin, self.origin + self.w*ratio)]
        ax.plot(x3, y3, z3, 'b')
        return ax

    @classmethod
    def from_step(cls, arguments, object_dict):
        origin = object_dict[arguments[1]]
        if arguments[2] == '$':
            u = None
        else:
            u = object_dict[arguments[2]]
        if arguments[3] == '$':
            v = None
        else:
            v = object_dict[arguments[3]]
        if u is None or v is None:
            w = None
        else:
            w = u.cross(v)

        return cls(origin, u, v, w, arguments[0][1:-1])


    def babylonjs(self, size=0.1, parent=None):
        s = 'var origin = new BABYLON.Vector3({},{},{});\n'.format(*self.origin)
        s += 'var o_u = new BABYLON.Vector3({}, {}, {});\n'.format(*(size*self.u+self.origin))
        s += 'var o_v = new BABYLON.Vector3({}, {}, {});\n'.format(*(size*self.v+self.origin))
        s += 'var o_w = new BABYLON.Vector3({}, {}, {});\n'.format(*(size*self.w+self.origin))
        s += 'var line1 = BABYLON.MeshBuilder.CreateTube("frame_U", {{path: [origin, o_u], radius: {}}}, scene);'.format(0.03*size)
        s += 'line1.material = red_material;\n'
        s += 'var line2 = BABYLON.MeshBuilder.CreateTube("frame_V", {{path: [origin, o_v], radius: {}}}, scene);'.format(0.03*size)
        s += 'line2.material = green_material;\n'
        s += 'var line3 = BABYLON.MeshBuilder.CreateTube("frame_W", {{path: [origin, o_w], radius: {}}}, scene);'.format(0.03*size)
        s += 'line3.material = blue_material;\n'
        if parent is not None:
            s += 'line1.parent = {};\n'.format(parent)
            s += 'line2.parent = {};\n'.format(parent)
            s += 'line3.parent = {};\n'.format(parent)

        return s
<|MERGE_RESOLUTION|>--- conflicted
+++ resolved
@@ -302,10 +302,6 @@
             n += 1
         point /= n
         return point
-<<<<<<< HEAD
-=======
-    
->>>>>>> aea7ac38
     @classmethod
     def remove_duplicate(cls, points):
         dict_ = {p.approx_hash() : p for p in points}
@@ -385,23 +381,9 @@
                 'x': self.x, 'y': self.y,
                 'name': self.name}
 
-<<<<<<< HEAD
-    # @classmethod
-    # def remove_duplicate(cls, points):
-    #     """
-    #     Don't keep the input list order
-    #     """
-    #     input_points = sorted(points, key=lambda pt: (pt.x, pt.y))
-    #     new_points = [points[0]]
-    #     for i, point in enumerate(input_points[1:]):
-    #         if not point.is_close(new_points[-1]):
-    #             new_points.append(point)
-    #     return new_points
-=======
 
     def copy(self, deep=True, memo=None):
         return self.__class__(self.x, self.y)
->>>>>>> aea7ac38
 
     def norm(self):
         """
@@ -915,23 +897,6 @@
     def is_close(self, other_vector, tol=1e-6):
         if other_vector.__class__.__name__ not in ['Vector3D', 'Point3D']:
             return False
-<<<<<<< HEAD
-        return math.isclose(self.x, other_vector.x, abs_tol=tol) \
-        and math.isclose(self.y, other_vector.y, abs_tol=tol) \
-        and math.isclose(self.z, other_vector.z, abs_tol=tol)
-        
-    # @classmethod
-    # def remove_duplicate(cls, points):
-    #     """
-    #     Don't keep the input list order
-    #     """
-    #     input_points = sorted(points, key=lambda pt: (pt.x, pt.y, pt.z))
-    #     new_points = [points[0]]
-    #     for i, point in enumerate(input_points[1:]):
-    #         if not point.is_close(new_points[-1]):
-    #             new_points.append(point)
-    #     return new_points
-=======
         # return math.isclose(self.x, other_vector.x, abs_tol=tol) \
         # and math.isclose(self.y, other_vector.y, abs_tol=tol) \
         # and math.isclose(self.z, other_vector.z, abs_tol=tol)
@@ -944,7 +909,6 @@
         return {'object_class':'volmdlr.Vector3D',
                 'x': self.x, 'y': self.y, 'z': self.z,
                 'name': self.name}
->>>>>>> aea7ac38
 
     @classmethod
     def dict_to_object(cls, dict_):
