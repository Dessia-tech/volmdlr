--- conflicted
+++ resolved
@@ -382,17 +382,10 @@
                 'x': self.x, 'y': self.y,
                 'name': self.name}
 
-<<<<<<< HEAD
+
     def copy(self, deep=True, memo=None):
         return self.__class__(self.x, self.y)
 
-    @classmethod
-    def remove_duplicate(cls, points):
-        dict_ = {p.approx_hash() : p for p in points}
-        return list(dict_.values())
-
-=======
->>>>>>> 851484ff
     def norm(self):
         """
         :returns: norm of vector
@@ -927,7 +920,6 @@
     def is_close(self, other_vector, tol=1e-6):
         if other_vector.__class__.__name__ not in ['Vector3D', 'Point3D']:
             return False
-<<<<<<< HEAD
         # return math.isclose(self.x, other_vector.x, abs_tol=tol) \
         # and math.isclose(self.y, other_vector.y, abs_tol=tol) \
         # and math.isclose(self.z, other_vector.z, abs_tol=tol)
@@ -936,17 +928,6 @@
     def approx_hash(self):
         return round(1e6*(self.x+self.y+self.z))
 
-    @classmethod
-    def remove_duplicate(cls, points):
-        dict_ = {p.approx_hash() : p for p in points}
-        return list(dict_.values())
-
-=======
-        return math.isclose(self.x, other_vector.x, abs_tol=tol) \
-        and math.isclose(self.y, other_vector.y, abs_tol=tol) \
-        and math.isclose(self.z, other_vector.z, abs_tol=tol)
-        
->>>>>>> 851484ff
     def to_dict(self):
         return {'object_class':'volmdlr.Vector3D',
                 'x': self.x, 'y': self.y, 'z': self.z,
