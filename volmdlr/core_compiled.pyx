--- conflicted
+++ resolved
@@ -2123,8 +2123,6 @@
 
         return cls(origin, u, v, w, arguments[0][1:-1])
 
-<<<<<<< HEAD
-=======
     @classmethod
     def from_point_and_vector(cls, point: Point3D, vector: Vector3D, main_axis: Vector3D = X3D):
         """
@@ -2164,7 +2162,6 @@
         w = Z3D.rotation(O3D, rot_axis, rot_angle)
 
         return cls(point, u, v, w)
->>>>>>> 59a48e1c
 
     def babylonjs(self, size=0.1, parent=None):
         s = 'var origin = new BABYLON.Vector3({},{},{});\n'.format(*self.origin)
