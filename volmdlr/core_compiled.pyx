--- conflicted
+++ resolved
@@ -1125,12 +1125,6 @@
         Finds the nearest point out of a list of two-dimensional vector-like
         objects.
 
-<<<<<<< HEAD
-    def axial_symmetry(self, line):
-        '''
-        finds out the symmetric point according to a line
-        '''
-=======
         :param points: a list of points
         :type points: List[:class:`volmdlr.Vector2D`]
         :return: the nearest point out of the list
@@ -1153,16 +1147,16 @@
         :return: the symmetrical point
         :rtype: :class:`volmdlr.Point2D`
         """
->>>>>>> 022f6bb1
 
         point_projection = line.point_projection(self)[0]
         point_symmetry = point_projection + (point_projection - self)
 
         return point_symmetry
 
+
     def get_geo_lines(self, tag: int, point_mesh_size: float = None):
-        '''
-        gets the lines that define a Point2D in a .geo file
+        """
+        Gets the lines that define a Point2D in a .geo file.
 
         :param tag: The point index
         :type tag: int
@@ -1171,33 +1165,13 @@
 
         :return: A line
         :rtype: str
-        '''
-
-<<<<<<< HEAD
-        if point_mesh_size:
-            return 'Point('+str(tag)+') = {'+str([*self, 0])[1:-1]+', '+str(point_mesh_size)+'};'
-        else:
-            return 'Point('+str(tag)+') = {'+str([*self, 0])[1:-1]+'};'
-=======
-    def get_geo_lines(self, tag: int, point_mesh_size: float = None):
-        '''
-        gets the lines that define a Point2D in a .geo file
-
-        :param tag: The point index
-        :type tag: int
-        :param mesh_size: The target mesh size close to the point, defaults to None
-        :type mesh_size: float, optional
-
-        :return: A line
-        :rtype: str
-        '''
+        """
 
         if point_mesh_size:
             return "Point("+str(tag)+") = {"+str([*self, 0])[1:-1]+", "+str(point_mesh_size)+"};"
         else:
             return "Point("+str(tag)+") = {"+str([*self, 0])[1:-1]+"};"
 
->>>>>>> 022f6bb1
 
 O2D = Point2D(0, 0)
 
@@ -2101,51 +2075,33 @@
                 min_distance = distance
         return closest_point
 
-<<<<<<< HEAD
+    def coordinates(self):
+        """
+        Returns the coordinates of a Point3D as a tuple of values.
+
+        :return: A tuple containing the abscissan, the ordiante and the
+            applicate of the Point3D
+        :rtype: tuple
+        """
+        return self.x, self.y, self.z
+
     def get_geo_lines(self, tag: int, point_mesh_size: float = None):
         """
-        gets the lines that define a Point3D in a .geo file
+        Gets the lines that define a Point3D in a .geo file.
 
         :param tag: The point index
         :type tag: int
         :param mesh_size: The target mesh size close to the point, defaults to None
         :type mesh_size: float, optional
 
-=======
-    def coordinates(self):
-        """
-        Returns the coordinates of a Point3D as a tuple of values.
-
-        :return: A tuple containing the abscissan, the ordiante and the
-            applicate of the Point3D
-        :rtype: tuple
-        """
-        return self.x, self.y, self.z
-
-    def get_geo_lines(self, tag: int, point_mesh_size: float = None):
-        """
-        gets the lines that define a Point3D in a .geo file
-
-        :param tag: The point index
-        :type tag: int
-        :param mesh_size: The target mesh size close to the point, defaults to None
-        :type mesh_size: float, optional
-
->>>>>>> 022f6bb1
         :return: A line
         :rtype: str
         """
 
         if point_mesh_size:
-<<<<<<< HEAD
-            return 'Point('+str(tag)+') = {'+str([*self, 0])[1:-1]+', '+str(point_mesh_size)+'};'
-        else:
-            return 'Point('+str(tag)+') = {'+str([*self, 0])[1:-1]+'};'
-=======
             return "Point("+str(tag)+") = {"+str([*self, 0])[1:-1]+", "+str(point_mesh_size)+"};"
         else:
             return "Point("+str(tag)+") = {"+str([*self, 0])[1:-1]+"};"
->>>>>>> 022f6bb1
 
 
 O3D = Point3D(0, 0, 0)
