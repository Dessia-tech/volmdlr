--- conflicted
+++ resolved
@@ -1804,8 +1804,6 @@
         normal_vector = self.deterministic_normal_vector()
         return normal_vector.unit_vector()
 
-<<<<<<< HEAD
-=======
     def copy(self, deep=True, memo=None):
         """
         Creates a copy of a 2-dimensional vector.
@@ -1819,7 +1817,6 @@
             return deepcopy(self, memo=memo)
         return copy(self)
 
->>>>>>> 5ea62ddf
     @classmethod
     def random(cls, xmin: float, xmax: float, ymin: float, ymax: float, zmin: float, zmax: float, name: str = ""):
         """
