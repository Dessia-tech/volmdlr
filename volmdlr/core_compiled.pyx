#!/usr/bin/env python3
# -*- coding: utf-8 -*-
#cython: language_level=3
"""

Cython functions

"""
# from __future__ import annotations
from typing import TypeVar, List, Tuple, Text, Any, Dict
import math
import warnings
import random

import numpy as npy
from mpl_toolkits.mplot3d import proj3d
import matplotlib.pyplot as plt
from matplotlib.patches import FancyArrow, FancyArrowPatch

from dessia_common import DessiaObject
import plot_data

# =============================================================================

cdef(double, double) Csub2D(double u1, double u2,
                            double v1, double v2):
    return (u1 - v1, u2 - v2)


# =============================================================================

cdef(double, double) Cadd2D(double u1, double u2,
                            double v1, double v2,):
    return (u1 + v1, u2 + v2)


# =============================================================================

cdef(double, double) Cmul2D(double u1, double u2, double value):
    return (u1 * value, u2 * value)

# def mul2D(vector, value):
#    return Cmul2D(vector.x, vector.y, value)

# =============================================================================

cdef double CVector2DDot(double u1, double u2,
                         double v1, double v2):
    return u1 * v1 + u2 * v2

# def Vector2DDot(vector1, vector2):
#    return CVector2DDot(vector1.x, vector1.y,
#                        vector2.x, vector2.y)

# =============================================================================

cdef double CVector2Dnorm(double u1, double u2):
    return (u1 * u1 + u2 * u2)**0.5

# def Vector2Dnorm(vector):
#    return CVector2Dnorm(vector.x, vector.y)

# =============================================================================

cdef(double, double, double) Csub3D(double u1, double u2, double u3,
                                    double v1, double v2, double v3):
    return (u1 - v1, u2 - v2, u3 - v3)

# def sub3D(vector1, vector2):
#    return Csub3D(vector1.x, vector1.y, vector1.z,
#                  vector2.x, vector2.y, vector2.z)

# =============================================================================

cdef(double, double, double) Cadd3D(double u1, double u2, double u3,
                                    double v1, double v2, double v3):
    return (u1 + v1, u2 + v2, u3 + v3)

# def add3D(vector1, vector2):
#    return Cadd3D(vector1.x, vector1.y, vector1.z,
#                  vector2.x, vector2.y, vector2.z)

# =============================================================================

cdef(double, double, double) Cmul3D(double u1, double u2, double u3,
                                    double value):
    return (u1 * value, u2 * value, u3 * value)

# def mul3D(vector, value):
#    return Cmul3D(vector.x, vector.y, vector.z, value)

# =============================================================================

cdef double CVector3DDot(double u1, double u2, double u3,
                         double v1, double v2, double v3):
    return u1 * v1 + u2 * v2 + u3 * v3

# def Vector3DDot(vector1, vector2):
#    return CVector3DDot(vector1.x, vector1.y, vector1.z,
#                        vector2.x, vector2.y, vector2.z)

# =============================================================================

cdef double CVector3Dnorm(double u1, double u2, double u3):
    return (u1 * u1 + u2 * u2 + u3 * u3)**0.5

# def Vector3Dnorm(vector):
#    return CVector3Dnorm(vector.x, vector.y, vector.z)


# =============================================================================

cdef(double, double, double) CVector3D_cross(double u1, double u2, double u3,
                                             double v1, double v2, double v3):
    return (u2 * v3 - u3 * v2, u3 * v1 - u1 * v3, u1 * v2 - u2 * v1)

# def vector3D_cross(vector1, vector2):
#    return C_vector3D_cross(vector1.x, vector1.y, vector1.z,
#                            vector2.x, vector2.y, vector2.z)


# =============================================================================

cdef(double, double, double) C_vector3D_rotation(double vx, double vy, double vz,
                                                 double center_x, double center_y, double center_z,
                                                 double axis_x, double axis_y, double axis_z,
                                                 double angle):

    cdef double ux = vx - center_x
    cdef double uy = vy - center_y
    cdef double uz = vz - center_z

    cdef double cos_angle = math.cos(angle)
    cdef double sin_angle = math.sin(angle)

    cdef double rv1_x = cos_angle * ux
    cdef double rv1_y = cos_angle * uy
    cdef double rv1_z = cos_angle * uz

    rv2_x, rv2_y, rv2_z = Cmul3D(axis_x, axis_y, axis_z,
                                 (1 - cos_angle) * CVector3DDot(
                                         ux, uy, uz,
                                         axis_x, axis_y, axis_z)
                                 )

    rv3_x, rv3_y, rv3_z = CVector3D_cross(axis_x, axis_y, axis_z,
                                          ux, uy, uz)

    return (rv1_x + rv2_x + rv3_x * sin_angle + center_x,
            rv1_y + rv2_y + rv3_y * sin_angle + center_y,
            rv1_z + rv2_z + rv3_z * sin_angle + center_z)


def vector3D_rotation(vector, center, axis, angle):
    return C_vector3D_rotation(vector.x, vector.y, vector.z,
                               center.x, center.y, center.z,
                               axis.x, axis.y, axis.z,
                               angle)


cdef(double, double, double) C_matrix_vector_multiplication3(double M11, double M12, double M13,
                                                             double M21, double M22, double M23,
                                                             double M31, double M32, double M33,
                                                             double v1, double v2, double v3):

    return (M11 * v1 + M12 * v2 + M13 * v3,
            M21 * v1 + M22 * v2 + M23 * v3,
            M31 * v1 + M32 * v2 + M33 * v3)

cdef(double, double) C_matrix_vector_multiplication2(double M11, double M12,
                                                     double M21, double M22,
                                                     double v1, double v2):

    return (M11 * v1 + M12 * v2,
            M21 * v1 + M22 * v2)


cdef(double, double, double,
     double, double, double,
     double, double, double) Cmatrix_multiplication3(double A11, double A12, double A13,
                                                     double A21, double A22, double A23,
                                                     double A31, double A32, double A33,
                                                     double B11, double B12, double B13,
                                                     double B21, double B22, double B23,
                                                     double B31, double B32, double B33):

    return (A11 * B11 + A12 * B21 + A13 * B31,
            A11 * B12 + A12 * B22 + A13 * B32,
            A11 * B13 + A12 * B23 + A13 * B33,
            A21 * B11 + A22 * B21 + A23 * B31,
            A21 * B12 + A22 * B22 + A23 * B32,
            A21 * B13 + A22 * B23 + A23 * B33,
            A31 * B11 + A32 * B21 + A33 * B31,
            A31 * B12 + A32 * B22 + A33 * B32,
            A31 * B13 + A32 * B23 + A33 * B33)


# =============================================================================

def polygon_point_belongs(point, points):

    cdef int i
    cdef int n = len(points)
    cdef bint inside = False
    cdef float x, y, p1x, p1y, p2x, p2y, xints
    x, y = point
    p1x, p1y = points[0]

    for i in range(n + 1):
        p2x, p2y = points[i % n]
        if y > min(p1y, p2y):
            if y <= max(p1y, p2y):
                if x <= max(p1x, p2x):
                    if p1y != p2y:
                        xints = (y - p1y) * (p2x - p1x) / (p2y - p1y) + p1x
                    if p1x == p2x or x <= xints:
                        inside = not inside
        p1x, p1y = p2x, p2y

    return inside

# =============================================================================


cdef(double, (double, double)) CLineSegment2DPointDistance((double, double) p1, (double, double) p2, (double, double) point):
    cdef double t
    cdef(double, double) u, projection

    u = (p2[0] - p1[0], p2[1] - p1[1])
    ppx, ppy = Csub2D(point[0], point[1], p1[0], p1[1])
    t = max(0, min(1, CVector2DDot(ppx, ppy, u[0], u[1]) / CVector2Dnorm(u[0], u[1])**2))
    vx, vy = Cmul2D(u[0], u[1], t)
    projection = Cadd2D(p1[0], p1[1], vx, vy)
    ppx, ppy = projection[0] - point[0], projection[1] - point[1]
    return CVector2Dnorm(ppx, ppy), projection


def LineSegment2DPointDistance(points, point):
    return CLineSegment2DPointDistance(tuple(points[0]), tuple(points[1]), tuple(point))


# =============================================================================
#  Points, Vectors
# =============================================================================

class Arrow3D(FancyArrowPatch):
    def __init__(self, xs, ys, zs, *args, **kwargs):
        FancyArrowPatch.__init__(self, (0, 0), (0, 0), *args, **kwargs)
        self._verts3d = xs, ys, zs

    def plot2d(self, renderer):
        xs3d, ys3d, zs3d = self._verts3d
        xs, ys, zs = proj3d.proj_transform(xs3d, ys3d, zs3d, renderer.M)
        self.set_positions((xs[0], ys[0]), (xs[1], ys[1]))
        FancyArrowPatch.draw(self, renderer)

    def plot(self, ax=None, color='b'):
        if ax is None:
            fig = plt.figure()
            ax = fig.add_subplot(111, projection='3d')

        points = [self.start, self.end]
        x = [p.x for p in points]
        y = [p.y for p in points]
        z = [p.z for p in points]
        ax.plot(x, y, z, 'o-k')
        return ax


class Vector(DessiaObject):
    """
    Abstract class of vector
    """

    def __radd__(self, other_vector):
        return self + other_vector

    def __rsub__(self, other_vector):
        return self - other_vector

    def __rmul__(self, value):
        return self * value

    def __rtruediv__(self, value):
        return self / value

    def __lt__(self, other_vector):
        return self.norm() < other_vector.norm()

    def __le__(self, other_vector):
        return self.norm() <= other_vector.norm()

    def is_colinear_to(self, other_vector):
        try:
            return math.isclose(abs(self.dot(other_vector)) / self.norm() / other_vector.norm(),
                                1,
                                abs_tol=1e-5)

        except ZeroDivisionError:
            return False

    @classmethod
    def mean_point(cls, points):
        n = 1
        point = points[0].copy()
        for point2 in points[1:]:
            point += point2
            n += 1
        point /= n
        return point

    @classmethod
    def remove_duplicate(cls, points):
        dict_ = {p.approx_hash(): p for p in points}
        return list(dict_.values())


class Vector2D(Vector):
    def __init__(self, x: float, y: float, name=''):
        self.x = x
        self.y = y
        self.name = name

    def __repr__(self):
        return '{}: [{}, {}]'.format(self.__class__.__name__, self.x, self.y)

    def __setitem__(self, key, item):
        if key == 0:
            self.x = item
        elif key == 1:
            self.y = item
        else:
            raise IndexError

    def __getitem__(self, key):
        if key == 0:
            return self.x
        elif key == 1:
            return self.y
        else:
            raise IndexError

    def __add__(self, other_vector):
        return Vector2D(*Cadd2D(self.x, self.y,
                                other_vector.x, other_vector.y))

    def __neg__(self):
        return Vector2D(-self.x, -self.y)

    def __sub__(self, other_vector):
        return Vector2D(*Csub2D(self.x, self.y,
                                other_vector.x, other_vector.y))

    def __mul__(self, value: float):
        return Vector2D(*Cmul2D(self.x, self.y, value))

    def __truediv__(self, value: float):
        if value == 0:
            raise ZeroDivisionError
        return Vector2D(self.x / value,
                        self.y / value)

    def __round__(self, ndigits: int = 6):
        return self.__class__(round(self.x, ndigits),
                              round(self.y, ndigits))

    def __hash__(self):
        """
        hash returns 0 because points are difficult to hash if they are meant
        to be equalized at a given tolerance
        """
        return 0

    def __eq__(self, other_vector):
        return self.is_close(other_vector)

    def is_close(self, other_vector, tol=1e-6):
        if other_vector.__class__.__name__ not in ['Vector2D', 'Point2D']:
            return False
        # return math.isclose(self.x, other_vector.x, abs_tol=tol) \
        # and math.isclose(self.y, other_vector.y, abs_tol=tol)
        return math.isclose(self.point_distance(other_vector), 0, abs_tol=tol)

    def approx_hash(self):
        return round(1e6 * (self.x + self.y))

    def to_dict(self, *args, **kwargs):
        return {'object_class': 'volmdlr.Vector2D',
                'x': self.x, 'y': self.y,
                'name': self.name}

    def copy(self, deep=True, memo=None):
        return self.__class__(self.x, self.y)

    def norm(self):
        """
        :returns: norm of vector
        """
        return CVector2Dnorm(self.x, self.y)

    def normalize(self):
        """
        normalize the vector modifying its coordinates in place
        """
        n = self.norm()
        if math.isclose(n, 0, abs_tol=1e-9):
            raise ZeroDivisionError

        self.x /= n
        self.y /= n

    def dot(self, other_vector):
        return CVector2DDot(self.x,
                            self.y,
                            other_vector.x,
                            other_vector.y)

    def cross(self, other_vector):
        return self.x * other_vector.y - self.y * other_vector.x

    def point_distance(self, other_vector):
        return (self - other_vector).norm()

    def rotation_parameters(self, center: 'Point2D', angle: float):
        """Calculates the parameters to be used in rotation methods"""
        u = self - center
        v2x = math.cos(angle) * u[0] - math.sin(angle) * u[1] + center[0]
        v2y = math.sin(angle) * u[0] + math.cos(angle) * u[1] + center[1]
        return v2x, v2y

    def rotation(self, center: 'Point2D', angle: float):
        """Rotates the vector and returns a new rotated vector"""
        v2x, v2y = self.rotation_parameters(center, angle)
        return self.__class__(v2x, v2y)

    def rotation_inplace(self, center: 'Point2D', angle: float):
        """Rotates the vector and changes its values inplace"""
        v2x, v2y = self.rotation_parameters(center, angle)
        self.x = v2x
        self.y = v2y

    def translation(self, offset: 'Vector2D'):
        """
        Translates the vector and returns a new translated vector
        :param offset: an other Vector2D
        """
        v2x = self.x + offset[0]
        v2y = self.y + offset[1]
        return self.__class__(v2x, v2y)

    def translation_inplace(self, offset: 'Vector2D'):
        """Translates the vector and changes its values inplace"""
        v2x = self.x + offset[0]
        v2y = self.y + offset[1]
        self.x = v2x
        self.y = v2y

    def frame_mapping(self, frame: 'Frame2D', side: str):
        """
        Changes vector frame_mapping and return a new vector
        side = 'old' or 'new'
        """
        if side == 'old':
            new_vector = frame.old_coordinates(self)
        if side == 'new':
            new_vector = frame.new_coordinates(self)
        return new_vector

    def frame_mapping_inplace(self, frame: 'Frame2D', side: str):
        """
        Changes vector frame_mapping in place
        side = 'old' or 'new'
        """
        if side == 'old':
            new_vector = frame.old_coordinates(self)
        if side == 'new':
            new_vector = frame.new_coordinates(self)
        self.x = new_vector.x
        self.y = new_vector.y

    def to_3d(self, plane_origin, vx, vy):
        return Vector3D(plane_origin.x + vx.x * self.x + vy.x * self.y,
                        plane_origin.y + vx.y * self.x + vy.y * self.y,
                        plane_origin.z + vx.z * self.x + vy.z * self.y,
                        )

    def to_point(self):
        return Point2D(self.x, self.y)

    def normal_vector(self):
        n = Vector2D(-self.y, self.x)
        return n

    def unit_normal_vector(self):
        n = self.normal_vector()
        n.normalize()
        return n

    def deterministic_unit_normal_vector(self):
        return self.unit_normal_vector()

    @classmethod
    def random(cls, xmin, xmax, ymin, ymax):
        return cls(random.uniform(xmin, xmax),
                   random.uniform(ymin, ymax))

    def plot(self, amplitude=0.5, width=None, head_width=None, origin=None,
             ax=None, color='k', line=False, label=None, normalize=False):
        if origin is None:
            origin = Vector2D(0., 0.)

        if ax is None:
            fig, ax = plt.subplots()
        else:
            fig = ax.figure

        if math.isclose(self.norm(), 0, abs_tol=1e-9):
            point = origin.copy()
            point.plot(ax=ax, color=color)
            return ax

        if width is None:
            width = 0.001 * 5 * amplitude
        if head_width is None:
            head_width = 0.3 * amplitude

        if not normalize:
            ax.add_patch(FancyArrow(origin[0], origin[1],
                                    self.x * amplitude, self.y * amplitude,
                                    width=width,
                                    head_width=head_width,
                                    length_includes_head=True,
                                    color=color))
        else:
            normalized_vector = self.copy()
            normalized_vector.normalize()
            ax.add_patch(FancyArrow(origin[0], origin[1],
                                    normalized_vector.x * amplitude,
                                    normalized_vector.y * amplitude,
                                    width=width,
                                    head_width=head_width,
                                    length_includes_head=True,
                                    color=color))

        if line:
            style = '-' + color
            linestyle = '-.'
            origin = Point2D(origin)
            p1, p2 = origin, origin + self
            u = p2 - p1
            p3 = p1 - 3 * u
            p4 = p2 + 4 * u
            ax.plot([p3[0], p4[0]], [p3[1], p4[1]], style, linestyle=linestyle)

        if label is not None:
            ax.text(*(origin + self * amplitude), label)

        return ax


X2D = Vector2D(1, 0)
Y2D = Vector2D(0, 1)


class Point2D(Vector2D):
    def __init__(self, x: float, y: float, name: Text = ''):
        Vector2D.__init__(self, x=x, y=y, name=name)

    def __add__(self, other_vector):
        return Point2D(*Cadd2D(self.x, self.y, other_vector.x, other_vector.y))

    def __neg__(self):
        return Point2D(-self.x, -self.y)

    def __sub__(self, other_vector):
        return Point2D(*Csub2D(self.x, self.y,
                               other_vector.x, other_vector.y))

    def __mul__(self, value: float):
        return Point2D(*Cmul2D(self.x, self.y, value))

    def __truediv__(self, value: float):
        if value == 0:
            raise ZeroDivisionError
        return Point2D(self.x / value,
                       self.y / value)

    def to_dict(self, *args, **kwargs):
        return {'object_class': 'volmdlr.Point2D',
                'x': self.x, 'y': self.y,
                'name': self.name}

    def to_3d(self, plane_origin, vx, vy):
        return Point3D(plane_origin.x + vx.x * self.x + vy.x * self.y,
                       plane_origin.y + vx.y * self.x + vy.y * self.y,
                       plane_origin.z + vx.z * self.x + vy.z * self.y)

    def to_vector(self):
        return Vector2D(self.x, self.y)

    def plot(self, ax=None, color='k', alpha=1, plot_points=True):
        if ax is None:
            fig, ax = plt.subplots()

        ax.plot([self.x], [self.y], color=color, alpha=alpha, marker='o')
        return ax

    def point_distance(self, other_point: 'Point2D'):
        return (self - other_point).norm()

    @classmethod
    def line_intersection(cls, line1, line2, curvilinear_abscissa=False):
        #        point11, point12 = line1
        #        point21, point22 = line2
        (x1, y1), (x2, y2) = line1
        (x3, y3), (x4, y4) = line2

#        x1 = line1.points[0][0]
#        y1 = line1.points[0][1]
#        x2 = line1.points[1][0]
#        y2 = line1.points[1][1]
#        x3 = line2.points[0][0]
#        y3 = line2.points[0][1]
#        x4 = line2.points[1][0]
#        y4 = line2.points[1][1]

        denominateur = (x1 - x2) * (y3 - y4) - (y1 - y2) * (x3 - x4)
        if math.isclose(denominateur, 0, abs_tol=1e-6):
            if not curvilinear_abscissa:
                return None
            else:
                return None, None, None
        else:
            x = (x1 * y2 - y1 * x2) * (x3 - x4) - (x1 - x2) * (x3 * y4 - y3 * x4)
            x = x / denominateur
            y = (x1 * y2 - y1 * x2) * (y3 - y4) - (y1 - y2) * (x3 * y4 - y3 * x4)
            y = y / denominateur
            if not curvilinear_abscissa:
                return cls(x, y)
            else:
                t = (x1 - x3) * (y3 - y4) - (y1 - y3) * (x3 - x4)
                t = t / denominateur
                u = (x1 - x2) * (y1 - y3) - (y1 - y2) * (x1 - x3)
                u = -u / denominateur
                return (cls(x, y), t, u)

    @classmethod
    def segment_intersection(cls, segment1, segment2,
                             curvilinear_abscissa=False):
        x1 = segment1.points[0].x
        y1 = segment1.points[0].y
        x2 = segment1.points[1].x
        y2 = segment1.points[1].y
        x3 = segment2.points[0].x
        y3 = segment2.points[0].y
        x4 = segment2.points[1].x
        y4 = segment2.points[1].y

        denominateur = (x1 - x2) * (y3 - y4) - (y1 - y2) * (x3 - x4)
        if math.isclose(denominateur, 0, abs_tol=1e-6):
            if not curvilinear_abscissa:
                return None
            else:
                return None, None, None

        t = (x1 - x3) * (y3 - y4) - (y1 - y3) * (x3 - x4)
        t = t / denominateur
        u = (x1 - x2) * (y1 - y3) - (y1 - y2) * (x1 - x3)
        u = -u / denominateur
        if (0 <= t and t <= 1) or (0 <= u and u <= 1):
            x = (x1 * y2 - y1 * x2) * (x3 - x4) - (x1 - x2) * (x3 * y4 - y3 * x4)
            x = x / denominateur
            y = (x1 * y2 - y1 * x2) * (y3 - y4) - (y1 - y2) * (x3 * y4 - y3 * x4)
            y = y / denominateur
            if not curvilinear_abscissa:
                return cls((x, y))
            else:
                return (cls((x, y)), t, u)
        else:
            if not curvilinear_abscissa:
                return None
            else:
                return None, None, None

    def plot_data(self, marker=None, color='black', size=1,
                  opacity=1, arrow=False, stroke_width=None):
<<<<<<< HEAD
        # return {'type' : 'point',
        #         'data' : [self.x, self.y],
        #         'color' : color,
        #         'marker' : marker,
        #         'size' : size,
        #         'opacity' : opacity
        #         }
        return plot_data.Point2D(self.x, self.y)
=======
        return {'type': 'point',
                'data': [self.x, self.y],
                'color': color,
                'marker': marker,
                'size': size,
                'opacity': opacity
                }
>>>>>>> 7d89de76

    @classmethod
    def middle_point(cls, point1, point2):
        return (point1 + point2) * 0.5

    @classmethod
    def line_projection(cls, point, line):
        p1, p2 = line[0], line[1]
        n = line.unit_normal_vector()
        pp1 = point - p1
        return pp1 - pp1.dot(n) * n + p1

    def nearest_point(self, points):
        distances = []
        for p in points:
            distances.append(self.point_distance(p))
        return points[distances.index(min(distances))]


    def axial_symmetry(self, line):
        '''
        finds out the symmetric point according to a line
        '''

        point_projection = line.point_projection(self)[0]
        point_symmetry = point_projection + (point_projection - self)

        return point_symmetry


O2D = Point2D(0, 0)


class Vector3D(Vector):

    def __init__(self, x: float, y: float, z: float, name: Text = ''):
        self.x = x
        self.y = y
        self.z = z
        self.name = name

    def __repr__(self):
        return '{}: [{}, {}, {}]'.format(self.__class__.__name__, self.x, self.y, self.z)

    def __setitem__(self, key, item):
        if key == 0:
            self.x = item
        elif key == 1:
            self.y = item
        elif key == 2:
            self.z = item
        else:
            raise IndexError

    def __getitem__(self, key):
        if key == 0:
            return self.x
        elif key == 1:
            return self.y
        elif key == 2:
            return self.z
        else:
            raise IndexError

    def __add__(self, other_vector):
        return Vector3D(*Cadd3D(self.x, self.y, self.z,
                                other_vector.x,
                                other_vector.y,
                                other_vector.z))

    def __neg__(self):
        return Vector3D(-self.x, -self.y, -self.z)

    def __sub__(self, other_vector):
        return Vector3D(*Csub3D(self.x, self.y, self.z,
                                other_vector.x,
                                other_vector.y,
                                other_vector.z))

    def __mul__(self, value):
        return Vector3D(*Cmul3D(self.x, self.y, self.z, value))

    def __truediv__(self, value):
        if value == 0:
            raise ZeroDivisionError
        return Vector3D(self.x / value,
                        self.y / value,
                        self.z / value)

    def __round__(self, ndigits: int = 6):
        return self.__class__(round(self.x, ndigits),
                              round(self.y, ndigits),
                              round(self.z, ndigits))

    def __hash__(self):
        """
        hash returns 0 because points are difficult to hash if they are meant
        to be equalized at a given tolerance
        """

        return 0

    def __eq__(self, other_vector: 'Vector3D'):
        return self.is_close(other_vector)

    def is_close(self, other_vector, tol=1e-6):
        if other_vector.__class__.__name__ not in ['Vector3D', 'Point3D']:
            return False
        # return math.isclose(self.x, other_vector.x, abs_tol=tol) \
        # and math.isclose(self.y, other_vector.y, abs_tol=tol) \
        # and math.isclose(self.z, other_vector.z, abs_tol=tol)
        return math.isclose(self.point_distance(other_vector), 0, abs_tol=tol)

    def approx_hash(self):
        return round(1e6 * (self.x + self.y + self.z))

    def to_dict(self, *args, **kwargs):
        return {'object_class': 'volmdlr.Vector3D',
                'x': self.x, 'y': self.y, 'z': self.z,
                'name': self.name}

    @classmethod
    def dict_to_object(cls, dict_, global_dict=None, pointers_memo: Dict[str, Any] = None, path: str = '#'):
        return Vector3D(dict_['x'], dict_['y'], dict_['z'], dict_.get('name', ''))

    def dot(self, other_vector):
        return CVector3DDot(self.x, self.y, self.z,
                            other_vector.x, other_vector.y, other_vector.z)

    def cross(self, other_vector: 'Vector3D') -> 'Vector3D':
        return self.__class__(*CVector3D_cross(self.x, self.y, self.z,
                                               other_vector.x,
                                               other_vector.y,
                                               other_vector.z))

    def norm(self) -> float:
        return CVector3Dnorm(self.x, self.y, self.z)

    def normalize(self) -> None:
        """
        normalize the vector modifying its coordinates
        """
        n = self.norm()
        if n == 0:
            raise ZeroDivisionError

        self.x /= n
        self.y /= n
        self.z /= n

    def point_distance(self, point2: 'Vector3D') -> float:
        return (self - point2).norm()

    def rotation(self, center: 'Point3D', axis: 'Vector3D', angle: float):

        """
        Rotation of angle around axis. Returns a new rotated vector
        Used Rodrigues Formula:
            https://en.wikipedia.org/wiki/Rodrigues%27_rotation_formula
        """
        vector2 = vector3D_rotation(self, center, axis, angle)
        return self.__class__(*vector2)

    def rotation_inplace(self, center: 'Point3D', axis: 'Vector3D', angle: float):
        """Rotation of angle around axis.
        The vector parameters are changed inplace
        Used Rodrigues Formula:
            https://en.wikipedia.org/wiki/Rodrigues%27_rotation_formula"""
        vector2 = vector3D_rotation(self, center, axis, angle)
        self.x = vector2[0]
        self.y = vector2[1]
        self.z = vector2[2]

    @staticmethod
    def axis_rotation_parameters(axis1_value, axis2_value, angle):

        """
        Calcules new axis1 and axis2 new values
        after vector rotation
        """
        cos_angle = math.cos(angle)
        sin_angle = math.sin(angle)

        axis1 = cos_angle * axis1_value + sin_angle * axis2_value
        axis2 = -sin_angle * axis1_value + cos_angle * axis2_value
        return axis1, axis2

    def x_rotation(self, angle:float):
        """
        rotation of angle around X axis and returns a new vector as a result
        """
        y1, z1 = self.axis_rotation_parameters(self.y, self.z, angle)

        return Point3D(self.x, y1, z1)

    def x_rotation_inplace(self, angle: float):
        """
        Rotation of angle around X axis and
        changes the vector parameters inplace
        """
        y1, z1 = self.axis_rotation_parameters(self.y, self.z, angle)
        self.y = y1
        self.z = z1

    def y_rotation(self, angle:float):
        """
        rotation of angle around Y axis and
        returns a new vector as result.
        """
        z1, x1 = self.axis_rotation_parameters(self.z, self.x, angle)
        return Point3D(x1, self.y, z1)

    def y_rotation_inplace(self, angle):
        """
        Rotation of vector around the Y axis and
        changes its parameters inplace
        """
        z1, x1 = self.axis_rotation_parameters(self.z, self.x, angle)
        self.x = x1
        self.z = z1

    def z_rotation(self, angle:float):
        """
        rrotation of angle around Z axis and
        returns a new vector as result.
        """
        x1, y1 = self.axis_rotation_parameters(self.x, self.y, angle)
        return Point3D(x1, y1, self.z)

    def z_rotation_inplace(self, angle: float):
        """Rotation of vector around the Z axis and
        changes its parameters inplace"""
        x1, y1 = self.axis_rotation_parameters(self.x, self.y, angle)
        self.x = x1
        self.y = y1


    def translation(self, offset):
        """
        Translates the vector and returns a new translated vector
        :param offset: an other Vector3D
        """
        return self + offset

    def translation_inplace(self, offset):
        """
        Translates the vector and changes its values inplace
        :param offset: an other Vector3D
        """
        self.x += offset[0]
        self.y += offset[1]
        self.z += offset[2]

    def frame_mapping(self, frame: 'Frame3D', side: str):
        """
        Changes vector frame_mapping and return a new vector
        side = 'old' or 'new'
        """
        if side == 'old':
            new_vector = frame.old_coordinates(self)

        if side == 'new':
            new_vector = frame.new_coordinates(self)
        return new_vector

    def frame_mapping_inplace(self, frame: 'Frame3D', side: str):
        """
        Changes vector frame_mapping in place
        side = 'old' or 'new'
        """
        if side == 'old':
            new_vector = frame.old_coordinates(self)

        if side == 'new':
            new_vector = frame.new_coordinates(self)
        self.x = new_vector.x
        self.y = new_vector.y
        self.z = new_vector.z

    def plane_projection3d(self, plane_origin, x, y):
        z = x.cross(y)
        z.normalize()
        return self - z.dot(self - plane_origin) * z

    def plane_projection2d(self, plane_origin, x, y):
        z = x.cross(y)
        z.normalize()
        p3d = self - (self - plane_origin).dot(z) * z
        u1 = p3d.dot(x)
        u2 = p3d.dot(y)
        return Point2D(u1, u2)

    def to_2d(self, plane_origin, x, y):
        x2d = self.dot(x) - plane_origin.dot(x)
        y2d = self.dot(y) - plane_origin.dot(y)
        return Point2D(x2d, y2d)

    def random_unit_normal_vector(self):
        """
        Returns a random normal vector
        """
        v = Vector3D.random(0, 1, 0, 1, 0, 1)

        v = v - v.dot(self) * self / (self.norm()**2)
        v.normalize()
        return v

    def deterministic_unit_normal_vector(self):
        """
        Returns a deterministic normal vector
        """
        v = X3D
        if not math.isclose(self.y, 0, abs_tol=1e-7) \
                or not math.isclose(self.z, 0, abs_tol=1e-7):
            v = X3D
        else:
            v = Y3D
        v = v - v.dot(self) * self / (self.norm()**2)
        v.normalize()
        return v

    def copy(self, deep=True, memo=None):
        return Vector3D(self.x, self.y, self.z)

    @classmethod
    def random(cls, xmin, xmax, ymin, ymax, zmin, zmax):
        return cls(random.uniform(xmin, xmax),
                   random.uniform(ymin, ymax),
                   random.uniform(zmin, zmax))

    def to_point(self):
        return Point3D(self.x, self.y, self.z)

    @classmethod
    def from_step(cls, arguments, object_dict):
        if type(arguments[1]) is int:
            # VECTOR
            return cls(*object_dict[arguments[1]], arguments[0][1:-1])
        else:
            # DIRECTION
            # return cls(*[float(i)/1000 for i in arguments[1][1:-1].split(",")],
            #             arguments[0][1:-1])
            return cls(*[float(i) for i in arguments[1][1:-1].split(",")],
                       arguments[0][1:-1])

    def to_step(self, current_id, vector=False, vertex=False):
        if vertex:
            return self.to_point().to_step(current_id=current_id, vertex=True)
        content = "#{} = DIRECTION('{}',({:.6f},{:.6f},{:.6f}));\n"\
            .format(current_id, self.name,
                    self.x, self.y, self.z)
        if vector:
            content += "#{} = VECTOR('{}',#{},1.);\n".format(current_id + 1,
                                                             self.name,
                                                             current_id)
            current_id += 1
        return content, current_id

    def plot(self, ax=None, starting_point=None, color=''):
        if starting_point is None:
            starting_point = Point3D(0, 0, 0)
        if ax is None:
            fig = plt.figure()
            ax = fig.add_subplot(111, projection='3d')
        xs = [starting_point[0], self.x + starting_point[0]]
        ys = [starting_point[1], self.y + starting_point[1]]
        zs = [starting_point[2], self.z + starting_point[2]]
        if color:
            a = Arrow3D(xs, ys, zs, mutation_scale=10, lw=3, arrowstyle="-|>", color=color)
        else:
            a = Arrow3D(xs, ys, zs, mutation_scale=10, lw=3, arrowstyle="-|>")
        ax.add_artist(a)
        return ax


X3D = Vector3D(1, 0, 0)
Y3D = Vector3D(0, 1, 0)
Z3D = Vector3D(0, 0, 1)


class Point3D(Vector3D):
    _standalone_in_db = False

    def __init__(self, x: float, y: float, z: float, name: Text = ''):
        Vector3D.__init__(self, x, y, z, name)

    def __add__(self, other_vector):
        return Point3D(*Cadd3D(self.x, self.y, self.z,
                               other_vector.x,
                               other_vector.y,
                               other_vector.z))

    def __neg__(self):
        return Point3D(-self.x, -self.y, -self.z)

    def __sub__(self, other_vector):
        return Point3D(*Csub3D(self.x, self.y, self.z,
                               other_vector.x, other_vector.y, other_vector.z))

    def __mul__(self, value):
        return Point3D(*Cmul3D(self.x, self.y, self.z, value))

    def __truediv__(self, value):
        if value == 0:
            raise ZeroDivisionError
        return Point3D(self.x / value,
                       self.y / value,
                       self.z / value)

    def copy(self, deep=True, memo=None):
        return Point3D(self.x, self.y, self.z)

    def to_dict(self, *args, **kwargs):
        return {'object_class': 'volmdlr.Point3D',
                'x': self.x, 'y': self.y, 'z': self.z,
                'name': self.name}

    @classmethod
    def dict_to_object(cls, dict_, global_dict=None, pointers_memo: Dict[str, Any] = None, path: str = '#'):
        return Point3D(dict_['x'], dict_['y'], dict_['z'], dict_.get('name', ''))

    def plot(self, ax=None, color='k', alpha=1, marker='o'):

        if ax is None:
            fig = plt.figure()
            ax = fig.add_subplot(111, projection='3d')

        ax.plot([self.x], [self.y], [self.z], color=color, alpha=alpha,
                marker=marker)
        return ax

    def to_2d(self, plane_origin, x, y):
        x2d = self.dot(x) - plane_origin.dot(x)
        y2d = self.dot(y) - plane_origin.dot(y)
        return Point2D(x2d, y2d)

    @classmethod
    def from_step(cls, arguments, object_dict):
        return cls(*[float(i) / 1000 for i in arguments[1][1:-1].split(",")],
                   arguments[0][1:-1])

    def to_vector(self):
        return Vector3D(self.x, self.y, self.z)

    def point_distance(self, point2: 'Point3D') -> float:
        return (self - point2).norm()

    @classmethod
    def middle_point(cls, point1, point2):
        return (point1 + point2) * 0.5

    def to_step(self, current_id, vertex=False):
        content = "#{} = CARTESIAN_POINT('{}',({:.6f},{:.6f},{:.6f}));\n"\
                        .format(current_id, self.name,
                                1000. * self.x,
                                1000. * self.y,
                                1000. * self.z)
        if vertex:
            content += "#{} = VERTEX_POINT('{}',#{});\n".format(current_id + 1,
                                                                self.name,
                                                                current_id)
            current_id += 1

        return content, current_id

    def babylon_script(self):
        s = 'var sphere = BABYLON.MeshBuilder.CreateSphere("point", {diameter: 0.05}, scene);\n'
        s += "sphere.setPositionWithLocalVector(new BABYLON.Vector3({},{},{}));\n".format(self.x, self.y, self.z)
        s += 'var mat = new BABYLON.StandardMaterial("mat", scene);\n'
        s += 'mat.diffuseColor = new BABYLON.Color3(1, 0, 0);\n'
        s += 'sphere.material = mat;\n'
        return s

    def nearest_point(self, points):
        distances = []
        for p in points:
            distances.append(self.point_distance(p))
        return points[distances.index(min(distances))]


O3D = Point3D(0, 0, 0)


# =============================================================================
#  Basis, Frames
# =============================================================================

class Matrix22:
    def __init__(self, M11: float, M12: float, M21: float, M22: float):
        self.M11 = M11
        self.M12 = M12
        self.M21 = M21
        self.M22 = M22

    def __add__(self, other_matrix):
        return Matrix22(self.M11 + other_matrix.M11,
                        self.M12 + other_matrix.M12,
                        self.M21 + other_matrix.M21,
                        self.M22 + other_matrix.M22,
                        )

    def __mul__(self, other_matrix):
        return Matrix22(self.M11 * other_matrix.M11 + self.M12 * other_matrix.M21,
                        self.M11 * other_matrix.M12 + self.M12 * other_matrix.M22,
                        self.M21 * other_matrix.M11 + self.M22 * other_matrix.M21,
                        self.M21 * other_matrix.M12 + self.M22 * other_matrix.M22)

    def vector_multiplication(self, vector):
        u1, u2 = C_matrix_vector_multiplication2(self.M11, self.M12,
                                                 self.M21, self.M22,
                                                 vector.x, vector.y)

        return vector.__class__(u1, u2)

    def determinent(self):
        return self.M11 * self.M22 - self.M12 * self.M21

    def inverse(self):
        det = self.determinent()
        if not math.isclose(det, 0, abs_tol=1e-10):
            det_inv = 1 / self.determinent()
            return Matrix22(det_inv * self.M22, -det_inv * self.M12,
                            -det_inv * self.M21, det_inv * self.M11)
        else:
            raise ValueError('The matrix is singular')

    def vector_multiplication(self, vector):
        return vector.__class__(self.M11 * vector.x + self.M12 * vector.y,
                                self.M21 * vector.x + self.M22 * vector.y)


class Matrix33:
    def __init__(self, M11: float, M12: float, M13: float,
                 M21: float, M22: float, M23: float,
                 M31: float, M32: float, M33: float):
        self.M11 = M11
        self.M12 = M12
        self.M13 = M13
        self.M21 = M21
        self.M22 = M22
        self.M23 = M23
        self.M31 = M31
        self.M32 = M32
        self.M33 = M33

    def __add__(self, other_matrix):
        return Matrix33(self.M11 + other_matrix.M11,
                        self.M12 + other_matrix.M12,
                        self.M13 + other_matrix.M13,
                        self.M21 + other_matrix.M21,
                        self.M22 + other_matrix.M22,
                        self.M23 + other_matrix.M23,
                        self.M31 + other_matrix.M31,
                        self.M32 + other_matrix.M32,
                        self.M33 + other_matrix.M33)

    def __mul__(self, other_matrix):
        M11, M12, M13, M21, M22, M23, M31, M32, M33 = Cmatrix_multiplication3(self.M11, self.M12, self.M13,
                                                                              self.M21, self.M22, self.M23,
                                                                              self.M31, self.M32, self.M33,
                                                                              other_matrix.M11, other_matrix.M12, other_matrix.M13,
                                                                              other_matrix.M21, other_matrix.M22, other_matrix.M23,
                                                                              other_matrix.M31, other_matrix.M32, other_matrix.M33)

        return Matrix33(M11, M12, M13, M21, M22, M23, M31, M32, M33)

    def __repr__(self):
        s = '[{} {} {}]\n[{} {} {}]\n[{} {} {}]\n'.format(self.M11, self.M12, self.M13,
                                                          self.M21, self.M22, self.M23,
                                                          self.M31, self.M32, self.M33)
        return s

    def float_multiplication(self, float_value):
        return Matrix33(self.M11 * float_value, self.M12 * float_value, self.M13 * float_value,
                        self.M21 * float_value, self.M22 * float_value, self.M23 * float_value,
                        self.M31 * float_value, self.M32 * float_value, self.M33 * float_value)

    def vector_multiplication(self, vector):
        u1, u2, u3 = C_matrix_vector_multiplication3(self.M11, self.M12, self.M13,
                                                     self.M21, self.M22, self.M23,
                                                     self.M31, self.M32, self.M33,
                                                     vector.x, vector.y, vector.z)

        return vector.__class__(u1, u2, u3)

    def determinent(self):
        det = self.M11 * self.M22 * self.M33 + self.M12 * self.M23 * self.M31 \
            + self.M13 * self.M21 * self.M32 - self.M13 * self.M22 * self.M31 \
            - self.M23 * self.M32 * self.M11 - self.M33 * self.M12 * self.M21
        return det

    def inverse(self):
        det = self.determinent()

        if not math.isclose(det, 0, abs_tol=1e-10):
            det_inv = 1 / det
            return Matrix33(det_inv * (self.M22 * self.M33 - self.M23 * self.M32),  # a22a33−a23a32
                            det_inv * (self.M13 * self.M32 - self.M12 * self.M33),  # a13a32−a12a33
                            det_inv * (self.M12 * self.M23 - self.M13 * self.M22),  # a12a23−a13a22
                            det_inv * (self.M23 * self.M31 - self.M21 * self.M33),  # a23a31−a21a33
                            det_inv * (self.M11 * self.M33 - self.M13 * self.M31),  # a11a33−a31a13
                            det_inv * (self.M21 * self.M13 - self.M23 * self.M11),  # a13a21−a23a11
                            det_inv * (self.M21 * self.M32 - self.M31 * self.M22),  # a21a32−a31a22
                            det_inv * (self.M12 * self.M31 - self.M32 * self.M11),  # a12a31−a32a11
                            det_inv * (self.M11 * self.M22 - self.M21 * self.M12)  # a11a22−a21a12
                            )
        else:
            raise ValueError('The matrix is singular')

    @classmethod
    def random_matrix(cls, minimum=0, maximum=1):
        range_ = maximum - minimum
        return cls(*[minimum + range_ * random.random() for _ in range(9)])

    def to_numpy(self):
        return npy.array([[self.M11, self.M12, self.M13],
                          [self.M21, self.M22, self.M23],
                          [self.M31, self.M32, self.M33]])


class Basis(DessiaObject):
    """
    Abstract class of a basis
    """

    def __contains__(self, vector):
        return vector in self.vectors

    def __hash__(self):
        """
        hash returns 0 because points are difficult to hash if they are meant
        to be equalized at a given tolerance
        """
        0

    def copy(self, deep=True, memo=None):
        return self.__class__(*self.vectors)


class Basis2D(Basis):
    """
    Defines a 2D basis
    :param u:Vector2D: first vector of the basis
    :param v:Vector2D: second vector of the basis
    """

    def __init__(self, u: Vector2D, v: Vector2D, name: Text = ''):
        self.u = u
        self.v = v
        self.name = name

    def __eq__(self, other_basis):
        if other_basis.__class__.__name__ != self.__class__.__name__:
            return False
        all_equal = all([other_vector == vector
                         for other_vector, vector
                         in zip([other_basis.u, other_basis.v], [self.u, self.v])])
        return all_equal

    def __neg__(self):
        Pinv = self.inverse_transfer_matrix()
        return Basis2D(Vector3D(Pinv[:, 0]),
                       Vector3D(Pinv[:, 1]))

    def __repr__(self):
        return '{}: U={}, V={}'.format(self.__class__.__name__, *self.vectors)

    def _get_vectors(self):
        return (self.u, self.v)

    vectors = property(_get_vectors)

    def to_dict(self, *args, **kwargs):
        return {'object_class': 'volmdlr.Basis2D',
                'name': self.name,
                'u': self.u.to_dict(),
                'v': self.v.to_dict()
                }

    def to_frame(self, origin: Point3D) -> 'Frame3D':
        return Frame2D(origin, self.u, self.v)

    def transfer_matrix(self):
        return Matrix22(self.u.x, self.v.x,
                        self.u.y, self.v.y)
        # return npy.array([[self.u[0], self.v[0]],
        #                   [self.u[1], self.v[1]]])

    # def inverse_transfer_matrix(self):
    #     det = self.u[0]*self.v[1] - self.v[0]*self.u[1]
    #     if not math.isclose(det, 0, abs_tol=1e-10):
    #         return 1/det * npy.array([[self.v[1], -self.v[0]],
    #                                  [-self.u[1], self.u[0]]])
    #     else:
    #         raise ZeroDivisionError
    def inverse_transfer_matrix(self):
        return self.transfer_matrix().inverse()

    def new_coordinates(self, vector):
        matrix = self.inverse_transfer_matrix()
        return matrix.vector_multiplication(vector)

    def old_coordinates(self, point):
        matrix = self.transfer_matrix()
        return matrix.vector_multiplication(point)

    # def new_coordinates(self, vector):
    #     matrix = self.inverse_transfer_matrix()
    #     return Point2D((matrix[0][0]*vector.x + matrix[0][1]*vector.y,
    #                      matrix[1][0]*vector.x + matrix[1][1]*vector.y))
    #
    #
    # def old_coordinates(self, vector):
    #     matrix = self.transfer_matrix()
    #     return Point2D(matrix[0][0]*vector.x + matrix[0][1]*vector.y,
    #                    matrix[1][0]*vector.x + matrix[1][1]*vector.y)

    def rotation(self, angle: float):
        """Rotates the base and returns a new rotated one"""

        center = O2D
        new_u = self.u.rotation(center, angle)
        new_v = self.v.rotation(center, angle)
        return Basis2D(new_u, new_v)

    def roation_inplace(self, angle: float):
        """Rotates the base and changes its parameters inplace"""
        center = O2D
        new_u = self.u.rotation(center, angle)
        new_v = self.v.rotation(center, angle)
        self.u = new_u
        self.v = new_v

    def copy(self, deep=True, memo=None):
        return Basis2D(self.u, self.v)

    def normalize(self):
        """
        normalize the basis modifying its coordinates in place
        """
        self.u.normalize()
        self.v.normalize()


XY = Basis2D(X2D, Y2D)


class Basis3D(Basis):
    """
    Defines a 3D basis

    :param u:Vector3D: first vector of the basis
    :param v:Vector3D: second vector of the basis
    :param w:Vector3D: third vector of the basis
    """
    _standalone_in_db = False

    # TODO: create a Basis and Frame class to mutualize between 2D and 2D
    def __init__(self, u: Vector3D, v: Vector3D, w: Vector3D, name: Text = ''):
        self.u = u
        self.v = v
        self.w = w
        self.name = name

    def __eq__(self, other_basis):
        if other_basis.__class__.__name__ != self.__class__.__name__:
            return False

        for other_vector, vector in zip([other_basis.u,
                                         other_basis.v, other_basis.w],
                                        [self.u, self.v, self.w]):
            if other_vector != vector:
                return False
        return True

    def __hash__(self):
        """
        hash returns 0 because points are difficult to hash if they are meant
        to be equalized at a given tolerance
        """
        return 0

    def __add__(self, other_basis):
        M = self.transfer_matrix() * other_basis.transfer_matrix()
        return Basis3D(Vector3D(M.M11, M.M21, M.M31),
                       Vector3D(M.M12, M.M22, M.M32),
                       Vector3D(M.M13, M.M23, M.M33))

    def __neg__(self):
        M = self.inverse_transfer_matrix()
        return Basis3D(Vector3D(M.M11, M.M21, M.M31),
                       Vector3D(M.M12, M.M22, M.M32),
                       Vector3D(M.M13, M.M23, M.M33))

    def __sub__(self, other_frame):
        P1inv = other_frame.inverse_transfer_matrix()
        P2 = self.transfer_matrix()
        M = P1inv * P2
        return Basis3D(Vector3D(M.M11, M.M21, M.M31),
                       Vector3D(M.M12, M.M22, M.M32),
                       Vector3D(M.M13, M.M23, M.M33))

    def __round__(self, ndigits: int = 6):
        return self.__class__((round(self.u, ndigits),
                               round(self.v, ndigits),
                               round(self.w, ndigits)))

    def __repr__(self):
        return '{}: U={}, V={}, W={}'.format(self.__class__.__name__, *self.vectors)

    def _get_vectors(self):
        return (self.u, self.v, self.w)

    def to_dict(self, *args, **kwargs):
        return {'object_class': 'volmdlr.Basis3D',
                'name': self.name,
                'u': self.u.to_dict(),
                'v': self.v.to_dict(),
                'w': self.w.to_dict()
                }

    vectors = property(_get_vectors)

    # TODO: transform to annotation when available
    @classmethod
    def from_two_vectors(cls, vector1: Vector3D, vector2: Vector3D) -> 'Basis3D':
        """
        Create a basis with first vector1 adimensionned, as u, v is the vector2 substracted of u component,
        w is the cross product of u and v
        """
        u = vector1.copy()
        u.normalize()
        v = vector2 - vector2.dot(vector1) * vector1
        v.normalize()
        w = u.cross(v)

        return Basis3D(u, v, w)

    def to_frame(self, origin):
        return Frame3D(origin, self.u, self.v, self.w)

    def rotation(self, axis:Vector3D, angle:float):
        """Rotates the Basis and return new Basis as a result"""

        center = O3D
        new_u = self.u.rotation(center, axis, angle)
        new_v = self.v.rotation(center, axis, angle)
        new_w = self.w.rotation(center, axis, angle)

        return Basis3D(new_u, new_v, new_w, self.name)

    def rotation_inplace(self, axis: Vector3D, angle: float):
        """Rotates the basis and changes is parameters inplace"""
        center = O3D
        new_u = self.u.rotation(center, axis, angle)
        new_v = self.v.rotation(center, axis, angle)
        new_w = self.w.rotation(center, axis, angle)


        self.u = new_u
        self.v = new_v
        self.w = new_w

    def x_rotation(self, angle:float):
        """
        Basis Rotation around the X axis and a new
        Basis is returned as results
        :param angle: rotation angle
        """
        new_u = self.u.x_rotation(angle)
        new_v = self.v.x_rotation(angle)
        new_w = self.w.x_rotation(angle)
        return Basis3D(new_u, new_v, new_w, self.name)


    def x_rotation_inplace(self, angle: float):
        """
        Basis Rotation around the X axis and its
        parameters are changed inplace
        :param angle: rotation angle
        """
        self.u = self.u.x_rotation(angle)
        self.v = self.v.x_rotation(angle)
        self.w = self.w.x_rotation(angle)

    def y_rotation(self, angle:float):
        """
        Basis Rotation around the Y axis and a new
        Basis is returned as results
        :param angle: rotation angle
        """
        new_u = self.u.y_rotation(angle)
        new_v = self.v.y_rotation(angle)
        new_w = self.w.y_rotation(angle)
        return Basis3D(new_u, new_v, new_w, self.name)

    def y_rotation_inplace(self, angle):
        """
        Basis Rotation around the Y axis and its
        parameters are changed inplace
        :param angle: rotation angle
        """
        self.u = self.u.y_rotation(angle)
        self.v = self.v.y_rotation(angle)
        self.w = self.w.y_rotation(angle)

    def z_rotation(self, angle:float):
        """
        Basis Rotation around the Z axis and a new
        Basis is returned as results
        :param angle: rotation angle
        """
        new_u = self.u.z_rotation(angle)
        new_v = self.v.z_rotation(angle)
        new_w = self.w.z_rotation(angle)
        return Basis3D(new_u, new_v, new_w, self.name)

    def x_rotation_inplace(self, angle: float):
        """
        Basis Rotation around the Z axis and a its
        parameters are changed inplace
        :param angle: rotation angle
        """
        self.u = self.u.z_rotation(angle)
        self.v = self.v.z_rotation(angle)
        self.w = self.w.z_rotation(angle)

    # def Eulerrotation(self, angles:Tuple[float, float, float], copy:bool=True):
    #     psi, theta, phi = angles
    #     center = O3D
    #
    #     vect_u = self.u.copy()
    #     vect_v = self.v.copy()
    #     vect_w = self.w.copy()
    #
    #     # rotation around w
    #     vect_u.rotation(center, vect_w, psi, False)
    #     vect_v.rotation(center, vect_w, psi, False)
    #
    #     # rotation around v
    #     vect_v.rotation(center, vect_u, theta, False)
    #     vect_w.rotation(center, vect_u, theta, False)
    #
    #     # rotation around w
    #     vect_u.rotation(center, vect_w, phi, False)
    #     vect_v.rotation(center, vect_w, phi, False)
    #
    #     if copy:
    #         return Basis3D(vect_u, vect_v, vect_w)
    #     self.u = vect_u
    #     self.v = vect_v
    #     self.w = vect_w

    def euler_rotation_parameters(self, angles: Tuple[float, float, float]):

        psi, theta, phi = angles
        center = O3D

        vect_u = self.u.copy()
        vect_v = self.v.copy()
        vect_w = self.w.copy()

        # rotation around w
        vect_u.rotation_inplace(center, vect_w, psi)
        vect_v.rotation_inplace(center, vect_w, psi)

        # rotation around v
        vect_v.rotation_inplace(center, vect_u, theta)
        vect_w.rotation_inplace(center, vect_u, theta)

        # rotation around w
        vect_u.rotation_inplace(center, vect_w, phi)
        vect_v.rotation_inplace(center, vect_w, phi)
        return vect_u, vect_v, vect_w

    def euler_rotation(self, angles:Tuple[float, float, float]):
        """
        Basis rotation using euler rotation and
        returns a new basis as a result
        :param angles: psi, theta, phi
        """
        vect_u, vect_v, vect_w = self.euler_rotation_parameters(angles)
        return Basis3D(vect_u, vect_v, vect_w)

    def euler_rotation_inplace(self, angles: Tuple[float, float, float]):
        """
        Basis rotation using euler rotation and
        its parameters are changed inplace
        :param angles: psi, theta, phi
        """
        vect_u, vect_v, vect_w = self.euler_rotation_parameters(angles)
        self.u = vect_u
        self.v = vect_v
        self.w = vect_w

    def transfer_matrix(self):
        return Matrix33(self.u.x, self.v.x, self.w.x,
                        self.u.y, self.v.y, self.w.y,
                        self.u.z, self.v.z, self.w.z)

    def inverse_transfer_matrix(self):
        return self.transfer_matrix().inverse()

    def new_coordinates(self, vector):
        matrix = self.inverse_transfer_matrix()
        return matrix.vector_multiplication(vector)

    def old_coordinates(self, point):
        matrix = self.transfer_matrix()
        return matrix.vector_multiplication(point)

    def copy(self, deep=True, memo=None):
        return Basis3D(self.u, self.v, self.w)

    def normalize(self):
        """
        normalize the basis modifying its coordinates in place
        """
        self.u.normalize()
        self.v.normalize()
        self.w.normalize()


class Frame2D(Basis2D):
    """
    Defines a 2D basis
    :param origin:Point2D: origin of the basis
    :param u:Vector2D: first vector of the basis
    :param v:Vector2D: second vector of the basis
    """

    def __init__(self, origin: Point2D, u: Vector2D, v: Vector2D, name: Text = ''):
        self.origin = origin
        Basis2D.__init__(self, u, v, name=name)

    def __repr__(self):
        return '{}: O={} U={}, V={}'.format(self.__class__.__name__, self.origin, self.u, self.v)

    def __neg__(self):
        Pinv = self.inverse_transfer_matrix()
        new_origin = Point2D(npy.dot(Pinv, self.origin))
        return Frame2D(new_origin,
                       Vector2D(Pinv[:, 0]),
                       Vector2D(Pinv[:, 1]))

    def __add__(self, other_frame):
        P1 = self.transfer_matrix()
        new_origin = P1.vector_multiplication(other_frame.origin) + self.origin
        M = P1 * other_frame.transfer_matrix()
        return Frame2D(new_origin,
                       Vector2D(M.M11, M.M21),
                       Vector2D(M.M12, M.M22))
        # new_origin = Point2D(npy.dot(P1, other_frame.origin) + self.origin)
        # M = npy.dot(P1, other_frame.transfer_matrix())
        # return Frame2D(new_origin,
        #                Vector2D(M[:, 0]),
        #                Vector2D(M[:, 1]))

    def __sub__(self, other_frame):
        P1inv = other_frame.inverse_transfer_matrix()
        P2 = self.transfer_matrix()
        new_origin = Point2D(npy.dot(P1inv, (self.origin - other_frame.origin)))
        M = npy.dot(P1inv, P2)
        return Frame2D(new_origin,
                       Vector2D(M[:, 0]),
                       Vector2D(M[:, 1]))

    def to_dict(self, *args, **kwargs):
        return {'object_class': 'volmdlr.Frame2D',
                'name': self.name,
                'origin': self.origin.to_dict(),
                'u': self.u.to_dict(),
                'v': self.v.to_dict()
                }

    def basis(self):
        return Basis2D(self.u, self.v)

    def new_coordinates(self, vector):
        return Basis2D.new_coordinates(self, vector - self.origin)

    def old_coordinates(self, vector):
        return Basis2D.old_coordinates(self, vector) + self.origin

    def translation(self, vector):
        """
        Frame Translation
        :param vector: translation vector
        :return: a new translated Frame
        """
        new_origin = self.origin.translation(vector)
        return Frame2D(new_origin, self.u, self.v)

    def translation_inplace(self, vector):
        """
        Frame Translation. Object updated inplace
        :param vector: translation vector
        """
        self.origin = self.origin.translation(vector)

    def rotation(self, angle):
        """
        Frame rotation
        :param angle: rotation angle
        :return: New rotated Frame
        """
        new_base = Basis2D.rotation(self, angle)
        new_frame = Frame2D(self.origin, new_base.u, new_base.v)
        return new_frame

    def rotation_inplace(self, angle: float):
        """
        Frame rotation. Object updated inplace
        :param angle: rotation angle
        """
        new_base = Basis2D.rotation(self, angle)
        self.u = new_base.u
        self.v = new_base.v

    def Draw(self, ax=None, style='ok'):
        if ax is None:
            fig, ax = plt.subplots()

        ax.plot(*self.origin, style)
        self.u.plot(origin=self.origin, ax=ax, color='r')
        self.v.plot(origin=self.origin, ax=ax, color='g')
        ax.axis('equal')

    def copy(self, deep=True, memo=None):
        return Frame2D(self.origin, self.u, self.v)


OXY = Frame2D(O2D, X2D, Y2D)


class Frame3D(Basis3D):
    """
    Defines a 3D frame
    :param origin:Point3D: origin of the basis
    :param u:Vector3D: first vector of the basis
    :param v:Vector3D: second vector of the basis
    :param w:Vector3D: third vector of the basis
    """

    def __init__(self, origin: Point3D, u: Vector3D, v: Vector3D, w: Vector3D, name: Text = ''):
        self.origin = origin
        Basis3D.__init__(self, u, v, w)
        self.name = name

    def __repr__(self):
        return '{}: O={} U={}, V={}, W={}'.format(self.__class__.__name__,
                                                  self.origin,
                                                  self.u, self.v, self.w)

    def __hash__(self):
        """
        hash returns 0 because points are difficult to hash if they are meant
        to be equalized at a given tolerance
        """
        return 0

    def __eq__(self, other_frame):
        if other_frame.__class__.__name__ != self.__class__.__name__:
            return False

        for other_vector, vector in zip([other_frame.origin, other_frame.u,
                                         other_frame.v, other_frame.w],
                                        [self.origin, self.u, self.v, self.w]):
            if other_vector != vector:
                return False
        return True

    def __neg__(self):
        M = self.inverse_transfer_matrix()
        new_origin = M.vector_multiplication(self.origin)
        return Frame3D(new_origin,
                       Vector3D(M.M11, M.M21, M.M31),
                       Vector3D(M.M12, M.M22, M.M32),
                       Vector3D(M.M13, M.M23, M.M33))

    def __add__(self, other_frame):
        P1 = self.transfer_matrix()
        new_origin = P1.vector_multiplication(other_frame.origin) + self.origin

        M = P1 * other_frame.transfer_matrix()
        return Frame3D(new_origin,
                       Vector3D(M.M11, M.M21, M.M31),
                       Vector3D(M.M12, M.M22, M.M32),
                       Vector3D(M.M13, M.M23, M.M33))

    def __sub__(self, other_frame):
        P1inv = other_frame.inverse_transfer_matrix()
        P2 = self.transfer_matrix()
        new_origin = P1inv.vector_multiplication(self.origin - other_frame.origin)
        M = P1inv * P2
        return Frame3D(new_origin,
                       Vector3D(M.M11, M.M21, M.M31),
                       Vector3D(M.M12, M.M22, M.M32),
                       Vector3D(M.M13, M.M23, M.M33))

    def __round__(self, ndigits=6):
        return self.__class__(round(self.origin, ndigits),
                              round(self.u, ndigits),
                              round(self.v, ndigits),
                              round(self.w, ndigits))

    def __hash__(self):
        """
        hash returns 0 because points are difficult to hash if they are meant
        to be equalized at a given tolerance
        """
        return 0

    def to_dict(self, *args, **kwargs):
        return {'object_class': 'volmdlr.Frame3D',
                'name': self.name,
                'origin': self.origin.to_dict(),
                'u': self.u.to_dict(),
                'v': self.v.to_dict(),
                'w': self.w.to_dict()
                }

    def basis(self):
        return Basis3D(self.u, self.v, self.w)

    def new_coordinates(self, vector):
        """ You have to give coordinates in the global landmark """
        return Basis3D.new_coordinates(self, vector - self.origin)

    def old_coordinates(self, vector):
        """ You have to give coordinates in the local landmark """
        return Basis3D.old_coordinates(self, vector) + self.origin

    def rotation(self, center: Point3D, axis: Vector3D, angle: float):
        """
        Rotate the center as a point and vectors as directions
        (calling Basis), and returns a new Frame
        """
        new_base = Basis3D.rotation(self, axis, angle)
        new_origin = self.origin.rotation(center, axis, angle)
        return Frame3D(new_origin,
                       new_base.u, new_base.v, new_base.w,
                       self.name)

    def rotation_inplace(self, center: Point3D,  axis: Vector3D, angle: float):
        """
        Rotate the center as a point and vectors as directions (calling Basis).
        Object is updated inplace
        """
        new_base = Basis3D.rotation(self, axis, angle)
        new_origin = self.origin.rotation(center, axis, angle)
        self.origin = new_origin
        self.u = new_base.u
        self.v = new_base.v
        self.w = new_base.w

    def translation(self, offset):
        """
        Frame translation
        :param offset: translation vector
        :return: new translated frame
        """
        return Frame3D(self.origin.translation(offset),
                       self.u, self.v, self.w, self.name)

    def translation_inplace(self, offset: Vector3D):
        """
        Frame translation. Object is updated is inplace
        :param offset: translation vector
        """
        self.origin.translation_inplace(offset)

    def copy(self, deep=True, memo=None):
        return Frame3D(self.origin.copy(),
                       self.u.copy(), self.v.copy(), self.w.copy())

    def to_step(self, current_id):

        content, origin_id = self.origin.to_point().to_step(current_id)
        current_id = origin_id + 1
        u_content, u_id = Vector3D.to_step(self.u, current_id)
        current_id = u_id + 1
        v_content, v_id = Vector3D.to_step(self.v, current_id)
        current_id = v_id + 1
        content += u_content + v_content
        content += "#{} = AXIS2_PLACEMENT_3D('{}',#{},#{},#{});\n"\
            .format(current_id, self.name, origin_id, u_id, v_id)
        return content, current_id

    def plot2d(self, x=X3D, y=Y3D, ax=None, color='k'):
        if ax is None:
            fig, ax = plt.subplots()
        else:
            fig = ax.figure

        origin2d = self.origin.to_2d(O3D, x, y)

        for iv, vector in enumerate(self.vectors):
            vector2D = vector.to_2d(O3D, x, y)
            if vector2D.norm() > 1e-8:
                vector2D.plot(origin=origin2d, ax=ax, color=color, label=str(iv + 1))

        return fig, ax

    def plot(self, ax=None, color='b', alpha=1., plot_points=True,
             ratio=1):
        if ax is None:
            fig = plt.figure()
            ax = fig.add_subplot(111, projection='3d')

        x1 = [p.x for p in (self.origin, self.origin + self.u * ratio)]
        y1 = [p.y for p in (self.origin, self.origin + self.u * ratio)]
        z1 = [p.z for p in (self.origin, self.origin + self.u * ratio)]
        ax.plot(x1, y1, z1, 'r')

        x2 = [p.x for p in (self.origin, self.origin + self.v * ratio)]
        y2 = [p.y for p in (self.origin, self.origin + self.v * ratio)]
        z2 = [p.z for p in (self.origin, self.origin + self.v * ratio)]
        ax.plot(x2, y2, z2, 'g')

        x3 = [p.x for p in (self.origin, self.origin + self.w * ratio)]
        y3 = [p.y for p in (self.origin, self.origin + self.w * ratio)]
        z3 = [p.z for p in (self.origin, self.origin + self.w * ratio)]
        ax.plot(x3, y3, z3, 'b')
        return ax

    @classmethod
    def from_step(cls, arguments, object_dict):
        origin = object_dict[arguments[1]]
        if arguments[2] == '$':
            u = None
        else:
            u = object_dict[arguments[2]]
        if arguments[3] == '$':
            v = None
        else:
            v = object_dict[arguments[3]]
        if u is None or v is None:
            w = None
        else:
            w = u.cross(v)

        return cls(origin, u, v, w, arguments[0][1:-1])

    def babylonjs(self, size=0.1, parent=None):
        s = 'var origin = new BABYLON.Vector3({},{},{});\n'.format(*self.origin)
        s += 'var o_u = new BABYLON.Vector3({}, {}, {});\n'.format(*(size * self.u + self.origin))
        s += 'var o_v = new BABYLON.Vector3({}, {}, {});\n'.format(*(size * self.v + self.origin))
        s += 'var o_w = new BABYLON.Vector3({}, {}, {});\n'.format(*(size * self.w + self.origin))
        s += 'var line1 = BABYLON.MeshBuilder.CreateTube("frame_U", {{path: [origin, o_u], radius: {}}}, scene);'.format(
            0.03 * size)
        s += 'line1.material = red_material;\n'
        s += 'var line2 = BABYLON.MeshBuilder.CreateTube("frame_V", {{path: [origin, o_v], radius: {}}}, scene);'.format(
            0.03 * size)
        s += 'line2.material = green_material;\n'
        s += 'var line3 = BABYLON.MeshBuilder.CreateTube("frame_W", {{path: [origin, o_w], radius: {}}}, scene);'.format(
            0.03 * size)
        s += 'line3.material = blue_material;\n'
        if parent is not None:
            s += 'line1.parent = {};\n'.format(parent)
            s += 'line2.parent = {};\n'.format(parent)
            s += 'line3.parent = {};\n'.format(parent)

        return s<|MERGE_RESOLUTION|>--- conflicted
+++ resolved
@@ -684,24 +684,7 @@
 
     def plot_data(self, marker=None, color='black', size=1,
                   opacity=1, arrow=False, stroke_width=None):
-<<<<<<< HEAD
-        # return {'type' : 'point',
-        #         'data' : [self.x, self.y],
-        #         'color' : color,
-        #         'marker' : marker,
-        #         'size' : size,
-        #         'opacity' : opacity
-        #         }
         return plot_data.Point2D(self.x, self.y)
-=======
-        return {'type': 'point',
-                'data': [self.x, self.y],
-                'color': color,
-                'marker': marker,
-                'size': size,
-                'opacity': opacity
-                }
->>>>>>> 7d89de76
 
     @classmethod
     def middle_point(cls, point1, point2):
