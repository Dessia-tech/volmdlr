#!/usr/bin/env python3
# -*- coding: utf-8 -*-

"""
Module containing grid and relative objects
"""

from typing import List

import numpy as npy
<<<<<<< HEAD
from dessia_common.core import DessiaObject
=======

from dessia_common.core import DessiaObject  # isort: skip

>>>>>>> d4e83b63
import volmdlr
import volmdlr.wires


class Grid2D(DessiaObject):
    """
    A class defined with a list of list of points and characterized with a chosen direction.

    :param lists_points: A list of a list of points
    :type lists_points: List[List[volmdlr.Point2D]]
    :param direction: A direction
    :type direction: List[str]
    """

    def __init__(self, lists_points: List[List[volmdlr.Point2D]],
                 direction: List[str],
                 name: str = ''):

        self.lists_points = lists_points
        self.direction = direction
        DessiaObject.__init__(self, name=name)

    def displacement_compared_to(self, initial_grid2d):
        """
        Computes the deformation/displacement (dx,dy) of a grid2d based on
        another grid2d.

        :param initial_grid2d: A 2 dimensional grid
        :type initial_grid2d: :class:`volmdlr.grid.Grid2D`
        :return: The displacement of the 2 dimensional grid
        :rtype:
        """
        points_2d = initial_grid2d.points
        points_2d_deformed = self.points

        # Grid2D points displacement
        displacement = npy.ones(shape=(len(points_2d), 2))
        for i in range(0, len(displacement)):
            displacement[i][0] = points_2d_deformed[i][0] - points_2d[i][0]
            displacement[i][1] = points_2d_deformed[i][1] - points_2d[i][1]

        return displacement

    def find_direction_index(self, direction_axis: str):
        """
        Finds the index of a given direction_axis.

        :param direction_axis: 'x' or 'y'
        :type direction_axis: str
        :return: The direction index
        :rtype: int
        """

        try:
            index = self.direction.index('+' + direction_axis)
        except ValueError:
            index = self.direction.index('-' + direction_axis)

        return index

    @classmethod
    def from_points(cls, points, points_dim_1, direction):
        """
        Defines a Grid2D given a list of points, number of points along
        the 1st dimension, and a direction.

        :param points:
        :type points: List[:class:`volmdlr.Point2D`]
        :param points_dim_1:
        :type points_dim_1: int
        :param direction:
        :type direction: List[str]
        :return:
        :rtype:
        """

        lists_points = [points[i:i + points_dim_1] for i in range(0, len(points), points_dim_1)]

        return cls(lists_points, direction)

    @classmethod
    def from_properties(cls, x_limits, y_limits, points_nbr,
                        direction=None):
        """
        Defines Grid2d based on the given properties.

        :param x_limits: x_min and x_max
        :type x_limits: Tuple[float, float]
        :param y_limits: y_min and y_max
        :type y_limits: Tuple[float, float]
        :param points_nbr: Number of points along the x-axis and the y-axis
        :type points_nbr: Tuple[int, int]
        :param direction: Used for ordering the generated points
        :type direction: List[str]
        :return: The 2 dimensional grid
        :rtype: :class:`volmdlr.grid.Grid2D`
        """
        if direction is None:
            direction = ['+x', '+y']

        xmin, xmax = x_limits
        ymin, ymax = y_limits
        points_x, points_y = points_nbr

        directions_properties = {
            ('+x', '+y'): (xmin, xmax, ymin, ymax),
            ('-x', '+y'): (xmax, xmin, ymin, ymax),
            ('+y', '+x'): (xmin, xmax, ymin, ymax),
            ('-y', '+x'): (xmin, xmax, ymax, ymin),
            ('+x', '-y'): (xmin, xmax, ymax, ymin),
            ('-x', '-y'): (xmax, xmin, ymax, ymin),
            ('+y', '-x'): (xmax, xmin, ymin, ymax),
            ('-y', '-x'): (xmax, xmin, ymax, ymin)
        }

        grid2d = []
        points = []

        xmin, xmax, ymin, ymax = directions_properties[tuple(direction)]
        x = npy.linspace(xmin, xmax, points_x)
        y = npy.linspace(ymin, ymax, points_y)

        if direction in [['+x', '+y'], ['-x', '+y'], ['+x', '-y'], ['-x', '-y']]:
            for yi in y:
                for xi in x:
                    points.append(volmdlr.Point2D(xi, yi))

                grid2d.append(points)
                points = []

        elif direction in [['+y', '+x'], ['-y', '+x'], ['+y', '-x'], ['-y', '-x']]:
            for xi in x:
                for yi in y:
                    points.append(volmdlr.Point2D(xi, yi))

                grid2d.append(points)
                points = []

        return cls(lists_points=grid2d, direction=direction)

    def grid_pattern(self):
        """
        Defines a list of quadrilateral polygons defined based on Grid2d points.

        :return: The list of quadrilateral polygons
        :rtype: List[volmdlr.wires.ClosedPolygon2D]
        """

        quadrilateral_polygons = []
        length_1, length_2 = len(self.lists_points[0]), len(self.lists_points)
        for i in range(0, length_1 - 1):
            for j in range(0, length_2 - 1):
                quadrilateral_polygons.append(volmdlr.wires.ClosedPolygon2D(
                    [self.lists_points[i][j],
                     self.lists_points[i + 1][j],
                     self.lists_points[i + 1][j + 1],
                     self.lists_points[i][j + 1]]))

        return quadrilateral_polygons

    @property
    def limits_xy(self):
        """
        Finds the limits (min, max) of points along x & y direction_axis.

        :return:
        :rtype:
        """

        x_limits = (self.lists_points[0][0].x, self.lists_points[-1][-1].x)
        x_min, x_max = min(x_limits), max(x_limits)
        y_limits = (self.lists_points[0][0].y, self.lists_points[-1][-1].y)
        y_min, y_max = min(y_limits), max(y_limits)

        return ((x_min, x_max), (y_min, y_max))

    # @property
    # def x_limits(self):
    #     """
    #     find the limits (min, max) of points along x_direction_axis
    #     """

    #     x_limits = (self.lists_points[0][0].x, self.lists_points[-1][-1].x)
    #     x_min, x_max = min(x_limits), max(x_limits)

    #     return (x_min, x_max)

    # @property
    # def y_limits(self):
    #     """
    #     find the limits (min, max) of points along y_direction_axis
    #     """

    #     y_limits = (self.lists_points[0][0].y, self.lists_points[-1][-1].y)
    #     y_min, y_max = min(y_limits), max(y_limits)

    #     return (y_min, y_max)

    @property
    def points(self):
        """
        Returns all the points in lists_points in just one list.

        :return: The flattened list of points
        :rtype: List[:class:`volmdlr.Point2D`]
        """

        points = []
        for list_point in self.lists_points:
            points.extend(list_point)
        return points

    @property
    def points_xy(self):
        """
        Finds how many points there are along x & y direction_axis.

        :return: Two counts, one for the x direction_axis and another one for
            the y direction_axis
        :rtype: Tuple[int, int]
        """

        index = self.find_direction_index(direction_axis='x')
        if index == 0:
            points_x = len(self.lists_points[0])
            points_y = len(self.lists_points)
        else:
            points_x = len(self.lists_points)
            points_y = len(self.lists_points[0])

        return (points_x, points_y)

    # @property
    # def points_x(self):
    #     """
    #     find how many points there are along x_direction_axis
    #     """

    #     index = self.find_direction_index(direction_axis = 'x')
    #     if index == 0:
    #         points_x = len(self.lists_points[0])
    #     else:
    #         points_x = len(self.lists_points)

    #     return points_x

    # @property
    # def points_y(self):
    #     """
    #     find how many points there are along y_direction_axis
    #     """

    #     index = self.find_direction_index(direction_axis = 'y')
    #     if index == 0:
    #         points_y = len(self.lists_points[0])
    #     else:
    #         points_y = len(self.lists_points)

    #     return points_y<|MERGE_RESOLUTION|>--- conflicted
+++ resolved
@@ -8,13 +8,9 @@
 from typing import List
 
 import numpy as npy
-<<<<<<< HEAD
-from dessia_common.core import DessiaObject
-=======
 
 from dessia_common.core import DessiaObject  # isort: skip
 
->>>>>>> d4e83b63
 import volmdlr
 import volmdlr.wires
 
