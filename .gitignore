--- conflicted
+++ resolved
@@ -123,10 +123,7 @@
 
 # Pyre type checker
 .pyre/
-<<<<<<< HEAD
+
 volmdlr/templates/core.ts
-volmdlr/templates/core.ts
-=======
 
 volmdlr/core_compiled.c
->>>>>>> 2f13d805
