--- conflicted
+++ resolved
@@ -71,10 +71,6 @@
     - pip3 install -U pip autopep8==2.0.0
     - bash code_pep8.sh
 
-<<<<<<< HEAD
-- name: install, build doc run scripts
-  image: python:3.9
-=======
   volumes:
     # Mount pip cache from host
     - name: pip_cache
@@ -89,7 +85,6 @@
 
 - name: install, build doc run scripts and tutorials
   image: python:3.8
->>>>>>> 022f6bb1
   commands:
   - git fetch --tags
   - pip install Cython sphinx sphinx_rtd_theme coverage nbformat nbconvert
