---
kind: pipeline
type: docker
name: default



steps:
- name: merge master on testing
  image: alpine/git
  when:
    event: push
    branch: master

  commands:
  - cd /tmp
  - git clone $DRONE_GIT_HTTP_URL
  - cd volmdlr
  - git checkout master
  - git fetch origin testing
  - git checkout testing
  - git merge master
  - git push


- name: merge testing on dev
  image: alpine/git
  when:
    event: push
    branch: testing

  commands:
  - cd /tmp
  - git clone $DRONE_GIT_HTTP_URL
  - cd volmdlr
  - git checkout testing
  - git fetch origin dev
  - git checkout dev
  - git merge testing
  - git push


- name: check changelog update
  image: python:3.9
  when:
    event: pull_request

  commands:
    - git fetch origin "$DRONE_TARGET_BRANCH":"refs/remotes/origin/$DRONE_TARGET_BRANCH"
    - git fetch origin pull/$DRONE_PULL_REQUEST/head:refs/remotes/origin/pr/$DRONE_PULL_REQUEST
    - bash code_changelog.sh


- name: check pep8 formatting
  image: python:3.9
  when:
    event:
      exclude:
      - tag
      - push

  commands:
    - pip3 install -U pip autopep8==2.0.0
    - bash code_pep8.sh

  volumes:
    # Mount pip cache from host
    - name: pip_cache
      path: /root/.cache/pip


#- name: check code complexity
#  image: dessia/python-ci:3.9
#  when:
#    event:
#      exclude:
#      - tag
#      - push
#
#  commands:
#  - pip install numpy Cython>3
#  - pip install pylint==2.17.3 pydocstyle==6.3.0 pre-commit shellcheck-py cython-lint pyenchant==3.2.2
#  - python code_pylint.py
#  - python code_pydocstyle.py
#  - pre-commit run -a
#
#  volumes:
#    # Mount pip cache from host
#    - name: pip_cache
#      path: /root/.cache/pip


- name: install, build doc run scripts and tutorials
  image: python:3.9
  when:
    event: push

  commands:
  - git fetch --tags
  - pip install .[doc,test]
  - python setup.py build_ext --inplace
  - cd tests
  - coverage run --rcfile=../.coveragerc --data-file=../.coverage --source volmdlr -m unittest discover -v
  - cd ../scripts
  - coverage run --rcfile=../.coveragerc --data-file=../.coverage --source volmdlr -a ci_scripts.py
  - cd ../tutorials
  - coverage run --rcfile=../.coveragerc --data-file=../.coverage --source volmdlr -a ci_tutorials.py
  - cd ../doc
  - make html
  - cd ..
  - coverage json
  - coverage report
  - coverage html
  - python coverage.py

  volumes:
    # Mount pip cache from host
    - name: pip_cache
      path: /root/.cache/pip


# Special step for fork pull request
- name: Fork only; install, build doc run scripts and tutorials
  image: python:3.9
  when:
    event:
      - pull_request

  environment:
    GITHUB_TOKEN:
      from_secret: github_token

  commands:
<<<<<<< HEAD
    - >
      if [ "$DRONE_SOURCE_REPOSITORY" != "$DRONE_TARGET_REPOSITORY" ]; then
        echo "$DRONE_SOURCE_REPOSITORY";
        echo "$DRONE_TARGET_REPOSITORY";
        echo "This is a fork. Running scripts...";
        git fetch --tags;
        pip install .[doc,test];
        python setup.py build_ext --inplace;
        cd tests;
        coverage run --rcfile=../.coveragerc --data-file=../.coverage --source volmdlr -m unittest discover -v;
        cd ../scripts;
        coverage run --rcfile=../.coveragerc --data-file=../.coverage --source volmdlr -a ci_scripts.py;
        cd ../tutorials;
        coverage run --rcfile=../.coveragerc --data-file=../.coverage --source volmdlr -a ci_tutorials.py;
        cd ../doc;
        make html;
        cd ..;
        coverage json;
        coverage report;
        coverage html;
        python coverage.py;
      else
        echo "$DRONE_SOURCE_BRANCH";
        echo "This is not a fork. Skipping step.";
=======
    - apt-get update && apt-get install -y jq
    - |
      api_url="https://api.github.com/repos/${DRONE_REPO}/pulls/${DRONE_PULL_REQUEST}"
      source_repo=$(curl -s -H "Authorization: token $GITHUB_TOKEN" "$api_url" | jq -r .head.repo.full_name)

      echo "Source Repository: $source_repo"
      
      if [ "$source_repo" = "${DRONE_REPO}" ]; then
        echo "Source repo is ${DRONE_REPO}. Skipping step..."
        # Add your specific actions here. For example:
        # python build_docs.py
        # ./run_tutorials.sh
      else
        echo "Source repo is a fork. Performing install, build doc run scripts and tutorials..."
      
        git fetch --tags
        pip install .[doc,test]
        python setup.py build_ext --inplace
        cd tests
        coverage run --rcfile=../.coveragerc --data-file=../.coverage --source volmdlr -m unittest discover -v
        cd ../scripts
        coverage run --rcfile=../.coveragerc --data-file=../.coverage --source volmdlr -a ci_scripts.py
        cd ../tutorials
        coverage run --rcfile=../.coveragerc --data-file=../.coverage --source volmdlr -a ci_tutorials.py
        cd ../doc
        make html
        cd ..
        coverage json
        coverage report
        coverage html
        python coverage.py
>>>>>>> c43fbc96
      fi
      

- name: generate sdist
  image: python:3.9
  when:
    branch: master

  commands:
  - git fetch --tags
  - pip install .
  - python setup.py sdist

  volumes:
    # Mount pip cache from host
    - name: pip_cache
      path: /root/.cache/pip


- name: generate bdist_wheel
  image: python:3.9
  when:
      branch: master

  commands:
  - git fetch --tags
  - pip install wheel
  - pip install .
  - python setup.py bdist_wheel

  volumes:
    # Mount pip cache from host
    - name: pip_cache
      path: /root/.cache/pip


- name: upload to pypi
  image: plugins/pypi
  when:
      event: tag

  settings:
    skip_build: True
    username: dessia_tech
    password:
        from_secret: pypi_password


- name: upload_doc_master
  image: appleboy/drone-scp
  when:
    branch: master
    event: push
  settings:
    host: austerlitz.dessia.tech
    target: /var/www/documentation/volmdlr/
    source: doc/build/html/*
    strip_components: 3
    username: drone
    password:
      from_secret: ssh_drone_password


- name: upload coverage
  image: appleboy/drone-scp
  when:
    event: push
  failure: ignore
  settings:
    host: magenta.dessia.tech
    target: /var/www/cdn/volmdlr/coverage/${DRONE_BRANCH}
    source: htmlcov/*
    strip_components: 1
    username: drone
    password:
      from_secret: ssh_drone_password



- name: notify by email
  when:
    event: push
    branch:
      - master
      - dev
    status:
    - failure

  image: drillster/drone-email
  settings:
    host: mail.dessia.tech
    username: technical@dessia.tech
    password:
      from_secret: email_password
    from: technical@dessia.tech

  volumes:
    - name: cache
      path: /root/.cache



volumes:
  - name: pip_cache
    host:
      path: /tmp/cache/drone/pip
  - name: cache
    host:
      path: /tmp/cache/drone<|MERGE_RESOLUTION|>--- conflicted
+++ resolved
@@ -131,32 +131,6 @@
       from_secret: github_token
 
   commands:
-<<<<<<< HEAD
-    - >
-      if [ "$DRONE_SOURCE_REPOSITORY" != "$DRONE_TARGET_REPOSITORY" ]; then
-        echo "$DRONE_SOURCE_REPOSITORY";
-        echo "$DRONE_TARGET_REPOSITORY";
-        echo "This is a fork. Running scripts...";
-        git fetch --tags;
-        pip install .[doc,test];
-        python setup.py build_ext --inplace;
-        cd tests;
-        coverage run --rcfile=../.coveragerc --data-file=../.coverage --source volmdlr -m unittest discover -v;
-        cd ../scripts;
-        coverage run --rcfile=../.coveragerc --data-file=../.coverage --source volmdlr -a ci_scripts.py;
-        cd ../tutorials;
-        coverage run --rcfile=../.coveragerc --data-file=../.coverage --source volmdlr -a ci_tutorials.py;
-        cd ../doc;
-        make html;
-        cd ..;
-        coverage json;
-        coverage report;
-        coverage html;
-        python coverage.py;
-      else
-        echo "$DRONE_SOURCE_BRANCH";
-        echo "This is not a fork. Skipping step.";
-=======
     - apt-get update && apt-get install -y jq
     - |
       api_url="https://api.github.com/repos/${DRONE_REPO}/pulls/${DRONE_PULL_REQUEST}"
@@ -188,7 +162,6 @@
         coverage report
         coverage html
         python coverage.py
->>>>>>> c43fbc96
       fi
       
 
