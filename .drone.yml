---
kind: pipeline
type: docker
name: default

steps:
- name: merge master on testing
  image: alpine/git
  when:
    event: push
    branch: master
  failure: ignore
  commands:
  - cd /tmp
  - git clone $DRONE_GIT_HTTP_URL
  - cd volmdlr
  - git checkout master
  - git fetch origin testing
  - git checkout testing
  - git merge master
  - git push

- name: merge testing on dev
  image: alpine/git
  when:
    event: push
    branch: testing
  failure: ignore
  commands:
  - cd /tmp
  - git clone $DRONE_GIT_HTTP_URL
  - cd volmdlr
  - git checkout testing
  - git fetch origin dev
  - git checkout dev
  - git merge testing
  - git push

- name: check code complexity
  image: python:3.9
  commands:
  - pip install radon pylint pydocstyle
  - ./code_quality.sh
  - python code_pylint.py
  - python code_pydocstyle.py

  volumes:
    # Mount pip cache from host
    - name: pip_cache
      path: /root/.cache/pip


- name: check pep8 formatting
  image: python:3.9
  commands:
    - git fetch --tags
    - pip3 install -U pip autopep8==2.0.0
    - bash code_pep8.sh

  volumes:
    # Mount pip cache from host
    - name: pip_cache
      path: /root/.cache/pip


- name: install, build doc run scripts and tutorials
  image: python:3.8
  commands:
  - git fetch --tags
  - pip install Cython sphinx sphinx_rtd_theme coverage nbformat nbconvert
  - python setup.py install
  - cd doc
  - make html
  - cd ../tests
  - coverage run --source volmdlr -m unittest discover -v
  - cd ../scripts
  - coverage run --source volmdlr ci_scripts.py
  - cd ../tutorials
  - coverage run --source volmdlr ci_tutorials.py
  - cd ..
  - coverage combine scripts/.coverage tests/.coverage tutorials/.coverage
  - coverage json
  - coverage report
<<<<<<< HEAD
  - python coverage.py
=======
  - ls -la
  - pwd
  - python coverage_script.py
>>>>>>> fbfd953a

  volumes:
    # Mount pip cache from host
    - name: pip_cache
      path: /root/.cache/pip

- name: generate sdist
  image: python:3.8
  commands:
  - git fetch --tags
  - pip install Cython
  - python setup.py sdist

  volumes:
    # Mount pip cache from host
    - name: pip_cache
      path: /root/.cache/pip


- name: upload to pypi
  image: plugins/pypi
  when:
      event: tag
  settings:
    skip_build: True
    username: dessia_tech
    password:
        from_secret: pypi_password

- name: upload_doc_master
  image: appleboy/drone-scp
  when:
    branch: master
    event: push
  settings:
    host: austerlitz.dessia.tech
    target: /var/www/documentation/volmdlr/
    source: doc/build/html/*
    strip_components: 3
    username: drone
    password:
      from_secret: ssh_drone_password


- name: notify by email
  when:
    status:
    - failure
  image: drillster/drone-email
  settings:
    host: mail.dessia.tech
    username: technical@dessia.tech
    password:
      from_secret: email_password
    from: technical@dessia.tech

volumes:
  - name: pip_cache
    host:
      path: /tmp/cache/drone/pip<|MERGE_RESOLUTION|>--- conflicted
+++ resolved
@@ -81,13 +81,7 @@
   - coverage combine scripts/.coverage tests/.coverage tutorials/.coverage
   - coverage json
   - coverage report
-<<<<<<< HEAD
   - python coverage.py
-=======
-  - ls -la
-  - pwd
-  - python coverage_script.py
->>>>>>> fbfd953a
 
   volumes:
     # Mount pip cache from host
