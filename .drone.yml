---
kind: pipeline
type: docker
name: default

steps:
- name: merge master on testing
  image: alpine/git
  when:
    event: push
    branch: master
  failure: ignore
  commands:
  - cd /tmp
  - git clone $DRONE_GIT_HTTP_URL
  - cd volmdlr
  - git checkout master
  - git fetch origin testing
  - git checkout testing
  - git merge master
  - git push

- name: merge testing on dev
  image: alpine/git
  when:
    event: push
    branch: testing
  failure: ignore
  commands:
  - cd /tmp
  - git clone $DRONE_GIT_HTTP_URL
  - cd volmdlr
  - git checkout testing
  - git fetch origin dev
  - git checkout dev
  - git merge testing
  - git push

- name: notify by email
  when:
    event: push
    branch:
      - master
      - dev
    status:
    - failure
  image: drillster/drone-email
  settings:
    host: mail.dessia.tech
    username: technical@dessia.tech
    password:
      from_secret: email_password
    from: technical@dessia.tech

- name: check code complexity
  image: dessia/python-ci:3.9
  commands:
<<<<<<< HEAD
  - pip install pylint pydocstyle pre-commit shellcheck-py cython-lint
=======
  - pip install pylint==2.16.1 pydocstyle==6.3.0 pre-commit shellcheck-py cython-lint pyenchant==3.2.2
>>>>>>> 53ab771c
  - python code_pylint.py
  - python code_pydocstyle.py
  - pre-commit run -a

  volumes:
    # Mount pip cache from host
    - name: cache
      path: /root/.cache


- name: check pep8 formatting
  image: python:3.9
  commands:
    - git fetch --tags
    - pip3 install -U pip autopep8==2.0.0
    - bash code_pep8.sh

  volumes:
    # Mount pip cache from host
    - name: pip_cache
      path: /root/.cache/pip

- name: check changelog update
  image: python:3.8
  when:
    event: pull_request
  commands:
    - bash code_changelog.sh

- name: install, build doc run scripts and tutorials
  image: python:3.8
  commands:
  - git fetch --tags
  - pip install Cython sphinx sphinx_rtd_theme coverage nbformat nbconvert
  - python setup.py install
  - cd doc
  - make html
  - cd ../tests
  - coverage run --source volmdlr -m unittest discover -v
  - cd ../scripts
  - coverage run --source volmdlr ci_scripts.py
  - cd ../tutorials
  - coverage run --source volmdlr ci_tutorials.py
  - cd ..
  - coverage combine scripts/.coverage tests/.coverage tutorials/.coverage
  - coverage json
  - coverage report
  - python coverage.py

  volumes:
    # Mount pip cache from host
    - name: pip_cache
      path: /root/.cache/pip

- name: generate sdist
  image: python:3.8
  commands:
  - git fetch --tags
  - pip install Cython
  - python setup.py sdist

  volumes:
    # Mount pip cache from host
    - name: pip_cache
      path: /root/.cache/pip


- name: upload to pypi
  image: plugins/pypi
  when:
      event: tag
  settings:
    skip_build: True
    username: dessia_tech
    password:
        from_secret: pypi_password

- name: upload_doc_master
  image: appleboy/drone-scp
  when:
    branch: master
    event: push
  settings:
    host: austerlitz.dessia.tech
    target: /var/www/documentation/volmdlr/
    source: doc/build/html/*
    strip_components: 3
    username: drone
    password:
      from_secret: ssh_drone_password


volumes:
  - name: pip_cache
    host:
      path: /tmp/cache/drone/pip
  - name: cache
    host:
      path: /tmp/cache/drone<|MERGE_RESOLUTION|>--- conflicted
+++ resolved
@@ -55,11 +55,7 @@
 - name: check code complexity
   image: dessia/python-ci:3.9
   commands:
-<<<<<<< HEAD
-  - pip install pylint pydocstyle pre-commit shellcheck-py cython-lint
-=======
   - pip install pylint==2.16.1 pydocstyle==6.3.0 pre-commit shellcheck-py cython-lint pyenchant==3.2.2
->>>>>>> 53ab771c
   - python code_pylint.py
   - python code_pydocstyle.py
   - pre-commit run -a
