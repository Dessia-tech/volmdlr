--- conflicted
+++ resolved
@@ -96,24 +96,6 @@
         - testing
 
   commands:
-<<<<<<< HEAD
-  - pip Cython wheel
-  - python setup install --user
-  - cd scripts/mesh
-  - python read_msh_file.py
-  - python mesh/geo_file_1.py
-  - python mesh/geo_file_2.py
-  - python mesh/geo_file_3.py
- 
-
-- name: install and run scripts
-  image: dessia/python-gmsh:3.9
-  commands:
-  - pip install Cython coverage
-  - python setup.py install --user
-  - cd tests
-  - coverage run --source volmdlr -m unittest discover
-=======
   - git fetch --tags
   - pip install Cython sphinx sphinx_rtd_theme coverage
   - python setup.py install
@@ -121,7 +103,6 @@
   - make html
   - cd ../tests
   - coverage run --source volmdlr -m unittest discover -v
->>>>>>> 0007fa91
   - cd ../scripts
   - coverage run --source volmdlr ci_scripts.py
   - cd ..
