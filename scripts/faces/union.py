#!/usr/bin/env python3
# -*- coding: utf-8 -*-
"""
Created on Mon Jun 28 11:34:09 2021

@author: dasilva
"""
import volmdlr as vm
import volmdlr.edges as edges
import matplotlib.pyplot as plt
import volmdlr.primitives3d as primitives3D
import volmdlr.wires as vmw
import volmdlr.faces as vmf
import volmdlr.edges as vme

import math
import volmdlr.step as vm_step

<<<<<<< HEAD
# """########################################### UNION 1 #################################### """
=======
"""########################################### UNION 1 #################################### """
>>>>>>> de8dfb48
# resolution = 0.0010

# box = primitives3D.Block(
#     vm.Frame3D(vm.Point3D(0, 0, 0), vm.Vector3D(0.3, 0, 0),
#                 vm.Vector3D(0, 0.3, 0), vm.Vector3D(0, 0, 0.3)),
#     alpha=0.6)

# box_red = primitives3D.Block(
#     vm.Frame3D(vm.Point3D(0, 0, 0), vm.Vector3D(0.4, 0, 0),
#                 vm.Vector3D(0, 0.4, 0), vm.Vector3D(0, 0, 0.4)),
#     color=(0.2, 1, 0.4), alpha=0.6)

# box_red.color = (1, 0.1, 0.1)
# box_red.name = 'box_red'

# box_green = box.frame_mapping(vm.Frame3D(vm.Point3D(0, 0.8, 0), vm.Vector3D(1, 0, 0),
#                           vm.Vector3D(0, 1, 0), vm.Vector3D(0, 0, 1)), 'new', copy=True)

# box_green.color = (0.1, 1, 0.1)
# box_green.name = 'box_green'


# box_blue = box.frame_mapping(vm.Frame3D(vm.Point3D(0, 0.2, 0), vm.Vector3D(1, 0, 0),
#                           vm.Vector3D(0, 1, 0), vm.Vector3D(0, 0, 1)), 'old', copy=True)
# box_blue.color = (0.1, 0.1, 1)
# box_blue.name = 'box_blue'


<<<<<<< HEAD
# new_box =box_red.union(box_blue)
=======
# # new_box =box_red.union(box_blue)
# new_box =box_red.subtract(box_blue)
>>>>>>> de8dfb48
# for shell in new_box:
#     shell.color = (1, 0.1, 0.1)
#     shell.alpha = 0.6
# vm.core.VolumeModel(new_box).babylonjs()

# box_blue = box_blue.translation(vm.Point3D(0,0,0.1))
<<<<<<< HEAD
# new_box = box_red.union(box_blue)
=======
# # new_box = box_red.union(box_blue)
# new_box =box_red.subtract(box_blue)
>>>>>>> de8dfb48
# for shell in new_box:
#     shell.color = (1, 0.1, 0.1)
#     shell.alpha = 0.6
# vm.core.VolumeModel(new_box).babylonjs()


# """########################################### UNION 2 #################################### """





# poly1_vol1 = vmw.ClosedPolygon3D([vm.Point3D(-0.1, -0.05, 0),
#                                   vm.Point3D(-0.15, 0.1, 0),
#                                   vm.Point3D(0.05, 0.2, 0),
#                                   vm.Point3D(0.12, 0.15, 0),
#                                   vm.Point3D(0.1, -0.02, 0)])

# poly2_vol1 = poly1_vol1.rotation(vm.O3D, vm.Z3D, math.pi).translation(0.2*vm.Z3D)
# poly3_vol1 = poly2_vol1.rotation(vm.O3D, vm.Z3D, math.pi/8).translation(0.1*(vm.Z3D+vm.X3D+vm.Y3D))

# point_triangles = poly1_vol1.sewing(poly2_vol1, vm.X3D, vm.Y3D) + poly2_vol1.sewing(poly3_vol1, vm.X3D, vm.Y3D)
# faces = [vmf.Triangle3D(trio[0], trio[1], trio[2]) for trio in point_triangles]

# plane3d_1 = vmf.Plane3D.from_plane_vectors(vm.O3D, vm.X3D, vm.Y3D)
# surf2d_1 = vmf.Surface2D(poly1_vol1.to_2d(vm.O3D, vm.X3D, vm.Y3D),[])

# plane3d_2 = vmf.Plane3D.from_plane_vectors(0.3*vm.Z3D, vm.X3D, vm.Y3D)
# surf2d_2 = vmf.Surface2D(poly3_vol1.to_2d(vm.O3D, vm.X3D, vm.Y3D),[])
# faces += [vmf.PlaneFace3D(plane3d_1, surf2d_1), vmf.PlaneFace3D(plane3d_2, surf2d_2)]

# shell1 = vmf.ClosedShell3D(faces)
# shell1.color = (0.1, 1, 0.1)
# shell1.alpha = 0.4

# poly1_vol2 = vmw.ClosedPolygon3D([vm.Point3D(-0.1, -0.1, -0.2),
#                                   vm.Point3D(-0.15, -0.1, -0.05),
#                                   vm.Point3D(0.05, -0.1, 0.2),
#                                   vm.Point3D(0.12, -0.1, 0.05),
#                                   vm.Point3D(0.1, -0.1, -0.02)])


# poly2_vol2 = poly1_vol2.rotation(vm.O3D, vm.Y3D, math.pi/2).translation(0.02*vm.Y3D)
# poly3_vol2 = poly2_vol2.rotation(vm.O3D, vm.Y3D, math.pi/8).translation(0.1*(vm.Z3D+vm.X3D+vm.Y3D))
# poly4_vol2 = poly3_vol2.rotation(vm.O3D, vm.Y3D, math.pi/4).translation(0.05*vm.Y3D)
# poly5_vol2 = poly4_vol2.rotation(vm.O3D, vm.Y3D, math.pi/10).translation(0.2*vm.Y3D)

# point_triangles_2 = poly1_vol2.sewing(poly2_vol2, vm.X3D, vm.Z3D) + poly2_vol2.sewing(poly3_vol2, vm.X3D, vm.Z3D) +\
#                     poly3_vol2.sewing(poly4_vol2, vm.X3D, vm.Z3D) + poly4_vol2.sewing(poly5_vol2, vm.X3D, vm.Z3D)

# faces_2 = [vmf.Triangle3D(trio[0], trio[1], trio[2]) for trio in point_triangles_2]

# plane3d_3 = vmf.Plane3D.from_plane_vectors(-0.1*vm.Y3D, vm.X3D, vm.Z3D)
# surf2d_3 = vmf.Surface2D(poly1_vol2.to_2d(vm.O3D, vm.X3D, vm.Z3D),[])

# plane3d_4 = vmf.Plane3D.from_plane_vectors(0.27*vm.Y3D, vm.X3D, vm.Z3D)
# surf2d_4 = vmf.Surface2D(poly5_vol2.to_2d(vm.O3D, vm.X3D, vm.Z3D),[])
# faces_2 += [vmf.PlaneFace3D(plane3d_3, surf2d_3), vmf.PlaneFace3D(plane3d_4, surf2d_4)]


# shell2 = vmf.ClosedShell3D(faces_2)
<<<<<<< HEAD
# new_box = shell1.union(shell2)
=======
# # new_box = shell1.union(shell2)
# new_box = shell1.subtract(shell2)
>>>>>>> de8dfb48
# for shell in new_box:
#     shell.color = (1, 0.1, 0.1)
#     shell.alpha = 0.6
# vm.core.VolumeModel(new_box).babylonjs()

# """# =============================================================================
# # USECASE 3
# # =============================================================================

# # Union between shell1 and shell2
# # Union between shell1 and shell3
# # Union between shell2 and shell3
# # Union between shell1, shell2 and shell3
# """

number_points = 50

poly_1 = vmw.ClosedPolygon3D([vm.Point3D(-0.3, 0.05, -0.20),
                                vm.Point3D(0, 0.25, -0.20),
                                vm.Point3D(0.25, 0.1, -0.20),
                                vm.Point3D(0.2, -0.15, -0.20),
                                vm.Point3D(-0.2, -0.12, -0.20)])

length_poly_11 = poly_1.length()

points_poly_11 = [poly_1.point_at_abscissa(k*length_poly_11/(number_points)) for k in range(number_points)]

new_poly_11 = vmw.ClosedPolygon3D(points_poly_11)

new_poly_12 = new_poly_11.translation(0.3*vm.Z3D).rotation(vm.O3D, vm.Z3D, math.pi/2)

new_poly_13 = new_poly_12.translation(0.05*vm.Z3D)

new_poly_14 = new_poly_13.translation(0.2*vm.Z3D).rotation(vm.O3D, vm.Z3D, math.pi/4)

points_triangles_1 = new_poly_11.sewing(new_poly_12, vm.X3D, vm.Y3D) + new_poly_12.sewing(new_poly_13, vm.X3D, vm.Y3D) + new_poly_13.sewing(new_poly_14, vm.X3D, vm.Y3D)
faces1 = [vmf.Triangle3D(trio[0], trio[1], trio[2]) for trio in points_triangles_1]

plane3d_1 = vmf.Plane3D.from_plane_vectors(-0.2*vm.Z3D, vm.X3D, vm.Y3D)
surf2d_1 = vmf.Surface2D(new_poly_11.to_2d(vm.O3D, vm.X3D, vm.Y3D),[])

plane3d_2 = vmf.Plane3D.from_plane_vectors(0.35*vm.Z3D, vm.X3D, vm.Y3D)
surf2d_2 = vmf.Surface2D(new_poly_14.to_2d(vm.O3D, vm.X3D, vm.Y3D),[])
faces1 += [vmf.PlaneFace3D(plane3d_1, surf2d_1), vmf.PlaneFace3D(plane3d_2, surf2d_2)]

shell1 = vmf.ClosedShell3D(faces1)

poly_2 = vmw.ClosedPolygon3D([vm.Point3D(-0.10, 0.05, 0),
                                vm.Point3D(-0.07, 0.05, 0.05),
                                vm.Point3D(0, 0.05, 0.10),
                                vm.Point3D(0.05, 0.05, 0.07),
                                vm.Point3D(0.10, 0.05, 0)])

length_poly_2 = poly_2.length()

points_poly_2 = [poly_2.point_at_abscissa(k*length_poly_2/(number_points)) for k in range(number_points)]

new_poly_21 = vmw.ClosedPolygon3D(points_poly_2)
new_poly_22 = new_poly_21.translation(0.1*vm.Y3D).rotation(vm.O3D, vm.Y3D, math.pi/2)
new_poly_23 = new_poly_22.translation(0.05*vm.Y3D)
new_poly_24 = new_poly_23.translation(0.2*vm.Y3D).rotation(vm.O3D, vm.Y3D, math.pi/4)
points_triangles_2 = new_poly_21.sewing(new_poly_22, vm.X3D, vm.Z3D) + new_poly_23.sewing(new_poly_22, vm.X3D, vm.Z3D) + new_poly_23.sewing(new_poly_24, vm.X3D, vm.Z3D)

faces2 = [vmf.Triangle3D(trio[0], trio[1], trio[2]) for trio in points_triangles_2]
    
plane3d_3 = vmf.Plane3D.from_plane_vectors(0.05*vm.Y3D, vm.Z3D, vm.X3D)
surf2d_3 = vmf.Surface2D(new_poly_21.to_2d(vm.O3D, vm.Z3D, vm.X3D),[])

plane3d_4 = vmf.Plane3D.from_plane_vectors(0.4*vm.Y3D, vm.Z3D, vm.X3D)
surf2d_4 = vmf.Surface2D(new_poly_24.to_2d(vm.O3D, vm.Z3D, vm.X3D),[])
faces2 += [vmf.PlaneFace3D(plane3d_3, surf2d_3), vmf.PlaneFace3D(plane3d_4, surf2d_4)]

shell2 = vmf.ClosedShell3D(faces2)
new_box = shell1.union(shell2)
# for shell in new_box:
#     shell.color = (1, 0.1, 0.1)
#     shell.alpha = 0.6
# vm.core.VolumeModel(new_box).babylonjs()


shell3 = shell2.rotation(vm.O3D, vm.Z3D, math.pi).translation(0.3*vm.Z3D-0.1*vm.Y3D)
# # new_box = shell1.union(shell3)
# # for shell in new_box:
# #     shell.color = (1, 0.1, 0.1)
# #     shell.alpha = 0.6
# # vm.core.VolumeModel(new_box).babylonjs()

new_box = new_box[0].union(shell3)
for shell in new_box:
    shell.color = (1, 0.1, 0.1)
    shell.alpha = 0.6
vm.core.VolumeModel(new_box).babylonjs()<|MERGE_RESOLUTION|>--- conflicted
+++ resolved
@@ -16,11 +16,7 @@
 import math
 import volmdlr.step as vm_step
 
-<<<<<<< HEAD
-# """########################################### UNION 1 #################################### """
-=======
 """########################################### UNION 1 #################################### """
->>>>>>> de8dfb48
 # resolution = 0.0010
 
 # box = primitives3D.Block(
@@ -49,31 +45,23 @@
 # box_blue.name = 'box_blue'
 
 
-<<<<<<< HEAD
-# new_box =box_red.union(box_blue)
-=======
 # # new_box =box_red.union(box_blue)
 # new_box =box_red.subtract(box_blue)
->>>>>>> de8dfb48
 # for shell in new_box:
 #     shell.color = (1, 0.1, 0.1)
 #     shell.alpha = 0.6
 # vm.core.VolumeModel(new_box).babylonjs()
 
 # box_blue = box_blue.translation(vm.Point3D(0,0,0.1))
-<<<<<<< HEAD
-# new_box = box_red.union(box_blue)
-=======
 # # new_box = box_red.union(box_blue)
 # new_box =box_red.subtract(box_blue)
->>>>>>> de8dfb48
-# for shell in new_box:
-#     shell.color = (1, 0.1, 0.1)
-#     shell.alpha = 0.6
-# vm.core.VolumeModel(new_box).babylonjs()
-
-
-# """########################################### UNION 2 #################################### """
+# for shell in new_box:
+#     shell.color = (1, 0.1, 0.1)
+#     shell.alpha = 0.6
+# vm.core.VolumeModel(new_box).babylonjs()
+
+
+"""########################################### UNION 2 #################################### """
 
 
 
@@ -128,12 +116,8 @@
 
 
 # shell2 = vmf.ClosedShell3D(faces_2)
-<<<<<<< HEAD
-# new_box = shell1.union(shell2)
-=======
 # # new_box = shell1.union(shell2)
 # new_box = shell1.subtract(shell2)
->>>>>>> de8dfb48
 # for shell in new_box:
 #     shell.color = (1, 0.1, 0.1)
 #     shell.alpha = 0.6
