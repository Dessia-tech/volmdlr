#!/usr/bin/env python3
# -*- coding: utf-8 -*-
"""
A sweep example.
"""

import random
import matplotlib.pyplot as plt
import volmdlr

import volmdlr as vm
import volmdlr.primitives3d as primitives3d
import volmdlr.wires as wires
<<<<<<< HEAD
from volmdlr.models.open_rounded_line_segments import open_rounded_line_segements

contour = wires.Circle2D(vm.O2D, 0.008)
=======

random.seed(2)


p1 = vm.Point3D(0, 0, 0)
p2 = vm.Point3D(-0.150, 0, 0)
p3 = vm.Point3D(-0.150, 0.215, 0)
p4 = vm.Point3D(-0.150, 0.215, -0.058)
p5 = vm.Point3D(-0.220, 0.186, -0.042)

points = [p1, p2, p3, p4, p5]
radius = {1: 0.015, 2: 0.020, 3: 0.03}

current_point = p5

for i in range(6):
    current_point += vm.Point3D.random(-0.1, 0.3, -0.1, 0.3, -0.1, 0.3)
    points.append(current_point)
    radius[4 + i] = 0.01 + 0.03 * random.random()

# contour = wires.Circle2D(vm.O2D, 0.008)
contour = wires.ClosedPolygon2D([volmdlr.Point2D(-0.004, -0.004), volmdlr.Point2D(0.004, -0.004),
                                 volmdlr.Point2D(0.004, 0.004), volmdlr.Point2D(-0.004, 0.004)])


rl = primitives3d.OpenRoundedLineSegments3D(points, radius, adapt_radius=True, name='wire')

>>>>>>> 34da90b4
fig = plt.figure()
ax = fig.add_subplot(111, projection='3d')

for prim in open_rounded_line_segements.primitives:
    prim.plot(ax=ax)


r1 = open_rounded_line_segements.to_dict()
r2 = primitives3d.OpenRoundedLineSegments3D.dict_to_object(r1)
c1 = contour.to_dict()
c2 = vm.wires.Circle2D.dict_to_object(c1)

sweep = primitives3d.Sweep(contour, open_rounded_line_segements, name='Random pipe')

model = vm.core.VolumeModel([sweep])
model._check_platform()
model.babylonjs()

model.to_step('sweep.step')<|MERGE_RESOLUTION|>--- conflicted
+++ resolved
@@ -11,39 +11,12 @@
 import volmdlr as vm
 import volmdlr.primitives3d as primitives3d
 import volmdlr.wires as wires
-<<<<<<< HEAD
 from volmdlr.models.open_rounded_line_segments import open_rounded_line_segements
-
-contour = wires.Circle2D(vm.O2D, 0.008)
-=======
-
-random.seed(2)
-
-
-p1 = vm.Point3D(0, 0, 0)
-p2 = vm.Point3D(-0.150, 0, 0)
-p3 = vm.Point3D(-0.150, 0.215, 0)
-p4 = vm.Point3D(-0.150, 0.215, -0.058)
-p5 = vm.Point3D(-0.220, 0.186, -0.042)
-
-points = [p1, p2, p3, p4, p5]
-radius = {1: 0.015, 2: 0.020, 3: 0.03}
-
-current_point = p5
-
-for i in range(6):
-    current_point += vm.Point3D.random(-0.1, 0.3, -0.1, 0.3, -0.1, 0.3)
-    points.append(current_point)
-    radius[4 + i] = 0.01 + 0.03 * random.random()
 
 # contour = wires.Circle2D(vm.O2D, 0.008)
 contour = wires.ClosedPolygon2D([volmdlr.Point2D(-0.004, -0.004), volmdlr.Point2D(0.004, -0.004),
                                  volmdlr.Point2D(0.004, 0.004), volmdlr.Point2D(-0.004, 0.004)])
 
-
-rl = primitives3d.OpenRoundedLineSegments3D(points, radius, adapt_radius=True, name='wire')
-
->>>>>>> 34da90b4
 fig = plt.figure()
 ax = fig.add_subplot(111, projection='3d')
 
