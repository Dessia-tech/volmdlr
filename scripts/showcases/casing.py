#!/usr/bin/env python3
# -*- coding: utf-8 -*-
"""
Script checking offset and Curvilinear absissa of roundedline2D
"""

import plot_data
from volmdlr.models import casing

bottom, sides, belt = casing.primitives

ax = belt.outer_contour2d.plot()
# outer_contour.plot(a)



ax = belt.outer_contour3d.plot()
l = belt.outer_contour3d.length()
for i in range(100):
    p = belt.outer_contour3d.point_at_abscissa(i*l/100)
    p.plot(ax=ax)

ax = belt.outer_contour3d.plot()
<<<<<<< HEAD
# l = belt.outer_contour3d.Length()
# for i in range(100):



model = vm.core.VolumeModel([bottom, sides, belt], name='Casing')
model.babylonjs()
model.to_step('casing')
model.to_stl('casing')
model.save_babylonjs_to_file('casing')
=======
>>>>>>> c9e4e2c0


casing.babylonjs()
casing.to_step('casing')
casing.to_stl('casing')


contour = belt.outer_contour2d.plot_data()
primitive_group = plot_data.PrimitiveGroup(primitives=[contour])
plot_data.plot_canvas(plot_data_object=primitive_group, debug_mode=True)
<|MERGE_RESOLUTION|>--- conflicted
+++ resolved
@@ -21,19 +21,6 @@
     p.plot(ax=ax)
 
 ax = belt.outer_contour3d.plot()
-<<<<<<< HEAD
-# l = belt.outer_contour3d.Length()
-# for i in range(100):
-
-
-
-model = vm.core.VolumeModel([bottom, sides, belt], name='Casing')
-model.babylonjs()
-model.to_step('casing')
-model.to_stl('casing')
-model.save_babylonjs_to_file('casing')
-=======
->>>>>>> c9e4e2c0
 
 
 casing.babylonjs()
