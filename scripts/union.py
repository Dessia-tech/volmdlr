#!/usr/bin/env python3
# -*- coding: utf-8 -*-
"""
Created on Mon Jun 28 11:34:09 2021

@author: dasilva
"""
import volmdlr as vm
import volmdlr.edges as edges
import matplotlib.pyplot as plt
import volmdlr.primitives3d as primitives3D
# p1, p2, p3, p4 = vm.Point3D(-0.086, 0.11399999999999999, 0.21),vm.Point3D(-0.086, 0.114, 0.17), vm.Point3D(-0.086, -0.126, 0.2042857142857143), vm.Point3D(-0.086, 0.124, 0.2042857142857143)
# l1=edges.Line3D(p1,p2)
# l2=edges.Line3D(p3,p4)
# print(l1.intersection(l2))
# fig = plt.figure()
# ax = fig.add_subplot(111,projection='3d')
# l1.plot(ax=ax)
# l2.plot(ax=ax)
# p1.plot(ax=ax)
# p2.plot(ax=ax)
# p3.plot(ax=ax)
# p4.plot(ax=ax)

# cyl1 = primitives3D.Cylinder(vm.Point3D(0, 0,0), vm.Vector3D(1,0,0), 0.055, 0.15)
# cyl2 = cyl1.copy()
# # cyl3 = cyl2.frame_mapping(vm.Frame3D(vm.Point3D(0.3,0,0), vm.Vector3D(1,0,0), vm.Vector3D(0,1,0), vm.Vector3D(0,0,1)), 'old')
# cyl2.frame_mapping(vm.Frame3D(vm.Point3D(0.3,0,0), vm.Vector3D(1,0,0), vm.Vector3D(0,1,0), vm.Vector3D(0,0,1)), 'old', False)
# vol = vm.core.VolumeModel([cyl1, cyl2])
# vol.babylonjs(debug = True)


import math
import volmdlr.step as vm_step
import volmdlr.primitives3d as primitives3d
resolution = 0.0010

box = primitives3d.Block(
    vm.Frame3D(vm.Point3D(0, 0, 0), vm.Vector3D(0.3, 0, 0),
                vm.Vector3D(0, 0.3, 0), vm.Vector3D(0, 0, 0.3)),
    alpha=0.6)

box_red = primitives3d.Block(
    vm.Frame3D(vm.Point3D(0, 0, 0), vm.Vector3D(0.4, 0, 0),
                vm.Vector3D(0, 0.4, 0), vm.Vector3D(0, 0, 0.4)),
    color=(0.2, 1, 0.4), alpha=0.6)

p1_ray = vm.Point3D(-0.15, -0.15, -0.15)
p2_ray = vm.Point3D(0.009855980224206917, 0.6250574317556334, -0.1407142090413507)
# p1_ray = vm.Point3D(-0.15, -0.12999999999999992, 0.15)
# p2_ray = vm.Point3D(0.09377883804318171, 0.17764785706502192, 0.19256693676483136)
ray = vm.edges.LineSegment3D(p1_ray, p2_ray)


# ax = ray.plot(color='b')
# p1_ray.plot(ax=ax, color='b')
# p2_ray.plot(ax=ax, color='b')
# box_red.plot(ax=ax, color='r')
# for face, inter_points in box_red.linesegment_intersections(ray):
#     # print('ip', inter_point)
#     face.plot(ax=ax, color='b')
#     for inter_point in inter_points:
#         inter_point.plot(ax=ax, color='r')


box_red.color = (1, 0.1, 0.1)
box_red.name = 'box_red'

box_green = box.frame_mapping(vm.Frame3D(vm.Point3D(0, 0.8, 0), vm.Vector3D(1, 0, 0),
                          vm.Vector3D(0, 1, 0), vm.Vector3D(0, 0, 1)), 'new', copy=True)

box_green.color = (0.1, 1, 0.1)
box_green.name = 'box_green'


box_blue = box.frame_mapping(vm.Frame3D(vm.Point3D(0, 0.2, 0), vm.Vector3D(1, 0, 0),
                          vm.Vector3D(0, 1, 0), vm.Vector3D(0, 0, 1)), 'old', copy=True)
box_blue.color = (0.1, 0.1, 1)
box_blue.name = 'box_blue'

assert box.faces[0] == box.faces[0]
print(box.distance_to_shell(box_red, resolution))
print(box_green.shell_intersection(box_blue, resolution))
print(box_green.intersection_internal_aabb_volume(box_blue, resolution))
print(box_green.intersection_external_aabb_volume(box_blue, resolution))
model = vm.core.VolumeModel([box, box_red, box_green, box_blue])
# model.babylonjs(debug=True)

assert box.is_inside_shell(box_red, resolution) == True
assert box_red.is_inside_shell(box, resolution) == False

assert box.is_inside_shell(box_green, resolution) == False
assert box_green.is_inside_shell(box, resolution) == False

assert box.is_inside_shell(box_blue, resolution) == False
assert box_blue.is_inside_shell(box, resolution) == False

model = vm.core.VolumeModel([box_red])
model.to_step('block.step')

step = vm_step.Step('block.step')
model2 = step.to_volume_model()
# new_box = vm.faces.ClosedShell3D.unions(box_red, box_blue)
# new_box.color = (1, 0.1, 0.1)
# new_box.alpha = 0.6
# # for face in new_box.face:
# #     face.color = 
# vm.core.VolumeModel([new_box]).babylonjs()

# box_blue.translation([0,0,0.1], False)
# model = vm.core.VolumeModel([box_red, box_blue])
# model.babylonjs(debug=True)
# new_box = vm.faces.ClosedShell3D.unions(box_red, box_blue)
# new_box.color = (1, 0.1, 0.1)
# new_box.alpha = 0.6
# vm.core.VolumeModel([new_box]).babylonjs()

# ############################################################################### UNION 2
import volmdlr.wires as vmw
import volmdlr.faces as vmf
<<<<<<< HEAD

### Volume1
=======
>>>>>>> b76e43c8

poly1_vol1 = vmw.ClosedPolygon3D([vm.Point3D(-0.1, -0.05, 0),
                                  vm.Point3D(-0.15, 0.1, 0),
                                  vm.Point3D(0.05, 0.2, 0),
                                  vm.Point3D(0.12, 0.15, 0),
                                  vm.Point3D(0.1, -0.02, 0)])

poly2_vol1 = poly1_vol1.rotation(vm.O3D, vm.Z3D, math.pi).translation(0.2*vm.Z3D)
poly3_vol1 = poly2_vol1.rotation(vm.O3D, vm.Z3D, math.pi/8).translation(0.1*(vm.Z3D+vm.X3D+vm.Y3D))

point_triangles = poly1_vol1.sewing(poly2_vol1) + poly2_vol1.sewing(poly3_vol1)
faces = [vmf.Triangle3D(trio[0], trio[1], trio[2]) for trio in point_triangles]

plane3d_1 = vmf.Plane3D.from_plane_vectors(vm.O3D, vm.X3D, vm.Y3D)
surf2d_1 = vmf.Surface2D(poly1_vol1.to_2d(vm.O3D, vm.X3D, vm.Y3D),[])

plane3d_2 = vmf.Plane3D.from_plane_vectors(0.3*vm.Z3D, vm.X3D, vm.Y3D)
surf2d_2 = vmf.Surface2D(poly3_vol1.to_2d(vm.O3D, vm.X3D, vm.Y3D),[])
faces += [vmf.PlaneFace3D(plane3d_1, surf2d_1), vmf.PlaneFace3D(plane3d_2, surf2d_2)]

shell1 = vmf.ClosedShell3D(faces)
shell1.color = (0.1, 1, 0.1)
shell1.alpha = 0.6
### Volume2.

poly1_vol2 = vmw.ClosedPolygon3D([vm.Point3D(-0.1, -0.1, -0.2),
                                  vm.Point3D(-0.15, -0.1, -0.05),
                                  vm.Point3D(0.05, -0.1, 0.2),
                                  vm.Point3D(0.12, -0.1, 0.05),
                                  vm.Point3D(0.1, -0.1, -0.02)])

poly2_vol2 = poly1_vol2.rotation(vm.O3D, vm.Y3D, math.pi/2).translation(0.02*vm.Y3D)
poly3_vol2 = poly2_vol2.rotation(vm.O3D, vm.Y3D, math.pi/8).translation(0.1*(vm.Z3D+vm.X3D+vm.Y3D))
poly4_vol2 = poly3_vol2.rotation(vm.O3D, vm.Y3D, math.pi/4).translation(0.05*vm.Y3D)
poly5_vol2 = poly4_vol2.rotation(vm.O3D, vm.Y3D, math.pi/10).translation(0.2*vm.Y3D)

point_triangles_2 = poly1_vol2.sewing(poly2_vol2) + poly2_vol2.sewing(poly3_vol2) +\
                    poly3_vol2.sewing(poly4_vol2) + poly4_vol2.sewing(poly5_vol2)

faces_2 = [vmf.Triangle3D(trio[0], trio[1], trio[2]) for trio in point_triangles_2]

plane3d_3 = vmf.Plane3D.from_plane_vectors(-0.1*vm.Y3D, vm.X3D, vm.Z3D)
surf2d_3 = vmf.Surface2D(poly1_vol2.to_2d(vm.O3D, vm.X3D, vm.Z3D),[])

plane3d_4 = vmf.Plane3D.from_plane_vectors(0.27*vm.Y3D, vm.X3D, vm.Z3D)
surf2d_4 = vmf.Surface2D(poly5_vol2.to_2d(vm.O3D, vm.X3D, vm.Z3D),[])
faces_2 += [vmf.PlaneFace3D(plane3d_3, surf2d_3), vmf.PlaneFace3D(plane3d_4, surf2d_4)]

shell2 = vmf.ClosedShell3D(faces_2)
shell2.color = (0.1, 0.1, 1)
shell2.alpha = 0.6

model = vm.core.VolumeModel([shell1, shell2])
model.babylonjs(debug=True)

new_box = vm.faces.ClosedShell3D.unions(shell1, shell2)
new_box.color = (1, 0.1, 0.1)
new_box.alpha = 0.6
vm.core.VolumeModel([new_box]).babylonjs()

# shell3 = shell2.translation(0.1*vm.X3D)
# shell3.color = (1, 0.1, 0.1)
# shell3.alpha = 0.6

# # shell2.babylonjs()

# # ax = poly1_vol2.plot()
# # poly2_vol2.plot(ax=ax)
# # poly3_vol2.plot(ax=ax)
# # poly4_vol2.plot(ax=ax)
# # poly5_vol2.plot(ax=ax)

# ### Combination of shell

# volum_model = vm.core.VolumeModel([shell1, shell3])
# volum_model.babylonjs()


# =============================================================================
# USECASE 2
# =============================================================================

#Union between shell1 and shell2
#Union between shell1 and shell3
#Union between shell2 and shell3
#Union between shell1, shell2 and shell3

number_points = 50

poly_1 = vmw.ClosedPolygon3D([vm.Point3D(-0.3, 0.05, -0.20),
                               vm.Point3D(0, 0.25, -0.20),
                               vm.Point3D(0.25, 0.1, -0.20),
                               vm.Point3D(0.2, -0.15, -0.20),
                               vm.Point3D(-0.2, -0.12, -0.20)])

length_poly_11 = poly_1.length()

points_poly_11 = [poly_1.point_at_abscissa(k*length_poly_11/(number_points)) for k in range(number_points)]

new_poly_11 = vmw.ClosedPolygon3D(points_poly_11)

new_poly_12 = new_poly_11.translation(0.3*vm.Z3D).rotation(vm.O3D, vm.Z3D, math.pi/2)

new_poly_13 = new_poly_12.translation(0.05*vm.Z3D)

new_poly_14 = new_poly_13.translation(0.2*vm.Z3D).rotation(vm.O3D, vm.Z3D, math.pi/4)

points_triangles_1 = new_poly_11.sewing(new_poly_12) + new_poly_12.sewing(new_poly_13) + new_poly_13.sewing(new_poly_14)
faces1 = [vmf.Triangle3D(trio[0], trio[1], trio[2]) for trio in points_triangles_1]

plane3d_1 = vmf.Plane3D.from_plane_vectors(-0.2*vm.Z3D, vm.X3D, vm.Y3D)
surf2d_1 = vmf.Surface2D(new_poly_11.to_2d(vm.O3D, vm.X3D, vm.Y3D),[])

plane3d_2 = vmf.Plane3D.from_plane_vectors(0.35*vm.Z3D, vm.X3D, vm.Y3D)
surf2d_2 = vmf.Surface2D(new_poly_14.to_2d(vm.O3D, vm.X3D, vm.Y3D),[])
faces1 += [vmf.PlaneFace3D(plane3d_1, surf2d_1), vmf.PlaneFace3D(plane3d_2, surf2d_2)]

shell1 = vmf.ClosedShell3D(faces1)
# shell1.babylonjs()

poly_2 = vmw.ClosedPolygon3D([vm.Point3D(-0.10, 0.05, 0),
                               vm.Point3D(-0.07, 0.05, 0.05),
                               vm.Point3D(0, 0.05, 0.10),
                               vm.Point3D(0.05, 0.05, 0.07),
                               vm.Point3D(0.10, 0.05, 0)])

length_poly_2 = poly_2.length()

points_poly_2 = [poly_2.point_at_abscissa(k*length_poly_2/(number_points)) for k in range(number_points)]

new_poly_21 = vmw.ClosedPolygon3D(points_poly_2)

new_poly_22 = new_poly_21.translation(0.1*vm.Y3D).rotation(vm.O3D, vm.Y3D, math.pi/2)

new_poly_23 = new_poly_22.translation(0.05*vm.Y3D)

new_poly_24 = new_poly_23.translation(0.2*vm.Y3D).rotation(vm.O3D, vm.Y3D, math.pi/4)

points_triangles_2 = new_poly_21.sewing(new_poly_22) + new_poly_22.sewing(new_poly_23) + new_poly_23.sewing(new_poly_24)
faces2 = [vmf.Triangle3D(trio[0], trio[1], trio[2]) for trio in points_triangles_2]

plane3d_3 = vmf.Plane3D.from_plane_vectors(0.05*vm.Y3D, vm.Z3D, vm.X3D)
surf2d_3 = vmf.Surface2D(new_poly_21.to_2d(vm.O3D, vm.Z3D, vm.X3D),[])

plane3d_4 = vmf.Plane3D.from_plane_vectors(0.4*vm.Y3D, vm.Z3D, vm.X3D)
surf2d_4 = vmf.Surface2D(new_poly_24.to_2d(vm.O3D, vm.Z3D, vm.X3D),[])
faces2 += [vmf.PlaneFace3D(plane3d_3, surf2d_3), vmf.PlaneFace3D(plane3d_4, surf2d_4)]

shell2 = vmf.ClosedShell3D(faces2)
# shell2.babylonjs()
shell3 = shell2.rotation(vm.O3D, vm.Z3D, math.pi).translation(0.3*vm.Z3D-0.1*vm.Y3D)


volum_model = vm.core.VolumeModel([shell1, shell2, shell3])
volum_model.babylonjs()

# shell_union = vmf.ClosedShell3D.unions(shell1, shell2)
# shell_union = shell1.union(shell2)
# shell_union.babylonjs()<|MERGE_RESOLUTION|>--- conflicted
+++ resolved
@@ -118,11 +118,7 @@
 # ############################################################################### UNION 2
 import volmdlr.wires as vmw
 import volmdlr.faces as vmf
-<<<<<<< HEAD
-
-### Volume1
-=======
->>>>>>> b76e43c8
+
 
 poly1_vol1 = vmw.ClosedPolygon3D([vm.Point3D(-0.1, -0.05, 0),
                                   vm.Point3D(-0.15, 0.1, 0),
