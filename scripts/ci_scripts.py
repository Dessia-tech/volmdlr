

scripts = [
            # Core.py
            'core/points.py',
            # geometry
            'geometry.py',
            # Edges
            'edges/arcs2D.py',
            'edges/arcs3D.py',
            'edges/bspline.py',
            'edges/bspline2.py',
            'edges/areas_moment_cog_check.py',
            'edges/lines2d.py',
            # Wires
            'wires/roundedlines.py',
            'wires/polygon2D.py',
            'wires/triangle2D.py',
            # Primitives
            'primitives/extrusion.py',
            'primitives/sweep.py',
            'primitives/revolved_profile.py',
            'primitives/block3d.py',
            'primitives/sphere_to_point.py',
            'primitives/cone.py',
            'primitives/cylinders.py',
            # Faces
            'faces/triangle3d.py',
            'faces/bspline.py',
            'faces/bspline_bark.py',
            'faces/union.py',
            'faces/blocks_set_operations.py',
            # Cloud
            'cloud/sewing_two_polygons.py',
            'cloud/sewing_stl.py',
            # Contours
            'contours/contour_split.py',
            'contours/contour_merge_with_1.py',
            'contours/contour_merge_with_2.py',
            # Steps
            'read_steps.py',
            # Stl
            'stl_reading.py',
            # Distance
<<<<<<< HEAD
            'distance/arc3D_arc3D.py','distance/arc3D_ls3D.py',
            'distance/ls3D_ls3D.py', 'distance/cyl_cyl.py',
            'distance/cyl_pf.py','distance/tore_cyl.py',
            'distance/tore_pf.py', 'distance/tore_tore.py',
=======
            'distance/arc3D_arc3D.py',
            'distance/arc3D_ls3D.py',
>>>>>>> 7abe3b51
            # Showcases
            'showcases/simple_shapes.py',
            'showcases/casing.py'

            ]
#  'cyl_cyl.py', 'cyl_pf.py',
# 'ls3D_ls3D.py', 'sweep_sweep.py', 'tore_cyl.py','tore_pf.py'
# 'tore_tore.py'

for script_name in scripts:
    print('\n## Executing script {}'.format(script_name))

    exec(open(script_name).read())<|MERGE_RESOLUTION|>--- conflicted
+++ resolved
@@ -42,15 +42,10 @@
             # Stl
             'stl_reading.py',
             # Distance
-<<<<<<< HEAD
             'distance/arc3D_arc3D.py','distance/arc3D_ls3D.py',
             'distance/ls3D_ls3D.py', 'distance/cyl_cyl.py',
             'distance/cyl_pf.py','distance/tore_cyl.py',
             'distance/tore_pf.py', 'distance/tore_tore.py',
-=======
-            'distance/arc3D_arc3D.py',
-            'distance/arc3D_ls3D.py',
->>>>>>> 7abe3b51
             # Showcases
             'showcases/simple_shapes.py',
             'showcases/casing.py'
