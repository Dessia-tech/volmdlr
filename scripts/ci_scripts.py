
import os

scripts = [
            'edges/arcs2D.py', 'edges/arcs3D.py', 'showcases/simple_shapes.py',
            'wires/roundedlines.py','wires/polygon2D.py',
            'wires/triangle2D.py',
            'primitives/extrusion.py', 'demo2D.py',
            'showcases/casing.py',
            'primitives/sweep.py',
            'primitives/revolved_profile.py', 'edges/areas_moment_cog_check.py',
            'distance/arc3D_arc3D.py','distance/arc3D_ls3D.py',
            'primitives/block3d.py',
            'faces/triangle3d.py',
            'faces/union.py',
<<<<<<< HEAD
            'cloud/sewing_two_polygons.py'
           # 'stl/alphashape.py'
]
=======
            'read_steps.py'
            ]
>>>>>>> 3984e324

#  'cyl_cyl.py', 'cyl_pf.py',
# 'ls3D_ls3D.py', 'sweep_sweep.py', 'tore_cyl.py','tore_pf.py'
# 'tore_tore.py'

for script_name in scripts:
    print('\n## Executing script {}'.format(script_name))

    exec(open(script_name).read())<|MERGE_RESOLUTION|>--- conflicted
+++ resolved
@@ -13,15 +13,9 @@
             'primitives/block3d.py',
             'faces/triangle3d.py',
             'faces/union.py',
-<<<<<<< HEAD
-            'cloud/sewing_two_polygons.py'
-           # 'stl/alphashape.py'
-]
-=======
+            'cloud/sewing_two_polygons.py',
             'read_steps.py'
             ]
->>>>>>> 3984e324
-
 #  'cyl_cyl.py', 'cyl_pf.py',
 # 'ls3D_ls3D.py', 'sweep_sweep.py', 'tore_cyl.py','tore_pf.py'
 # 'tore_tore.py'
