
import os

scripts = [
            # Edges
            'edges/arcs2D.py', 'edges/arcs3D.py',
            # Wires
            'wires/roundedlines.py','wires/polygon2D.py',
            'wires/triangle2D.py',
            'demo2D.py',
            # Primitives
            'primitives/extrusion.py', 
            'primitives/sweep.py',
            'primitives/revolved_profile.py', 'edges/areas_moment_cog_check.py',
            'primitives/block3d.py',
            'primitives/sphere_to_point.py',
            # Faces
            'faces/triangle3d.py',
            'faces/bspline.py',
            'faces/bspline_bark.py',
            'faces/union.py',
            'faces/blocks_set_operations.py',
            # Cloud
            'cloud/sewing_two_polygons.py',
            'cloud/sewing_stl.py',
<<<<<<< HEAD
            'primitives/sphere_to_point.py',
            'contours/contour_merge_with_1.py',
            'contours/contour_merge_with_2.py'
=======
            # Steps
            'read_steps.py',
            # Distance
            'distance/arc3D_arc3D.py','distance/arc3D_ls3D.py',
            # Showcases
            'showcases/simple_shapes.py',
            'showcases/casing.py',
>>>>>>> aea7ac38
            ]
#  'cyl_cyl.py', 'cyl_pf.py',
# 'ls3D_ls3D.py', 'sweep_sweep.py', 'tore_cyl.py','tore_pf.py'
# 'tore_tore.py'

for script_name in scripts:
    print('\n## Executing script {}'.format(script_name))

    exec(open(script_name).read())<|MERGE_RESOLUTION|>--- conflicted
+++ resolved
@@ -23,11 +23,10 @@
             # Cloud
             'cloud/sewing_two_polygons.py',
             'cloud/sewing_stl.py',
-<<<<<<< HEAD
-            'primitives/sphere_to_point.py',
+            # Contours
+            'contours/contour_split.py',
             'contours/contour_merge_with_1.py',
             'contours/contour_merge_with_2.py'
-=======
             # Steps
             'read_steps.py',
             # Distance
@@ -35,7 +34,7 @@
             # Showcases
             'showcases/simple_shapes.py',
             'showcases/casing.py',
->>>>>>> aea7ac38
+
             ]
 #  'cyl_cyl.py', 'cyl_pf.py',
 # 'ls3D_ls3D.py', 'sweep_sweep.py', 'tore_cyl.py','tore_pf.py'
