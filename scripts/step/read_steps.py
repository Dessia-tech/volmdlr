--- conflicted
+++ resolved
@@ -10,10 +10,9 @@
 
 
 for step_file in [
-<<<<<<< HEAD
     # 'cylinder-test.step',
     # 'bracket2.step',
-    # 'read_test1.step',
+    'read_test1.step',
     # 'read_test2.step',
     # 'read_test3.step',
     # 'read_test4.step',
@@ -24,38 +23,29 @@
     # 'tormach_wrench.step',
     # 'water_tank.step',
     # 'angle_bar.step',
-    # 'tore1.step',
-    # 'block.step',
+    'tore1.step',
+    'block.step',
     # 'Hollow_Loft.step',
     'spherical_surface_body.step',
     'bracket2_cut3.step',
-    'demi_sphere.step'
+    'demi_sphere.step',
+    'strange_gasket.step',
+    'cone1.step',
+    'cone2.step',
+    # '2_bspline_faces.stp'# Uncomment when bug of delta fixed!
+  ]:
 
-]:
     print('Reading step file: ', step_file)
     # filepath = os.path.join('step', step_file)
     step = volmdlr.step.Step.from_file(filepath=step_file)
-=======
-    'tore1.step',
-    'cone1.step',
-    'cone2.step',
-    'cylinder.step',
-    'block.step',
-    'strange_gasket.step'
-    # '2_bspline_faces.stp'# Uncomment when bug of delta fixed!
-  ]:
-    print('Reading step file: ', step_file)
-    # filepath = os.path.join('step', step_file)
-    step = volmdlr.step.Step.from_file(filepath=step_file)
+
     model = step.to_volume_model()
+
     assert len(model.primitives) > 0.
     model.to_step(step_file+'_reexport')
     model.primitives[0].alpha = 0.6
     model.primitives[0].color = (1, 0.1, 0.1)
-    model.babylonjs()
->>>>>>> b7395317
 
-    model = step.to_volume_model()
     model.babylonjs()
     # assert len(model.primitives) > 0.
     # model.to_step(step_file + '_reexport')
