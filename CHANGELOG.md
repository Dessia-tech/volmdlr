# Changelog

All notable changes to this project will be documented in this file.

The format is based on [Keep a Changelog](https://keepachangelog.com/en/1.0.0/),
and this project adheres to [Semantic Versioning](https://semver.org/spec/v2.0.0.html).

## v0.11.0 [future]

### New Features
- BSplineCurve, Edge: simplify
- Plane3D: angle_between_planes, plane_betweeen_two_planes
- Edge: intersections, crossings, validate_crossings
- Arc2D: bsplinecurve_intersections, arc_intersections, arcellipse_intersections.
- ArcEllipse2D: bsplinecurve_intersections
- get_circle_intersections added to volmdlr.utils.intersections, so it can be used to calculate intersections between two arcs 2d.
- get_bsplinecurve_intersections added to volmdlr.utils.intersections. Used to calculate intersection between a bspline and another edge.
- Wire2D: edge_intersections, wire_intersections, edge_crossings, edge_intersections, validate_edge_crossings, validate_wire_crossings
- Contour2D: split_contour_with_sorted_points, intersection_contour_with
- CylindricalSurface3D: point_projection, point_distance
- ToroidalSurface3D: point_projection
- BsplineCurve: point_distance, point_belongs
- ContourMixin: is_adjacent
- Wire2D: area

### Fixed
- 2D conversion: create 2D function name in core_compiled
- LineSegment, Arc, BSplineCurve: get_shared_section()
- bSpline2D: linesegment_intersections
- BsplineCurve: from_points_interpolation

### Refactor
- Contour2D: cut_by_wire
- Contour2D: extract_with_points displaced to WireMixin
- Contour2D: extract_contour displaced to WireMixin and renamed to extract
- Contour2D: split_contour_with_sorted_points displaced to WireMixin and renamed to split_with_sorted_points
- Contour2D: get_divided_contours
### Changed
- better surface3d plots

### Unittests
- Arc2D: test_arc_intersections
- TestEdge2DIntersections: test intersections for all edges.
- Circle2D: test_circle_intersections
- Contour2D: test_crossings, test_intersection_contour_with
- BSplineCurve: get_intersection_sections
- BSplineCurve2D: edge_intersections, arc_intersections, bsplinecurve_intersections
- CylindricalFace3D: test_triangulation_quality
- CylindricalSurface3D: test_point_projection
- BSplineCurve: point_projection

## v0.10.0 [Unreleased yet]

### New Features
* Write .msh file (with stream)
* Arc: reverse
* BSplineCurve2D: offset
* Circle2D: bsplinecurve_intersections, point_distance
* ConicalSurface3D, CylindricalSurface3D: plot method
* BSplineCurve3D: minimum distance
* volmdlr.edge: FullArcEllipse
* BSplineCurve: evaluate_single
* Wire2: hash
* Contour3D: hash
* LineSegment3D, LineSegment2D, Arc3D, Arc2D, BSpline3D, BSpline2D: get_shared_section(), delete_shared_section()
 
### Fixed
* Bspline in sweep
* Plane3D: plane_intersections
* fixes to step assemblies
* LineSegment3D: matrix_distance
* fixes to wire
* Arc: split. Case when spliting point is the start or end point.
* BplineCurve2D: tangent, vector_direction, normal_vector
* BSplineCurve: abscissa
* Add some important fixes to unittests: missing two __init__py files.
* Contour2D, Contour3D: merge_with()
* Edge: change unit_direction_vector and unit_normal_vector to concrete methods
* stl: add _standalone_in_db to Stl class
* BSplineSurface3D: merge_with
* Documentation: Add introduction to volmdlr technology
* BSplineSurface3D: refactor bsplinecurve3d_to_2d to take into account periodic behavior
* OpenedRoundedLineSegments2D/ClosedRoundedLineSegments2D: fix radius type
* Surface3D: debug some special cases while using face_from_contours3d.
<<<<<<< HEAD
* BSplineSurface3D: fix simplify_surface method.
* Improve pylint code quality.
=======
* PeriodicalSurface: enhance some parametric transformations.
>>>>>>> df54bfee

### Removed
- stl: remove default value in from_stream method

### Changed

- argument convexe in volmdlr.cloud has been renamed to convex
- Add some missing docstrings in volmdlr.faces
- Using full arcs for Circles primitives

### Performance improvements
- BSplineCurve: compilation of some functions used by from_points_interpolation classmethod.
- BSplineSurface3D: compilation of some functions used in the evaluation of a parametric point.
- eq & hash: Some eq and hash methods have been fixed. starting from clases Point and Vector.
- BSplinecurve2D: point_belongs
- lighten some dicts with optional name
- Step reader: refactor to_volume_model. Remove the dependency of the method of creating a graph.

### Refactorings
- ContourMixin: to_polygon (for both 2D and 3D)
- BSplineCurve2D.point_distance 
- new dataclass EdgeStyle: to be used in several plot methods. simplifying its structure.

### Unittests
* BSplineCurve2D: offset, point_distance, point_belongs
* Circle2D: bspline_intersections, point_distance
* Unittests for Vector2D
* Unittests for Point2D
* Unittests for Vector3D
* Unittests for Point3D
* LineSegment3D: test_matrix_distance
* LineSegment3D, LineSegment2D, Arc3D, Arc2D, BSpline3D, BSpline2D: get_shared_section(), delete_shared_section()
* Contour3D: merge_with()

## v0.9.1

### Fixed
- build: manifest was not shipping bspline_compiled
- fixed many pylint errors: 13/03/2023
- fix contour2d: divide

## v0.9.0 [Released 06/03/2023]

### New Features
* Unit coversion factor parameter added to the end of the from_step arguments parameter (So we can convert the units correctly)
* SphericalSurface3D: rotation, translation, frame_mapping
* read steps: Identify assemblies in a step file.
* ClosedTriangleShell3D: to_trimesh method
* PointCloud3D: add method shell_distances to compute distances from triangular mesh in PointCloud3D
* BSplineSurface3D: Now the plot method uses u and v curves
* Create .geo and .msh files (Mesh geometries with GMSH)
* RevolutionSurface3D: point3d_to_2d, point2d_to_3d, plot, rectangular_cut, from_step
* RevolutionFace3D
* WiriMixin: from points: general method for Wire3D and 2D and for Contour2D and 3D. 
* Added package.xml metadata in order to be listed in the FreeCAD Addon Manager 
* Edge: local_discretization
* ArcEllipse2d: point_at_abscissa, translation, split, point_distance.

### Fixed

* WireMixin: abscissa (add tolerance as parameter)
* OpenRoundedLineSegment2D: deleted discretization_points() so it uses the one from WireMixin.
* Contour2D: moved bounding_rectangle and get_bounding_rectangle to Wire2D. 
* BSplineCurve: from_points_interpolation, uses centripedal method for better fitting.
* Conical, Cylindrical and Toroidal Surfaces 3D: fix face_from_contours - bug when step file doesnot follow a standard. 
* BSplineSurface3D: debug linesegment2d_to_3d method.
* Parametric operations with BSpline curves.
* OpenTriangleShell3D: fix from_mesh_data method.
* PeriodicalSurface: fix face from contours.
* LineSegment2D.line_intersections: verify if colinear first.
* Cylinder: to_dict, min_distance_to_other_cylinder.
* Step_assemblies: consider when no transformation is needed.
* fix some pydocstyle errors
* Script/step/workflow: Update Workflow, use last version of dessia_common
* LineSegment3D: Rotation method update due to points attribute deletion
* ConicalSurface3D: fix from_step class method by adding the angle convertion factor
* fix f string usage
* Add some typings
* Step: Step translator now handles some EDGE_LOOP inconsistencies coming from step files
* Arc2d: point_belongs, abscissa.
* ArcEllipse2d: point_belongs, abscissa, init.


### Removed

- edges: remove attributes points from lines & linesegments for performance purpose


### Performance improvements

- wires.py's 2D objects: chache bounding_rectangle results
- faces.py's Triangle3D objects: subdescription points and triangles
- EdgeCollection3D: new object for displaying series of edges
- BSplineSurface3D: compile BSplineSurface3D.derivatives
- Contour2D.area(): save area in a cache variable.
- Contour2D.__eq__(): verify contour length first, when verify if two contours are the same.
- Contour2D.is_inside(): verify first if the area of the contour2 is not smaller that contour 1.
- Disabling pointer in to_dict for most primitives
- Better hash for shells, contours & wires 


### Refactorings
- Remove usage of deprecated method old_coordinates and new_coordinates
- Indicate 'inplace' methods as deprecated
* Wire: extract_with_points

### Documentation
- BoundingBox docstrings

### Unittests
- ConicalSurface3D: face_from_contours, bsplinecurve3d_to_2d.
- CompositePrimitive2D: rotation, translation, frame_mapping
- core.py: delete_double_point, step_ids_to_str
- CompositePrimitive3D: plot
- BoundingRectangle: bounds, plot, area, center, b_rectangle_intersection, is_inside_b_rectangle, point_belongs,
intersection_area, distance_to_b_rectangle, distance_to_point
- BoundingBox: center, add, to_dict, points, from_bounding_boxes, from_points, to_frame, volume, bbox_intersection,
is_inside_bbox, intersection_volume, distance_to_bbox, point_belongs, distance_to_point, plot
* VolumeModel: eq, volume, rotation, translation, frame_mapping, bounding_box, plot
* Wire: extract_with_points, split_with_two_points
* Arc2d: point_belongs, abscissa.
* ArcEllipse2d: point_belongs, abscissa, init, translation, split, point_at_abscissa, point_distance.

### CI
- add spell check to pylint with pyenchant
- make code_pydocstyle more explicit
- upload html coverage to cdn.dessia.tech
- limit time effect on master & testing

## v0.8.0 [Released 26/01/2023]

### New Features

- PlaneFace3D: project_faces
- OpenShell3D: project_coincident_faces_of
- GmshParser: to_vtk
- BSplineCurve: derivatives
- ClosedPolygon2D: point_belongs, now the user can choose whether points on the edge of the polygon
            should be considered inside or not.
- ArcEllipse2D: line_intersections, frame_mapping, linesegment_intersections
- Line2D: point_belongs, frame_mapping()
- New Class wires.Ellipse2D
- Ellipse2D: point_over_ellipse(), line_intersections(), linesegment_intersections(), discretization_points(),
abscissa(), point_angle_with_major_dir(), area(), rotation(), tranlation(), frame_mapping()
- Plane3D: is_parallel, fullarc_intersections
- Arc2D: cut_betweeen_two_points
- Contour3D: linesegment_intersections, line_intersections
- Circle3D: primitives: [Arc3D, Arc3D], get_primitives, abscissa, linesegment_intersections
- Arc3D: line_intersections, linesegment_intersections
- new module utils: intersections -> circle_3d_linesegment_intersections
- hash for Frame2D
- Ellipse3D: point_belongs, abscissa, length, to_2d
- CylindricalSurface3D: point_on_surface, is_coincident, arcellipse3d_to_2d
- BSplineSurface3D: derivatives

### Fixed

- PlaneFace3D: cut_by_coincident_face (consider self.inner_contours inside face)
- Contour2D: bounding_rectangle (specify number_points for discretization_points), point_belongs
- Line2D: line_intersections
- BSplineCurve2D: line_intersections
- PlaneFace3D: cut_by_coincident_face (consider self.inner_contours inside face)
- BSplineCurve2D: bounding_rectangle (specify number_points for discretization_points)
- Mesh: delete_duplicated_nodes
- BSplineSurface3D: fix arc3d_to_2d method
- Frame3D : fix from_point_and_vector method ( error for the case vector=main_axis)
- BSplineCurve2D: linesegment_intersections
- Contour2D: merge_primitives_with
- BSplineCurve: fix to take into account weighted B-spline curves.
- Step: fix reading of rational BSpline curves and surfaces from step file.
- BSplineCurve2D: tangent (use position/length)
- Babylon: some scene settings for better rendering
- Arc2D: fix get_center: name referenced before assignement
- SphericalSurface3D : enhancement of primitives parametrization on surface parametric domain.
- BSplineSurface3D: debug linesegment2d_to_3d method.
- Parametric operations with BSpline curves.
- OpenTriangleShell3D: fix from_mesh_data method
- pydocstyle fixes
- bounding box: fix for cylindrical and BSplineCurve3D
- contour2d: ordering_primitives, order_primitives
- Plane3D: plane_intersections, is_coindident
- contour2d: ordering_primitives, order_primitives
- Linesegment2D: infinite_primitive
- Arc2D: point_belongs
- Arc2D: infinite_primitive
- Wire2D: infinite_intersections
- infinite primitive offset of linesegment
- Ellispe3D: discretization_points
- BSplineSurface: Improved surface periodicity calculation

### Removed

- babylon script remaining functions

### Performance improvements
- ClosedPolygon2D: triangulation
- Cylinder: min_distance_to_other_cylinder
- BSplineCurve: discretization_points
- Face3D: triangulation
- triangulation performance by use of Node2D instead of points (x15 on casing)
- cache variable self._polygon_point_belongs_100, to avoid recalculating each
time we have to verify if a point is inside
- Improvements in BSplineSurface3D.point3d_to_2d performance
- Triangle3D serialization speed-up
- Serialization without memo for faces
- Custom serialization for BsplineCurves

### Refactorings

- Basis2D, Basis3D, Frame2D, Frame3D: old_coordinates and new_coordinates method are now deprecated.
local_to_global_coordinates and global_to_local_coordinates are the new more explicit ones.
- Line3D: intersections

### Unittests

- Contour2D: point_belongs
- Basis2D, Basis3D, Frame2D, Frame3D: local_to_global_coordinates and global_to_local_coordinates
- ArcEllipse2D: linesegment_intersections
- LineSegment2D: to_wire
- Line2D: point_belongs
- BSplineCurve2D: line_intersections
- Ellipse2D.point_over_ellipse()
- Ellipse2D.line_intersections()
- Ellipse2D.linesegment_intersections()
- Ellipse2D.discretization_points()
- Ellipse2D.abscissa()
- Ellipse2D.point_angle_with_major_dir()
- Ellipse2D.area()
- Ellipse2D.rotation()
- Ellipse2D.tranlation()
- Ellipse2D.frame_mapping()
- Line2D.frame_mapping()
- Plane3D: plane_intersections, fullarc_intersections, is_parallel, is_coincident
- Contour2D: offset
- ArcEllipse3D.to_2d()
- Circle3D: point_belongs
- Circle3D: discretization_points
- Arc3D: line_intersections, linesegment_intersections
- Contour2D: ordering_contour, is_ordered, order_contour
- Ellipse3D: point_belongs, abscissa, length, to_2d, discretization_points
- CylindricalSurface3D: point_on_surface, is_coincident

### CI

- Mandatory CHANGELOG.md update for PR
- pre-commit checks with cython-lint

## v0.7.0 

### New Features

- Open/Closed TriangleShells: ability to implement specific algorithm to triangles
- Block: faces_center (calculate directly point in the middle of the faces)
- Circle2D: split_by_line
- BoundingRectangle: bounds, plot, area, center, b_rectangle_intersection, is_inside_b_rectangle, point_belongs, intersection_area, distance_to_b_rectangle, distance_to_point
- Cylinder: random_point_inside, interference_volume_with_other_cylinder, lhs_points_inside
- CylindricalSurface3D: line_intersections, linesegment_intersections, plane_intersection
- Line2D: point_distance
- Line3D: to_2d
- Line3D: skew_to (verifies if two Line3D are skew)
- LineSegment3D: line_interserctions
- ArcEllipse3D: discretization_points
- FullArc3D: linesegment_intersections
- Line: sort_points_along_line
- Line2D: point_belongs
- ArcEllipse2D: length, point_belongs, abscissa, bounding_rectangle, straight_line_area, discretization_points, reverse

### Fixed

- Contour2D: point_belongs
- BsplineCurve: abscissa (use different start point between 0 and length)
- Arc3D: plot
- Cylinder: point_belongs
- FullArc3D: plot (use discretization_points instead of discretise)
- Face3D: line_intersections: consider borders
- STL: from stream (use BinaryFile and StringFile instead of io.BinaryIO and FileIO)
- Step: from stream (use BinaryFile instead of io.BinaryIO)
- Contour: is_overlapping (consider intersecting_points is empty)
- LineSegment2D: to_wire (use discretization_points instead of discretise)
- ArcEllipse2D: to_3d
- Fix boolean operations when faces are 100% coincident
- Fix some to_step methods from edges.py and faces.py


### Performance improvements

- Avoid unneeded bbox computation


### Refactorings

- cleanup of ClosedShell (double methods with Openshells)
- LineSegment3D: intersections
- Line2D: sort_points_along_line



### Unittests

- PlaneFace3D: line_intersections
- BsplineCurve: abscissa
- Circle2D: split_by_line
- BoundingRectangle: area, center, intersection, is_inside, point_belongs, intersection_area, distance_to_point, distance_to_b_rectangle
- Cylinder: point_belongs, random_point_inside, interference_volume_with_other_cylinder, min_distance_to_other_cylinder, is_intersecting_other_cylinder, lhs_points_inside
- CylindricalFace3D: linesegment_intersections
- CylindricalSurface3D: line_intersections
- Line3D: line_distance
- Line3D: skew_to
- Line3D: intersections
- LineSegment3D: line_intersections
- LineSegment3D: linesegment_intersections
- Contour: is_overlapping
- LineSegment2D: line_intersections
- ArcEllipse3D: discretization_points
- FullArc3D: linesegment_intersections
- Line2D: sort_points_along_line
- Line3D: sort_points_along_line
- ArcEllipse2D: length, point_belongs, abscissa, bounding_rectangle, straight_line_area, discretization_points, reverse


## v0.6.1 [12/13/2022]

### Changes

- Import from dessia_common are now performed from dessia_common.core

### Fixed
- infinite primitive offset of linesegment

## v0.6.0 [11/7/2022]

### New Features

- Stl:load_from_file, to_volume_model
- Surface2D: copy (specific method)
- GmshParser: read_file (.msh) and related methods, define_triangular_element_mesh, define_tetrahedron_element_mesh
- Circle2D: primitives (defined with 2 Arc2D)
- Node2D/3D, TriangularElement, QuadrilateralElement2D, TriangularElement3D
- ElementsGroup: nodes, elements_per_node
- Mesh: bounding_rectangle, delete_duplicated_nodes
- PlaneFace3D: cut_by_coincident_face
- Vector2D: to_step
- BSplineCurve2D: to_step
- LineSegment3D: to_bspline_curve
- BSplineCurve3D: from_geomdl_curve
- Surface2D: line_crossings
- Surface2D: from_contour
- BSplineSurface3D: simpifly_surface - verifies if BSplineSurface3D could be a Plane3D
- OpenShell3D: to_step_face_ids
- Contour2D: repair_cut_contour
- Circle2D: cut_by_line

### Fixed

- Contour3D: average_center_point (use edge_polygon.points instead of points)
- Contour: edges_order_with_adjacent_contour
- Arc2D: translate_inplace
- Arc2D: point_belongs
- Arc2D: abscissa (consider point2d == arc2d.start/end)
- Arc2D: split (how to choose the interior point)
- Wire: extract_primitives (consider point1 and point2 belong to the same primitive, REMOVE Contour.extract_primitives)
- LineSegment: abcissa (consider point2d == arc2d.start/end)
- Contour2D: cut_by_wire
- Contour2D: point_belongs (bug when contour has only one primitive, like FullArc2D)
- Contour: contours_from_edges
- PlaneFace3D: face_intersections
- Edge: insert_knots_and_mutiplicity
- BSplineCurve3D: from_step
- Surface2D: cut_by_line
- Circle3D: to_step
- ArcEllipse3D.to_2d()
- infinite primitive offset of linesegment
- Contour3D: order_contour.

### Performance improvements

- Improve reading STEP files (Faster BSplineCurve3D.look_up_table, Better info when _edges not following eachother_ )
- Improve multiple substractions
- Speedup Contour2D.point_belongs using bounding_rectangle
- Custom to dicts for Shells and primitives inheriting


### Refactorings

- Normalize STL methods regarding STEP
- Refacor and update old code in mesh.py
- Define a Parent class 'Triangle' for Triangle2D/3D


### Unittests

- Wire: extract_primitives, extract_without_primitives


## v0.5.0

### New Features

- Contour: is_overlapping, is_supperposing
- Point, Edges and Wires: axial_symmetry
- Surface2D: rotation, rotation_inplace
- Wire2D: bsplinecurve_crossings,  bsplinecurve_intersections
- Cylinder: min_distance_to_other_cylinder, is_intersecting_other_cylinder
- New point_distance method for Wire3D

### Fixed

- Wire3D.babylonjs
- BSplineSurface3D.merge_with (consider overlapping, intersecting surfaces)
- Wire.extract_primitives (consider point1 & point2 belong to the same primitive)
- Wire.extract_without_primitives (consider the primitives’ order to choose the primitives)
- Contour.shared_primitives_with (consider contours sharing a lot of primitives groups)
- Contour2D.contour_intersections (check if the point is not already in the lis)
- Line.is_between_points (consider point1==point2)
- BSplineCurve2D.split (consider point==start/end)
- Contour3D.bounding_box (use _utd_bounding_box to be defined as a property)
- BSplineSurface3D.grid2d_deformed (add more constraints to compute surface deformation)
- BSplineSurface3D.from_cylindrical_faces (consider **kwargs parameters)
- Duplicated methods cleaned
- triangulation of planar faces
- Wire3D: fix Bounding box
- Wire3D: Bounding box
- Arc2D: primitives bad calculation (arc2d)
- Update plotdata in setup.py
- add some fixes pydocstyle

### Performance improvements

- Remove Copy param from movement of primitives and add inplace methods
- Improve union operations
- Return the same result type (a boolean) in Contour.is_sharing_primitives_with
- Add hidden attribute _bounding_rectangle for Contour2D
- Add hidden attribute _length for BSplineCurve2D/3D
- Consider different types of primitives in Wire.wire_intersections/wire_crossings
- Add hidden attribute _length for Edge

### Refactorings

- Define _eq_ in Contour (to be used for both 2D and 3D)
- Use Grid2D object in different BSplineSurface3D methods (especially: to_2d_with_dimension)
- Define length in LineSegment (to be used for both 2D and 3D)
- Delete diplicated methods (length and point_at_abscissa) from Contour3D (inherit from Wire)
- Define a Parent class 'Bsplinecurve' to mutulize Bsplinecurve2D/3D methods
- Clean duplicated methods
- Define length in LineSegment (to be used for both 2D and 3D)
- Delete diplicated methods (length and point_at_abscissa) from Contour3D (inherit from Wire)
- Define a Parent class 'Bsplinecurve' to mutulize Bsplinecurve2D/3D methods


## v0.4.0
### Fixed
- various fixes in cuts of wires and contours
- Fix of missing face in Union
- following dessia_common v0.7.0


## v0.3.0

### New Features
- Bspline with dimensions
- cut_by_line for Surface2D
- Bspline merge

### Fixed
- Various Steps improvement
- Bspline periodicity in step reading
- sewing improvements
- Substraction of shells

## v0.2.10

### New Features

- union of shells (only with planeface for the moment
- Sewing of polygon3D
- Concav hull of PointCloud2D

## v0.2.9

### New Features

- support STL import & export
- point cloud2D & cloud3D

## v0.2.8

### New Features

- support stringIO in step save

### Fixes

- depack of point2D
- to_vector2D

### Performance improvements

- better bounding box for cylindrical face


## [v0.2.7]
### Changed
- direction vector of linesegments are now normalized

### New Features

- straight line area for BsplineCurve2D
- split of circleby start end
- closedpolygon2d is_trigo
- Auto-adaptative camera/edge width babylonjs
- splitting of bsplinecurve2d
- BezierSurface3D implemented
- added rotation and translation for faces
- new classes BezierCurve2D and BezierCurve3D
- spherical surface
- (core): update plot_data method
- update plot_data methods in wires and edges
- step almost working for cylindrical, conical toroidal
- difference between intersections and crossings
- plot_data version set to 0.3.8 or above

### Fixes

- support of mixed vector point in to step
- remove debug mode babylonjs
- remove sci notation in step export
- use stable cdn for babylonjs
- sweep extrusion length
- line circle intersection with tolerance, normal and dir vector for arc
- offset of wire
- remove useless non serializable attr
- secondmoment area from straight lines
- reversed faces in extrusion correction
- enhancement of rotation/translation of shells
- bug fix BezierCurve2D and 3D
- eq and hash for basis and frames
- shell and frame mapped shell correctly read
- small try except added for step reading
- all SHAPE_REPRESENTATION are now read
- Arc3D from step full debug
- arc3d to 2d in bspline3d surface
- missing faces at end of sweep
- splitting faces and arcs
- perf in display nodes and toroidal aspect
- setup.py requires plot_data>=0.3.9
- (primitives2d): serialization
- debug of shell method
- porting shells methods
- Debug of conical faces
- Porting cylinders and hollow
- porting from missing from_contour3d for planeface
- reading steps, but artefact on faces
- Correcting arc from_step

### Performance improvements

- LineSegment2D.points is non serializable attribute
- ClosedPolygon2D.line_segment is non_serializable_attributes
- Optimization of mesh generation

#### Refactorings
- (edges): put data argument back into Arc2D.plot_data()
- (edges): redefined Arc2D.plot_data()

## v0.2.6

### Changed
- debugs on frame 2D

### Optimized
- babylon data generation speed up

## v0.2.5

### Added
- translation and rotation for various primitives

### Changed
- Frame3D rotation takes also into account origin
- following plot_data v0.5.3

## v0.2.4
### Added
- handle spherical surfaces
- positionning of parts in STEP reading

## v0.2.1
### Added
- step export

## v0.2

### Changed
- modules -2D or *3D renamed in *2d, *3d
- point and vector declared with their x, y, z vm.Point2D((0, 0)) -> vm.Point2D(0, 0)
- separating in new modules: display, wires, edges...
- PEP8: method names
- PointAtCurvilinearAbscissa changed to point_at_abscissa
- MPLPlot changed to plot()
- plot now returns only ax instead of fig, ax

## v0.1.11

### Added
- Calculate the distance between LineSegment3D/LS3D, Arc3D/LS3D, Arc3D/Arc3D and between CylindricalFace3D too.
- Use PlaneFace3D with contours2D in a classic way and use it with contours3D with a 'from_contours3d' as CylindricalFace3D does.
- Calculate the distance between CylindricalFace3D and PlaneFace3D.
- Calculate the distance between CylindricalFace3D, PlaneFace3D and ToroidalFace3D.
- contours2d.tessel_points which gives all points of a contour2d, and .points the end points of primitives.
- Implementation of ConicalFace3D in Core and RevolvedProfile.
- Implementation of SphericalFace3D in Core.
- BSplineFace3D works.

### Changed
- cut_contours in Face3D which take all points from a Contour2D, not one side like before. Furthermore, it is light and quick.

## [v0.1.10]
- typings
- workflow to instanciate point

## [v0.1.9]

### Added
- mesh module

## [v0.1.8]

### Added
- color and alpha options for various primitives
- line segments intersection

### Debug
- arcs: is_trigo and angle were sometimes false

## [v0.1.7]

### Added
- random vector and points
- dashed line option in babylon of LineSegment3D
- Measure2D
- babylon_data: a dict language to describe models to be unpacked by a babylonjs unpacker

### Removed
- constants o2D, x2D, y2D...: use O2D, X2D...

### Changed
- Mesure -> Measure3D<|MERGE_RESOLUTION|>--- conflicted
+++ resolved
@@ -82,12 +82,9 @@
 * BSplineSurface3D: refactor bsplinecurve3d_to_2d to take into account periodic behavior
 * OpenedRoundedLineSegments2D/ClosedRoundedLineSegments2D: fix radius type
 * Surface3D: debug some special cases while using face_from_contours3d.
-<<<<<<< HEAD
 * BSplineSurface3D: fix simplify_surface method.
 * Improve pylint code quality.
-=======
 * PeriodicalSurface: enhance some parametric transformations.
->>>>>>> df54bfee
 
 ### Removed
 - stl: remove default value in from_stream method
