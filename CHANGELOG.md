# Changelog

All notable changes to this project will be documented in this file.

The format is based on [Keep a Changelog](https://keepachangelog.com/en/1.0.0/),
and this project adheres to [Semantic Versioning](https://semver.org/spec/v2.0.0.html).

## v0.11.0 [future]

### New Features
- BSplineCurve, Edge: simplify
- Plane3D: angle_between_planes, plane_betweeen_two_planes
- Edge: intersections, crossings, validate_crossings
- Arc2D: bsplinecurve_intersections, arc_intersections, arcellipse_intersections.
- ArcEllipse2D: bsplinecurve_intersections
- get_circle_intersections added to volmdlr.utils.intersections, so it can be used to calculate intersections between two arcs 2d.
- get_bsplinecurve_intersections added to volmdlr.utils.intersections. Used to calculate intersection between a bspline and another edge.
- Wire2D: edge_intersections, wire_intersections, edge_crossings, edge_intersections, validate_edge_crossings, validate_wire_crossings
- Contour2D: split_contour_with_sorted_points, intersection_contour_with
- CylindricalSurface3D: point_projection, point_distance
- ToroidalSurface3D: point_projection
- BsplineCurve: point_distance, point_belongs
- ContourMixin: is_adjacent
- Wire2D: area
- Circle2D: bsplinecurve_intersections.
- add tolerance param to many methods from edges and wires.
- Surface3D: add contour healing into face_from_contours3d method.
- ExtrusionSurface3D: implement missing cases for linesegment2d_to_3d method.
- BSplineSurface3D: to_plane3d
- BSplineFace3D: to_planeface3d
- BSplineCurve, Arc, LineSegment: is_close
- Core: get_edge_index_in_list, edge_in_list
- mesh: TetrahedralElementQuadratic 
- GmshParser: define_quadratic_tetrahedron_element_mesh
- GmshParser: to_vtk (consider quadratic tetrahedron element)
- Assembly: define a volmdlr Assembly object.
- Edge: direction_independent_is_close
- Arcellipse2D, 3D: complementary
- Assembly: define a volmdlr Assembly object.
- Contour2D: copy
- LineSegment2D: copy
- FullArcEllipse3D: split


### Fixed
- 2D conversion: create 2D function name in core_compiled
- LineSegment, Arc, BSplineCurve: get_shared_section()
- bSpline2D: linesegment_intersections
- BsplineCurve: from_points_interpolation
- Coverage: use coverage rc to enable cython coverage
- ClosedShel3D: cut_by_plane
- ClosedShell3D: union
- BSplineSurface3D: take into account oppened contour while using face_from_contours3d
- BsplineCurve: simplify
- Dessiaobject inheritance up-to-date
- Edge: unit_direction_vector, unit_normal_vector
- VolumeModel: get_mesh_lines (change tolerance 1e-20 to 1e-6)
- RevolutionSurface: fix some parametric operations.
- ClosedShel3D: intersection method
- Fix: plots
- add some fixes to pydocstyle errors
<<<<<<< HEAD
- ToroidalSurface3D: fix some parametric operations.

=======
- Node2D, Node3D: is_close
- 
>>>>>>> 7ccfd9d8

### Refactor
- Contour2D: cut_by_wire
- Contour2D: extract_with_points displaced to WireMixin
- Contour2D: extract_contour displaced to WireMixin and renamed to extract
- Contour2D: split_contour_with_sorted_points displaced to WireMixin and renamed to split_with_sorted_points
- Contour2D: get_divided_contours
- FullArc2D, FullArc3D: create FullArc Abstract class.
- Contour2D: ordering_contour
- WireMixin: order_wire
- Contour2D: delete cut_by_linesegments
- split faces.py into surfaces.py, faces.py and shells.py 
- ContourMixin: from_points
- ClosedShell3D: improve performance for boolean operations
- Face3D: reduce the triangulation discretization resolution of Toroidal and Cylindrical to improve redering performance.

### Changed
- better surface3d plots
- sphere methods renamed in_points & to_point_skin to inner points & skin_points

### Unittests
- Arc2D: test_arc_intersections
- TestEdge2DIntersections: test intersections for all edges.
- Circle2D: test_circle_intersections
- Contour2D: test_crossings, test_intersection_contour_with
- BSplineCurve: get_intersection_sections
- BSplineCurve2D: edge_intersections, arc_intersections, bsplinecurve_intersections
- CylindricalFace3D: test_triangulation_quality
- CylindricalSurface3D: test_point_projection
- BSplineCurve: point_projection
- ClosedShel3D: cut_by_plane
- Arc3D.minimum_distance_points_line
- New unittests for plane3d
- ClosedShel3D: intersection
- Arcellipse2D: complementary

## v0.10.0 [Unreleased yet]

### New Features
* Write .msh file (with stream)
* Arc: reverse
* BSplineCurve2D: offset
* Circle2D: bsplinecurve_intersections, point_distance
* ConicalSurface3D, CylindricalSurface3D: plot method
* BSplineCurve3D: minimum distance
* volmdlr.edge: FullArcEllipse
* BSplineCurve: evaluate_single
* Wire2: hash
* Contour3D: hash
* LineSegment3D, LineSegment2D, Arc3D, Arc2D, BSpline3D, BSpline2D: get_shared_section(), delete_shared_section()
* Contour2D: closest_point_to_point2, get_furthest_point_to_point2
### Fixed
* Bspline in sweep
* Plane3D: plane_intersections
* fixes to step assemblies
* LineSegment3D: matrix_distance
* fixes to wire
* Arc: split. Case when spliting point is the start or end point.
* BplineCurve2D: tangent, vector_direction, normal_vector
* BSplineCurve: abscissa, line_intersections
* Add some important fixes to unittests: missing two __init__py files.
* Contour2D, Contour3D: merge_with()
* Edge: change unit_direction_vector and unit_normal_vector to concrete methods
* stl: add _standalone_in_db to Stl class
* BSplineSurface3D: merge_with
* Documentation: Add introduction to volmdlr technology
* BSplineSurface3D: refactor bsplinecurve3d_to_2d to take into account periodic behavior
* OpenedRoundedLineSegments2D/ClosedRoundedLineSegments2D: fix radius type
* Surface3D: debug some special cases while using face_from_contours3d.
* Step: debug some special cases while reading step file.
* BSplineSurface3D: fix simplify_surface method.
* Improve pylint code quality.
* PeriodicalSurface: enhance some parametric transformations.

### Removed
- stl: remove default value in from_stream method

### Changed

- argument convexe in volmdlr.cloud has been renamed to convex
- Add some missing docstrings in volmdlr.faces
- Using full arcs for Circles primitives

### Performance improvements
- BSplineCurve: compilation of some functions used by from_points_interpolation classmethod.
- BSplineSurface3D: compilation of some functions used in the evaluation of a parametric point.
- eq & hash: Some eq and hash methods have been fixed. starting from clases Point and Vector.
- BSplinecurve2D: point_belongs
- lighten some dicts with optional name
- Step reader: refactor to_volume_model. Remove the dependency of the method of creating a graph.

### Refactorings
- ContourMixin: to_polygon (for both 2D and 3D)
- BSplineCurve2D.point_distance 
- new dataclass EdgeStyle: to be used in several plot methods. simplifying its structure.

### Unittests
* BSplineCurve2D: offset, point_distance, point_belongs
* Circle2D: bspline_intersections, point_distance
* Unittests for Vector2D
* Unittests for Point2D
* Unittests for Vector3D
* Unittests for Point3D
* LineSegment3D: test_matrix_distance
* LineSegment3D, LineSegment2D, Arc3D, Arc2D, BSpline3D, BSpline2D: get_shared_section(), delete_shared_section()
* Contour3D: merge_with()
* Contour2D: closest_point_to_point2, get_furthest_point_to_point2

## v0.9.3

- build: bump dessia common to 0.10.0
- build: remove useless jsonschema dep
- build: update package.xml for freecad

## v0.9.1

### Fixed
- build: manifest was not shipping bspline_compiled
- fixed many pylint errors: 13/03/2023
- fix contour2d: divide

### Documentation
 - typo in README.md

## v0.9.0 [released 03/26/2023]

### New Features
* Unit coversion factor parameter added to the end of the from_step arguments parameter (So we can convert the units correctly)
* SphericalSurface3D: rotation, translation, frame_mapping
* read steps: Identify assemblies in a step file.
* ClosedTriangleShell3D: to_trimesh method
* PointCloud3D: add method shell_distances to compute distances from triangular mesh in PointCloud3D
* BSplineSurface3D: Now the plot method uses u and v curves
* Create .geo and .msh files (Mesh geometries with GMSH)
* RevolutionSurface3D: point3d_to_2d, point2d_to_3d, plot, rectangular_cut, from_step
* RevolutionFace3D
* WiriMixin: from points: general method for Wire3D and 2D and for Contour2D and 3D. 
* Added package.xml metadata in order to be listed in the FreeCAD Addon Manager 
* Edge: local_discretization
* ArcEllipse2d: point_at_abscissa, translation, split, point_distance.

### Fixed

* WireMixin: abscissa (add tolerance as parameter)
* OpenRoundedLineSegment2D: deleted discretization_points() so it uses the one from WireMixin.
* Contour2D: moved bounding_rectangle and get_bounding_rectangle to Wire2D. 
* BSplineCurve: from_points_interpolation, uses centripedal method for better fitting.
* Conical, Cylindrical and Toroidal Surfaces 3D: fix face_from_contours - bug when step file doesnot follow a standard. 
* BSplineSurface3D: debug linesegment2d_to_3d method.
* Parametric operations with BSpline curves.
* OpenTriangleShell3D: fix from_mesh_data method.
* PeriodicalSurface: fix face from contours.
* LineSegment2D.line_intersections: verify if colinear first.
* Cylinder: to_dict, min_distance_to_other_cylinder.
* Step_assemblies: consider when no transformation is needed.
* fix some pydocstyle errors
* Script/step/workflow: Update Workflow, use last version of dessia_common
* LineSegment3D: Rotation method update due to points attribute deletion
* ConicalSurface3D: fix from_step class method by adding the angle convertion factor
* fix f string usage
* Add some typings
* Step: Step translator now handles some EDGE_LOOP inconsistencies coming from step files
* Arc2d: point_belongs, abscissa.
* ArcEllipse2d: point_belongs, abscissa, init.


### Removed

- edges: remove attributes points from lines & linesegments for performance purpose


### Performance improvements

- wires.py's 2D objects: chache bounding_rectangle results
- faces.py's Triangle3D objects: subdescription points and triangles
- EdgeCollection3D: new object for displaying series of edges
- BSplineSurface3D: compile BSplineSurface3D.derivatives
- Contour2D.area(): save area in a cache variable.
- Contour2D.__eq__(): verify contour length first, when verify if two contours are the same.
- Contour2D.is_inside(): verify first if the area of the contour2 is not smaller that contour 1.
- Disabling pointer in to_dict for most primitives
- Better hash for shells, contours & wires 


### Refactorings
- Remove usage of deprecated method old_coordinates and new_coordinates
- Indicate 'inplace' methods as deprecated
* Wire: extract_with_points

### Documentation
- BoundingBox docstrings

### Unittests
- ConicalSurface3D: face_from_contours, bsplinecurve3d_to_2d.
- CompositePrimitive2D: rotation, translation, frame_mapping
- core.py: delete_double_point, step_ids_to_str
- CompositePrimitive3D: plot
- BoundingRectangle: bounds, plot, area, center, b_rectangle_intersection, is_inside_b_rectangle, point_belongs,
intersection_area, distance_to_b_rectangle, distance_to_point
- BoundingBox: center, add, to_dict, points, from_bounding_boxes, from_points, to_frame, volume, bbox_intersection,
is_inside_bbox, intersection_volume, distance_to_bbox, point_belongs, distance_to_point, plot
* VolumeModel: eq, volume, rotation, translation, frame_mapping, bounding_box, plot
* Wire: extract_with_points, split_with_two_points
* Arc2d: point_belongs, abscissa.
* ArcEllipse2d: point_belongs, abscissa, init, translation, split, point_at_abscissa, point_distance.

### CI
- add spell check to pylint with pyenchant
- make code_pydocstyle more explicit
- upload html coverage to cdn.dessia.tech
- limit time effect on master & testing

## v0.8.0 [Released 26/01/2023]

### New Features

- PlaneFace3D: project_faces
- OpenShell3D: project_coincident_faces_of
- GmshParser: to_vtk
- BSplineCurve: derivatives
- ClosedPolygon2D: point_belongs, now the user can choose whether points on the edge of the polygon
            should be considered inside or not.
- ArcEllipse2D: line_intersections, frame_mapping, linesegment_intersections
- Line2D: point_belongs, frame_mapping()
- New Class wires.Ellipse2D
- Ellipse2D: point_over_ellipse(), line_intersections(), linesegment_intersections(), discretization_points(),
abscissa(), point_angle_with_major_dir(), area(), rotation(), tranlation(), frame_mapping()
- Plane3D: is_parallel, fullarc_intersections
- Arc2D: cut_betweeen_two_points
- Contour3D: linesegment_intersections, line_intersections
- Circle3D: primitives: [Arc3D, Arc3D], get_primitives, abscissa, linesegment_intersections
- Arc3D: line_intersections, linesegment_intersections
- new module utils: intersections -> circle_3d_linesegment_intersections
- hash for Frame2D
- Ellipse3D: point_belongs, abscissa, length, to_2d
- CylindricalSurface3D: point_on_surface, is_coincident, arcellipse3d_to_2d
- BSplineSurface3D: derivatives

### Fixed

- PlaneFace3D: cut_by_coincident_face (consider self.inner_contours inside face)
- Contour2D: bounding_rectangle (specify number_points for discretization_points), point_belongs
- Line2D: line_intersections
- BSplineCurve2D: line_intersections
- PlaneFace3D: cut_by_coincident_face (consider self.inner_contours inside face)
- BSplineCurve2D: bounding_rectangle (specify number_points for discretization_points)
- Mesh: delete_duplicated_nodes
- BSplineSurface3D: fix arc3d_to_2d method
- Frame3D : fix from_point_and_vector method ( error for the case vector=main_axis)
- BSplineCurve2D: linesegment_intersections
- Contour2D: merge_primitives_with
- BSplineCurve: fix to take into account weighted B-spline curves.
- Step: fix reading of rational BSpline curves and surfaces from step file.
- BSplineCurve2D: tangent (use position/length)
- Babylon: some scene settings for better rendering
- Arc2D: fix get_center: name referenced before assignement
- SphericalSurface3D : enhancement of primitives parametrization on surface parametric domain.
- BSplineSurface3D: debug linesegment2d_to_3d method.
- Parametric operations with BSpline curves.
- OpenTriangleShell3D: fix from_mesh_data method
- pydocstyle fixes
- bounding box: fix for cylindrical and BSplineCurve3D
- contour2d: ordering_primitives, order_primitives
- Plane3D: plane_intersections, is_coindident
- contour2d: ordering_primitives, order_primitives
- Linesegment2D: infinite_primitive
- Arc2D: point_belongs
- Arc2D: infinite_primitive
- Wire2D: infinite_intersections
- infinite primitive offset of linesegment
- Ellispe3D: discretization_points
- BSplineSurface: Improved surface periodicity calculation

### Removed

- babylon script remaining functions

### Performance improvements
- ClosedPolygon2D: triangulation
- Cylinder: min_distance_to_other_cylinder
- BSplineCurve: discretization_points
- Face3D: triangulation
- triangulation performance by use of Node2D instead of points (x15 on casing)
- cache variable self._polygon_point_belongs_100, to avoid recalculating each
time we have to verify if a point is inside
- Improvements in BSplineSurface3D.point3d_to_2d performance
- Triangle3D serialization speed-up
- Serialization without memo for faces
- Custom serialization for BsplineCurves

### Refactorings

- Basis2D, Basis3D, Frame2D, Frame3D: old_coordinates and new_coordinates method are now deprecated.
local_to_global_coordinates and global_to_local_coordinates are the new more explicit ones.
- Line3D: intersections

### Unittests

- Contour2D: point_belongs
- Basis2D, Basis3D, Frame2D, Frame3D: local_to_global_coordinates and global_to_local_coordinates
- ArcEllipse2D: linesegment_intersections
- LineSegment2D: to_wire
- Line2D: point_belongs
- BSplineCurve2D: line_intersections
- Ellipse2D.point_over_ellipse()
- Ellipse2D.line_intersections()
- Ellipse2D.linesegment_intersections()
- Ellipse2D.discretization_points()
- Ellipse2D.abscissa()
- Ellipse2D.point_angle_with_major_dir()
- Ellipse2D.area()
- Ellipse2D.rotation()
- Ellipse2D.tranlation()
- Ellipse2D.frame_mapping()
- Line2D.frame_mapping()
- Plane3D: plane_intersections, fullarc_intersections, is_parallel, is_coincident
- Contour2D: offset
- ArcEllipse3D.to_2d()
- Circle3D: point_belongs
- Circle3D: discretization_points
- Arc3D: line_intersections, linesegment_intersections
- Contour2D: ordering_contour, is_ordered, order_contour
- Ellipse3D: point_belongs, abscissa, length, to_2d, discretization_points
- CylindricalSurface3D: point_on_surface, is_coincident

### CI

- Mandatory CHANGELOG.md update for PR
- pre-commit checks with cython-lint

## v0.7.0 

### New Features

- Open/Closed TriangleShells: ability to implement specific algorithm to triangles
- Block: faces_center (calculate directly point in the middle of the faces)
- Circle2D: split_by_line
- BoundingRectangle: bounds, plot, area, center, b_rectangle_intersection, is_inside_b_rectangle, point_belongs, intersection_area, distance_to_b_rectangle, distance_to_point
- Cylinder: random_point_inside, interference_volume_with_other_cylinder, lhs_points_inside
- CylindricalSurface3D: line_intersections, linesegment_intersections, plane_intersection
- Line2D: point_distance
- Line3D: to_2d
- Line3D: skew_to (verifies if two Line3D are skew)
- LineSegment3D: line_interserctions
- ArcEllipse3D: discretization_points
- FullArc3D: linesegment_intersections
- Line: sort_points_along_line
- Line2D: point_belongs
- ArcEllipse2D: length, point_belongs, abscissa, bounding_rectangle, straight_line_area, discretization_points, reverse

### Fixed

- Contour2D: point_belongs
- BsplineCurve: abscissa (use different start point between 0 and length)
- Arc3D: plot
- Cylinder: point_belongs
- FullArc3D: plot (use discretization_points instead of discretise)
- Face3D: line_intersections: consider borders
- STL: from stream (use BinaryFile and StringFile instead of io.BinaryIO and FileIO)
- Step: from stream (use BinaryFile instead of io.BinaryIO)
- Contour: is_overlapping (consider intersecting_points is empty)
- LineSegment2D: to_wire (use discretization_points instead of discretise)
- ArcEllipse2D: to_3d
- Fix boolean operations when faces are 100% coincident
- Fix some to_step methods from edges.py and faces.py


### Performance improvements

- Avoid unneeded bbox computation


### Refactorings

- cleanup of ClosedShell (double methods with Openshells)
- LineSegment3D: intersections
- Line2D: sort_points_along_line



### Unittests

- PlaneFace3D: line_intersections
- BsplineCurve: abscissa
- Circle2D: split_by_line
- BoundingRectangle: area, center, intersection, is_inside, point_belongs, intersection_area, distance_to_point, distance_to_b_rectangle
- Cylinder: point_belongs, random_point_inside, interference_volume_with_other_cylinder, min_distance_to_other_cylinder, is_intersecting_other_cylinder, lhs_points_inside
- CylindricalFace3D: linesegment_intersections
- CylindricalSurface3D: line_intersections
- Line3D: line_distance
- Line3D: skew_to
- Line3D: intersections
- LineSegment3D: line_intersections
- LineSegment3D: linesegment_intersections
- Contour: is_overlapping
- LineSegment2D: line_intersections
- ArcEllipse3D: discretization_points
- FullArc3D: linesegment_intersections
- Line2D: sort_points_along_line
- Line3D: sort_points_along_line
- ArcEllipse2D: length, point_belongs, abscissa, bounding_rectangle, straight_line_area, discretization_points, reverse


## v0.6.1 [12/13/2022]

### Changes

- Import from dessia_common are now performed from dessia_common.core

### Fixed
- infinite primitive offset of linesegment

## v0.6.0 [11/7/2022]

### New Features

- Stl:load_from_file, to_volume_model
- Surface2D: copy (specific method)
- GmshParser: read_file (.msh) and related methods, define_triangular_element_mesh, define_tetrahedron_element_mesh
- Circle2D: primitives (defined with 2 Arc2D)
- Node2D/3D, TriangularElement, QuadrilateralElement2D, TriangularElement3D
- ElementsGroup: nodes, elements_per_node
- Mesh: bounding_rectangle, delete_duplicated_nodes
- PlaneFace3D: cut_by_coincident_face
- Vector2D: to_step
- BSplineCurve2D: to_step
- LineSegment3D: to_bspline_curve
- BSplineCurve3D: from_geomdl_curve
- Surface2D: line_crossings
- Surface2D: from_contour
- BSplineSurface3D: simpifly_surface - verifies if BSplineSurface3D could be a Plane3D
- OpenShell3D: to_step_face_ids
- Contour2D: repair_cut_contour
- Circle2D: cut_by_line

### Fixed

- Contour3D: average_center_point (use edge_polygon.points instead of points)
- Contour: edges_order_with_adjacent_contour
- Arc2D: translate_inplace
- Arc2D: point_belongs
- Arc2D: abscissa (consider point2d == arc2d.start/end)
- Arc2D: split (how to choose the interior point)
- Wire: extract_primitives (consider point1 and point2 belong to the same primitive, REMOVE Contour.extract_primitives)
- LineSegment: abcissa (consider point2d == arc2d.start/end)
- Contour2D: cut_by_wire
- Contour2D: point_belongs (bug when contour has only one primitive, like FullArc2D)
- Contour: contours_from_edges
- PlaneFace3D: face_intersections
- Edge: insert_knots_and_mutiplicity
- BSplineCurve3D: from_step
- Surface2D: cut_by_line
- Circle3D: to_step
- ArcEllipse3D.to_2d()
- infinite primitive offset of linesegment
- Contour3D: order_contour.

### Performance improvements

- Improve reading STEP files (Faster BSplineCurve3D.look_up_table, Better info when _edges not following eachother_ )
- Improve multiple substractions
- Speedup Contour2D.point_belongs using bounding_rectangle
- Custom to dicts for Shells and primitives inheriting


### Refactorings

- Normalize STL methods regarding STEP
- Refacor and update old code in mesh.py
- Define a Parent class 'Triangle' for Triangle2D/3D


### Unittests

- Wire: extract_primitives, extract_without_primitives


## v0.5.0

### New Features

- Contour: is_overlapping, is_supperposing
- Point, Edges and Wires: axial_symmetry
- Surface2D: rotation, rotation_inplace
- Wire2D: bsplinecurve_crossings,  bsplinecurve_intersections
- Cylinder: min_distance_to_other_cylinder, is_intersecting_other_cylinder
- New point_distance method for Wire3D

### Fixed

- Wire3D.babylonjs
- BSplineSurface3D.merge_with (consider overlapping, intersecting surfaces)
- Wire.extract_primitives (consider point1 & point2 belong to the same primitive)
- Wire.extract_without_primitives (consider the primitives’ order to choose the primitives)
- Contour.shared_primitives_with (consider contours sharing a lot of primitives groups)
- Contour2D.contour_intersections (check if the point is not already in the lis)
- Line.is_between_points (consider point1==point2)
- BSplineCurve2D.split (consider point==start/end)
- Contour3D.bounding_box (use _utd_bounding_box to be defined as a property)
- BSplineSurface3D.grid2d_deformed (add more constraints to compute surface deformation)
- BSplineSurface3D.from_cylindrical_faces (consider **kwargs parameters)
- Duplicated methods cleaned
- triangulation of planar faces
- Wire3D: fix Bounding box
- Wire3D: Bounding box
- Arc2D: primitives bad calculation (arc2d)
- Update plotdata in setup.py
- add some fixes pydocstyle

### Performance improvements

- Remove Copy param from movement of primitives and add inplace methods
- Improve union operations
- Return the same result type (a boolean) in Contour.is_sharing_primitives_with
- Add hidden attribute _bounding_rectangle for Contour2D
- Add hidden attribute _length for BSplineCurve2D/3D
- Consider different types of primitives in Wire.wire_intersections/wire_crossings
- Add hidden attribute _length for Edge

### Refactorings

- Define _eq_ in Contour (to be used for both 2D and 3D)
- Use Grid2D object in different BSplineSurface3D methods (especially: to_2d_with_dimension)
- Define length in LineSegment (to be used for both 2D and 3D)
- Delete diplicated methods (length and point_at_abscissa) from Contour3D (inherit from Wire)
- Define a Parent class 'Bsplinecurve' to mutulize Bsplinecurve2D/3D methods
- Clean duplicated methods
- Define length in LineSegment (to be used for both 2D and 3D)
- Delete diplicated methods (length and point_at_abscissa) from Contour3D (inherit from Wire)
- Define a Parent class 'Bsplinecurve' to mutulize Bsplinecurve2D/3D methods


## v0.4.0
### Fixed
- various fixes in cuts of wires and contours
- Fix of missing face in Union
- following dessia_common v0.7.0


## v0.3.0

### New Features
- Bspline with dimensions
- cut_by_line for Surface2D
- Bspline merge

### Fixed
- Various Steps improvement
- Bspline periodicity in step reading
- sewing improvements
- Substraction of shells

## v0.2.10

### New Features

- union of shells (only with planeface for the moment
- Sewing of polygon3D
- Concav hull of PointCloud2D

## v0.2.9

### New Features

- support STL import & export
- point cloud2D & cloud3D

## v0.2.8

### New Features

- support stringIO in step save

### Fixes

- depack of point2D
- to_vector2D

### Performance improvements

- better bounding box for cylindrical face


## [v0.2.7]
### Changed
- direction vector of linesegments are now normalized

### New Features

- straight line area for BsplineCurve2D
- split of circleby start end
- closedpolygon2d is_trigo
- Auto-adaptative camera/edge width babylonjs
- splitting of bsplinecurve2d
- BezierSurface3D implemented
- added rotation and translation for faces
- new classes BezierCurve2D and BezierCurve3D
- spherical surface
- (core): update plot_data method
- update plot_data methods in wires and edges
- step almost working for cylindrical, conical toroidal
- difference between intersections and crossings
- plot_data version set to 0.3.8 or above

### Fixes

- support of mixed vector point in to step
- remove debug mode babylonjs
- remove sci notation in step export
- use stable cdn for babylonjs
- sweep extrusion length
- line circle intersection with tolerance, normal and dir vector for arc
- offset of wire
- remove useless non serializable attr
- secondmoment area from straight lines
- reversed faces in extrusion correction
- enhancement of rotation/translation of shells
- bug fix BezierCurve2D and 3D
- eq and hash for basis and frames
- shell and frame mapped shell correctly read
- small try except added for step reading
- all SHAPE_REPRESENTATION are now read
- Arc3D from step full debug
- arc3d to 2d in bspline3d surface
- missing faces at end of sweep
- splitting faces and arcs
- perf in display nodes and toroidal aspect
- setup.py requires plot_data>=0.3.9
- (primitives2d): serialization
- debug of shell method
- porting shells methods
- Debug of conical faces
- Porting cylinders and hollow
- porting from missing from_contour3d for planeface
- reading steps, but artefact on faces
- Correcting arc from_step

### Performance improvements

- LineSegment2D.points is non serializable attribute
- ClosedPolygon2D.line_segment is non_serializable_attributes
- Optimization of mesh generation

#### Refactorings
- (edges): put data argument back into Arc2D.plot_data()
- (edges): redefined Arc2D.plot_data()

## v0.2.6

### Changed
- debugs on frame 2D

### Optimized
- babylon data generation speed up

## v0.2.5

### Added
- translation and rotation for various primitives

### Changed
- Frame3D rotation takes also into account origin
- following plot_data v0.5.3

## v0.2.4
### Added
- handle spherical surfaces
- positionning of parts in STEP reading

## v0.2.1
### Added
- step export

## v0.2

### Changed
- modules -2D or *3D renamed in *2d, *3d
- point and vector declared with their x, y, z vm.Point2D((0, 0)) -> vm.Point2D(0, 0)
- separating in new modules: display, wires, edges...
- PEP8: method names
- PointAtCurvilinearAbscissa changed to point_at_abscissa
- MPLPlot changed to plot()
- plot now returns only ax instead of fig, ax

## v0.1.11

### Added
- Calculate the distance between LineSegment3D/LS3D, Arc3D/LS3D, Arc3D/Arc3D and between CylindricalFace3D too.
- Use PlaneFace3D with contours2D in a classic way and use it with contours3D with a 'from_contours3d' as CylindricalFace3D does.
- Calculate the distance between CylindricalFace3D and PlaneFace3D.
- Calculate the distance between CylindricalFace3D, PlaneFace3D and ToroidalFace3D.
- contours2d.tessel_points which gives all points of a contour2d, and .points the end points of primitives.
- Implementation of ConicalFace3D in Core and RevolvedProfile.
- Implementation of SphericalFace3D in Core.
- BSplineFace3D works.

### Changed
- cut_contours in Face3D which take all points from a Contour2D, not one side like before. Furthermore, it is light and quick.

## [v0.1.10]
- typings
- workflow to instanciate point

## [v0.1.9]

### Added
- mesh module

## [v0.1.8]

### Added
- color and alpha options for various primitives
- line segments intersection

### Debug
- arcs: is_trigo and angle were sometimes false

## [v0.1.7]

### Added
- random vector and points
- dashed line option in babylon of LineSegment3D
- Measure2D
- babylon_data: a dict language to describe models to be unpacked by a babylonjs unpacker

### Removed
- constants o2D, x2D, y2D...: use O2D, X2D...

### Changed
- Mesure -> Measure3D<|MERGE_RESOLUTION|>--- conflicted
+++ resolved
@@ -59,13 +59,9 @@
 - ClosedShel3D: intersection method
 - Fix: plots
 - add some fixes to pydocstyle errors
-<<<<<<< HEAD
 - ToroidalSurface3D: fix some parametric operations.
-
-=======
 - Node2D, Node3D: is_close
 - 
->>>>>>> 7ccfd9d8
 
 ### Refactor
 - Contour2D: cut_by_wire
