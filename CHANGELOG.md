# Changelog

All notable changes to this project will be documented in this file.

The format is based on [Keep a Changelog](https://keepachangelog.com/en/1.0.0/),
and this project adheres to [Semantic Versioning](https://semver.org/spec/v2.0.0.html).


## Unrealeased

### New Features

* Gmsh: read_file (.msh) and related methods, define_triangular_element_mesh, define_tetrahedron_element_mesh
* Circle2D: primitives (defined with 2 Arc2D)
*

### Fixed

* Contour3D: average_center_point (use edge_polygon.points instead of points)
* Contour: edges_order_with_adjacent_contour
<<<<<<< HEAD
* Arc2D: split (how to choose the interior point)
=======
* Arc2D: Abcissa (consider point2d == arc2d.start/end)
>>>>>>> 81887597


### Performance improvements

*
*

### Refactorings

*
*


## v0.5.0

### New Features

* Contour: is_overlapping, is_supperposing
* Point, Edges and Wires: axial_symmetry
* Surface2D: rotation, rotation_inplace
* Wire2D: bsplinecurve_crossings,  bsplinecurve_intersections
* Cylinder: min_distance_to_other_cylinder, is_intersecting_other_cylinder
* New point_distance method for Wire3D

### Fixed

* Wire3D.babylonjs
* BSplineSurface3D.merge_with (consider overlapping, intersecting surfaces)
* Wire.extract_primitives (consider point1 & point2 belong to the same primitive)
* Wire.extract_without_primitives (consider the primitives’ order to choose the primitives)
* Contour.shared_primitives_with (consider contours sharing a lot of primitives groups)
* Contour2D.contour_intersections (check if the point is not already in the lis)
* Line.is_between_points (consider point1==point2)
* BSplineCurve2D.split (consider point==start/end)
* Contour3D.bounding_box (use _utd_bounding_box to be defined as a property)
* BSplineSurface3D.grid2d_deformed (add more constraints to compute surface deformation)
* BSplineSurface3D.from_cylindrical_faces (consider **kwargs parameters)
* Duplicated methods cleaned
* triangulation of planar faces

### Performance improvements

* Remove Copy param from movement of primitives and add inplace methods
* Improve union operations
* Return the same result type (a boolean) in Contour.is_sharing_primitives_with
* Add hidden attribute _bounding_rectangle for Contour2D
* Add hidden attribute _length for BSplineCurve2D/3D
* Consider different types of primitives in Wire.wire_intersections/wire_crossings
* Add hidden attribute _length for Edge



### Refactorings

* Define _eq_ in Contour (to be used for both 2D and 3D)
* Use Grid2D object in different BSplineSurface3D methods (especially: to_2d_with_dimension)
* Define length in LineSegment (to be used for both 2D and 3D)
* Delete diplicated methods (length and point_at_abscissa) from Contour3D (inherit from Wire)
* Define a Parent class 'Bsplinecurve' to mutulize Bsplinecurve2D/3D methods
* Clean duplicated methods
* Define length in LineSegment (to be used for both 2D and 3D)
* Delete diplicated methods (length and point_at_abscissa) from Contour3D (inherit from Wire)
* Define a Parent class 'Bsplinecurve' to mutulize Bsplinecurve2D/3D methods





## v0.4.0
### Fixed
* various fixes in cuts of wires and contours
* Fix of missing face in Union
* following dessia_common v0.7.0


## v0.3.0

### New Features
* Bspline with dimensions
* cut_by_line for Surface2D
* Bspline merge

### Fixed
* Various Steps improvement
* Bspline periodicity in step reading
* sewing improvements
* Substraction of shells

## v0.2.10

### New Features

* union of shells (only with planeface for the moment 
* Sewing of polygon3D
* Concav hull of PointCloud2D

## v0.2.9

### New Features

* support STL import & export
* point cloud2D & cloud3D

## v0.2.8

### New Features

* support stringIO in step save

### Fixes

* depack of point2D
* to_vector2D

### Performance improvements

* better bounding box for cylindrical face


## [v0.2.7]
### Changed
* direction vector of linesegments are now normalized

### New Features

* straight line area for BsplineCurve2D
* split of circleby start end
* closedpolygon2d is_trigo
* Auto-adaptative camera/edge width babylonjs
* splitting of bsplinecurve2d
* BezierSurface3D implemented
* added rotation and translation for faces
* new classes BezierCurve2D and BezierCurve3D
* spherical surface
* (core): update plot_data method
* update plot_data methods in wires and edges
* step almost working for cylindrical, conical toroidal
* difference between intersections and crossings
* plot_data version set to 0.3.8 or above

### Fixes

* support of mixed vector point in to step
* remove debug mode babylonjs
* remove sci notation in step export
* use stable cdn for babylonjs
* sweep extrusion length
* line circle intersection with tolerance, normal and dir vector for arc
* offset of wire
* remove useless non serializable attr
* secondmoment area from straight lines
* reversed faces in extrusion correction
* enhancement of rotation/translation of shells
* bug fix BezierCurve2D and 3D
* eq and hash for basis and frames
* shell and frame mapped shell correctly read
* small try except added for step reading
* all SHAPE_REPRESENTATION are now read
* Arc3D from step full debug
* arc3d to 2d in bspline3d surface
* missing faces at end of sweep
* splitting faces and arcs
* perf in display nodes and toroidal aspect
* setup.py requires plot_data>=0.3.9
* (primitives2d): serialization
* debug of shell method
* porting shells methods
* Debug of conical faces
* Porting cylinders and hollow
* porting from missing from_contour3d for planeface
* reading steps, but artefact on faces
* Correcting arc from_step

### Performance improvements

* LineSegment2D.points is non serializable attribute
* ClosedPolygon2D.line_segment is non_serializable_attributes
* Optimization of mesh generation

#### Refactorings
* (edges): put data argument back into Arc2D.plot_data()
* (edges): redefined Arc2D.plot_data()

## v0.2.6

### Changed
- debugs on frame 2D 

### Optimized
- babylon data generation speed up

## v0.2.5

### Added
- translation and rotation for various primitives

### Changed
- Frame3D rotation takes also into account origin
- following plot_data v0.5.3

## v0.2.4
### Added
- handle spherical surfaces
- positionning of parts in STEP reading

## v0.2.1
### Added
- step export

## v0.2

### Changed
- modules *2D or *3D renamed in *2d, *3d
- point and vector declared with their x, y, z vm.Point2D((0, 0)) -> vm.Point2D(0, 0)
- separating in new modules: display, wires, edges...
- PEP8: method names
- PointAtCurvilinearAbscissa changed to point_at_abscissa
- MPLPlot changed to plot()
- plot now returns only ax instead of fig, ax 

## v0.1.11

### Added 
- Calculate the distance between LineSegment3D/LS3D, Arc3D/LS3D, Arc3D/Arc3D and between CylindricalFace3D too.
- Use PlaneFace3D with contours2D in a classic way and use it with contours3D with a 'from_contours3d' as CylindricalFace3D does.
- Calculate the distance between CylindricalFace3D and PlaneFace3D.
- Calculate the distance between CylindricalFace3D, PlaneFace3D and ToroidalFace3D.
- contours2d.tessel_points which gives all points of a contour2d, and .points the end points of primitives.
- Implementation of ConicalFace3D in Core and RevolvedProfile.
- Implementation of SphericalFace3D in Core.
- BSplineFace3D works.

### Changed
- cut_contours in Face3D which take all points from a Contour2D, not one side like before. Furthermore, it is light and quick.

## [v0.1.10]
- typings
- workflow to instanciate point

## [v0.1.9]

### Added
- mesh module

## [v0.1.8]

### Added
- color and alpha options for various primitives
- line segments intersection
 
### Debug
- arcs: is_trigo and angle were sometimes false

## [v0.1.7]

### Added
- random vector and points
- dashed line option in babylon of LineSegment3D
- Measure2D
- babylon_data: a dict language to describe models to be unpacked by a babylonjs unpacker

### Removed
- constants o2D, x2D, y2D...: use O2D, X2D...

### Changed
- Mesure -> Measure3D<|MERGE_RESOLUTION|>--- conflicted
+++ resolved
@@ -18,11 +18,8 @@
 
 * Contour3D: average_center_point (use edge_polygon.points instead of points)
 * Contour: edges_order_with_adjacent_contour
-<<<<<<< HEAD
+* Arc2D: Abscissa (consider point2d == arc2d.start/end)
 * Arc2D: split (how to choose the interior point)
-=======
-* Arc2D: Abcissa (consider point2d == arc2d.start/end)
->>>>>>> 81887597
 
 
 ### Performance improvements
