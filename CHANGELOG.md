--- conflicted
+++ resolved
@@ -48,13 +48,10 @@
 
 
 ### Refactorings
-<<<<<<< HEAD
+
 * cleanup of ClosedShell (double methods with Openshells)
-* LineSegment3D.intersections
-=======
 * LineSegment3D: intersections
 * Line2D: sort_points_along_line
->>>>>>> b55be9f0
 
 
 ### Unittests
