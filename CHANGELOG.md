# Changelog

All notable changes to this project will be documented in this file.

The format is based on [Keep a Changelog](https://keepachangelog.com/en/1.0.0/),
and this project adheres to [Semantic Versioning](https://semver.org/spec/v2.0.0.html).


## Unrealeased

### New Features

* Gmsh: read_file (.msh) and related methods, define_triangular_element_mesh, define_tetrahedron_element_mesh
<<<<<<< HEAD
* OpenShell3D: project_coincident_faces_of
=======
* Circle2D: primitives (defined with 2 Arc2D)
*
>>>>>>> 5f350a3a

### Fixed

* Contour3D: average_center_point (use edge_polygon.points instead of points)
* Contour: edges_order_with_adjacent_contour
*

### Performance improvements

*
*

### Refactorings

*
*


## v0.5.0

### New Features

* Contour: is_overlapping, is_supperposing
* Point, Edges and Wires: axial_symmetry
* Surface2D: rotation, rotation_inplace
* Wire2D: bsplinecurve_crossings,  bsplinecurve_intersections
* Cylinder: min_distance_to_other_cylinder, is_intersecting_other_cylinder
* New point_distance method for Wire3D

### Fixed

* Wire3D.babylonjs
* BSplineSurface3D.merge_with (consider overlapping, intersecting surfaces)
* Wire.extract_primitives (consider point1 & point2 belong to the same primitive)
* Wire.extract_without_primitives (consider the primitives’ order to choose the primitives)
* Contour.shared_primitives_with (consider contours sharing a lot of primitives groups)
* Contour2D.contour_intersections (check if the point is not already in the lis)
* Line.is_between_points (consider point1==point2)
* BSplineCurve2D.split (consider point==start/end)
* Contour3D.bounding_box (use _utd_bounding_box to be defined as a property)
* BSplineSurface3D.grid2d_deformed (add more constraints to compute surface deformation)
* BSplineSurface3D.from_cylindrical_faces (consider **kwargs parameters)
* Duplicated methods cleaned
* triangulation of planar faces

### Performance improvements

* Remove Copy param from movement of primitives and add inplace methods
* Improve union operations
* Return the same result type (a boolean) in Contour.is_sharing_primitives_with
* Add hidden attribute _bounding_rectangle for Contour2D
* Add hidden attribute _length for BSplineCurve2D/3D
* Consider different types of primitives in Wire.wire_intersections/wire_crossings
* Add hidden attribute _length for Edge



### Refactorings

* Define _eq_ in Contour (to be used for both 2D and 3D)
* Use Grid2D object in different BSplineSurface3D methods (especially: to_2d_with_dimension)
* Define length in LineSegment (to be used for both 2D and 3D)
* Delete diplicated methods (length and point_at_abscissa) from Contour3D (inherit from Wire)
* Define a Parent class 'Bsplinecurve' to mutulize Bsplinecurve2D/3D methods
* Clean duplicated methods
* Define length in LineSegment (to be used for both 2D and 3D)
* Delete diplicated methods (length and point_at_abscissa) from Contour3D (inherit from Wire)
* Define a Parent class 'Bsplinecurve' to mutulize Bsplinecurve2D/3D methods





## v0.4.0
### Fixed
* various fixes in cuts of wires and contours
* Fix of missing face in Union
* following dessia_common v0.7.0


## v0.3.0

### New Features
* Bspline with dimensions
* cut_by_line for Surface2D
* Bspline merge

### Fixed
* Various Steps improvement
* Bspline periodicity in step reading
* sewing improvements
* Substraction of shells

## v0.2.10

### New Features

* union of shells (only with planeface for the moment 
* Sewing of polygon3D
* Concav hull of PointCloud2D

## v0.2.9

### New Features

* support STL import & export
* point cloud2D & cloud3D

## v0.2.8

### New Features

* support stringIO in step save

### Fixes

* depack of point2D
* to_vector2D

### Performance improvements

* better bounding box for cylindrical face


## [v0.2.7]
### Changed
* direction vector of linesegments are now normalized

### New Features

* straight line area for BsplineCurve2D
* split of circleby start end
* closedpolygon2d is_trigo
* Auto-adaptative camera/edge width babylonjs
* splitting of bsplinecurve2d
* BezierSurface3D implemented
* added rotation and translation for faces
* new classes BezierCurve2D and BezierCurve3D
* spherical surface
* (core): update plot_data method
* update plot_data methods in wires and edges
* step almost working for cylindrical, conical toroidal
* difference between intersections and crossings
* plot_data version set to 0.3.8 or above

### Fixes

* support of mixed vector point in to step
* remove debug mode babylonjs
* remove sci notation in step export
* use stable cdn for babylonjs
* sweep extrusion length
* line circle intersection with tolerance, normal and dir vector for arc
* offset of wire
* remove useless non serializable attr
* secondmoment area from straight lines
* reversed faces in extrusion correction
* enhancement of rotation/translation of shells
* bug fix BezierCurve2D and 3D
* eq and hash for basis and frames
* shell and frame mapped shell correctly read
* small try except added for step reading
* all SHAPE_REPRESENTATION are now read
* Arc3D from step full debug
* arc3d to 2d in bspline3d surface
* missing faces at end of sweep
* splitting faces and arcs
* perf in display nodes and toroidal aspect
* setup.py requires plot_data>=0.3.9
* (primitives2d): serialization
* debug of shell method
* porting shells methods
* Debug of conical faces
* Porting cylinders and hollow
* porting from missing from_contour3d for planeface
* reading steps, but artefact on faces
* Correcting arc from_step

### Performance improvements

* LineSegment2D.points is non serializable attribute
* ClosedPolygon2D.line_segment is non_serializable_attributes
* Optimization of mesh generation

#### Refactorings
* (edges): put data argument back into Arc2D.plot_data()
* (edges): redefined Arc2D.plot_data()

## v0.2.6

### Changed
- debugs on frame 2D 

### Optimized
- babylon data generation speed up

## v0.2.5

### Added
- translation and rotation for various primitives

### Changed
- Frame3D rotation takes also into account origin
- following plot_data v0.5.3

## v0.2.4
### Added
- handle spherical surfaces
- positionning of parts in STEP reading

## v0.2.1
### Added
- step export

## v0.2

### Changed
- modules *2D or *3D renamed in *2d, *3d
- point and vector declared with their x, y, z vm.Point2D((0, 0)) -> vm.Point2D(0, 0)
- separating in new modules: display, wires, edges...
- PEP8: method names
- PointAtCurvilinearAbscissa changed to point_at_abscissa
- MPLPlot changed to plot()
- plot now returns only ax instead of fig, ax 

## v0.1.11

### Added 
- Calculate the distance between LineSegment3D/LS3D, Arc3D/LS3D, Arc3D/Arc3D and between CylindricalFace3D too.
- Use PlaneFace3D with contours2D in a classic way and use it with contours3D with a 'from_contours3d' as CylindricalFace3D does.
- Calculate the distance between CylindricalFace3D and PlaneFace3D.
- Calculate the distance between CylindricalFace3D, PlaneFace3D and ToroidalFace3D.
- contours2d.tessel_points which gives all points of a contour2d, and .points the end points of primitives.
- Implementation of ConicalFace3D in Core and RevolvedProfile.
- Implementation of SphericalFace3D in Core.
- BSplineFace3D works.

### Changed
- cut_contours in Face3D which take all points from a Contour2D, not one side like before. Furthermore, it is light and quick.

## [v0.1.10]
- typings
- workflow to instanciate point

## [v0.1.9]

### Added
- mesh module

## [v0.1.8]

### Added
- color and alpha options for various primitives
- line segments intersection
 
### Debug
- arcs: is_trigo and angle were sometimes false

## [v0.1.7]

### Added
- random vector and points
- dashed line option in babylon of LineSegment3D
- Measure2D
- babylon_data: a dict language to describe models to be unpacked by a babylonjs unpacker

### Removed
- constants o2D, x2D, y2D...: use O2D, X2D...

### Changed
- Mesure -> Measure3D<|MERGE_RESOLUTION|>--- conflicted
+++ resolved
@@ -11,12 +11,9 @@
 ### New Features
 
 * Gmsh: read_file (.msh) and related methods, define_triangular_element_mesh, define_tetrahedron_element_mesh
-<<<<<<< HEAD
+* Circle2D: primitives (defined with 2 Arc2D)
 * OpenShell3D: project_coincident_faces_of
-=======
-* Circle2D: primitives (defined with 2 Arc2D)
-*
->>>>>>> 5f350a3a
+
 
 ### Fixed
 
