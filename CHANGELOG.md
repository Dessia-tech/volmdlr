# Changelog

All notable changes to this project will be documented in this file.

The format is based on [Keep a Changelog](https://keepachangelog.com/en/1.0.0/),
and this project adheres to [Semantic Versioning](https://semver.org/spec/v2.0.0.html).


## v0.12.0 [future]

### New Features
- New module: cad_simplification - OctreeBlockSimplify, TrippleExtrusionSimplify
- shells.py : function to performe union operations for a given list of shells.
- ClosedShell3D: is_face_intersecting, is_intersecting_with
- BoundingBox: get_points_inside_bbox, size
- Vector3D: unit_vector
- Face3D: split_inner_contour_intersecting_cutting_contours
- Shell3D: get_ray_casting_line_segment
- WireMixin: get_connected_wire, is_sharing_primitives_with
- OpenShell3D: faces_graph
- Plane3D: arc_intersections, bsplinecurve_intersections
- common_operations: split_wire_by_plane
- SphericalSurface3D: line_intersections, linesegment_intersections.
- Sweep with muitiform profile contour.

### Fixed
- ClosedShell3D: is_face_inside, get_subtraction_valid_faces, valid_intersection_faces, point_belongs
- ContourMixin: delete_shared_contour_section, reorder_contour_at_point, are_extremity_points_touching
- RevolutionSurface3D: fix some special cases whiling transforming from 3D space to parametric domain.
- fix drone python version
- BSplineFace3D: neutral_fiber
- BSplineSurface3D: arc3d_to_2d, removes repeated parametric points if any.
- surfaces.Plane3D: linesegment_intersections
- Step export
- Face3D: is_linesegment_crossing.
- Edge: fix orientation of edges commig from step.
- BSplineCurve3D: from_step.
- Step import
- PeriodicalSurface: linesegment3d_to_2d, takes into account small 3D line segments that should be actually 3D arcs
<<<<<<< HEAD
- babylondata: removes empty objects.
=======
- ClosedPolygon2D: point_belongs.
>>>>>>> 1f590cd7

### Refactor
- ClosedShell3D: point_belongs, get_non_intersecting_faces
- BoundingBox: bbox_intersection
- Face3D: get_face_cutting_contours
- parametric.py: fix numerical instability in some functions used in Arc3D to parametric surface domain transformation.
- intersections: get_bsplinecurve_intersections generalization, so it can also be used
to calculate intersections between a plane 3d and bsplinecurve3d.
- Big refactor: New module curves.py containing classes as Line, Circle and Ellipse.
Most edges will now be formed by a curve and a start and end points. Unittests for all these classes have been created.
All adequations have been done for all tests and existing scripts.

- bspline_compiled: refactor binomial_coefficient for performance.
- Improve step translator.


### Changed
- OpenShell3D: faces_graph is now vertices_graph. faces_graph method now represents the faces' topology of the shell.

### Unittests
- FullArc2D: split_between_two_points
- Face3D: set_operations_new_faces
- ClosedShell3D: point_belongs
- Plane3D: arc_intersections, bsplinecurve_intersections
- common_operations: split_wire_by_plane
- SphericalSurface3D: line_intersections, linesegment_intersections.

## v0.11.0 [unreleased]


### New Features
- BSplineCurve, Edge: simplify
- Plane3D: angle_between_planes, plane_betweeen_two_planes
- Edge: intersections, crossings, validate_crossings
- Arc2D: bsplinecurve_intersections, arc_intersections, arcellipse_intersections.
- ArcEllipse2D: bsplinecurve_intersections
- get_circle_intersections added to volmdlr.utils.intersections, so it can be used to calculate intersections between two arcs 2d.
- get_bsplinecurve_intersections added to volmdlr.utils.intersections. Used to calculate intersection between a bspline and another edge.
- Wire2D: edge_intersections, wire_intersections, edge_crossings, edge_intersections, validate_edge_crossings, validate_wire_crossings
- Contour2D: split_contour_with_sorted_points, intersection_contour_with
- CylindricalSurface3D: point_projection, point_distance
- ToroidalSurface3D: point_projection
- BsplineCurve: point_distance, point_belongs
- ContourMixin: is_adjacent
- Wire2D: area
- Circle2D: bsplinecurve_intersections.
- add tolerance param to many methods from edges and wires.
- Surface3D: add contour healing into face_from_contours3d method.
- ExtrusionSurface3D: implement missing cases for linesegment2d_to_3d method.
- BSplineSurface3D: to_plane3d
- BSplineFace3D: to_planeface3d
- BSplineCurve, Arc, LineSegment: is_close
- Core: get_edge_index_in_list, edge_in_list
- mesh: TetrahedralElementQuadratic 
- GmshParser: define_quadratic_tetrahedron_element_mesh
- GmshParser: to_vtk (consider quadratic tetrahedron element)
- VolumeModel: to_msh (consider both order 1 and 2)
- Assembly: define a volmdlr Assembly object.
- Edge: direction_independent_is_close
- Arcellipse2D, 3D: complementary, translation
- Arcellipse2D, 3D: complementary
- Face3D: is_linesegment_crossing, linesegment_intersections_approximation.
- Assembly: define a volmdlr Assembly object.
- Contour2D: copy
- LineSegment2D: copy
- FullArcEllipse3D: split
- ArcEllipse3D: split, point_at_abscissa
- Vector: is_perpendicular_to
- babylonjs: add nested meshes
- CylindricalFace3D, ConicalFace3D, ToroidalFace3D, BSplineFace3D: neutral_fiber
- VolumeModel: get_shells
- WireMixin: wires_from_edges
- DisplayMesh3D: triangulation_faces
- Woodpecker CI setup
- ContourMixin: primitive_section_over_contour.

### Fixed
- 2D conversion: create 2D function name in core_compiled
- LineSegment, Arc, BSplineCurve: get_shared_section()
- bSpline2D: linesegment_intersections
- BsplineCurve: from_points_interpolation
- Coverage: use coverage rc to enable cython coverage
- ClosedShel3D: cut_by_plane
- ClosedShell3D: union
- BSplineSurface3D: take into account oppened contour while using face_from_contours3d
- BsplineCurve: simplify
- Dessiaobject inheritance up-to-date
- Edge: unit_direction_vector, unit_normal_vector, split_between_two_points
- VolumeModel: get_mesh_lines (change tolerance 1e-20 to 1e-6)
- RevolutionSurface: fix some parametric operations.
- ClosedShel3D: intersection method
- Fix: plots
- add some fixes to pydocstyle errors
- ToroidalSurface3D: fix some parametric operations.
- Node2D, Node3D: is_close
- SphericalSurface3D: enhance arc3d_to_2d and bsplinecurve3d_to_2d.
- BSplineface3D: linesegment2d_to_3d, bsplinecurve2d_to_3d.
- OpenShell3D: get_geo_lines (use primitive.is_close)
- Basis3D: normalize
- Contour3D: from_step removes repeated edges from primitives list
- Face3D: add fixes to divide_face.
- ExtrusionSurface3D: linesegment2d_to_3d.
- Surface3D: repair_primitive_periodicity
- BSplineSurface3D: ban useless attr in serialization 
- utils.parametric: fix contour2d_healing
- BSplineSurface3D: ban useless attr in serialization
- BSplineCurve: simplify
- SphericalSurface3D: contour3d_to_2d
- WireMixin: to_wire_with_linesegments (use new methods, for 2D and 3D)
- ArcEllipse2d: point_belongs, abscissa, init.
- Face3D: face_inside - now considers inners_contours
- BoundingBox: point_belongs now considers bounds.
- ContourMixin: delete_shared_contour_section
- PlaneFace3D: merge_faces
- Contour2D: divide
- Step: raise NotimplementedError when it's not possible to instatiate assembly object.


### Refactor
- Contour2D: cut_by_wire
- Contour2D: extract_with_points displaced to WireMixin
- Contour2D: extract_contour displaced to WireMixin and renamed to extract
- Contour2D: split_contour_with_sorted_points displaced to WireMixin and renamed to split_with_sorted_points
- Contour2D: get_divided_contours
- FullArc2D, FullArc3D: create FullArc Abstract class.
- Contour2D: ordering_contour
- WireMixin: order_wire
- Contour2D: delete cut_by_linesegments
- split faces.py into surfaces.py, faces.py and shells.py 
- ContourMixin: from_points
- ClosedShell3D: improve performance for boolean operations
- Face3D: reduce the triangulation discretization resolution of Toroidal and Cylindrical to improve redering performance.
- Cylinder: inheritance directly from ClosedShell3D
- Edges: cache middle_points and unit_direction_vector 
- Arc: add optional parameter center
- unittests: find dynamicly the folder for the json
- Arc: point_distance
- BSplineCurve: is_close
- CompositePrimitive3D: babylon_points
- WireMixin: split_with_sorted_points -> if a wire, and given points are start and end, return self directly.
- ContourMixin: contours_from_edges
- ExtrusionSurface3D: simplify bsplinecurve3d_to_2d method

### Changed
- better surface3d plots
- sphere methods renamed in_points & to_point_skin to inner points & skin_points
- Improve CylincricalFace3D and ToroidalFace3D rendering mesh.
- remove useless attribute in Bspline serialization
- Change python suport version from >=3.7 to >= 3.9
- LICENSE changed from GPL to Lesser GPL 
- Readme logo updated

### Unittests
- Arc2D: test_arc_intersections
- TestEdge2DIntersections: test intersections for all edges.
- Circle2D: test_circle_intersections
- Contour2D: test_crossings, test_intersection_contour_with
- BSplineCurve: get_intersection_sections
- BSplineCurve2D: edge_intersections, arc_intersections, bsplinecurve_intersections
- CylindricalFace3D: test_triangulation_quality
- CylindricalSurface3D: test_point_projection
- BSplineCurve: point_projection
- ClosedShel3D: cut_by_plane
- Arc3D.minimum_distance_points_line
- New unittests for plane3d.
- ClosedShel3D: intersection
- Arcellipse2D: complementary
- Contour2D: contours_from_edges.
- PlaneFace3D: merge_faces
- Contour2D: divide.
- BSplineFace3D: test_linesegment_intersections_approximation.

v0.10.0 [Released 20/04/2023]

### New Features
* Write .msh file (with stream)
* Arc: reverse
* BSplineCurve2D: offset
* Circle2D: bsplinecurve_intersections, point_distance
* ConicalSurface3D, CylindricalSurface3D: plot method
* BSplineCurve3D: minimum distance
* volmdlr.edge: FullArcEllipse
* BSplineCurve: evaluate_single
* Wire2: hash
* Contour3D: hash
* LineSegment3D, LineSegment2D, Arc3D, Arc2D, BSpline3D, BSpline2D: get_shared_section(), delete_shared_section()
* Contour2D: closest_point_to_point2, get_furthest_point_to_point2
* Block: octree, quadtree, subdivide_block

### Fixed
* Bspline in sweep
* Plane3D: plane_intersections
* fixes to step assemblies
* LineSegment3D: matrix_distance
* fixes to wire
* Arc: split. Case when spliting point is the start or end point.
* BplineCurve2D: tangent, vector_direction, normal_vector
* BSplineCurve: abscissa, line_intersections
* Add some important fixes to unittests: missing two __init__py files.
* Contour2D, Contour3D: merge_with()
* Edge: change unit_direction_vector and unit_normal_vector to concrete methods
* stl: add _standalone_in_db to Stl class
* BSplineSurface3D: merge_with
* Documentation: Add introduction to volmdlr technology
* BSplineSurface3D: refactor bsplinecurve3d_to_2d to take into account periodic behavior
* OpenedRoundedLineSegments2D/ClosedRoundedLineSegments2D: fix radius type
* Surface3D: debug some special cases while using face_from_contours3d.
* Step: debug some special cases while reading step file.
* BSplineSurface3D: fix simplify_surface method.
* Improve pylint code quality.
* PeriodicalSurface: enhance some parametric transformations.

### Removed
- stl: remove default value in from_stream method

### Changed

- argument convexe in volmdlr.cloud has been renamed to convex
- Add some missing docstrings in volmdlr.faces
- Using full arcs for Circles primitives

### Performance improvements
- BSplineCurve: compilation of some functions used by from_points_interpolation classmethod.
- BSplineSurface3D: compilation of some functions used in the evaluation of a parametric point.
- eq & hash: Some eq and hash methods have been fixed. starting from clases Point and Vector.
- BSplinecurve2D: point_belongs
- lighten some dicts with optional name
- Step reader: refactor to_volume_model. Remove the dependency of the method of creating a graph.

### Refactorings
- ContourMixin: to_polygon (for both 2D and 3D)
- BSplineCurve2D.point_distance 
- new dataclass EdgeStyle: to be used in several plot methods. simplifying its structure.


### Unittests
* BSplineCurve2D: offset, point_distance, point_belongs
* Circle2D: bspline_intersections, point_distance
* Unittests for Vector2D
* Unittests for Point2D
* Unittests for Vector3D
* Unittests for Point3D
* LineSegment3D: test_matrix_distance
* LineSegment3D, LineSegment2D, Arc3D, Arc2D, BSpline3D, BSpline2D: get_shared_section(), delete_shared_section()
* Contour3D: merge_with()
* Contour2D: closest_point_to_point2, get_furthest_point_to_point2

## v0.9.3

- build: bump dessia common to 0.10.0
- build: remove useless jsonschema dep
- build: update package.xml for freecad

## v0.9.1

### Fixed
- build: manifest was not shipping bspline_compiled
- fixed many pylint errors: 13/03/2023
- fix contour2d: divide

### Documentation
 - typo in CONTRIBUTING.md
 - typo in README.md

## v0.9.0 [released 03/26/2023]

### New Features
* Unit coversion factor parameter added to the end of the from_step arguments parameter (So we can convert the units correctly)
* SphericalSurface3D: rotation, translation, frame_mapping
* read steps: Identify assemblies in a step file.
* ClosedTriangleShell3D: to_trimesh method
* PointCloud3D: add method shell_distances to compute distances from triangular mesh in PointCloud3D
* BSplineSurface3D: Now the plot method uses u and v curves
* Create .geo and .msh files (Mesh geometries with GMSH)
* RevolutionSurface3D: point3d_to_2d, point2d_to_3d, plot, rectangular_cut, from_step
* RevolutionFace3D
* WiriMixin: from points: general method for Wire3D and 2D and for Contour2D and 3D.
* Added package.xml metadata in order to be listed in the FreeCAD Addon Manager
* Edge: local_discretization
* ArcEllipse2d: point_at_abscissa, translation, split, point_distance.

### Fixed

* WireMixin: abscissa (add tolerance as parameter)
* OpenRoundedLineSegment2D: deleted discretization_points() so it uses the one from WireMixin.
* Contour2D: moved bounding_rectangle and get_bounding_rectangle to Wire2D.
* BSplineCurve: from_points_interpolation, uses centripedal method for better fitting.
* Conical, Cylindrical and Toroidal Surfaces 3D: fix face_from_contours - bug when step file doesnot follow a standard.
* BSplineSurface3D: debug linesegment2d_to_3d method.
* Parametric operations with BSpline curves.
* OpenTriangleShell3D: fix from_mesh_data method.
* PeriodicalSurface: fix face from contours.
* LineSegment2D.line_intersections: verify if colinear first.
* Cylinder: to_dict, min_distance_to_other_cylinder.
* Step_assemblies: consider when no transformation is needed.
* fix some pydocstyle errors
* Script/step/workflow: Update Workflow, use last version of dessia_common
* LineSegment3D: Rotation method update due to points attribute deletion
* ConicalSurface3D: fix from_step class method by adding the angle convertion factor
* fix f string usage
* Add some typings
* Step: Step translator now handles some EDGE_LOOP inconsistencies coming from step files
* Arc2d: point_belongs, abscissa.


### Removed

- edges: remove attributes points from lines & linesegments for performance purpose


### Performance improvements

- wires.py's 2D objects: chache bounding_rectangle results
- faces.py's Triangle3D objects: subdescription points and triangles
- EdgeCollection3D: new object for displaying series of edges
- BSplineSurface3D: compile BSplineSurface3D.derivatives
- Contour2D.area(): save area in a cache variable.
- Contour2D.__eq__(): verify contour length first, when verify if two contours are the same.
- Contour2D.is_inside(): verify first if the area of the contour2 is not smaller that contour 1.
- Disabling pointer in to_dict for most primitives
- Better hash for shells, contours & wires 


### Refactorings
- Remove usage of deprecated method old_coordinates and new_coordinates
- Indicate 'inplace' methods as deprecated
* Wire: extract_with_points

### Documentation
- BoundingBox docstrings

### Unittests
- ConicalSurface3D: face_from_contours, bsplinecurve3d_to_2d.
- CompositePrimitive2D: rotation, translation, frame_mapping
- core.py: delete_double_point, step_ids_to_str
- CompositePrimitive3D: plot
- BoundingRectangle: bounds, plot, area, center, b_rectangle_intersection, is_inside_b_rectangle, point_belongs,
intersection_area, distance_to_b_rectangle, distance_to_point
- BoundingBox: center, add, to_dict, points, from_bounding_boxes, from_points, to_frame, volume, bbox_intersection,
is_inside_bbox, intersection_volume, distance_to_bbox, point_belongs, distance_to_point, plot
* VolumeModel: eq, volume, rotation, translation, frame_mapping, bounding_box, plot
* Wire: extract_with_points, split_with_two_points
* Arc2d: point_belongs, abscissa.
* ArcEllipse2d: point_belongs, abscissa, init, translation, split, point_at_abscissa, point_distance.

### CI
- add spell check to pylint with pyenchant
- make code_pydocstyle more explicit
- upload html coverage to cdn.dessia.tech
- limit time effect on master & testing

## v0.8.0 [Released 26/01/2023]

### New Features

- PlaneFace3D: project_faces
- OpenShell3D: project_coincident_faces_of
- GmshParser: to_vtk
- BSplineCurve: derivatives
- ClosedPolygon2D: point_belongs, now the user can choose whether points on the edge of the polygon
            should be considered inside or not.
- ArcEllipse2D: line_intersections, frame_mapping, linesegment_intersections
- Line2D: point_belongs, frame_mapping()
- New Class wires.Ellipse2D
- Ellipse2D: point_over_ellipse(), line_intersections(), linesegment_intersections(), discretization_points(),
abscissa(), point_angle_with_major_dir(), area(), rotation(), tranlation(), frame_mapping()
- Plane3D: is_parallel, fullarc_intersections
- Arc2D: cut_betweeen_two_points
- Contour3D: linesegment_intersections, line_intersections
- Circle3D: primitives: [Arc3D, Arc3D], get_primitives, abscissa, linesegment_intersections
- Arc3D: line_intersections, linesegment_intersections
- new module utils: intersections -> circle_3d_linesegment_intersections
- hash for Frame2D
- Ellipse3D: point_belongs, abscissa, length, to_2d
- CylindricalSurface3D: point_on_surface, is_coincident, arcellipse3d_to_2d
- BSplineSurface3D: derivatives

### Fixed

- PlaneFace3D: cut_by_coincident_face (consider self.inner_contours inside face)
- Contour2D: bounding_rectangle (specify number_points for discretization_points), point_belongs
- Line2D: line_intersections
- BSplineCurve2D: line_intersections
- PlaneFace3D: cut_by_coincident_face (consider self.inner_contours inside face)
- BSplineCurve2D: bounding_rectangle (specify number_points for discretization_points)
- Mesh: delete_duplicated_nodes
- BSplineSurface3D: fix arc3d_to_2d method
- Frame3D : fix from_point_and_vector method ( error for the case vector=main_axis)
- BSplineCurve2D: linesegment_intersections
- Contour2D: merge_primitives_with
- BSplineCurve: fix to take into account weighted B-spline curves.
- Step: fix reading of rational BSpline curves and surfaces from step file.
- BSplineCurve2D: tangent (use position/length)
- Babylon: some scene settings for better rendering
- Arc2D: fix get_center: name referenced before assignement
- SphericalSurface3D : enhancement of primitives parametrization on surface parametric domain.
- BSplineSurface3D: debug linesegment2d_to_3d method.
- Parametric operations with BSpline curves.
- OpenTriangleShell3D: fix from_mesh_data method
- pydocstyle fixes
- bounding box: fix for cylindrical and BSplineCurve3D
- contour2d: ordering_primitives, order_primitives
- Plane3D: plane_intersections, is_coindident
- contour2d: ordering_primitives, order_primitives
- Linesegment2D: infinite_primitive
- Arc2D: point_belongs
- Arc2D: infinite_primitive
- Wire2D: infinite_intersections
- infinite primitive offset of linesegment
- Ellispe3D: discretization_points
- BSplineSurface: Improved surface periodicity calculation

### Removed

- babylon script remaining functions

### Performance improvements
- ClosedPolygon2D: triangulation
- Cylinder: min_distance_to_other_cylinder
- BSplineCurve: discretization_points
- Face3D: triangulation
- triangulation performance by use of Node2D instead of points (x15 on casing)
- cache variable self._polygon_point_belongs_100, to avoid recalculating each
time we have to verify if a point is inside
- Improvements in BSplineSurface3D.point3d_to_2d performance
- Triangle3D serialization speed-up
- Serialization without memo for faces
- Custom serialization for BsplineCurves

### Refactorings

- Basis2D, Basis3D, Frame2D, Frame3D: old_coordinates and new_coordinates method are now deprecated.
local_to_global_coordinates and global_to_local_coordinates are the new more explicit ones.
- Line3D: intersections

### Unittests

- Contour2D: point_belongs
- Basis2D, Basis3D, Frame2D, Frame3D: local_to_global_coordinates and global_to_local_coordinates
- ArcEllipse2D: linesegment_intersections
- LineSegment2D: to_wire
- Line2D: point_belongs
- BSplineCurve2D: line_intersections
- Ellipse2D.point_over_ellipse()
- Ellipse2D.line_intersections()
- Ellipse2D.linesegment_intersections()
- Ellipse2D.discretization_points()
- Ellipse2D.abscissa()
- Ellipse2D.point_angle_with_major_dir()
- Ellipse2D.area()
- Ellipse2D.rotation()
- Ellipse2D.tranlation()
- Ellipse2D.frame_mapping()
- Line2D.frame_mapping()
- Plane3D: plane_intersections, fullarc_intersections, is_parallel, is_coincident
- Contour2D: offset
- ArcEllipse3D.to_2d()
- Circle3D: point_belongs
- Circle3D: discretization_points
- Arc3D: line_intersections, linesegment_intersections
- Contour2D: ordering_contour, is_ordered, order_contour
- Ellipse3D: point_belongs, abscissa, length, to_2d, discretization_points
- CylindricalSurface3D: point_on_surface, is_coincident

### CI

- Mandatory CHANGELOG.md update for PR
- pre-commit checks with cython-lint

## v0.7.0

### New Features

- Open/Closed TriangleShells: ability to implement specific algorithm to triangles
- Block: faces_center (calculate directly point in the middle of the faces)
- Circle2D: split_by_line
- BoundingRectangle: bounds, plot, area, center, b_rectangle_intersection, is_inside_b_rectangle, point_belongs, intersection_area, distance_to_b_rectangle, distance_to_point
- Cylinder: random_point_inside, interference_volume_with_other_cylinder, lhs_points_inside
- CylindricalSurface3D: line_intersections, linesegment_intersections, plane_intersection
- Line2D: point_distance
- Line3D: to_2d
- Line3D: skew_to (verifies if two Line3D are skew)
- LineSegment3D: line_interserctions
- ArcEllipse3D: discretization_points
- FullArc3D: linesegment_intersections
- Line: sort_points_along_line
- Line2D: point_belongs
- ArcEllipse2D: length, point_belongs, abscissa, bounding_rectangle, straight_line_area, discretization_points, reverse

### Fixed

- Contour2D: point_belongs
- BsplineCurve: abscissa (use different start point between 0 and length)
- Arc3D: plot
- Cylinder: point_belongs
- FullArc3D: plot (use discretization_points instead of discretise)
- Face3D: line_intersections: consider borders
- STL: from stream (use BinaryFile and StringFile instead of io.BinaryIO and FileIO)
- Step: from stream (use BinaryFile instead of io.BinaryIO)
- Contour: is_overlapping (consider intersecting_points is empty)
- LineSegment2D: to_wire (use discretization_points instead of discretise)
- ArcEllipse2D: to_3d
- Fix boolean operations when faces are 100% coincident
- Fix some to_step methods from edges.py and faces.py


### Performance improvements

- Avoid unneeded bbox computation


### Refactorings

- cleanup of ClosedShell (double methods with Openshells)
- LineSegment3D: intersections
- Line2D: sort_points_along_line



### Unittests

- PlaneFace3D: line_intersections
- BsplineCurve: abscissa
- Circle2D: split_by_line
- BoundingRectangle: area, center, intersection, is_inside, point_belongs, intersection_area, distance_to_point, distance_to_b_rectangle
- Cylinder: point_belongs, random_point_inside, interference_volume_with_other_cylinder, min_distance_to_other_cylinder, is_intersecting_other_cylinder, lhs_points_inside
- CylindricalFace3D: linesegment_intersections
- CylindricalSurface3D: line_intersections
- Line3D: line_distance
- Line3D: skew_to
- Line3D: intersections
- LineSegment3D: line_intersections
- LineSegment3D: linesegment_intersections
- Contour: is_overlapping
- LineSegment2D: line_intersections
- ArcEllipse3D: discretization_points
- FullArc3D: linesegment_intersections
- Line2D: sort_points_along_line
- Line3D: sort_points_along_line
- ArcEllipse2D: length, point_belongs, abscissa, bounding_rectangle, straight_line_area, discretization_points, reverse


## v0.6.1 [12/13/2022]

### Changes

- Import from dessia_common are now performed from dessia_common.core

### Fixed
- infinite primitive offset of linesegment

## v0.6.0 [11/7/2022]

### New Features

- Stl:load_from_file, to_volume_model
- Surface2D: copy (specific method)
- GmshParser: read_file (.msh) and related methods, define_triangular_element_mesh, define_tetrahedron_element_mesh
- Circle2D: primitives (defined with 2 Arc2D)
- Node2D/3D, TriangularElement, QuadrilateralElement2D, TriangularElement3D
- ElementsGroup: nodes, elements_per_node
- Mesh: bounding_rectangle, delete_duplicated_nodes
- PlaneFace3D: cut_by_coincident_face
- Vector2D: to_step
- BSplineCurve2D: to_step
- LineSegment3D: to_bspline_curve
- BSplineCurve3D: from_geomdl_curve
- Surface2D: line_crossings
- Surface2D: from_contour
- BSplineSurface3D: simpifly_surface - verifies if BSplineSurface3D could be a Plane3D
- OpenShell3D: to_step_face_ids
- Contour2D: repair_cut_contour
- Circle2D: cut_by_line

### Fixed

- Contour3D: average_center_point (use edge_polygon.points instead of points)
- Contour: edges_order_with_adjacent_contour
- Arc2D: translate_inplace
- Arc2D: point_belongs
- Arc2D: abscissa (consider point2d == arc2d.start/end)
- Arc2D: split (how to choose the interior point)
- Wire: extract_primitives (consider point1 and point2 belong to the same primitive, REMOVE Contour.extract_primitives)
- LineSegment: abcissa (consider point2d == arc2d.start/end)
- Contour2D: cut_by_wire
- Contour2D: point_belongs (bug when contour has only one primitive, like FullArc2D)
- Contour: contours_from_edges
- PlaneFace3D: face_intersections
- Edge: insert_knots_and_mutiplicity
- BSplineCurve3D: from_step
- Surface2D: cut_by_line
- Circle3D: to_step
- ArcEllipse3D.to_2d()
- infinite primitive offset of linesegment
- Contour3D: order_contour.

### Performance improvements

- Improve reading STEP files (Faster BSplineCurve3D.look_up_table, Better info when _edges not following eachother_ )
- Improve multiple substractions
- Speedup Contour2D.point_belongs using bounding_rectangle
- Custom to dicts for Shells and primitives inheriting


### Refactorings

- Normalize STL methods regarding STEP
- Refacor and update old code in mesh.py
- Define a Parent class 'Triangle' for Triangle2D/3D


### Unittests

- Wire: extract_primitives, extract_without_primitives


## v0.5.0

### New Features

- Contour: is_overlapping, is_supperposing
- Point, Edges and Wires: axial_symmetry
- Surface2D: rotation, rotation_inplace
- Wire2D: bsplinecurve_crossings,  bsplinecurve_intersections
- Cylinder: min_distance_to_other_cylinder, is_intersecting_other_cylinder
- New point_distance method for Wire3D

### Fixed

- Wire3D.babylonjs
- BSplineSurface3D.merge_with (consider overlapping, intersecting surfaces)
- Wire.extract_primitives (consider point1 & point2 belong to the same primitive)
- Wire.extract_without_primitives (consider the primitives’ order to choose the primitives)
- Contour.shared_primitives_with (consider contours sharing a lot of primitives groups)
- Contour2D.contour_intersections (check if the point is not already in the lis)
- Line.is_between_points (consider point1==point2)
- BSplineCurve2D.split (consider point==start/end)
- Contour3D.bounding_box (use _utd_bounding_box to be defined as a property)
- BSplineSurface3D.grid2d_deformed (add more constraints to compute surface deformation)
- BSplineSurface3D.from_cylindrical_faces (consider **kwargs parameters)
- Duplicated methods cleaned
- triangulation of planar faces
- Wire3D: fix Bounding box
- Wire3D: Bounding box
- Arc2D: primitives bad calculation (arc2d)
- Update plotdata in setup.py
- add some fixes pydocstyle

### Performance improvements

- Remove Copy param from movement of primitives and add inplace methods
- Improve union operations
- Return the same result type (a boolean) in Contour.is_sharing_primitives_with
- Add hidden attribute _bounding_rectangle for Contour2D
- Add hidden attribute _length for BSplineCurve2D/3D
- Consider different types of primitives in Wire.wire_intersections/wire_crossings
- Add hidden attribute _length for Edge

### Refactorings

- Define _eq_ in Contour (to be used for both 2D and 3D)
- Use Grid2D object in different BSplineSurface3D methods (especially: to_2d_with_dimension)
- Define length in LineSegment (to be used for both 2D and 3D)
- Delete diplicated methods (length and point_at_abscissa) from Contour3D (inherit from Wire)
- Define a Parent class 'Bsplinecurve' to mutulize Bsplinecurve2D/3D methods
- Clean duplicated methods
- Define length in LineSegment (to be used for both 2D and 3D)
- Delete diplicated methods (length and point_at_abscissa) from Contour3D (inherit from Wire)
- Define a Parent class 'Bsplinecurve' to mutulize Bsplinecurve2D/3D methods


## v0.4.0
### Fixed
- various fixes in cuts of wires and contours
- Fix of missing face in Union
- following dessia_common v0.7.0


## v0.3.0

### New Features
- Bspline with dimensions
- cut_by_line for Surface2D
- Bspline merge

### Fixed
- Various Steps improvement
- Bspline periodicity in step reading
- sewing improvements
- Substraction of shells

## v0.2.10

### New Features

- union of shells (only with planeface for the moment
- Sewing of polygon3D
- Concav hull of PointCloud2D

## v0.2.9

### New Features

- support STL import & export
- point cloud2D & cloud3D

## v0.2.8

### New Features

- support stringIO in step save

### Fixes

- depack of point2D
- to_vector2D

### Performance improvements

- better bounding box for cylindrical face


## [v0.2.7]
### Changed
- direction vector of linesegments are now normalized

### New Features

- straight line area for BsplineCurve2D
- split of circleby start end
- closedpolygon2d is_trigo
- Auto-adaptative camera/edge width babylonjs
- splitting of bsplinecurve2d
- BezierSurface3D implemented
- added rotation and translation for faces
- new classes BezierCurve2D and BezierCurve3D
- spherical surface
- (core): update plot_data method
- update plot_data methods in wires and edges
- step almost working for cylindrical, conical toroidal
- difference between intersections and crossings
- plot_data version set to 0.3.8 or above

### Fixes

- support of mixed vector point in to step
- remove debug mode babylonjs
- remove sci notation in step export
- use stable cdn for babylonjs
- sweep extrusion length
- line circle intersection with tolerance, normal and dir vector for arc
- offset of wire
- remove useless non serializable attr
- secondmoment area from straight lines
- reversed faces in extrusion correction
- enhancement of rotation/translation of shells
- bug fix BezierCurve2D and 3D
- eq and hash for basis and frames
- shell and frame mapped shell correctly read
- small try except added for step reading
- all SHAPE_REPRESENTATION are now read
- Arc3D from step full debug
- arc3d to 2d in bspline3d surface
- missing faces at end of sweep
- splitting faces and arcs
- perf in display nodes and toroidal aspect
- setup.py requires plot_data>=0.3.9
- (primitives2d): serialization
- debug of shell method
- porting shells methods
- Debug of conical faces
- Porting cylinders and hollow
- porting from missing from_contour3d for planeface
- reading steps, but artefact on faces
- Correcting arc from_step

### Performance improvements

- LineSegment2D.points is non serializable attribute
- ClosedPolygon2D.line_segment is non_serializable_attributes
- Optimization of mesh generation

#### Refactorings
- (edges): put data argument back into Arc2D.plot_data()
- (edges): redefined Arc2D.plot_data()

## v0.2.6

### Changed
- debugs on frame 2D

### Optimized
- babylon data generation speed up

## v0.2.5

### Added
- translation and rotation for various primitives

### Changed
- Frame3D rotation takes also into account origin
- following plot_data v0.5.3

## v0.2.4
### Added
- handle spherical surfaces
- positionning of parts in STEP reading

## v0.2.1
### Added
- step export

## v0.2

### Changed
- modules -2D or *3D renamed in *2d, *3d
- point and vector declared with their x, y, z vm.Point2D((0, 0)) -> vm.Point2D(0, 0)
- separating in new modules: display, wires, edges...
- PEP8: method names
- PointAtCurvilinearAbscissa changed to point_at_abscissa
- MPLPlot changed to plot()
- plot now returns only ax instead of fig, ax

## v0.1.11

### Added
- Calculate the distance between LineSegment3D/LS3D, Arc3D/LS3D, Arc3D/Arc3D and between CylindricalFace3D too.
- Use PlaneFace3D with contours2D in a classic way and use it with contours3D with a 'from_contours3d' as CylindricalFace3D does.
- Calculate the distance between CylindricalFace3D and PlaneFace3D.
- Calculate the distance between CylindricalFace3D, PlaneFace3D and ToroidalFace3D.
- contours2d.tessel_points which gives all points of a contour2d, and .points the end points of primitives.
- Implementation of ConicalFace3D in Core and RevolvedProfile.
- Implementation of SphericalFace3D in Core.
- BSplineFace3D works.

### Changed
- cut_contours in Face3D which take all points from a Contour2D, not one side like before. Furthermore, it is light and quick.

## [v0.1.10]
- typings
- workflow to instanciate point

## [v0.1.9]

### Added
- mesh module

## [v0.1.8]

### Added
- color and alpha options for various primitives
- line segments intersection

### Debug
- arcs: is_trigo and angle were sometimes false

## [v0.1.7]

### Added
- random vector and points
- dashed line option in babylon of LineSegment3D
- Measure2D
- babylon_data: a dict language to describe models to be unpacked by a babylonjs unpacker

### Removed
- constants o2D, x2D, y2D...: use O2D, X2D...

### Changed
- Mesure -> Measure3D<|MERGE_RESOLUTION|>--- conflicted
+++ resolved
@@ -37,11 +37,8 @@
 - BSplineCurve3D: from_step.
 - Step import
 - PeriodicalSurface: linesegment3d_to_2d, takes into account small 3D line segments that should be actually 3D arcs
-<<<<<<< HEAD
 - babylondata: removes empty objects.
-=======
 - ClosedPolygon2D: point_belongs.
->>>>>>> 1f590cd7
 
 ### Refactor
 - ClosedShell3D: point_belongs, get_non_intersecting_faces
