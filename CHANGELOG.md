# Changelog

All notable changes to this project will be documented in this file.

The format is based on [Keep a Changelog](https://keepachangelog.com/en/1.0.0/),
and this project adheres to [Semantic Versioning](https://semver.org/spec/v2.0.0.html).

## v0.16.0 [future]

### New Features
-

#### faces.py
- Add primitives_mapping property: returns a dictionary containing the correspondence between the parametric and 3D boundaries of the faces.

### Fixed

#### curves.py
- Ellipse2D/3D: mutualize length method.

#### edges.py
- BSplineCurve: handles exceptions in simplify method.
- BSplineCurve: Consider overlaping curves also as periodic.
- BSplineCurve.simplify: handles exceptions.

#### faces.py
- Face3D: enhance from_contours3d.

#### surface.py
- PeriodicalSurface: handles exceptions in connect_contours method.
- ExtrusionSurface3D: fullarcellipse3d_to_2d
- ExtrusionSurface3D: generalization of the _repair_points_order method to repair the order of parametric points of edges after transformation.
- ToroidalSurface3D: increases precision of point3d_to_2d.

### Refactor
- Big refactor to improve and simplify complex and long methods in various modules.

#### surfaces.py
<<<<<<< HEAD
- contour3d_to_2d: Add option to return also a dictionary with the correspondence between the parametric and 3D primitives.
=======
- contour3d_to_2d/contour2d_to_3d: Add option to return also a dictionary with the correspondence between the parametric and 3D primitives.
>>>>>>> 3fb54968

### Changed
- Edge.split_between_two_points -> trim

### Unittests
- 

## v0.15.0

### New Features

#### core_compiled.py
- Point2D/Point3D: allow users to use a point or a list of points direct inside a numpy array. ex.: np.array(volmdlr.O3D)
- Point2D/Point3D: in_list. ** ATTENTION:** -> use in_list instead of volmdlr.core.point_in_list.
- cad_simplification: VoxelizationSimplify, TripleExtrusionSimplify, TriangleDecimationSimplify.

#### surfaces.py
- ToroidalSurface3D: line_intersections, linesegment_intersections, plane_intersections
- ToroidalSurface3D: cylindricalSurface_intersections, circle_intersections, fullarc_intersections, dict_to_object, conicalsurface_intersections, sphericalsurface_intersections
- ToroidalSurface3D: Handles degenerated surfaces (major_radius < minor_radius).
- CylindricalSurface3D: circle_intersections, sphericalsurface_intersections, cylindricalsurface_intersections
- ToroidalFace3D: PlaneFace3D intersectios.
- SphericalSurface3D: circle_intersections, arc_intersections, ellipse_intersections, arcellipse_intersections, sphericalsurface_intersections
- ConicalSurface3D: sphericalsurface_intersections
- General improvements on sufaces\` parametric operations.

#### edges.py
- BsplineCurve3D: circle_intersections.
- ArcEllipse3D/FullArcEllipse3D: line_intersections.

#### curves.py
- Circle3D: point_distance.
#### shell.py
- OpenTriangleShell3D: triangle decimation
- ClosedTriangleShell3D: turn_normals_outwards, are_normals_pointing_outwards, turn_normals_inwards, are_normals_pointing_inwards
- DiplayTriangleShell3D: concatenate

#### core.py
- BoundingBox: is_close, scale
- BoundingBox: triangle_intersects_voxel, is_intersecting_triangle
#### discrete_representation.py
- Voxelization: from_mesh_data
- OctreeBasedVoxelization


#### step.py
- Support to Datakit CrossCadWare STEP file format.

### Fixed
- Drone : run generate sdist and generate bdist_wheel only on master
- drone.yml: add distribution types to be uploaded into pypi.

#### core.py
- VolumeModel: get_mesh_lines (change tolerance to 1e-5)

#### edges.py 
- Arc2D: direction conservation in rotation / translation / frame_mapping.
- FullArcEllipse: angle_start, angle_end.

#### surfaces.py
- ToroidalSurface3D: line_intersections, linesegment_intersections, plane_intersections.
- ConicalSurface3D: circle_generatrixes direction.
- PeriodicalSurface: handles exceptions in connect_contours method.
- ExtrusionSurface3D: fullarcellipse3d_to_2d
- ExtrusionSurface3D: generalization of the _repair_points_order method to repair the order of parametric points of edges after transformation.
- ToroidalSurface3D: increases precision of point3d_to_2d.
- Plane3D: plane intersections.

#### faces.py
- ToroidalFace3D: PlaneFace3D intersections.
- PlaneFace3D: circle_intersections. planeface_intersections
- BsplineFace3D: adjacent_direction_uu
- PlaneFace3D: project_faces (check first if surfaces are coincident)

#### wires.py
- delete remaining inplace methods in wires.py

#### shells.py
- Fixes to boolean operations. Added some tolerance parameters to some methods. 
- Shell3D: get_geo_lines (consider edge.inverse in get_edge_index_in_list check), is_shell_open
- DisplayTriangleShell3D: eq, data_eq, hash, data_hash, concatenate

#### surfaces.py 
- SphericalSurface3D: use circle 3d instead of polygon3D for plotting. 
- add bigger precision to plane-plane intersections.

#### utils
- common_operations separate_points_by_closeness: consider more than two cluster groups.

#### curves.py
- Circle3D: circle_intersectios when the circle are coplanar.
- Circle2D: Now, it needs a Frame2D and a radius instead of a Center and a Radius. This allows to easily control the circle's direction (clockwise/counterclockwise)

#### surfaces.py
- ExtrusionSurface3D: enhance parametric operations.

#### edges.py
- bsplineCurve: line_intersections. 

#### discrete_representation.py
- MatrixBasedVoxelization: _logical_operation
- Remove inheritance from ABC for platform usage

#### cad_simplification.py
- Remove inheritance from ABC for platform usage

### Refactor
- Face3D: create a generic method for calculating intersections between two faces: _generic_face_intersections.
- Voxelization: refactor class methods

#### core.py
- babylon_data: avoid using bounding_box for performance
- BoundingBox: uses numpy to improve performance.

#### core_compiled
- Frame2D: fix rotation, now it has an optional parameter rotate_basis, set to False by default option, so the user can specify if he wants to rotate also the basis of the frame.

#### edges.py
- Circle2D: Now, it needs a Frame2D and a radius instead of a Center and a Radius. This allows to easily control the circle's direction (clockwise/counterclockwise)
- Arc2D: Arc 2D now must follow the same rotation direction of its circle.
- LineSegment2D/3D: The line attribute from which the line segment was defined was converted to a property, for performance and memory efficiency reasons.
- BSplineCurve: improve line_intersections performance. 

#### faces.py
- Face3D: create a generic method for calculating intersections between two faces: _generic_face_intersections.

#### primitives3d.py
- Sweep: accepts an optional parameter starting_frame that can control the orientation of the profile.
- Block: get_bounding_box

#### shells.py
- boolean operations - now works also for triangle meshed objects, containing coincident faces.
#### surfaces.py
- ExtrusionSurface3D: Uses edge abscissa as u parameter.
- ExtrusionSurface3D: general improvements in parametric operations.


### Changed
- ToroidalSurface3D: init param tore_radius and small_radius changed to major_radius and minor_radius respectevely.
- ToroidalSurface3D: plots now use Circles 3D instead of ClosedPolygon3D. Performance improved.
- CylindricalSurface3D: More comprehesive plot
- BoundingBox: from_bounding_boxes
- BSplineCurve: improve line_intersections performance.
- core_compiled.pyx: update typing because Point2D, Point3D, Vector2D and Vector3D are now extension types (C structures.)
- BSplineCurve: improve line_intersections performance.
- SphericalSurface3D: enhance bsplinecurve3d_to_2d.


### Unittests
#### curves 
- Circle3D: new case to test_circle_intersections, new test: test_point_distance.
#### surfaces
- ToroidalSurface3D: test_line_intersections, test_plane_intersections, test_cylindrical_surface_intersections, test_circle_intersections
- CylindricalSurface3D:  test_circle_intersections.
#### faces
- ToroidalFace3D: PlaneFace3D intersectios.
- SphericalSurface3D: circle_intersections, arc_intersections, arcellipse_intersections
- PlaneFace3D: point_belongs
#### core
- BoundingBox: is_close, scale
#### primitives3d
- Block: from_bounding_box, get_bounding_box

## v0.14.0

### New Features
- DisplayTriangleShell3D: a TriangleShell3D optimized for performance of display / saving / loading.
- BSplineSurface3D: from_points_interpolation, from_points_approximation.
- nurbs module.
- New curves classes: Hyperbola2D and Hyperbola3D.
- Line: closest_point_on_line, from_point_and_vector
- Line2D: get_slope, get_y_intersection.
- New curves classes: Parabola2D/3D.
- ConicalSurface3D: line/line_segment intersections, perpendicular_plane_intersection
- ConicalSurface3D: line/line_segment intersections, perpendicular_plane_intersection, parallel_plane_intersections, concurent_plane_intersections, plane_intersections.
- Hyperbola2D/3D and Parabola2D/3D: split
- PlaneFace3D: conicalface_intersections
- CylindricalSurface3D: conicalsurface_intersections
- CylindricalFace3D: conicalface_intersections
- Curve: general_method curve_intersections
- Parabola2d/3D / Hyperbola2D/3D: point_belongs, tangent
- BSplineCurve: point_to_parameter, abscissa_to_parameter.
- Basis3D: is_normilized, is_orthogonal, is_orthonormal.
- BSplineSurface3D: fullarcellipse3d_to_2d
- ClosedPolygon2D: points_in_polygon

### Fixed
- add missing name attributes to classmethods.
- fixed circular imports
- BSplineSurface3D: from_points_interpolation, from_points_approximation.
- ConicalFace3D: point_belongs
- nurbs.core: find_multiplicity, evaluate_curve.
- LineSegment3d: line_intersections.
- Circle2D: line_intersections
- Step.read_lines: handles name with # character in name.
- ExtrusionSurface3D: enhance 3D to parametric operations.
- BSplineCurve: direction_vector, point_at_abscissa, abscissa, trim
- ConicalSurface3D and RevolutionSurface3D: bsplinecurve3d_to_2d when start or and points are at surface singularity
- ClosedCurves: discretization_points
- ArcEllipse3D: is_close
- LineSegment3D: revolution
- FullArcEllipse3D, FullArcEllipse2D: discretization_points
- ConicalSurface3D: linesegment2d_to_3d
- BSplineSurface3D: bsplinecurve3d_to_2d, prevents code execution from stopping when point3d_to_2d does not converge
- BSplineSurface3D: derivatives
- BSplineCurve: split
- Matrix based discrete representation: boolean operations
- read the docs settings
- fix: move code complexity at end
- ClosedPolygon2D: points_in_polygon, fix include_edge_points
- ClosedShell3D: is_face_between_shells

### Refactor
- TriangleShell3D: various improvement such as get_bounding_box, to_mesh_data, from_mesh_data, to_dict, dict_to_object

### Changed
- Cache BSplineCurve points into a numpy array to reduce memory usage.
- Vector2D, Vector3D: __repr__
- core_compiled: cdef functions' names.
- Vector2D, Vector3D, Point2D, Point3D: transformed into extension types for memory performance
- limit warning on step reading
- BSplineSurface3D: point3d_to_2d

### Unittests
- Hyperbola2D/3D: line_intersections
- Parabola2D/3D: line_intersections
- ConicalSurface3D: test_line_intersections, test_plane_intersections.

## v0.13.0

### New Features
- Line: reverse.
- BSplineCurve: Remove dependencies from the geomdl library.
- perf: to_dict/dict_to_obj of OpenTriangleShell3D
- Cylinder / Cone / HollowCylinder: from_center_point_and_axis
- Cone: remove inheritance from RevolvedProfile
- Ellipse2D: point_distance, bounding rectangle, ellipse_intersections
- Curve: local_discretization
- Ellipse3D: line_intersections, linesegment_intersections, ellipse_intersections
- ArcEllipse3D : Linesegment_intersections, arcellipse_intersections
- Circle3D: circle_intersections, ellipse_intersections
- Circle2D: ellipse_intersections.
- Arc3D: arc_intersections, arcellipse_intersections
- Wire3D/Contour3D: edge_intersections, wire_intersections
- BSpline3D: arc_intersections
- New module: discrete_representation for voxelization of 3D geometries and pixelization of 2D geometries
- BSplineSurface3D: partial removal of dependencies on geomdl objects

### Fixed
- Sweep with non smoth path
- plot of vector3D.
- BSplineSurface3D: point3d_to_2d, improve inital condition.
- EdgeCollection3D: babylon_meshes.
- BSplineCurve3D: trim
- FullArc3D: hash
- SphericalSurface3D: enhance repair_periodicity_method
- CylindricalSurface3D: concurrent_plane_intersection
- BSplineFace3D: fix neutral_fiber
- Step: assembly import
- BSplineFace3D: fix bounding_box.
- Ellipse3D: from_step
- edges.py: general improvements.
- ExtrusionSurface3D: point3d_to_2d.
- ExtrusionSurface3D: enhance parametric operations when the surface is periodic.
- BSplineFace3D: fix neutral_fiber
- BSplineSurface3D: improve bsplinecurve3d_to_2d.
- BSplineSurface3D: improve bsplinecurve3d_to_3d.
- Circle2D: plot
- Line3D: fix Line3D plot()
- Vector2D: plot()
- fix RevolutionFace3D init parameter wire to edge.
- Update documentation
- fix Sweep: bug when first primitive is an arc.
- fix closedshell3d volume
- Step.py: enhance step import/export
- VolumeModel: get_shells
- step.py uses deque in stack based algorithms
- VolumeModel: get_shells
- add error protection stl
- Sweep - add raise ValueError if section too big in comparision to arc radiuses
- Update cython version requirement in setup.py
- Step import: handles when there is an empty assembly in the file.
- Ellipse2D: point_at_abscissa
- ultis.common_operations: get_edge_distance_to_point and get_get_abscissa_discretization from edges so it can be used in curves too.
- edges.Edge._generic_minimum_distance
- LineSegment3D: distance_linesegment
- BSpline3D: linesegment_intersections

### Refactor
- refator some classes' init in primitives3D. 
- Shells: refactor.
- Composite_primitives
- Surface3D: enhance repair_primitives_periodicity method.
- volmdlr.utils.intersections:
- BSplineCurve: replace periodic bool parameter with verification inside from_points_intepolation method.
- Wire3D: removes heritage from volmdlr.core.CompositePrimitive3D
- BSplineCurve3D: bounding_box
- edges: minimum_distance.
- BSplineSurface3D: bsplinecurve3d_to_2d
- BSplineCurve: transform some attributs into lazy evaluation and Caching
- BSplineSurface3D: transform some attributs into lazy evaluation and Caching
- BSplineSurface3D: store control_points as numpy array for memory efficiency
- PlaneFace3D: distance_to_point -> point_distance
- remove normalize() methods for Vectors. Replaced by unit_vector(), it returns a new normalized vector.
- Cylinder / Cone / HollowCylinder: docstrings, typings, style, coherence
- BSplineSurface3D: point3d_to_2d performance improvements.


### Changed
- Moves functions from step.py to volmdlr.utils.step_reader
- Cylinder / HollowCylinder: `from_extremal_points` is now depracted. Use `from_end_points` instead (for lexical reason)

### Unittests
- Cylinder / Cone / HollowCylinder
- Ellipse2D: point_distance
- Ellipse3D: test_ellipse_intersections, test_linesegment_intersections
- ArcEllipse3D : Linesegment_intersections, arcellipse_intersections
- Circle3D: circle_intersections.
- Arc3D: arc_intersections, arcellipse_intersections, test_minimum_distance_bspline
- BSplineCurve3D: test_bspline_linesegment_minimum_distance, test_bspline_linesegment_intersections
- Contour3D: test_edge_intersections

## v0.12.0


### New Features
- New module: cad_simplification - OctreeBlockSimplify, TrippleExtrusionSimplify
- shells.py : function to performe union operations for a given list of shells.
- ClosedShell3D: is_face_intersecting, is_intersecting_with
- BoundingBox: get_points_inside_bbox, size
- Vector3D: unit_vector
- Face3D: split_inner_contour_intersecting_cutting_contours
- Shell3D: get_ray_casting_line_segment
- WireMixin: get_connected_wire, is_sharing_primitives_with
- OpenShell3D: faces_graph
- Plane3D: arc_intersections, bsplinecurve_intersections
- common_operations: split_wire_by_plane
- SphericalSurface3D: line_intersections, linesegment_intersections.
- Sweep with muitiform profile contour.
- minimum_distance: face-to-face, shell-to-shell
- OpenShell3D: from_faces (using faces graph)
- SphericalFace3D: from_contours3d_and_rectangular_cut
- RevolutionSurface3D: Translation
- wires.WireMixin: from_circle
- curves.CircleMixin: trim
- Face3D: point_distance
- BSplineCurve3D: revolution method.

### Fixed
- ClosedShell3D: is_face_inside, get_subtraction_valid_faces, valid_intersection_faces, point_belongs
- ContourMixin: delete_shared_contour_section, reorder_contour_at_point, are_extremity_points_touching
- RevolutionSurface3D: fix some special cases whiling transforming from 3D space to parametric domain.
- fix drone python version
- BSplineFace3D: neutral_fiber
- BSplineSurface3D: arc3d_to_2d, removes repeated parametric points if any.
- surfaces.Plane3D: linesegment_intersections
- Step export
- Face3D: is_linesegment_crossing.
- Edge: fix orientation of edges commig from step.
- BSplineCurve3D: from_step.
- Export to step file
- Step import
- Edge: fix orientation of edges commig from step.
- Sphere: point_belongs, inherits from ClosedShell3D instead of RevolvedProfile
- Step import.
- PeriodicalSurface: linesegment3d_to_2d, takes into account small 3D line segments that should be actually 3D arcs
- babylondata: removes empty objects.
- ClosedPolygon2D: point_belongs.
- Fullarc: get_reverse.
- Arc2D: point_belongs
- ArcEllipse2D: point_at_abscissa
- Frame3D: import/export step.
- BSplineFace3D: neutral_fiber.
- Step: read_lines, take into account the space character in step entity names
- Circle3D: fix trim.
- Edge: from_step trim of periodic curves with different orientation of original edge
- Arc3D: fix abscissa, fix get_arc_point_angle
- add missing toleraces to some methods.
- Arc3D: line_intersections
- Line3D: minimum_distance_points
- remove arcellipse handleling for bspline2d_3d.
- plot of vector3D
- Ellipse3D: discretization_points.

### Refactor
- ClosedShell3D: point_belongs, get_non_intersecting_faces
- BoundingBox: bbox_intersection
- Face3D: get_face_cutting_contours
- parametric.py: fix numerical instability in some functions used in Arc3D to parametric surface domain transformation.
- intersections: get_bsplinecurve_intersections generalization, so it can also be used
to calculate intersections between a plane 3d and bsplinecurve3d.
- Big refactor: New module curves.py containing classes as Line, Circle and Ellipse.
Most edges will now be formed by a curve and a start and end points. Unittests for all these classes have been created.
All adequations have been done for all tests and existing scripts.

- bspline_compiled: refactor binomial_coefficient for performance.
- Improve step translator.
- Delete inplace methods: rotation, translation and frame_mapping. replace by juste the rotation, translation and frame_mapping. objects are no longer changed inplace, a new transformed object is returned each time.
- OpenShell3D: faces_graph.
- RevolutionSurface3D: Improve init and methods

### Changed
- OpenShell3D: faces_graph is now vertices_graph. faces_graph method now represents the faces' topology of the shell.

### Unittests
- FullArc2D: split_between_two_points
- Face3D: set_operations_new_faces
- ClosedShell3D: point_belongs
- Plane3D: arc_intersections, bsplinecurve_intersections
- common_operations: split_wire_by_plane
- SphericalSurface3D: line_intersections, linesegment_intersections.

## v0.11.0


### New Features
- BSplineCurve, Edge: simplify
- Plane3D: angle_between_planes, plane_betweeen_two_planes
- Edge: intersections, crossings, validate_crossings
- Arc2D: bsplinecurve_intersections, arc_intersections, arcellipse_intersections.
- ArcEllipse2D: bsplinecurve_intersections
- get_circle_intersections added to volmdlr.utils.intersections, so it can be used to calculate intersections between two arcs 2d.
- get_bsplinecurve_intersections added to volmdlr.utils.intersections. Used to calculate intersection between a bspline and another edge.
- Wire2D: edge_intersections, wire_intersections, edge_crossings, edge_intersections, validate_edge_crossings, validate_wire_crossings
- Contour2D: split_contour_with_sorted_points, intersection_contour_with
- CylindricalSurface3D: point_projection, point_distance
- ToroidalSurface3D: point_projection
- BsplineCurve: point_distance, point_belongs
- ContourMixin: is_adjacent
- Wire2D: area
- Circle2D: bsplinecurve_intersections.
- add tolerance param to many methods from edges and wires.
- Surface3D: add contour healing into face_from_contours3d method.
- ExtrusionSurface3D: implement missing cases for linesegment2d_to_3d method.
- BSplineSurface3D: to_plane3d
- BSplineFace3D: to_planeface3d
- BSplineCurve, Arc, LineSegment: is_close
- Core: get_edge_index_in_list, edge_in_list
- mesh: TetrahedralElementQuadratic 
- GmshParser: define_quadratic_tetrahedron_element_mesh
- GmshParser: to_vtk (consider quadratic tetrahedron element)
- VolumeModel: to_msh (consider both order 1 and 2)
- Assembly: define a volmdlr Assembly object.
- Edge: direction_independent_is_close
- Arcellipse2D, 3D: complementary, translation
- Arcellipse2D, 3D: complementary
- Face3D: is_linesegment_crossing, linesegment_intersections_approximation.
- Assembly: define a volmdlr Assembly object.
- Contour2D: copy
- LineSegment2D: copy
- FullArcEllipse3D: split
- ArcEllipse3D: split, point_at_abscissa
- Vector: is_perpendicular_to
- babylonjs: add nested meshes
- CylindricalFace3D, ConicalFace3D, ToroidalFace3D, BSplineFace3D: neutral_fiber
- VolumeModel: get_shells
- WireMixin: wires_from_edges
- DisplayMesh3D: triangulation_faces
- Woodpecker CI setup
- ContourMixin: primitive_section_over_contour.
- Face3D: split_by_plane

### Fixed
- 2D conversion: create 2D function name in core_compiled
- LineSegment, Arc, BSplineCurve: get_shared_section()
- bSpline2D: linesegment_intersections
- BsplineCurve: from_points_interpolation
- Coverage: use coverage rc to enable cython coverage
- ClosedShel3D: cut_by_plane
- ClosedShell3D: union
- BSplineSurface3D: take into account oppened contour while using face_from_contours3d
- BsplineCurve: simplify
- Dessiaobject inheritance up-to-date
- Edge: unit_direction_vector, unit_normal_vector, split_between_two_points
- VolumeModel: get_mesh_lines (change tolerance 1e-20 to 1e-6)
- RevolutionSurface: fix some parametric operations.
- ClosedShel3D: intersection method
- Fix: plots
- add some fixes to pydocstyle errors
- ToroidalSurface3D: fix some parametric operations.
- Node2D, Node3D: is_close
- SphericalSurface3D: enhance arc3d_to_2d and bsplinecurve3d_to_2d.
- BSplineface3D: linesegment2d_to_3d, bsplinecurve2d_to_3d.
- OpenShell3D: get_geo_lines (use primitive.is_close)
- Basis3D: normalize
- Contour3D: from_step removes repeated edges from primitives list
- Face3D: add fixes to divide_face.
- ExtrusionSurface3D: linesegment2d_to_3d.
- Surface3D: repair_primitive_periodicity
- BSplineSurface3D: ban useless attr in serialization 
- utils.parametric: fix contour2d_healing
- BSplineSurface3D: ban useless attr in serialization
- BSplineCurve: simplify
- SphericalSurface3D: contour3d_to_2d
- WireMixin: to_wire_with_linesegments (use new methods, for 2D and 3D)
- ArcEllipse2d: point_belongs, abscissa, init.
- Face3D: face_inside - now considers inners_contours
- BoundingBox: point_belongs now considers bounds.
- ContourMixin: delete_shared_contour_section
- PlaneFace3D: merge_faces
- Contour2D: divide
- Step: raise NotimplementedError when it's not possible to instatiate assembly object.
- STL: handle mutiple space as separator
- fix: protect gmsh import

### Refactor
- Contour2D: cut_by_wire
- Contour2D: extract_with_points displaced to WireMixin
- Contour2D: extract_contour displaced to WireMixin and renamed to extract
- Contour2D: split_contour_with_sorted_points displaced to WireMixin and renamed to split_with_sorted_points
- Contour2D: get_divided_contours
- FullArc2D, FullArc3D: create FullArc Abstract class.
- Contour2D: ordering_contour
- WireMixin: order_wire
- Contour2D: delete cut_by_linesegments
- split faces.py into surfaces.py, faces.py and shells.py 
- ContourMixin: from_points
- ClosedShell3D: improve performance for boolean operations
- Face3D: reduce the triangulation discretization resolution of Toroidal and Cylindrical to improve redering performance.
- Cylinder: inheritance directly from ClosedShell3D
- Edges: cache middle_points and unit_direction_vector 
- Arc: add optional parameter center
- unittests: find dynamicly the folder for the json
- Arc: point_distance
- BSplineCurve: is_close
- CompositePrimitive3D: babylon_points
- WireMixin: split_with_sorted_points -> if a wire, and given points are start and end, return self directly.
- ContourMixin: contours_from_edges
- ExtrusionSurface3D: simplify bsplinecurve3d_to_2d method

### Changed
- better surface3d plots
- sphere methods renamed in_points & to_point_skin to inner points & skin_points
- Improve CylincricalFace3D and ToroidalFace3D rendering mesh.
- remove useless attribute in Bspline serialization
- Change python suport version from >=3.7 to >= 3.9
- LICENSE changed from GPL to Lesser GPL 
- Readme logo updated
- CI: do not check quality on tag

### Unittests
- Arc2D: test_arc_intersections
- TestEdge2DIntersections: test intersections for all edges.
- Circle2D: test_circle_intersections
- Contour2D: test_crossings, test_intersection_contour_with
- BSplineCurve: get_intersection_sections
- BSplineCurve2D: edge_intersections, arc_intersections, bsplinecurve_intersections
- CylindricalFace3D: test_triangulation_quality
- CylindricalSurface3D: test_point_projection
- BSplineCurve: point_projection
- ClosedShel3D: cut_by_plane
- Arc3D.minimum_distance_points_line
- New unittests for plane3d.
- ClosedShel3D: intersection
- Arcellipse2D: complementary
- Contour2D: contours_from_edges.
- PlaneFace3D: merge_faces
- Contour2D: divide.
- BSplineFace3D: test_linesegment_intersections_approximation.
- CylindricalFace3D: split_by_plane.

v0.10.0 [Released 20/04/2023]

### New Features
* Write .msh file (with stream)
* Arc: reverse
* BSplineCurve2D: offset
* Circle2D: bsplinecurve_intersections, point_distance
* ConicalSurface3D, CylindricalSurface3D: plot method
* BSplineCurve3D: minimum distance
* volmdlr.edge: FullArcEllipse
* BSplineCurve: evaluate_single
* Wire2: hash
* Contour3D: hash
* LineSegment3D, LineSegment2D, Arc3D, Arc2D, BSpline3D, BSpline2D: get_shared_section(), delete_shared_section()
* Contour2D: closest_point_to_point2, get_furthest_point_to_point2
* Block: octree, quadtree, subdivide_block

### Fixed
* Bspline in sweep
* Plane3D: plane_intersections
* fixes to step assemblies
* LineSegment3D: matrix_distance
* fixes to wire
* Arc: split. Case when spliting point is the start or end point.
* BplineCurve2D: tangent, vector_direction, normal_vector
* BSplineCurve: abscissa, line_intersections
* Add some important fixes to unittests: missing two __init__py files.
* Contour2D, Contour3D: merge_with()
* Edge: change unit_direction_vector and unit_normal_vector to concrete methods
* stl: add _standalone_in_db to Stl class
* BSplineSurface3D: merge_with
* Documentation: Add introduction to volmdlr technology
* BSplineSurface3D: refactor bsplinecurve3d_to_2d to take into account periodic behavior
* OpenedRoundedLineSegments2D/ClosedRoundedLineSegments2D: fix radius type
* Surface3D: debug some special cases while using face_from_contours3d.
* Step: debug some special cases while reading step file.
* BSplineSurface3D: fix simplify_surface method.
* Improve pylint code quality.
* PeriodicalSurface: enhance some parametric transformations.

### Removed
- stl: remove default value in from_stream method

### Changed

- argument convexe in volmdlr.cloud has been renamed to convex
- Add some missing docstrings in volmdlr.faces
- Using full arcs for Circles primitives

### Performance improvements
- BSplineCurve: compilation of some functions used by from_points_interpolation classmethod.
- BSplineSurface3D: compilation of some functions used in the evaluation of a parametric point.
- eq & hash: Some eq and hash methods have been fixed. starting from clases Point and Vector.
- BSplinecurve2D: point_belongs
- lighten some dicts with optional name
- Step reader: refactor to_volume_model. Remove the dependency of the method of creating a graph.

### Refactorings
- ContourMixin: to_polygon (for both 2D and 3D)
- BSplineCurve2D.point_distance 
- new dataclass EdgeStyle: to be used in several plot methods. simplifying its structure.


### Unittests
* BSplineCurve2D: offset, point_distance, point_belongs
* Circle2D: bspline_intersections, point_distance
* Unittests for Vector2D
* Unittests for Point2D
* Unittests for Vector3D
* Unittests for Point3D
* LineSegment3D: test_matrix_distance
* LineSegment3D, LineSegment2D, Arc3D, Arc2D, BSpline3D, BSpline2D: get_shared_section(), delete_shared_section()
* Contour3D: merge_with()
* Contour2D: closest_point_to_point2, get_furthest_point_to_point2

## v0.9.3

- build: bump dessia common to 0.10.0
- build: remove useless jsonschema dep
- build: update package.xml for freecad

## v0.9.1

### Fixed
- build: manifest was not shipping bspline_compiled
- fixed many pylint errors: 13/03/2023
- fix contour2d: divide

### Documentation
 - typo in CONTRIBUTING.md
 - typo in README.md

## v0.9.0 [released 03/26/2023]

### New Features
* Unit coversion factor parameter added to the end of the from_step arguments parameter (So we can convert the units correctly)
* SphericalSurface3D: rotation, translation, frame_mapping
* read steps: Identify assemblies in a step file.
* ClosedTriangleShell3D: to_trimesh method
* PointCloud3D: add method shell_distances to compute distances from triangular mesh in PointCloud3D
* BSplineSurface3D: Now the plot method uses u and v curves
* Create .geo and .msh files (Mesh geometries with GMSH)
* RevolutionSurface3D: point3d_to_2d, point2d_to_3d, plot, rectangular_cut, from_step
* RevolutionFace3D
* WiriMixin: from points: general method for Wire3D and 2D and for Contour2D and 3D.
* Added package.xml metadata in order to be listed in the FreeCAD Addon Manager
* Edge: local_discretization
* ArcEllipse2d: point_at_abscissa, translation, split, point_distance.

### Fixed

* WireMixin: abscissa (add tolerance as parameter)
* OpenRoundedLineSegment2D: deleted discretization_points() so it uses the one from WireMixin.
* Contour2D: moved bounding_rectangle and get_bounding_rectangle to Wire2D.
* BSplineCurve: from_points_interpolation, uses centripedal method for better fitting.
* Conical, Cylindrical and Toroidal Surfaces 3D: fix face_from_contours - bug when step file doesnot follow a standard.
* BSplineSurface3D: debug linesegment2d_to_3d method.
* Parametric operations with BSpline curves.
* OpenTriangleShell3D: fix from_mesh_data method.
* PeriodicalSurface: fix face from contours.
* LineSegment2D.line_intersections: verify if colinear first.
* Cylinder: to_dict, min_distance_to_other_cylinder.
* Step_assemblies: consider when no transformation is needed.
* fix some pydocstyle errors
* Script/step/workflow: Update Workflow, use last version of dessia_common
* LineSegment3D: Rotation method update due to points attribute deletion
* ConicalSurface3D: fix from_step class method by adding the angle convertion factor
* fix f string usage
* Add some typings
* Step: Step translator now handles some EDGE_LOOP inconsistencies coming from step files
* Arc2d: point_belongs, abscissa.


### Removed

- edges: remove attributes points from lines & linesegments for performance purpose


### Performance improvements

- wires.py's 2D objects: chache bounding_rectangle results
- faces.py's Triangle3D objects: subdescription points and triangles
- EdgeCollection3D: new object for displaying series of edges
- BSplineSurface3D: compile BSplineSurface3D.derivatives
- Contour2D.area(): save area in a cache variable.
- Contour2D.__eq__(): verify contour length first, when verify if two contours are the same.
- Contour2D.is_inside(): verify first if the area of the contour2 is not smaller that contour 1.
- Disabling pointer in to_dict for most primitives
- Better hash for shells, contours & wires 


### Refactorings
- Remove usage of deprecated method old_coordinates and new_coordinates
- Indicate 'inplace' methods as deprecated
* Wire: extract_with_points

### Documentation
- BoundingBox docstrings

### Unittests
- ConicalSurface3D: face_from_contours, bsplinecurve3d_to_2d.
- CompositePrimitive2D: rotation, translation, frame_mapping
- core.py: delete_double_point, step_ids_to_str
- CompositePrimitive3D: plot
- BoundingRectangle: bounds, plot, area, center, b_rectangle_intersection, is_inside_b_rectangle, point_belongs,
intersection_area, distance_to_b_rectangle, distance_to_point
- BoundingBox: center, add, to_dict, points, from_bounding_boxes, from_points, to_frame, volume, bbox_intersection,
is_inside_bbox, intersection_volume, distance_to_bbox, point_belongs, distance_to_point, plot
* VolumeModel: eq, volume, rotation, translation, frame_mapping, bounding_box, plot
* Wire: extract_with_points, split_with_two_points
* Arc2d: point_belongs, abscissa.
* ArcEllipse2d: point_belongs, abscissa, init, translation, split, point_at_abscissa, point_distance.

### CI
- add spell check to pylint with pyenchant
- make code_pydocstyle more explicit
- upload html coverage to cdn.dessia.tech
- limit time effect on master & testing

## v0.8.0 [Released 26/01/2023]

### New Features

- PlaneFace3D: project_faces
- OpenShell3D: project_coincident_faces_of
- GmshParser: to_vtk
- BSplineCurve: derivatives
- ClosedPolygon2D: point_belongs, now the user can choose whether points on the edge of the polygon
            should be considered inside or not.
- ArcEllipse2D: line_intersections, frame_mapping, linesegment_intersections
- Line2D: point_belongs, frame_mapping()
- New Class wires.Ellipse2D
- Ellipse2D: point_over_ellipse(), line_intersections(), linesegment_intersections(), discretization_points(),
abscissa(), point_angle_with_major_dir(), area(), rotation(), tranlation(), frame_mapping()
- Plane3D: is_parallel, fullarc_intersections
- Arc2D: cut_betweeen_two_points
- Contour3D: linesegment_intersections, line_intersections
- Circle3D: primitives: [Arc3D, Arc3D], get_primitives, abscissa, linesegment_intersections
- Arc3D: line_intersections, linesegment_intersections
- new module utils: intersections -> circle_3d_linesegment_intersections
- hash for Frame2D
- Ellipse3D: point_belongs, abscissa, length, to_2d
- CylindricalSurface3D: point_on_surface, is_coincident, arcellipse3d_to_2d
- BSplineSurface3D: derivatives

### Fixed

- PlaneFace3D: cut_by_coincident_face (consider self.inner_contours inside face)
- Contour2D: bounding_rectangle (specify number_points for discretization_points), point_belongs
- Line2D: line_intersections
- BSplineCurve2D: line_intersections
- PlaneFace3D: cut_by_coincident_face (consider self.inner_contours inside face)
- BSplineCurve2D: bounding_rectangle (specify number_points for discretization_points)
- Mesh: delete_duplicated_nodes
- BSplineSurface3D: fix arc3d_to_2d method
- Frame3D : fix from_point_and_vector method ( error for the case vector=main_axis)
- BSplineCurve2D: linesegment_intersections
- Contour2D: merge_primitives_with
- BSplineCurve: fix to take into account weighted B-spline curves.
- Step: fix reading of rational BSpline curves and surfaces from step file.
- BSplineCurve2D: tangent (use position/length)
- Babylon: some scene settings for better rendering
- Arc2D: fix get_center: name referenced before assignement
- SphericalSurface3D : enhancement of primitives parametrization on surface parametric domain.
- BSplineSurface3D: debug linesegment2d_to_3d method.
- Parametric operations with BSpline curves.
- OpenTriangleShell3D: fix from_mesh_data method
- pydocstyle fixes
- bounding box: fix for cylindrical and BSplineCurve3D
- contour2d: ordering_primitives, order_primitives
- Plane3D: plane_intersections, is_coindident
- contour2d: ordering_primitives, order_primitives
- Linesegment2D: infinite_primitive
- Arc2D: point_belongs
- Arc2D: infinite_primitive
- Wire2D: infinite_intersections
- infinite primitive offset of linesegment
- Ellispe3D: discretization_points
- BSplineSurface: Improved surface periodicity calculation

### Removed

- babylon script remaining functions

### Performance improvements
- ClosedPolygon2D: triangulation
- Cylinder: min_distance_to_other_cylinder
- BSplineCurve: discretization_points
- Face3D: triangulation
- triangulation performance by use of Node2D instead of points (x15 on casing)
- cache variable self._polygon_point_belongs_100, to avoid recalculating each
time we have to verify if a point is inside
- Improvements in BSplineSurface3D.point3d_to_2d performance
- Triangle3D serialization speed-up
- Serialization without memo for faces
- Custom serialization for BsplineCurves

### Refactorings

- Basis2D, Basis3D, Frame2D, Frame3D: old_coordinates and new_coordinates method are now deprecated.
local_to_global_coordinates and global_to_local_coordinates are the new more explicit ones.
- Line3D: intersections

### Unittests

- Contour2D: point_belongs
- Basis2D, Basis3D, Frame2D, Frame3D: local_to_global_coordinates and global_to_local_coordinates
- ArcEllipse2D: linesegment_intersections
- LineSegment2D: to_wire
- Line2D: point_belongs
- BSplineCurve2D: line_intersections
- Ellipse2D.point_over_ellipse()
- Ellipse2D.line_intersections()
- Ellipse2D.linesegment_intersections()
- Ellipse2D.discretization_points()
- Ellipse2D.abscissa()
- Ellipse2D.point_angle_with_major_dir()
- Ellipse2D.area()
- Ellipse2D.rotation()
- Ellipse2D.tranlation()
- Ellipse2D.frame_mapping()
- Line2D.frame_mapping()
- Plane3D: plane_intersections, fullarc_intersections, is_parallel, is_coincident
- Contour2D: offset
- ArcEllipse3D.to_2d()
- Circle3D: point_belongs
- Circle3D: discretization_points
- Arc3D: line_intersections, linesegment_intersections
- Contour2D: ordering_contour, is_ordered, order_contour
- Ellipse3D: point_belongs, abscissa, length, to_2d, discretization_points
- CylindricalSurface3D: point_on_surface, is_coincident

### CI

- Mandatory CHANGELOG.md update for PR
- pre-commit checks with cython-lint

## v0.7.0

### New Features

- Open/Closed TriangleShells: ability to implement specific algorithm to triangles
- Block: faces_center (calculate directly point in the middle of the faces)
- Circle2D: split_by_line
- BoundingRectangle: bounds, plot, area, center, b_rectangle_intersection, is_inside_b_rectangle, point_belongs, intersection_area, distance_to_b_rectangle, distance_to_point
- Cylinder: random_point_inside, interference_volume_with_other_cylinder, lhs_points_inside
- CylindricalSurface3D: line_intersections, linesegment_intersections, plane_intersection
- Line2D: point_distance
- Line3D: to_2d
- Line3D: skew_to (verifies if two Line3D are skew)
- LineSegment3D: line_interserctions
- ArcEllipse3D: discretization_points
- FullArc3D: linesegment_intersections
- Line: sort_points_along_line
- Line2D: point_belongs
- ArcEllipse2D: length, point_belongs, abscissa, bounding_rectangle, straight_line_area, discretization_points, reverse

### Fixed

- Contour2D: point_belongs
- BsplineCurve: abscissa (use different start point between 0 and length)
- Arc3D: plot
- Cylinder: point_belongs
- FullArc3D: plot (use discretization_points instead of discretise)
- Face3D: line_intersections: consider borders
- STL: from stream (use BinaryFile and StringFile instead of io.BinaryIO and FileIO)
- Step: from stream (use BinaryFile instead of io.BinaryIO)
- Contour: is_overlapping (consider intersecting_points is empty)
- LineSegment2D: to_wire (use discretization_points instead of discretise)
- ArcEllipse2D: to_3d
- Fix boolean operations when faces are 100% coincident
- Fix some to_step methods from edges.py and faces.py


### Performance improvements

- Avoid unneeded bbox computation


### Refactorings

- cleanup of ClosedShell (double methods with Openshells)
- LineSegment3D: intersections
- Line2D: sort_points_along_line



### Unittests

- PlaneFace3D: line_intersections
- BsplineCurve: abscissa
- Circle2D: split_by_line
- BoundingRectangle: area, center, intersection, is_inside, point_belongs, intersection_area, distance_to_point, distance_to_b_rectangle
- Cylinder: point_belongs, random_point_inside, interference_volume_with_other_cylinder, min_distance_to_other_cylinder, is_intersecting_other_cylinder, lhs_points_inside
- CylindricalFace3D: linesegment_intersections
- CylindricalSurface3D: line_intersections
- Line3D: line_distance
- Line3D: skew_to
- Line3D: intersections
- LineSegment3D: line_intersections
- LineSegment3D: linesegment_intersections
- Contour: is_overlapping
- LineSegment2D: line_intersections
- ArcEllipse3D: discretization_points
- FullArc3D: linesegment_intersections
- Line2D: sort_points_along_line
- Line3D: sort_points_along_line
- ArcEllipse2D: length, point_belongs, abscissa, bounding_rectangle, straight_line_area, discretization_points, reverse


## v0.6.1 [12/13/2022]

### Changes

- Import from dessia_common are now performed from dessia_common.core

### Fixed
- infinite primitive offset of linesegment

## v0.6.0 [11/7/2022]

### New Features

- Stl:load_from_file, to_volume_model
- Surface2D: copy (specific method)
- GmshParser: read_file (.msh) and related methods, define_triangular_element_mesh, define_tetrahedron_element_mesh
- Circle2D: primitives (defined with 2 Arc2D)
- Node2D/3D, TriangularElement, QuadrilateralElement2D, TriangularElement3D
- ElementsGroup: nodes, elements_per_node
- Mesh: bounding_rectangle, delete_duplicated_nodes
- PlaneFace3D: cut_by_coincident_face
- Vector2D: to_step
- BSplineCurve2D: to_step
- LineSegment3D: to_bspline_curve
- BSplineCurve3D: from_geomdl_curve
- Surface2D: line_crossings
- Surface2D: from_contour
- BSplineSurface3D: simpifly_surface - verifies if BSplineSurface3D could be a Plane3D
- OpenShell3D: to_step_face_ids
- Contour2D: repair_cut_contour
- Circle2D: cut_by_line

### Fixed

- Contour3D: average_center_point (use edge_polygon.points instead of points)
- Contour: edges_order_with_adjacent_contour
- Arc2D: translate_inplace
- Arc2D: point_belongs
- Arc2D: abscissa (consider point2d == arc2d.start/end)
- Arc2D: split (how to choose the interior point)
- Wire: extract_primitives (consider point1 and point2 belong to the same primitive, REMOVE Contour.extract_primitives)
- LineSegment: abcissa (consider point2d == arc2d.start/end)
- Contour2D: cut_by_wire
- Contour2D: point_belongs (bug when contour has only one primitive, like FullArc2D)
- Contour: contours_from_edges
- PlaneFace3D: face_intersections
- Edge: insert_knots_and_mutiplicity
- BSplineCurve3D: from_step
- Surface2D: cut_by_line
- Circle3D: to_step
- ArcEllipse3D.to_2d()
- infinite primitive offset of linesegment
- Contour3D: order_contour.

### Performance improvements

- Improve reading STEP files (Faster BSplineCurve3D.look_up_table, Better info when _edges not following eachother_ )
- Improve multiple substractions
- Speedup Contour2D.point_belongs using bounding_rectangle
- Custom to dicts for Shells and primitives inheriting


### Refactorings

- Normalize STL methods regarding STEP
- Refacor and update old code in mesh.py
- Define a Parent class 'Triangle' for Triangle2D/3D


### Unittests

- Wire: extract_primitives, extract_without_primitives


## v0.5.0

### New Features

- Contour: is_overlapping, is_supperposing
- Point, Edges and Wires: axial_symmetry
- Surface2D: rotation, rotation_inplace
- Wire2D: bsplinecurve_crossings,  bsplinecurve_intersections
- Cylinder: min_distance_to_other_cylinder, is_intersecting_other_cylinder
- New point_distance method for Wire3D

### Fixed

- Wire3D.babylonjs
- BSplineSurface3D.merge_with (consider overlapping, intersecting surfaces)
- Wire.extract_primitives (consider point1 & point2 belong to the same primitive)
- Wire.extract_without_primitives (consider the primitives’ order to choose the primitives)
- Contour.shared_primitives_with (consider contours sharing a lot of primitives groups)
- Contour2D.contour_intersections (check if the point is not already in the lis)
- Line.is_between_points (consider point1==point2)
- BSplineCurve2D.split (consider point==start/end)
- Contour3D.bounding_box (use _utd_bounding_box to be defined as a property)
- BSplineSurface3D.grid2d_deformed (add more constraints to compute surface deformation)
- BSplineSurface3D.from_cylindrical_faces (consider **kwargs parameters)
- Duplicated methods cleaned
- triangulation of planar faces
- Wire3D: fix Bounding box
- Wire3D: Bounding box
- Arc2D: primitives bad calculation (arc2d)
- Update plotdata in setup.py
- add some fixes pydocstyle

### Performance improvements

- Remove Copy param from movement of primitives and add inplace methods
- Improve union operations
- Return the same result type (a boolean) in Contour.is_sharing_primitives_with
- Add hidden attribute _bounding_rectangle for Contour2D
- Add hidden attribute _length for BSplineCurve2D/3D
- Consider different types of primitives in Wire.wire_intersections/wire_crossings
- Add hidden attribute _length for Edge

### Refactorings

- Define _eq_ in Contour (to be used for both 2D and 3D)
- Use Grid2D object in different BSplineSurface3D methods (especially: to_2d_with_dimension)
- Define length in LineSegment (to be used for both 2D and 3D)
- Delete diplicated methods (length and point_at_abscissa) from Contour3D (inherit from Wire)
- Define a Parent class 'Bsplinecurve' to mutulize Bsplinecurve2D/3D methods
- Clean duplicated methods
- Define length in LineSegment (to be used for both 2D and 3D)
- Delete diplicated methods (length and point_at_abscissa) from Contour3D (inherit from Wire)
- Define a Parent class 'Bsplinecurve' to mutulize Bsplinecurve2D/3D methods


## v0.4.0
### Fixed
- various fixes in cuts of wires and contours
- Fix of missing face in Union
- following dessia_common v0.7.0


## v0.3.0

### New Features
- Bspline with dimensions
- cut_by_line for Surface2D
- Bspline merge

### Fixed
- Various Steps improvement
- Bspline periodicity in step reading
- sewing improvements
- Substraction of shells

## v0.2.10

### New Features

- union of shells (only with planeface for the moment
- Sewing of polygon3D
- Concav hull of PointCloud2D

## v0.2.9

### New Features

- support STL import & export
- point cloud2D & cloud3D

## v0.2.8

### New Features

- support stringIO in step save

### Fixes

- depack of point2D
- to_vector2D

### Performance improvements

- better bounding box for cylindrical face


## [v0.2.7]
### Changed
- direction vector of linesegments are now normalized

### New Features

- straight line area for BsplineCurve2D
- split of circleby start end
- closedpolygon2d is_trigo
- Auto-adaptative camera/edge width babylonjs
- splitting of bsplinecurve2d
- BezierSurface3D implemented
- added rotation and translation for faces
- new classes BezierCurve2D and BezierCurve3D
- spherical surface
- (core): update plot_data method
- update plot_data methods in wires and edges
- step almost working for cylindrical, conical toroidal
- difference between intersections and crossings
- plot_data version set to 0.3.8 or above

### Fixes

- support of mixed vector point in to step
- remove debug mode babylonjs
- remove sci notation in step export
- use stable cdn for babylonjs
- sweep extrusion length
- line circle intersection with tolerance, normal and dir vector for arc
- offset of wire
- remove useless non serializable attr
- secondmoment area from straight lines
- reversed faces in extrusion correction
- enhancement of rotation/translation of shells
- bug fix BezierCurve2D and 3D
- eq and hash for basis and frames
- shell and frame mapped shell correctly read
- small try except added for step reading
- all SHAPE_REPRESENTATION are now read
- Arc3D from step full debug
- arc3d to 2d in bspline3d surface
- missing faces at end of sweep
- splitting faces and arcs
- perf in display nodes and toroidal aspect
- setup.py requires plot_data>=0.3.9
- (primitives2d): serialization
- debug of shell method
- porting shells methods
- Debug of conical faces
- Porting cylinders and hollow
- porting from missing from_contour3d for planeface
- reading steps, but artefact on faces
- Correcting arc from_step

### Performance improvements

- LineSegment2D.points is non serializable attribute
- ClosedPolygon2D.line_segment is non_serializable_attributes
- Optimization of mesh generation

#### Refactorings
- (edges): put data argument back into Arc2D.plot_data()
- (edges): redefined Arc2D.plot_data()

## v0.2.6

### Changed
- debugs on frame 2D

### Optimized
- babylon data generation speed up

## v0.2.5

### Added
- translation and rotation for various primitives

### Changed
- Frame3D rotation takes also into account origin
- following plot_data v0.5.3

## v0.2.4
### Added
- handle spherical surfaces
- positionning of parts in STEP reading

## v0.2.1
### Added
- step export

## v0.2

### Changed
- modules -2D or *3D renamed in *2d, *3d
- point and vector declared with their x, y, z vm.Point2D((0, 0)) -> vm.Point2D(0, 0)
- separating in new modules: display, wires, edges...
- PEP8: method names
- PointAtCurvilinearAbscissa changed to point_at_abscissa
- MPLPlot changed to plot()
- plot now returns only ax instead of fig, ax

## v0.1.11

### Added
- Calculate the distance between LineSegment3D/LS3D, Arc3D/LS3D, Arc3D/Arc3D and between CylindricalFace3D too.
- Use PlaneFace3D with contours2D in a classic way and use it with contours3D with a 'from_contours3d' as CylindricalFace3D does.
- Calculate the distance between CylindricalFace3D and PlaneFace3D.
- Calculate the distance between CylindricalFace3D, PlaneFace3D and ToroidalFace3D.
- contours2d.tessel_points which gives all points of a contour2d, and .points the end points of primitives.
- Implementation of ConicalFace3D in Core and RevolvedProfile.
- Implementation of SphericalFace3D in Core.
- BSplineFace3D works.

### Changed
- cut_contours in Face3D which take all points from a Contour2D, not one side like before. Furthermore, it is light and quick.

## [v0.1.10]
- typings
- workflow to instanciate point

## [v0.1.9]

### Added
- mesh module

## [v0.1.8]

### Added
- color and alpha options for various primitives
- line segments intersection

### Debug
- arcs: is_trigo and angle were sometimes false

## [v0.1.7]

### Added
- random vector and points
- dashed line option in babylon of LineSegment3D
- Measure2D
- babylon_data: a dict language to describe models to be unpacked by a babylonjs unpacker

### Removed
- constants o2D, x2D, y2D...: use O2D, X2D...

### Changed
- Mesure -> Measure3D<|MERGE_RESOLUTION|>--- conflicted
+++ resolved
@@ -36,11 +36,7 @@
 - Big refactor to improve and simplify complex and long methods in various modules.
 
 #### surfaces.py
-<<<<<<< HEAD
-- contour3d_to_2d: Add option to return also a dictionary with the correspondence between the parametric and 3D primitives.
-=======
 - contour3d_to_2d/contour2d_to_3d: Add option to return also a dictionary with the correspondence between the parametric and 3D primitives.
->>>>>>> 3fb54968
 
 ### Changed
 - Edge.split_between_two_points -> trim
