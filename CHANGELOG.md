# Changelog

All notable changes to this project will be documented in this file.

The format is based on [Keep a Changelog](https://keepachangelog.com/en/1.0.0/),
and this project adheres to [Semantic Versioning](https://semver.org/spec/v2.0.0.html).

## Unrealeased

### New Features


### Fixed

* Contour2D: bounding_rectangle (specify number_points for discretization_points)
* BSplineCurve2D: bounding_rectangle (specify number_points for discretization_points)


### Performance improvements


### Refactorings


### Unittests

* Contour2D: point_belongs



## Unrealeased

### New Features

* Block: faces_center (calculate directly point in the middle of the faces)
* Circle2D: split_by_line
* BoundingRectangle: bounds, plot, area, center, b_rectangle_intersection, is_inside_b_rectangle, point_belongs, intersection_area, distance_to_b_rectangle, distance_to_point
* Cylinder: random_point_inside, interference_volume_with_other_cylinder, lhs_points_inside
* CylindricalSurface3D: line_intersections, linesegment_intersections, plane_intersection
* Line2D: point_distance
* Line3D: to_2d
* Line3D: skew_to (verifies if two Line3D are skew)
* LineSegment3D: line_interserctions
* ArcEllipse3D: discretization_points
* FullArc3D: linesegment_intersections
* Line: sort_points_along_line
* ArcEllipse2D: length, point_belongs, abscissa, bounding_rectangle, straight_line_area, discretization_points, reverse
* New Class wires.Ellipse2D
* Ellipse2D.point_over_ellipse()
* Ellipse2D.line_intersections()
* Ellipse2D.linesegment_intersections()
* Ellipse2D.discretization_points()
* Ellipse2D.abscissa()
* Ellipse2D.point_angle_with_major_dir()
* Ellipse2D.area()
* Ellipse2D.rotation()
* Ellipse2D.tranlation()
* Ellipse2D.frame_mapping()
* Line2D.frame_mapping()
<<<<<<< HEAD
* Arc2D: cut_betweeen_two_points
* 
=======
* Contour3D: linesegment_intersections, line_intersections
* Circle3D: primitives: [Arc3D, Arc3D], get_primitives, abscissa, linesegment_intersections
* Arc3D: line_intersections, linesegment_intersections
* new module utils: intersections -> circle_3d_linesegment_intersections
>>>>>>> 0217ec9d


### Fixed

* Contour2D: point_belongs
* BsplineCurve: abscissa (use different start point between 0 and length)
* Arc3D: plot
* Cylinder: point_belongs
* FullArc3D: plot (use discretization_points instead of discretise)
* Face3D: line_intersections: consider borders
* STL: from stream (use BinaryFile and StringFile instead of io.BinaryIO and FileIO)
* Step: from stream (use BinaryFile instead of io.BinaryIO)
* Contour: is_overlapping (consider intersecting_points is empty)
* LineSegment2D: to_wire (use discretization_points instead of discretise)
* ArcEllipse2D: to_3d
* Fix boolean operations when faces are 100% coincident
* Fix some to_step methods from edges.py and faces.py
* Linesegment2D: infinite_primitive
* Arc2D: point_belongs
* Arc2D: infinite_primitive
* Wire2D: infinite_intersections


### Performance improvements

* Avoid unneeded bbox computation


### Refactorings
* LineSegment3D: intersections
* Line2D: sort_points_along_line


### Unittests

* PlaneFace3D: line_intersections
* BsplineCurve: abscissa
* Circle2D: split_by_line
* BoundingRectangle: area, center, intersection, is_inside, point_belongs, intersection_area, distance_to_point, distance_to_b_rectangle
* Cylinder: point_belongs, random_point_inside, interference_volume_with_other_cylinder, min_distance_to_other_cylinder, is_intersecting_other_cylinder, lhs_points_inside
* CylindricalFace3D: linesegment_intersections
* CylindricalSurface3D: line_intersections
* Line3D: line_distance
* Line3D: skew_to
* Line3D: intersections
* LineSegment3D: line_intersections
* LineSegment3D: linesegment_intersections
* Contour: is_overlapping
* LineSegment2D: to_wire
* ArcEllipse3D: discretization_points
* FullArc3D: linesegment_intersections
* Line2D: sort_points_along_line
* Line3D: sort_points_along_line
* ArcEllipse2D: length, point_belongs, abscissa, bounding_rectangle, straight_line_area, discretization_points, reverse
* Ellipse2D.point_over_ellipse()
* Ellipse2D.line_intersections()
* Ellipse2D.linesegment_intersections()
* Ellipse2D.discretization_points()
* Ellipse2D.abscissa()
* Ellipse2D.point_angle_with_major_dir()
* Ellipse2D.area()
* Ellipse2D.rotation()
* Ellipse2D.tranlation()
* Ellipse2D.frame_mapping()
* Line2D.frame_mapping()
<<<<<<< HEAD
* Contour2D: offset

=======
* ArcEllipse3D.to_2d()
* Circle3D: point_belongs
* Circle3D: discretization_points
* Arc3D: line_intersections, linesegment_intersections
>>>>>>> 0217ec9d

## v0.6.0 [11/7/2022]

### New Features

* Stl:load_from_file, to_volume_model
* Surface2D: copy (specific method)
* GmshParser: read_file (.msh) and related methods, define_triangular_element_mesh, define_tetrahedron_element_mesh
* Circle2D: primitives (defined with 2 Arc2D)
* Node2D/3D, TriangularElement, QuadrilateralElement2D, TriangularElement3D
* ElementsGroup: nodes, elements_per_node
* Mesh: bounding_rectangle, delete_duplicated_nodes
* PlaneFace3D: cut_by_coincident_face
* Vector2D: to_step
* BSplineCurve2D: to_step
* LineSegment3D: to_bspline_curve
* BSplineCurve3D: from_geomdl_curve
* Surface2D: line_crossings
* Surface2D: from_contour
* BSplineSurface3D: simpifly_surface - verifies if BSplineSurface3D could be a Plane3D
* OpenShell3D: to_step_face_ids
* Contour2D: repair_cut_contour
* Circle2D: cut_by_line

### Fixed

* Contour3D: average_center_point (use edge_polygon.points instead of points)
* Contour: edges_order_with_adjacent_contour
* Arc2D: translate_inplace
* Arc2D: point_belongs
* Arc2D: abscissa (consider point2d == arc2d.start/end)
* Arc2D: split (how to choose the interior point)
* Wire: extract_primitives (consider point1 and point2 belong to the same primitive, REMOVE Contour.extract_primitives)
* LineSegment: abcissa (consider point2d == arc2d.start/end)
* Contour2D: cut_by_wire
* Contour2D: point_belongs (bug when contour has only one primitive, like FullArc2D)
* Contour: contours_from_edges
* PlaneFace3D: face_intersections
* Edge: insert_knots_and_mutiplicity
* BSplineCurve3D: from_step
* Surface2D: cut_by_line
* Circle3D: to_step


### Performance improvements

* Improve reading STEP files (Faster BSplineCurve3D.look_up_table, Better info when _edges not following eachother_ )
* Improve multiple substractions
* Speedup Contour2D.point_belongs using bounding_rectangle
* Custom to dicts for Shells and primitives inheriting


### Refactorings

* Normalize STL methods regarding STEP
* Refacor and update old code in mesh.py
* Define a Parent class 'Triangle' for Triangle2D/3D


### Unittests

* Wire: extract_primitives, extract_without_primitives


## v0.5.0

### New Features

* Contour: is_overlapping, is_supperposing
* Point, Edges and Wires: axial_symmetry
* Surface2D: rotation, rotation_inplace
* Wire2D: bsplinecurve_crossings,  bsplinecurve_intersections
* Cylinder: min_distance_to_other_cylinder, is_intersecting_other_cylinder
* New point_distance method for Wire3D

### Fixed

* Wire3D.babylonjs
* BSplineSurface3D.merge_with (consider overlapping, intersecting surfaces)
* Wire.extract_primitives (consider point1 & point2 belong to the same primitive)
* Wire.extract_without_primitives (consider the primitives’ order to choose the primitives)
* Contour.shared_primitives_with (consider contours sharing a lot of primitives groups)
* Contour2D.contour_intersections (check if the point is not already in the lis)
* Line.is_between_points (consider point1==point2)
* BSplineCurve2D.split (consider point==start/end)
* Contour3D.bounding_box (use _utd_bounding_box to be defined as a property)
* BSplineSurface3D.grid2d_deformed (add more constraints to compute surface deformation)
* BSplineSurface3D.from_cylindrical_faces (consider **kwargs parameters)
* Duplicated methods cleaned
* triangulation of planar faces

### Performance improvements

* Remove Copy param from movement of primitives and add inplace methods
* Improve union operations
* Return the same result type (a boolean) in Contour.is_sharing_primitives_with
* Add hidden attribute _bounding_rectangle for Contour2D
* Add hidden attribute _length for BSplineCurve2D/3D
* Consider different types of primitives in Wire.wire_intersections/wire_crossings
* Add hidden attribute _length for Edge

### Refactorings

* Define _eq_ in Contour (to be used for both 2D and 3D)
* Use Grid2D object in different BSplineSurface3D methods (especially: to_2d_with_dimension)
* Define length in LineSegment (to be used for both 2D and 3D)
* Delete diplicated methods (length and point_at_abscissa) from Contour3D (inherit from Wire)
* Define a Parent class 'Bsplinecurve' to mutulize Bsplinecurve2D/3D methods
* Clean duplicated methods
* Define length in LineSegment (to be used for both 2D and 3D)
* Delete diplicated methods (length and point_at_abscissa) from Contour3D (inherit from Wire)
* Define a Parent class 'Bsplinecurve' to mutulize Bsplinecurve2D/3D methods


## v0.4.0
### Fixed
* various fixes in cuts of wires and contours
* Fix of missing face in Union
* following dessia_common v0.7.0


## v0.3.0

### New Features
* Bspline with dimensions
* cut_by_line for Surface2D
* Bspline merge

### Fixed
* Various Steps improvement
* Bspline periodicity in step reading
* sewing improvements
* Substraction of shells

## v0.2.10

### New Features

* union of shells (only with planeface for the moment 
* Sewing of polygon3D
* Concav hull of PointCloud2D

## v0.2.9

### New Features

* support STL import & export
* point cloud2D & cloud3D

## v0.2.8

### New Features

* support stringIO in step save

### Fixes

* depack of point2D
* to_vector2D

### Performance improvements

* better bounding box for cylindrical face


## [v0.2.7]
### Changed
* direction vector of linesegments are now normalized

### New Features

* straight line area for BsplineCurve2D
* split of circleby start end
* closedpolygon2d is_trigo
* Auto-adaptative camera/edge width babylonjs
* splitting of bsplinecurve2d
* BezierSurface3D implemented
* added rotation and translation for faces
* new classes BezierCurve2D and BezierCurve3D
* spherical surface
* (core): update plot_data method
* update plot_data methods in wires and edges
* step almost working for cylindrical, conical toroidal
* difference between intersections and crossings
* plot_data version set to 0.3.8 or above

### Fixes

* support of mixed vector point in to step
* remove debug mode babylonjs
* remove sci notation in step export
* use stable cdn for babylonjs
* sweep extrusion length
* line circle intersection with tolerance, normal and dir vector for arc
* offset of wire
* remove useless non serializable attr
* secondmoment area from straight lines
* reversed faces in extrusion correction
* enhancement of rotation/translation of shells
* bug fix BezierCurve2D and 3D
* eq and hash for basis and frames
* shell and frame mapped shell correctly read
* small try except added for step reading
* all SHAPE_REPRESENTATION are now read
* Arc3D from step full debug
* arc3d to 2d in bspline3d surface
* missing faces at end of sweep
* splitting faces and arcs
* perf in display nodes and toroidal aspect
* setup.py requires plot_data>=0.3.9
* (primitives2d): serialization
* debug of shell method
* porting shells methods
* Debug of conical faces
* Porting cylinders and hollow
* porting from missing from_contour3d for planeface
* reading steps, but artefact on faces
* Correcting arc from_step

### Performance improvements

* LineSegment2D.points is non serializable attribute
* ClosedPolygon2D.line_segment is non_serializable_attributes
* Optimization of mesh generation

#### Refactorings
* (edges): put data argument back into Arc2D.plot_data()
* (edges): redefined Arc2D.plot_data()

## v0.2.6

### Changed
- debugs on frame 2D 

### Optimized
- babylon data generation speed up

## v0.2.5

### Added
- translation and rotation for various primitives

### Changed
- Frame3D rotation takes also into account origin
- following plot_data v0.5.3

## v0.2.4
### Added
- handle spherical surfaces
- positionning of parts in STEP reading

## v0.2.1
### Added
- step export

## v0.2

### Changed
- modules *2D or *3D renamed in *2d, *3d
- point and vector declared with their x, y, z vm.Point2D((0, 0)) -> vm.Point2D(0, 0)
- separating in new modules: display, wires, edges...
- PEP8: method names
- PointAtCurvilinearAbscissa changed to point_at_abscissa
- MPLPlot changed to plot()
- plot now returns only ax instead of fig, ax 

## v0.1.11

### Added 
- Calculate the distance between LineSegment3D/LS3D, Arc3D/LS3D, Arc3D/Arc3D and between CylindricalFace3D too.
- Use PlaneFace3D with contours2D in a classic way and use it with contours3D with a 'from_contours3d' as CylindricalFace3D does.
- Calculate the distance between CylindricalFace3D and PlaneFace3D.
- Calculate the distance between CylindricalFace3D, PlaneFace3D and ToroidalFace3D.
- contours2d.tessel_points which gives all points of a contour2d, and .points the end points of primitives.
- Implementation of ConicalFace3D in Core and RevolvedProfile.
- Implementation of SphericalFace3D in Core.
- BSplineFace3D works.

### Changed
- cut_contours in Face3D which take all points from a Contour2D, not one side like before. Furthermore, it is light and quick.

## [v0.1.10]
- typings
- workflow to instanciate point

## [v0.1.9]

### Added
- mesh module

## [v0.1.8]

### Added
- color and alpha options for various primitives
- line segments intersection
 
### Debug
- arcs: is_trigo and angle were sometimes false

## [v0.1.7]

### Added
- random vector and points
- dashed line option in babylon of LineSegment3D
- Measure2D
- babylon_data: a dict language to describe models to be unpacked by a babylonjs unpacker

### Removed
- constants o2D, x2D, y2D...: use O2D, X2D...

### Changed
- Mesure -> Measure3D<|MERGE_RESOLUTION|>--- conflicted
+++ resolved
@@ -57,15 +57,12 @@
 * Ellipse2D.tranlation()
 * Ellipse2D.frame_mapping()
 * Line2D.frame_mapping()
-<<<<<<< HEAD
 * Arc2D: cut_betweeen_two_points
-* 
-=======
 * Contour3D: linesegment_intersections, line_intersections
 * Circle3D: primitives: [Arc3D, Arc3D], get_primitives, abscissa, linesegment_intersections
 * Arc3D: line_intersections, linesegment_intersections
 * new module utils: intersections -> circle_3d_linesegment_intersections
->>>>>>> 0217ec9d
+
 
 
 ### Fixed
@@ -131,15 +128,11 @@
 * Ellipse2D.tranlation()
 * Ellipse2D.frame_mapping()
 * Line2D.frame_mapping()
-<<<<<<< HEAD
 * Contour2D: offset
-
-=======
 * ArcEllipse3D.to_2d()
 * Circle3D: point_belongs
 * Circle3D: discretization_points
 * Arc3D: line_intersections, linesegment_intersections
->>>>>>> 0217ec9d
 
 ## v0.6.0 [11/7/2022]
 
