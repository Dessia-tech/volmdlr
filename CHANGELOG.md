# Changelog

All notable changes to this project will be documented in this file.

The format is based on [Keep a Changelog](https://keepachangelog.com/en/1.0.0/),
and this project adheres to [Semantic Versioning](https://semver.org/spec/v2.0.0.html).

## v0.11.0 [future]

### New Features
- BSplineCurve, Edge: simplify
- Plane3D: angle_between_planes, plane_betweeen_two_planes
- Edge: intersections, crossings, validate_crossings
- Arc2D: bsplinecurve_intersections, arc_intersections, arcellipse_intersections.
- ArcEllipse2D: bsplinecurve_intersections
- get_circle_intersections added to volmdlr.utils.intersections, so it can be used to calculate intersections between two arcs 2d.
- get_bsplinecurve_intersections added to volmdlr.utils.intersections. Used to calculate intersection between a bspline and another edge.
- Wire2D: edge_intersections, wire_intersections, edge_crossings, edge_intersections, validate_edge_crossings, validate_wire_crossings
- Contour2D: split_contour_with_sorted_points, intersection_contour_with
- CylindricalSurface3D: point_projection, point_distance
- ToroidalSurface3D: point_projection
- BsplineCurve: point_distance, point_belongs
- ContourMixin: is_adjacent
- Wire2D: area
- add tolerance param to many methods from edges and wires.

### Fixed
- 2D conversion: create 2D function name in core_compiled
- LineSegment, Arc, BSplineCurve: get_shared_section()
- bSpline2D: linesegment_intersections
- BsplineCurve: from_points_interpolation
<<<<<<< HEAD
- BSplineSurface3D: take into account oppened contour while using face_from_contours3d
=======
- BsplineCurve: simplify

>>>>>>> ca18b377
### Refactor
- Contour2D: cut_by_wire
- Contour2D: extract_with_points displaced to WireMixin
- Contour2D: extract_contour displaced to WireMixin and renamed to extract
- Contour2D: split_contour_with_sorted_points displaced to WireMixin and renamed to split_with_sorted_points
- Contour2D: get_divided_contours
- FullArc2D, FullArc3D: create FullArc Abstract class.
### Changed
- better surface3d plots

### Unittests
- Arc2D: test_arc_intersections
- TestEdge2DIntersections: test intersections for all edges.
- Circle2D: test_circle_intersections
- Contour2D: test_crossings, test_intersection_contour_with
- BSplineCurve: get_intersection_sections
- BSplineCurve2D: edge_intersections, arc_intersections, bsplinecurve_intersections
- CylindricalFace3D: test_triangulation_quality
- CylindricalSurface3D: test_point_projection
- BSplineCurve: point_projection

## v0.10.0 [Unreleased yet]

### New Features
* Write .msh file (with stream)
* Arc: reverse
* BSplineCurve2D: offset
* Circle2D: bsplinecurve_intersections, point_distance
* ConicalSurface3D, CylindricalSurface3D: plot method
* BSplineCurve3D: minimum distance
* volmdlr.edge: FullArcEllipse
* BSplineCurve: evaluate_single
* Wire2: hash
* Contour3D: hash
* LineSegment3D, LineSegment2D, Arc3D, Arc2D, BSpline3D, BSpline2D: get_shared_section(), delete_shared_section()
 
### Fixed
* Bspline in sweep
* Plane3D: plane_intersections
* fixes to step assemblies
* LineSegment3D: matrix_distance
* fixes to wire
* Arc: split. Case when spliting point is the start or end point.
* BplineCurve2D: tangent, vector_direction, normal_vector
* BSplineCurve: abscissa, line_intersections
* Add some important fixes to unittests: missing two __init__py files.
* Contour2D, Contour3D: merge_with()
* Edge: change unit_direction_vector and unit_normal_vector to concrete methods
* stl: add _standalone_in_db to Stl class
* BSplineSurface3D: merge_with
* Documentation: Add introduction to volmdlr technology
* BSplineSurface3D: refactor bsplinecurve3d_to_2d to take into account periodic behavior
* OpenedRoundedLineSegments2D/ClosedRoundedLineSegments2D: fix radius type
* Surface3D: debug some special cases while using face_from_contours3d.
* Step: debug some special cases while reading step file.
* BSplineSurface3D: fix simplify_surface method.
* Improve pylint code quality.
* PeriodicalSurface: enhance some parametric transformations.

### Removed
- stl: remove default value in from_stream method

### Changed

- argument convexe in volmdlr.cloud has been renamed to convex
- Add some missing docstrings in volmdlr.faces
- Using full arcs for Circles primitives

### Performance improvements
- BSplineCurve: compilation of some functions used by from_points_interpolation classmethod.
- BSplineSurface3D: compilation of some functions used in the evaluation of a parametric point.
- eq & hash: Some eq and hash methods have been fixed. starting from clases Point and Vector.
- BSplinecurve2D: point_belongs
- lighten some dicts with optional name
- Step reader: refactor to_volume_model. Remove the dependency of the method of creating a graph.

### Refactorings
- ContourMixin: to_polygon (for both 2D and 3D)
- BSplineCurve2D.point_distance 
- new dataclass EdgeStyle: to be used in several plot methods. simplifying its structure.

### Unittests
* BSplineCurve2D: offset, point_distance, point_belongs
* Circle2D: bspline_intersections, point_distance
* Unittests for Vector2D
* Unittests for Point2D
* Unittests for Vector3D
* Unittests for Point3D
* LineSegment3D: test_matrix_distance
* LineSegment3D, LineSegment2D, Arc3D, Arc2D, BSpline3D, BSpline2D: get_shared_section(), delete_shared_section()
* Contour3D: merge_with()

## v0.9.1

### Fixed
- build: manifest was not shipping bspline_compiled
- fixed many pylint errors: 13/03/2023
- fix contour2d: divide

## v0.9.0 [Released 06/03/2023]

### New Features
* Unit coversion factor parameter added to the end of the from_step arguments parameter (So we can convert the units correctly)
* SphericalSurface3D: rotation, translation, frame_mapping
* read steps: Identify assemblies in a step file.
* ClosedTriangleShell3D: to_trimesh method
* PointCloud3D: add method shell_distances to compute distances from triangular mesh in PointCloud3D
* BSplineSurface3D: Now the plot method uses u and v curves
* Create .geo and .msh files (Mesh geometries with GMSH)
* RevolutionSurface3D: point3d_to_2d, point2d_to_3d, plot, rectangular_cut, from_step
* RevolutionFace3D
* WiriMixin: from points: general method for Wire3D and 2D and for Contour2D and 3D. 
* Added package.xml metadata in order to be listed in the FreeCAD Addon Manager 
* Edge: local_discretization
* ArcEllipse2d: point_at_abscissa, translation, split, point_distance.

### Fixed

* WireMixin: abscissa (add tolerance as parameter)
* OpenRoundedLineSegment2D: deleted discretization_points() so it uses the one from WireMixin.
* Contour2D: moved bounding_rectangle and get_bounding_rectangle to Wire2D. 
* BSplineCurve: from_points_interpolation, uses centripedal method for better fitting.
* Conical, Cylindrical and Toroidal Surfaces 3D: fix face_from_contours - bug when step file doesnot follow a standard. 
* BSplineSurface3D: debug linesegment2d_to_3d method.
* Parametric operations with BSpline curves.
* OpenTriangleShell3D: fix from_mesh_data method.
* PeriodicalSurface: fix face from contours.
* LineSegment2D.line_intersections: verify if colinear first.
* Cylinder: to_dict, min_distance_to_other_cylinder.
* Step_assemblies: consider when no transformation is needed.
* fix some pydocstyle errors
* Script/step/workflow: Update Workflow, use last version of dessia_common
* LineSegment3D: Rotation method update due to points attribute deletion
* ConicalSurface3D: fix from_step class method by adding the angle convertion factor
* fix f string usage
* Add some typings
* Step: Step translator now handles some EDGE_LOOP inconsistencies coming from step files
* Arc2d: point_belongs, abscissa.
* ArcEllipse2d: point_belongs, abscissa, init.


### Removed

- edges: remove attributes points from lines & linesegments for performance purpose


### Performance improvements

- wires.py's 2D objects: chache bounding_rectangle results
- faces.py's Triangle3D objects: subdescription points and triangles
- EdgeCollection3D: new object for displaying series of edges
- BSplineSurface3D: compile BSplineSurface3D.derivatives
- Contour2D.area(): save area in a cache variable.
- Contour2D.__eq__(): verify contour length first, when verify if two contours are the same.
- Contour2D.is_inside(): verify first if the area of the contour2 is not smaller that contour 1.
- Disabling pointer in to_dict for most primitives
- Better hash for shells, contours & wires 


### Refactorings
- Remove usage of deprecated method old_coordinates and new_coordinates
- Indicate 'inplace' methods as deprecated
* Wire: extract_with_points

### Documentation
- BoundingBox docstrings

### Unittests
- ConicalSurface3D: face_from_contours, bsplinecurve3d_to_2d.
- CompositePrimitive2D: rotation, translation, frame_mapping
- core.py: delete_double_point, step_ids_to_str
- CompositePrimitive3D: plot
- BoundingRectangle: bounds, plot, area, center, b_rectangle_intersection, is_inside_b_rectangle, point_belongs,
intersection_area, distance_to_b_rectangle, distance_to_point
- BoundingBox: center, add, to_dict, points, from_bounding_boxes, from_points, to_frame, volume, bbox_intersection,
is_inside_bbox, intersection_volume, distance_to_bbox, point_belongs, distance_to_point, plot
* VolumeModel: eq, volume, rotation, translation, frame_mapping, bounding_box, plot
* Wire: extract_with_points, split_with_two_points
* Arc2d: point_belongs, abscissa.
* ArcEllipse2d: point_belongs, abscissa, init, translation, split, point_at_abscissa, point_distance.

### CI
- add spell check to pylint with pyenchant
- make code_pydocstyle more explicit
- upload html coverage to cdn.dessia.tech
- limit time effect on master & testing

## v0.8.0 [Released 26/01/2023]

### New Features

- PlaneFace3D: project_faces
- OpenShell3D: project_coincident_faces_of
- GmshParser: to_vtk
- BSplineCurve: derivatives
- ClosedPolygon2D: point_belongs, now the user can choose whether points on the edge of the polygon
            should be considered inside or not.
- ArcEllipse2D: line_intersections, frame_mapping, linesegment_intersections
- Line2D: point_belongs, frame_mapping()
- New Class wires.Ellipse2D
- Ellipse2D: point_over_ellipse(), line_intersections(), linesegment_intersections(), discretization_points(),
abscissa(), point_angle_with_major_dir(), area(), rotation(), tranlation(), frame_mapping()
- Plane3D: is_parallel, fullarc_intersections
- Arc2D: cut_betweeen_two_points
- Contour3D: linesegment_intersections, line_intersections
- Circle3D: primitives: [Arc3D, Arc3D], get_primitives, abscissa, linesegment_intersections
- Arc3D: line_intersections, linesegment_intersections
- new module utils: intersections -> circle_3d_linesegment_intersections
- hash for Frame2D
- Ellipse3D: point_belongs, abscissa, length, to_2d
- CylindricalSurface3D: point_on_surface, is_coincident, arcellipse3d_to_2d
- BSplineSurface3D: derivatives

### Fixed

- PlaneFace3D: cut_by_coincident_face (consider self.inner_contours inside face)
- Contour2D: bounding_rectangle (specify number_points for discretization_points), point_belongs
- Line2D: line_intersections
- BSplineCurve2D: line_intersections
- PlaneFace3D: cut_by_coincident_face (consider self.inner_contours inside face)
- BSplineCurve2D: bounding_rectangle (specify number_points for discretization_points)
- Mesh: delete_duplicated_nodes
- BSplineSurface3D: fix arc3d_to_2d method
- Frame3D : fix from_point_and_vector method ( error for the case vector=main_axis)
- BSplineCurve2D: linesegment_intersections
- Contour2D: merge_primitives_with
- BSplineCurve: fix to take into account weighted B-spline curves.
- Step: fix reading of rational BSpline curves and surfaces from step file.
- BSplineCurve2D: tangent (use position/length)
- Babylon: some scene settings for better rendering
- Arc2D: fix get_center: name referenced before assignement
- SphericalSurface3D : enhancement of primitives parametrization on surface parametric domain.
- BSplineSurface3D: debug linesegment2d_to_3d method.
- Parametric operations with BSpline curves.
- OpenTriangleShell3D: fix from_mesh_data method
- pydocstyle fixes
- bounding box: fix for cylindrical and BSplineCurve3D
- contour2d: ordering_primitives, order_primitives
- Plane3D: plane_intersections, is_coindident
- contour2d: ordering_primitives, order_primitives
- Linesegment2D: infinite_primitive
- Arc2D: point_belongs
- Arc2D: infinite_primitive
- Wire2D: infinite_intersections
- infinite primitive offset of linesegment
- Ellispe3D: discretization_points
- BSplineSurface: Improved surface periodicity calculation

### Removed

- babylon script remaining functions

### Performance improvements
- ClosedPolygon2D: triangulation
- Cylinder: min_distance_to_other_cylinder
- BSplineCurve: discretization_points
- Face3D: triangulation
- triangulation performance by use of Node2D instead of points (x15 on casing)
- cache variable self._polygon_point_belongs_100, to avoid recalculating each
time we have to verify if a point is inside
- Improvements in BSplineSurface3D.point3d_to_2d performance
- Triangle3D serialization speed-up
- Serialization without memo for faces
- Custom serialization for BsplineCurves

### Refactorings

- Basis2D, Basis3D, Frame2D, Frame3D: old_coordinates and new_coordinates method are now deprecated.
local_to_global_coordinates and global_to_local_coordinates are the new more explicit ones.
- Line3D: intersections

### Unittests

- Contour2D: point_belongs
- Basis2D, Basis3D, Frame2D, Frame3D: local_to_global_coordinates and global_to_local_coordinates
- ArcEllipse2D: linesegment_intersections
- LineSegment2D: to_wire
- Line2D: point_belongs
- BSplineCurve2D: line_intersections
- Ellipse2D.point_over_ellipse()
- Ellipse2D.line_intersections()
- Ellipse2D.linesegment_intersections()
- Ellipse2D.discretization_points()
- Ellipse2D.abscissa()
- Ellipse2D.point_angle_with_major_dir()
- Ellipse2D.area()
- Ellipse2D.rotation()
- Ellipse2D.tranlation()
- Ellipse2D.frame_mapping()
- Line2D.frame_mapping()
- Plane3D: plane_intersections, fullarc_intersections, is_parallel, is_coincident
- Contour2D: offset
- ArcEllipse3D.to_2d()
- Circle3D: point_belongs
- Circle3D: discretization_points
- Arc3D: line_intersections, linesegment_intersections
- Contour2D: ordering_contour, is_ordered, order_contour
- Ellipse3D: point_belongs, abscissa, length, to_2d, discretization_points
- CylindricalSurface3D: point_on_surface, is_coincident

### CI

- Mandatory CHANGELOG.md update for PR
- pre-commit checks with cython-lint

## v0.7.0 

### New Features

- Open/Closed TriangleShells: ability to implement specific algorithm to triangles
- Block: faces_center (calculate directly point in the middle of the faces)
- Circle2D: split_by_line
- BoundingRectangle: bounds, plot, area, center, b_rectangle_intersection, is_inside_b_rectangle, point_belongs, intersection_area, distance_to_b_rectangle, distance_to_point
- Cylinder: random_point_inside, interference_volume_with_other_cylinder, lhs_points_inside
- CylindricalSurface3D: line_intersections, linesegment_intersections, plane_intersection
- Line2D: point_distance
- Line3D: to_2d
- Line3D: skew_to (verifies if two Line3D are skew)
- LineSegment3D: line_interserctions
- ArcEllipse3D: discretization_points
- FullArc3D: linesegment_intersections
- Line: sort_points_along_line
- Line2D: point_belongs
- ArcEllipse2D: length, point_belongs, abscissa, bounding_rectangle, straight_line_area, discretization_points, reverse

### Fixed

- Contour2D: point_belongs
- BsplineCurve: abscissa (use different start point between 0 and length)
- Arc3D: plot
- Cylinder: point_belongs
- FullArc3D: plot (use discretization_points instead of discretise)
- Face3D: line_intersections: consider borders
- STL: from stream (use BinaryFile and StringFile instead of io.BinaryIO and FileIO)
- Step: from stream (use BinaryFile instead of io.BinaryIO)
- Contour: is_overlapping (consider intersecting_points is empty)
- LineSegment2D: to_wire (use discretization_points instead of discretise)
- ArcEllipse2D: to_3d
- Fix boolean operations when faces are 100% coincident
- Fix some to_step methods from edges.py and faces.py


### Performance improvements

- Avoid unneeded bbox computation


### Refactorings

- cleanup of ClosedShell (double methods with Openshells)
- LineSegment3D: intersections
- Line2D: sort_points_along_line



### Unittests

- PlaneFace3D: line_intersections
- BsplineCurve: abscissa
- Circle2D: split_by_line
- BoundingRectangle: area, center, intersection, is_inside, point_belongs, intersection_area, distance_to_point, distance_to_b_rectangle
- Cylinder: point_belongs, random_point_inside, interference_volume_with_other_cylinder, min_distance_to_other_cylinder, is_intersecting_other_cylinder, lhs_points_inside
- CylindricalFace3D: linesegment_intersections
- CylindricalSurface3D: line_intersections
- Line3D: line_distance
- Line3D: skew_to
- Line3D: intersections
- LineSegment3D: line_intersections
- LineSegment3D: linesegment_intersections
- Contour: is_overlapping
- LineSegment2D: line_intersections
- ArcEllipse3D: discretization_points
- FullArc3D: linesegment_intersections
- Line2D: sort_points_along_line
- Line3D: sort_points_along_line
- ArcEllipse2D: length, point_belongs, abscissa, bounding_rectangle, straight_line_area, discretization_points, reverse


## v0.6.1 [12/13/2022]

### Changes

- Import from dessia_common are now performed from dessia_common.core

### Fixed
- infinite primitive offset of linesegment

## v0.6.0 [11/7/2022]

### New Features

- Stl:load_from_file, to_volume_model
- Surface2D: copy (specific method)
- GmshParser: read_file (.msh) and related methods, define_triangular_element_mesh, define_tetrahedron_element_mesh
- Circle2D: primitives (defined with 2 Arc2D)
- Node2D/3D, TriangularElement, QuadrilateralElement2D, TriangularElement3D
- ElementsGroup: nodes, elements_per_node
- Mesh: bounding_rectangle, delete_duplicated_nodes
- PlaneFace3D: cut_by_coincident_face
- Vector2D: to_step
- BSplineCurve2D: to_step
- LineSegment3D: to_bspline_curve
- BSplineCurve3D: from_geomdl_curve
- Surface2D: line_crossings
- Surface2D: from_contour
- BSplineSurface3D: simpifly_surface - verifies if BSplineSurface3D could be a Plane3D
- OpenShell3D: to_step_face_ids
- Contour2D: repair_cut_contour
- Circle2D: cut_by_line

### Fixed

- Contour3D: average_center_point (use edge_polygon.points instead of points)
- Contour: edges_order_with_adjacent_contour
- Arc2D: translate_inplace
- Arc2D: point_belongs
- Arc2D: abscissa (consider point2d == arc2d.start/end)
- Arc2D: split (how to choose the interior point)
- Wire: extract_primitives (consider point1 and point2 belong to the same primitive, REMOVE Contour.extract_primitives)
- LineSegment: abcissa (consider point2d == arc2d.start/end)
- Contour2D: cut_by_wire
- Contour2D: point_belongs (bug when contour has only one primitive, like FullArc2D)
- Contour: contours_from_edges
- PlaneFace3D: face_intersections
- Edge: insert_knots_and_mutiplicity
- BSplineCurve3D: from_step
- Surface2D: cut_by_line
- Circle3D: to_step
- ArcEllipse3D.to_2d()
- infinite primitive offset of linesegment
- Contour3D: order_contour.

### Performance improvements

- Improve reading STEP files (Faster BSplineCurve3D.look_up_table, Better info when _edges not following eachother_ )
- Improve multiple substractions
- Speedup Contour2D.point_belongs using bounding_rectangle
- Custom to dicts for Shells and primitives inheriting


### Refactorings

- Normalize STL methods regarding STEP
- Refacor and update old code in mesh.py
- Define a Parent class 'Triangle' for Triangle2D/3D


### Unittests

- Wire: extract_primitives, extract_without_primitives


## v0.5.0

### New Features

- Contour: is_overlapping, is_supperposing
- Point, Edges and Wires: axial_symmetry
- Surface2D: rotation, rotation_inplace
- Wire2D: bsplinecurve_crossings,  bsplinecurve_intersections
- Cylinder: min_distance_to_other_cylinder, is_intersecting_other_cylinder
- New point_distance method for Wire3D

### Fixed

- Wire3D.babylonjs
- BSplineSurface3D.merge_with (consider overlapping, intersecting surfaces)
- Wire.extract_primitives (consider point1 & point2 belong to the same primitive)
- Wire.extract_without_primitives (consider the primitives’ order to choose the primitives)
- Contour.shared_primitives_with (consider contours sharing a lot of primitives groups)
- Contour2D.contour_intersections (check if the point is not already in the lis)
- Line.is_between_points (consider point1==point2)
- BSplineCurve2D.split (consider point==start/end)
- Contour3D.bounding_box (use _utd_bounding_box to be defined as a property)
- BSplineSurface3D.grid2d_deformed (add more constraints to compute surface deformation)
- BSplineSurface3D.from_cylindrical_faces (consider **kwargs parameters)
- Duplicated methods cleaned
- triangulation of planar faces
- Wire3D: fix Bounding box
- Wire3D: Bounding box
- Arc2D: primitives bad calculation (arc2d)
- Update plotdata in setup.py
- add some fixes pydocstyle

### Performance improvements

- Remove Copy param from movement of primitives and add inplace methods
- Improve union operations
- Return the same result type (a boolean) in Contour.is_sharing_primitives_with
- Add hidden attribute _bounding_rectangle for Contour2D
- Add hidden attribute _length for BSplineCurve2D/3D
- Consider different types of primitives in Wire.wire_intersections/wire_crossings
- Add hidden attribute _length for Edge

### Refactorings

- Define _eq_ in Contour (to be used for both 2D and 3D)
- Use Grid2D object in different BSplineSurface3D methods (especially: to_2d_with_dimension)
- Define length in LineSegment (to be used for both 2D and 3D)
- Delete diplicated methods (length and point_at_abscissa) from Contour3D (inherit from Wire)
- Define a Parent class 'Bsplinecurve' to mutulize Bsplinecurve2D/3D methods
- Clean duplicated methods
- Define length in LineSegment (to be used for both 2D and 3D)
- Delete diplicated methods (length and point_at_abscissa) from Contour3D (inherit from Wire)
- Define a Parent class 'Bsplinecurve' to mutulize Bsplinecurve2D/3D methods


## v0.4.0
### Fixed
- various fixes in cuts of wires and contours
- Fix of missing face in Union
- following dessia_common v0.7.0


## v0.3.0

### New Features
- Bspline with dimensions
- cut_by_line for Surface2D
- Bspline merge

### Fixed
- Various Steps improvement
- Bspline periodicity in step reading
- sewing improvements
- Substraction of shells

## v0.2.10

### New Features

- union of shells (only with planeface for the moment
- Sewing of polygon3D
- Concav hull of PointCloud2D

## v0.2.9

### New Features

- support STL import & export
- point cloud2D & cloud3D

## v0.2.8

### New Features

- support stringIO in step save

### Fixes

- depack of point2D
- to_vector2D

### Performance improvements

- better bounding box for cylindrical face


## [v0.2.7]
### Changed
- direction vector of linesegments are now normalized

### New Features

- straight line area for BsplineCurve2D
- split of circleby start end
- closedpolygon2d is_trigo
- Auto-adaptative camera/edge width babylonjs
- splitting of bsplinecurve2d
- BezierSurface3D implemented
- added rotation and translation for faces
- new classes BezierCurve2D and BezierCurve3D
- spherical surface
- (core): update plot_data method
- update plot_data methods in wires and edges
- step almost working for cylindrical, conical toroidal
- difference between intersections and crossings
- plot_data version set to 0.3.8 or above

### Fixes

- support of mixed vector point in to step
- remove debug mode babylonjs
- remove sci notation in step export
- use stable cdn for babylonjs
- sweep extrusion length
- line circle intersection with tolerance, normal and dir vector for arc
- offset of wire
- remove useless non serializable attr
- secondmoment area from straight lines
- reversed faces in extrusion correction
- enhancement of rotation/translation of shells
- bug fix BezierCurve2D and 3D
- eq and hash for basis and frames
- shell and frame mapped shell correctly read
- small try except added for step reading
- all SHAPE_REPRESENTATION are now read
- Arc3D from step full debug
- arc3d to 2d in bspline3d surface
- missing faces at end of sweep
- splitting faces and arcs
- perf in display nodes and toroidal aspect
- setup.py requires plot_data>=0.3.9
- (primitives2d): serialization
- debug of shell method
- porting shells methods
- Debug of conical faces
- Porting cylinders and hollow
- porting from missing from_contour3d for planeface
- reading steps, but artefact on faces
- Correcting arc from_step

### Performance improvements

- LineSegment2D.points is non serializable attribute
- ClosedPolygon2D.line_segment is non_serializable_attributes
- Optimization of mesh generation

#### Refactorings
- (edges): put data argument back into Arc2D.plot_data()
- (edges): redefined Arc2D.plot_data()

## v0.2.6

### Changed
- debugs on frame 2D

### Optimized
- babylon data generation speed up

## v0.2.5

### Added
- translation and rotation for various primitives

### Changed
- Frame3D rotation takes also into account origin
- following plot_data v0.5.3

## v0.2.4
### Added
- handle spherical surfaces
- positionning of parts in STEP reading

## v0.2.1
### Added
- step export

## v0.2

### Changed
- modules -2D or *3D renamed in *2d, *3d
- point and vector declared with their x, y, z vm.Point2D((0, 0)) -> vm.Point2D(0, 0)
- separating in new modules: display, wires, edges...
- PEP8: method names
- PointAtCurvilinearAbscissa changed to point_at_abscissa
- MPLPlot changed to plot()
- plot now returns only ax instead of fig, ax

## v0.1.11

### Added
- Calculate the distance between LineSegment3D/LS3D, Arc3D/LS3D, Arc3D/Arc3D and between CylindricalFace3D too.
- Use PlaneFace3D with contours2D in a classic way and use it with contours3D with a 'from_contours3d' as CylindricalFace3D does.
- Calculate the distance between CylindricalFace3D and PlaneFace3D.
- Calculate the distance between CylindricalFace3D, PlaneFace3D and ToroidalFace3D.
- contours2d.tessel_points which gives all points of a contour2d, and .points the end points of primitives.
- Implementation of ConicalFace3D in Core and RevolvedProfile.
- Implementation of SphericalFace3D in Core.
- BSplineFace3D works.

### Changed
- cut_contours in Face3D which take all points from a Contour2D, not one side like before. Furthermore, it is light and quick.

## [v0.1.10]
- typings
- workflow to instanciate point

## [v0.1.9]

### Added
- mesh module

## [v0.1.8]

### Added
- color and alpha options for various primitives
- line segments intersection

### Debug
- arcs: is_trigo and angle were sometimes false

## [v0.1.7]

### Added
- random vector and points
- dashed line option in babylon of LineSegment3D
- Measure2D
- babylon_data: a dict language to describe models to be unpacked by a babylonjs unpacker

### Removed
- constants o2D, x2D, y2D...: use O2D, X2D...

### Changed
- Mesure -> Measure3D<|MERGE_RESOLUTION|>--- conflicted
+++ resolved
@@ -29,12 +29,9 @@
 - LineSegment, Arc, BSplineCurve: get_shared_section()
 - bSpline2D: linesegment_intersections
 - BsplineCurve: from_points_interpolation
-<<<<<<< HEAD
 - BSplineSurface3D: take into account oppened contour while using face_from_contours3d
-=======
 - BsplineCurve: simplify
 
->>>>>>> ca18b377
 ### Refactor
 - Contour2D: cut_by_wire
 - Contour2D: extract_with_points displaced to WireMixin
