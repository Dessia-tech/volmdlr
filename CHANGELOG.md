--- conflicted
+++ resolved
@@ -14,16 +14,11 @@
 - perf: to_dict/dict_to_obj of OpenTriangleShell3D
 - Cylinder / Cone / HollowCylinder: from_center_point_and_axis
 - Cone: remove inheritance from RevolvedProfile
-<<<<<<< HEAD
 - BSplineSurface3D: partial removal of dependencies on geomdl objects
-
-
-=======
 - Ellipse2D: point_distance, bounding rectangle, ellipse_intersections
 - Curve: local_discretization
 - Ellipse3D: line_intersections, linesegment_intersections, ellipse_intersections
-- 
->>>>>>> b72741bc
+
 ### Fixed
 - Sweep with non smoth path
 - plot of vector3D.
