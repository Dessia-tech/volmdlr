# Changelog

All notable changes to this project will be documented in this file.

The format is based on [Keep a Changelog](https://keepachangelog.com/en/1.0.0/),
and this project adheres to [Semantic Versioning](https://semver.org/spec/v2.0.0.html).

## v0.11.0 [future]

### New Features
- BSplineCurve, Edge: simplify
- Plane3D: angle_between_planes, plane_betweeen_two_planes
- Edge: intersections, crossings, validate_crossings
- Arc2D: bsplinecurve_intersections, arc_intersections, arcellipse_intersections.
- ArcEllipse2D: bsplinecurve_intersections
- get_circle_intersections added to volmdlr.utils.intersections, so it can be used to calculate intersections between two arcs 2d.
- get_bsplinecurve_intersections added to volmdlr.utils.intersections. Used to calculate intersection between a bspline and another edge.
- Wire2D: edge_intersections, wire_intersections, edge_crossings, edge_intersections, validate_edge_crossings, validate_wire_crossings
- Contour2D: split_contour_with_sorted_points, intersection_contour_with
- CylindricalSurface3D: point_projection, point_distance
- ToroidalSurface3D: point_projection
- BsplineCurve: point_distance, point_belongs
- ContourMixin: is_adjacent
- Wire2D: area
- add tolerance param to many methods from edges and wires.

### Fixed
- 2D conversion: create 2D function name in core_compiled
- LineSegment, Arc, BSplineCurve: get_shared_section()
- bSpline2D: linesegment_intersections
- BsplineCurve: from_points_interpolation
<<<<<<< HEAD
- ClosedShell3D: union
=======
- BSplineSurface3D: take into account oppened contour while using face_from_contours3d
- BsplineCurve: simplify
>>>>>>> 1f556238

### Refactor
- Contour2D: cut_by_wire
- Contour2D: extract_with_points displaced to WireMixin
- Contour2D: extract_contour displaced to WireMixin and renamed to extract
- Contour2D: split_contour_with_sorted_points displaced to WireMixin and renamed to split_with_sorted_points
- Contour2D: get_divided_contours
- FullArc2D, FullArc3D: create FullArc Abstract class.
### Changed
- better surface3d plots

### Unittests
- Arc2D: test_arc_intersections
- TestEdge2DIntersections: test intersections for all edges.
- Circle2D: test_circle_intersections
- Contour2D: test_crossings, test_intersection_contour_with
- BSplineCurve: get_intersection_sections
- BSplineCurve2D: edge_intersections, arc_intersections, bsplinecurve_intersections
- CylindricalFace3D: test_triangulation_quality
- CylindricalSurface3D: test_point_projection
- BSplineCurve: point_projection

## v0.10.0 [Unreleased yet]

### New Features
* Write .msh file (with stream)
* Arc: reverse
* BSplineCurve2D: offset
* Circle2D: bsplinecurve_intersections, point_distance
* ConicalSurface3D, CylindricalSurface3D: plot method
* BSplineCurve3D: minimum distance
* volmdlr.edge: FullArcEllipse
* BSplineCurve: evaluate_single
* Wire2: hash
* Contour3D: hash
* LineSegment3D, LineSegment2D, Arc3D, Arc2D, BSpline3D, BSpline2D: get_shared_section(), delete_shared_section()
 
### Fixed
* Bspline in sweep
* Plane3D: plane_intersections
* fixes to step assemblies
* LineSegment3D: matrix_distance
* fixes to wire
* Arc: split. Case when spliting point is the start or end point.
* BplineCurve2D: tangent, vector_direction, normal_vector
* BSplineCurve: abscissa, line_intersections
* Add some important fixes to unittests: missing two __init__py files.
* Contour2D, Contour3D: merge_with()
* Edge: change unit_direction_vector and unit_normal_vector to concrete methods
* stl: add _standalone_in_db to Stl class
* BSplineSurface3D: merge_with
* Documentation: Add introduction to volmdlr technology
* BSplineSurface3D: refactor bsplinecurve3d_to_2d to take into account periodic behavior
* OpenedRoundedLineSegments2D/ClosedRoundedLineSegments2D: fix radius type
* Surface3D: debug some special cases while using face_from_contours3d.
* Step: debug some special cases while reading step file.
* BSplineSurface3D: fix simplify_surface method.
* Improve pylint code quality.
* PeriodicalSurface: enhance some parametric transformations.

### Removed
- stl: remove default value in from_stream method

### Changed

- argument convexe in volmdlr.cloud has been renamed to convex
- Add some missing docstrings in volmdlr.faces
- Using full arcs for Circles primitives

### Performance improvements
- BSplineCurve: compilation of some functions used by from_points_interpolation classmethod.
- BSplineSurface3D: compilation of some functions used in the evaluation of a parametric point.
- eq & hash: Some eq and hash methods have been fixed. starting from clases Point and Vector.
- BSplinecurve2D: point_belongs
- lighten some dicts with optional name
- Step reader: refactor to_volume_model. Remove the dependency of the method of creating a graph.

### Refactorings
- ContourMixin: to_polygon (for both 2D and 3D)
- BSplineCurve2D.point_distance 
- new dataclass EdgeStyle: to be used in several plot methods. simplifying its structure.

### Unittests
* BSplineCurve2D: offset, point_distance, point_belongs
* Circle2D: bspline_intersections, point_distance
* Unittests for Vector2D
* Unittests for Point2D
* Unittests for Vector3D
* Unittests for Point3D
* LineSegment3D: test_matrix_distance
* LineSegment3D, LineSegment2D, Arc3D, Arc2D, BSpline3D, BSpline2D: get_shared_section(), delete_shared_section()
* Contour3D: merge_with()

## v0.9.1

### Fixed
- build: manifest was not shipping bspline_compiled
- fixed many pylint errors: 13/03/2023
- fix contour2d: divide

## v0.9.0 [Released 06/03/2023]

### New Features
* Unit coversion factor parameter added to the end of the from_step arguments parameter (So we can convert the units correctly)
* SphericalSurface3D: rotation, translation, frame_mapping
* read steps: Identify assemblies in a step file.
* ClosedTriangleShell3D: to_trimesh method
* PointCloud3D: add method shell_distances to compute distances from triangular mesh in PointCloud3D
* BSplineSurface3D: Now the plot method uses u and v curves
* Create .geo and .msh files (Mesh geometries with GMSH)
* RevolutionSurface3D: point3d_to_2d, point2d_to_3d, plot, rectangular_cut, from_step
* RevolutionFace3D
* WiriMixin: from points: general method for Wire3D and 2D and for Contour2D and 3D. 
* Added package.xml metadata in order to be listed in the FreeCAD Addon Manager 
* Edge: local_discretization
* ArcEllipse2d: point_at_abscissa, translation, split, point_distance.

### Fixed

* WireMixin: abscissa (add tolerance as parameter)
* OpenRoundedLineSegment2D: deleted discretization_points() so it uses the one from WireMixin.
* Contour2D: moved bounding_rectangle and get_bounding_rectangle to Wire2D. 
* BSplineCurve: from_points_interpolation, uses centripedal method for better fitting.
* Conical, Cylindrical and Toroidal Surfaces 3D: fix face_from_contours - bug when step file doesnot follow a standard. 
* BSplineSurface3D: debug linesegment2d_to_3d method.
* Parametric operations with BSpline curves.
* OpenTriangleShell3D: fix from_mesh_data method.
* PeriodicalSurface: fix face from contours.
* LineSegment2D.line_intersections: verify if colinear first.
* Cylinder: to_dict, min_distance_to_other_cylinder.
* Step_assemblies: consider when no transformation is needed.
* fix some pydocstyle errors
* Script/step/workflow: Update Workflow, use last version of dessia_common
* LineSegment3D: Rotation method update due to points attribute deletion
* ConicalSurface3D: fix from_step class method by adding the angle convertion factor
* fix f string usage
* Add some typings
* Step: Step translator now handles some EDGE_LOOP inconsistencies coming from step files
* Arc2d: point_belongs, abscissa.
* ArcEllipse2d: point_belongs, abscissa, init.


### Removed

- edges: remove attributes points from lines & linesegments for performance purpose


### Performance improvements

- wires.py's 2D objects: chache bounding_rectangle results
- faces.py's Triangle3D objects: subdescription points and triangles
- EdgeCollection3D: new object for displaying series of edges
- BSplineSurface3D: compile BSplineSurface3D.derivatives
- Contour2D.area(): save area in a cache variable.
- Contour2D.__eq__(): verify contour length first, when verify if two contours are the same.
- Contour2D.is_inside(): verify first if the area of the contour2 is not smaller that contour 1.
- Disabling pointer in to_dict for most primitives
- Better hash for shells, contours & wires 


### Refactorings
- Remove usage of deprecated method old_coordinates and new_coordinates
- Indicate 'inplace' methods as deprecated
* Wire: extract_with_points

### Documentation
- BoundingBox docstrings

### Unittests
- ConicalSurface3D: face_from_contours, bsplinecurve3d_to_2d.
- CompositePrimitive2D: rotation, translation, frame_mapping
- core.py: delete_double_point, step_ids_to_str
- CompositePrimitive3D: plot
- BoundingRectangle: bounds, plot, area, center, b_rectangle_intersection, is_inside_b_rectangle, point_belongs,
intersection_area, distance_to_b_rectangle, distance_to_point
- BoundingBox: center, add, to_dict, points, from_bounding_boxes, from_points, to_frame, volume, bbox_intersection,
is_inside_bbox, intersection_volume, distance_to_bbox, point_belongs, distance_to_point, plot
* VolumeModel: eq, volume, rotation, translation, frame_mapping, bounding_box, plot
* Wire: extract_with_points, split_with_two_points
* Arc2d: point_belongs, abscissa.
* ArcEllipse2d: point_belongs, abscissa, init, translation, split, point_at_abscissa, point_distance.

### CI
- add spell check to pylint with pyenchant
- make code_pydocstyle more explicit
- upload html coverage to cdn.dessia.tech
- limit time effect on master & testing

## v0.8.0 [Released 26/01/2023]

### New Features

- PlaneFace3D: project_faces
- OpenShell3D: project_coincident_faces_of
- GmshParser: to_vtk
- BSplineCurve: derivatives
- ClosedPolygon2D: point_belongs, now the user can choose whether points on the edge of the polygon
            should be considered inside or not.
- ArcEllipse2D: line_intersections, frame_mapping, linesegment_intersections
- Line2D: point_belongs, frame_mapping()
- New Class wires.Ellipse2D
- Ellipse2D: point_over_ellipse(), line_intersections(), linesegment_intersections(), discretization_points(),
abscissa(), point_angle_with_major_dir(), area(), rotation(), tranlation(), frame_mapping()
- Plane3D: is_parallel, fullarc_intersections
- Arc2D: cut_betweeen_two_points
- Contour3D: linesegment_intersections, line_intersections
- Circle3D: primitives: [Arc3D, Arc3D], get_primitives, abscissa, linesegment_intersections
- Arc3D: line_intersections, linesegment_intersections
- new module utils: intersections -> circle_3d_linesegment_intersections
- hash for Frame2D
- Ellipse3D: point_belongs, abscissa, length, to_2d
- CylindricalSurface3D: point_on_surface, is_coincident, arcellipse3d_to_2d
- BSplineSurface3D: derivatives

### Fixed

- PlaneFace3D: cut_by_coincident_face (consider self.inner_contours inside face)
- Contour2D: bounding_rectangle (specify number_points for discretization_points), point_belongs
- Line2D: line_intersections
- BSplineCurve2D: line_intersections
- PlaneFace3D: cut_by_coincident_face (consider self.inner_contours inside face)
- BSplineCurve2D: bounding_rectangle (specify number_points for discretization_points)
- Mesh: delete_duplicated_nodes
- BSplineSurface3D: fix arc3d_to_2d method
- Frame3D : fix from_point_and_vector method ( error for the case vector=main_axis)
- BSplineCurve2D: linesegment_intersections
- Contour2D: merge_primitives_with
- BSplineCurve: fix to take into account weighted B-spline curves.
- Step: fix reading of rational BSpline curves and surfaces from step file.
- BSplineCurve2D: tangent (use position/length)
- Babylon: some scene settings for better rendering
- Arc2D: fix get_center: name referenced before assignement
- SphericalSurface3D : enhancement of primitives parametrization on surface parametric domain.
- BSplineSurface3D: debug linesegment2d_to_3d method.
- Parametric operations with BSpline curves.
- OpenTriangleShell3D: fix from_mesh_data method
- pydocstyle fixes
- bounding box: fix for cylindrical and BSplineCurve3D
- contour2d: ordering_primitives, order_primitives
- Plane3D: plane_intersections, is_coindident
- contour2d: ordering_primitives, order_primitives
- Linesegment2D: infinite_primitive
- Arc2D: point_belongs
- Arc2D: infinite_primitive
- Wire2D: infinite_intersections
- infinite primitive offset of linesegment
- Ellispe3D: discretization_points
- BSplineSurface: Improved surface periodicity calculation

### Removed

- babylon script remaining functions

### Performance improvements
- ClosedPolygon2D: triangulation
- Cylinder: min_distance_to_other_cylinder
- BSplineCurve: discretization_points
- Face3D: triangulation
- triangulation performance by use of Node2D instead of points (x15 on casing)
- cache variable self._polygon_point_belongs_100, to avoid recalculating each
time we have to verify if a point is inside
- Improvements in BSplineSurface3D.point3d_to_2d performance
- Triangle3D serialization speed-up
- Serialization without memo for faces
- Custom serialization for BsplineCurves

### Refactorings

- Basis2D, Basis3D, Frame2D, Frame3D: old_coordinates and new_coordinates method are now deprecated.
local_to_global_coordinates and global_to_local_coordinates are the new more explicit ones.
- Line3D: intersections

### Unittests

- Contour2D: point_belongs
- Basis2D, Basis3D, Frame2D, Frame3D: local_to_global_coordinates and global_to_local_coordinates
- ArcEllipse2D: linesegment_intersections
- LineSegment2D: to_wire
- Line2D: point_belongs
- BSplineCurve2D: line_intersections
- Ellipse2D.point_over_ellipse()
- Ellipse2D.line_intersections()
- Ellipse2D.linesegment_intersections()
- Ellipse2D.discretization_points()
- Ellipse2D.abscissa()
- Ellipse2D.point_angle_with_major_dir()
- Ellipse2D.area()
- Ellipse2D.rotation()
- Ellipse2D.tranlation()
- Ellipse2D.frame_mapping()
- Line2D.frame_mapping()
- Plane3D: plane_intersections, fullarc_intersections, is_parallel, is_coincident
- Contour2D: offset
- ArcEllipse3D.to_2d()
- Circle3D: point_belongs
- Circle3D: discretization_points
- Arc3D: line_intersections, linesegment_intersections
- Contour2D: ordering_contour, is_ordered, order_contour
- Ellipse3D: point_belongs, abscissa, length, to_2d, discretization_points
- CylindricalSurface3D: point_on_surface, is_coincident

### CI

- Mandatory CHANGELOG.md update for PR
- pre-commit checks with cython-lint

## v0.7.0 

### New Features

- Open/Closed TriangleShells: ability to implement specific algorithm to triangles
- Block: faces_center (calculate directly point in the middle of the faces)
- Circle2D: split_by_line
- BoundingRectangle: bounds, plot, area, center, b_rectangle_intersection, is_inside_b_rectangle, point_belongs, intersection_area, distance_to_b_rectangle, distance_to_point
- Cylinder: random_point_inside, interference_volume_with_other_cylinder, lhs_points_inside
- CylindricalSurface3D: line_intersections, linesegment_intersections, plane_intersection
- Line2D: point_distance
- Line3D: to_2d
- Line3D: skew_to (verifies if two Line3D are skew)
- LineSegment3D: line_interserctions
- ArcEllipse3D: discretization_points
- FullArc3D: linesegment_intersections
- Line: sort_points_along_line
- Line2D: point_belongs
- ArcEllipse2D: length, point_belongs, abscissa, bounding_rectangle, straight_line_area, discretization_points, reverse

### Fixed

- Contour2D: point_belongs
- BsplineCurve: abscissa (use different start point between 0 and length)
- Arc3D: plot
- Cylinder: point_belongs
- FullArc3D: plot (use discretization_points instead of discretise)
- Face3D: line_intersections: consider borders
- STL: from stream (use BinaryFile and StringFile instead of io.BinaryIO and FileIO)
- Step: from stream (use BinaryFile instead of io.BinaryIO)
- Contour: is_overlapping (consider intersecting_points is empty)
- LineSegment2D: to_wire (use discretization_points instead of discretise)
- ArcEllipse2D: to_3d
- Fix boolean operations when faces are 100% coincident
- Fix some to_step methods from edges.py and faces.py


### Performance improvements

- Avoid unneeded bbox computation


### Refactorings

- cleanup of ClosedShell (double methods with Openshells)
- LineSegment3D: intersections
- Line2D: sort_points_along_line



### Unittests

- PlaneFace3D: line_intersections
- BsplineCurve: abscissa
- Circle2D: split_by_line
- BoundingRectangle: area, center, intersection, is_inside, point_belongs, intersection_area, distance_to_point, distance_to_b_rectangle
- Cylinder: point_belongs, random_point_inside, interference_volume_with_other_cylinder, min_distance_to_other_cylinder, is_intersecting_other_cylinder, lhs_points_inside
- CylindricalFace3D: linesegment_intersections
- CylindricalSurface3D: line_intersections
- Line3D: line_distance
- Line3D: skew_to
- Line3D: intersections
- LineSegment3D: line_intersections
- LineSegment3D: linesegment_intersections
- Contour: is_overlapping
- LineSegment2D: line_intersections
- ArcEllipse3D: discretization_points
- FullArc3D: linesegment_intersections
- Line2D: sort_points_along_line
- Line3D: sort_points_along_line
- ArcEllipse2D: length, point_belongs, abscissa, bounding_rectangle, straight_line_area, discretization_points, reverse


## v0.6.1 [12/13/2022]

### Changes

- Import from dessia_common are now performed from dessia_common.core

### Fixed
- infinite primitive offset of linesegment

## v0.6.0 [11/7/2022]

### New Features

- Stl:load_from_file, to_volume_model
- Surface2D: copy (specific method)
- GmshParser: read_file (.msh) and related methods, define_triangular_element_mesh, define_tetrahedron_element_mesh
- Circle2D: primitives (defined with 2 Arc2D)
- Node2D/3D, TriangularElement, QuadrilateralElement2D, TriangularElement3D
- ElementsGroup: nodes, elements_per_node
- Mesh: bounding_rectangle, delete_duplicated_nodes
- PlaneFace3D: cut_by_coincident_face
- Vector2D: to_step
- BSplineCurve2D: to_step
- LineSegment3D: to_bspline_curve
- BSplineCurve3D: from_geomdl_curve
- Surface2D: line_crossings
- Surface2D: from_contour
- BSplineSurface3D: simpifly_surface - verifies if BSplineSurface3D could be a Plane3D
- OpenShell3D: to_step_face_ids
- Contour2D: repair_cut_contour
- Circle2D: cut_by_line

### Fixed

- Contour3D: average_center_point (use edge_polygon.points instead of points)
- Contour: edges_order_with_adjacent_contour
- Arc2D: translate_inplace
- Arc2D: point_belongs
- Arc2D: abscissa (consider point2d == arc2d.start/end)
- Arc2D: split (how to choose the interior point)
- Wire: extract_primitives (consider point1 and point2 belong to the same primitive, REMOVE Contour.extract_primitives)
- LineSegment: abcissa (consider point2d == arc2d.start/end)
- Contour2D: cut_by_wire
- Contour2D: point_belongs (bug when contour has only one primitive, like FullArc2D)
- Contour: contours_from_edges
- PlaneFace3D: face_intersections
- Edge: insert_knots_and_mutiplicity
- BSplineCurve3D: from_step
- Surface2D: cut_by_line
- Circle3D: to_step
- ArcEllipse3D.to_2d()
- infinite primitive offset of linesegment
- Contour3D: order_contour.

### Performance improvements

- Improve reading STEP files (Faster BSplineCurve3D.look_up_table, Better info when _edges not following eachother_ )
- Improve multiple substractions
- Speedup Contour2D.point_belongs using bounding_rectangle
- Custom to dicts for Shells and primitives inheriting


### Refactorings

- Normalize STL methods regarding STEP
- Refacor and update old code in mesh.py
- Define a Parent class 'Triangle' for Triangle2D/3D


### Unittests

- Wire: extract_primitives, extract_without_primitives


## v0.5.0

### New Features

- Contour: is_overlapping, is_supperposing
- Point, Edges and Wires: axial_symmetry
- Surface2D: rotation, rotation_inplace
- Wire2D: bsplinecurve_crossings,  bsplinecurve_intersections
- Cylinder: min_distance_to_other_cylinder, is_intersecting_other_cylinder
- New point_distance method for Wire3D

### Fixed

- Wire3D.babylonjs
- BSplineSurface3D.merge_with (consider overlapping, intersecting surfaces)
- Wire.extract_primitives (consider point1 & point2 belong to the same primitive)
- Wire.extract_without_primitives (consider the primitives’ order to choose the primitives)
- Contour.shared_primitives_with (consider contours sharing a lot of primitives groups)
- Contour2D.contour_intersections (check if the point is not already in the lis)
- Line.is_between_points (consider point1==point2)
- BSplineCurve2D.split (consider point==start/end)
- Contour3D.bounding_box (use _utd_bounding_box to be defined as a property)
- BSplineSurface3D.grid2d_deformed (add more constraints to compute surface deformation)
- BSplineSurface3D.from_cylindrical_faces (consider **kwargs parameters)
- Duplicated methods cleaned
- triangulation of planar faces
- Wire3D: fix Bounding box
- Wire3D: Bounding box
- Arc2D: primitives bad calculation (arc2d)
- Update plotdata in setup.py
- add some fixes pydocstyle

### Performance improvements

- Remove Copy param from movement of primitives and add inplace methods
- Improve union operations
- Return the same result type (a boolean) in Contour.is_sharing_primitives_with
- Add hidden attribute _bounding_rectangle for Contour2D
- Add hidden attribute _length for BSplineCurve2D/3D
- Consider different types of primitives in Wire.wire_intersections/wire_crossings
- Add hidden attribute _length for Edge

### Refactorings

- Define _eq_ in Contour (to be used for both 2D and 3D)
- Use Grid2D object in different BSplineSurface3D methods (especially: to_2d_with_dimension)
- Define length in LineSegment (to be used for both 2D and 3D)
- Delete diplicated methods (length and point_at_abscissa) from Contour3D (inherit from Wire)
- Define a Parent class 'Bsplinecurve' to mutulize Bsplinecurve2D/3D methods
- Clean duplicated methods
- Define length in LineSegment (to be used for both 2D and 3D)
- Delete diplicated methods (length and point_at_abscissa) from Contour3D (inherit from Wire)
- Define a Parent class 'Bsplinecurve' to mutulize Bsplinecurve2D/3D methods


## v0.4.0
### Fixed
- various fixes in cuts of wires and contours
- Fix of missing face in Union
- following dessia_common v0.7.0


## v0.3.0

### New Features
- Bspline with dimensions
- cut_by_line for Surface2D
- Bspline merge

### Fixed
- Various Steps improvement
- Bspline periodicity in step reading
- sewing improvements
- Substraction of shells

## v0.2.10

### New Features

- union of shells (only with planeface for the moment
- Sewing of polygon3D
- Concav hull of PointCloud2D

## v0.2.9

### New Features

- support STL import & export
- point cloud2D & cloud3D

## v0.2.8

### New Features

- support stringIO in step save

### Fixes

- depack of point2D
- to_vector2D

### Performance improvements

- better bounding box for cylindrical face


## [v0.2.7]
### Changed
- direction vector of linesegments are now normalized

### New Features

- straight line area for BsplineCurve2D
- split of circleby start end
- closedpolygon2d is_trigo
- Auto-adaptative camera/edge width babylonjs
- splitting of bsplinecurve2d
- BezierSurface3D implemented
- added rotation and translation for faces
- new classes BezierCurve2D and BezierCurve3D
- spherical surface
- (core): update plot_data method
- update plot_data methods in wires and edges
- step almost working for cylindrical, conical toroidal
- difference between intersections and crossings
- plot_data version set to 0.3.8 or above

### Fixes

- support of mixed vector point in to step
- remove debug mode babylonjs
- remove sci notation in step export
- use stable cdn for babylonjs
- sweep extrusion length
- line circle intersection with tolerance, normal and dir vector for arc
- offset of wire
- remove useless non serializable attr
- secondmoment area from straight lines
- reversed faces in extrusion correction
- enhancement of rotation/translation of shells
- bug fix BezierCurve2D and 3D
- eq and hash for basis and frames
- shell and frame mapped shell correctly read
- small try except added for step reading
- all SHAPE_REPRESENTATION are now read
- Arc3D from step full debug
- arc3d to 2d in bspline3d surface
- missing faces at end of sweep
- splitting faces and arcs
- perf in display nodes and toroidal aspect
- setup.py requires plot_data>=0.3.9
- (primitives2d): serialization
- debug of shell method
- porting shells methods
- Debug of conical faces
- Porting cylinders and hollow
- porting from missing from_contour3d for planeface
- reading steps, but artefact on faces
- Correcting arc from_step

### Performance improvements

- LineSegment2D.points is non serializable attribute
- ClosedPolygon2D.line_segment is non_serializable_attributes
- Optimization of mesh generation

#### Refactorings
- (edges): put data argument back into Arc2D.plot_data()
- (edges): redefined Arc2D.plot_data()

## v0.2.6

### Changed
- debugs on frame 2D

### Optimized
- babylon data generation speed up

## v0.2.5

### Added
- translation and rotation for various primitives

### Changed
- Frame3D rotation takes also into account origin
- following plot_data v0.5.3

## v0.2.4
### Added
- handle spherical surfaces
- positionning of parts in STEP reading

## v0.2.1
### Added
- step export

## v0.2

### Changed
- modules -2D or *3D renamed in *2d, *3d
- point and vector declared with their x, y, z vm.Point2D((0, 0)) -> vm.Point2D(0, 0)
- separating in new modules: display, wires, edges...
- PEP8: method names
- PointAtCurvilinearAbscissa changed to point_at_abscissa
- MPLPlot changed to plot()
- plot now returns only ax instead of fig, ax

## v0.1.11

### Added
- Calculate the distance between LineSegment3D/LS3D, Arc3D/LS3D, Arc3D/Arc3D and between CylindricalFace3D too.
- Use PlaneFace3D with contours2D in a classic way and use it with contours3D with a 'from_contours3d' as CylindricalFace3D does.
- Calculate the distance between CylindricalFace3D and PlaneFace3D.
- Calculate the distance between CylindricalFace3D, PlaneFace3D and ToroidalFace3D.
- contours2d.tessel_points which gives all points of a contour2d, and .points the end points of primitives.
- Implementation of ConicalFace3D in Core and RevolvedProfile.
- Implementation of SphericalFace3D in Core.
- BSplineFace3D works.

### Changed
- cut_contours in Face3D which take all points from a Contour2D, not one side like before. Furthermore, it is light and quick.

## [v0.1.10]
- typings
- workflow to instanciate point

## [v0.1.9]

### Added
- mesh module

## [v0.1.8]

### Added
- color and alpha options for various primitives
- line segments intersection

### Debug
- arcs: is_trigo and angle were sometimes false

## [v0.1.7]

### Added
- random vector and points
- dashed line option in babylon of LineSegment3D
- Measure2D
- babylon_data: a dict language to describe models to be unpacked by a babylonjs unpacker

### Removed
- constants o2D, x2D, y2D...: use O2D, X2D...

### Changed
- Mesure -> Measure3D<|MERGE_RESOLUTION|>--- conflicted
+++ resolved
@@ -29,12 +29,9 @@
 - LineSegment, Arc, BSplineCurve: get_shared_section()
 - bSpline2D: linesegment_intersections
 - BsplineCurve: from_points_interpolation
-<<<<<<< HEAD
 - ClosedShell3D: union
-=======
 - BSplineSurface3D: take into account oppened contour while using face_from_contours3d
 - BsplineCurve: simplify
->>>>>>> 1f556238
 
 ### Refactor
 - Contour2D: cut_by_wire
