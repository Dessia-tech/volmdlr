--- conflicted
+++ resolved
@@ -7,14 +7,12 @@
 
 ## v0.18.0 [Future]
 ### New Features
-<<<<<<< HEAD
+
 - made wires classes and shells classes iterables
-- 
-=======
+
 #### display.py
 - Mesh3D: rotation / translation / frame_mapping
 
->>>>>>> 3503e3cf
 #### curves.py
 - Ellipse2D: tangent_points
 
