# Changelog

All notable changes to this project will be documented in this file.

The format is based on [Keep a Changelog](https://keepachangelog.com/en/1.0.0/),
and this project adheres to [Semantic Versioning](https://semver.org/spec/v2.0.0.html).

## v0.11.0 [future]

### New Features
- BSplineCurve, Edge: simplify
- Plane3D: angle_between_planes, plane_betweeen_two_planes
- Edge: intersections, crossings, validate_crossings
- Arc2D: bsplinecurve_intersections, arc_intersections, arcellipse_intersections.
- ArcEllipse2D: bsplinecurve_intersections
- get_circle_intersections added to volmdlr.utils.intersections, so it can be used to calculate intersections between two arcs 2d.
- get_bsplinecurve_intersections added to volmdlr.utils.intersections. Used to calculate intersection between a bspline and another edge.
- Wire2D: edge_intersections, wire_intersections, edge_crossings, edge_intersections, validate_edge_crossings, validate_wire_crossings
- Contour2D: split_contour_with_sorted_points, intersection_contour_with
- CylindricalSurface3D: point_projection, point_distance
- ToroidalSurface3D: point_projection
- BsplineCurve: point_distance, point_belongs
- ContourMixin: is_adjacent
- Wire2D: area
- Circle2D: bsplinecurve_intersections.
- add tolerance param to many methods from edges and wires.
- Surface3D: add contour healing into face_from_contours3d method.
- ExtrusionSurface3D: implement missing cases for linesegment2d_to_3d method.
- BSplineSurface3D: to_plane3d
- BSplineFace3D: to_planeface3d
- BSplineCurve, Arc, LineSegment: is_close
- Core: get_edge_index_in_list, edge_in_list
- mesh: TetrahedralElementQuadratic 
- GmshParser: define_quadratic_tetrahedron_element_mesh
- GmshParser: to_vtk (consider quadratic tetrahedron element)
- VolumeModel: to_msh (consider both order 1 and 2)
- Assembly: define a volmdlr Assembly object.
- Edge: direction_independent_is_close
- Arcellipse2D, 3D: complementary, translation
- Arcellipse2D, 3D: complementary
- Face3D: is_linesegment_crossing
- BSplineFace3D: linesegment_intersections
- Assembly: define a volmdlr Assembly object.
- Contour2D: copy
- LineSegment2D: copy
- FullArcEllipse3D: split
- ArcEllipse3D: split, point_at_abscissa
- Vector: is_perpendicular_to
- babylonjs: add nested meshes


### Fixed
- 2D conversion: create 2D function name in core_compiled
- LineSegment, Arc, BSplineCurve: get_shared_section()
- bSpline2D: linesegment_intersections
- BsplineCurve: from_points_interpolation
- Coverage: use coverage rc to enable cython coverage
- ClosedShel3D: cut_by_plane
- ClosedShell3D: union
- BSplineSurface3D: take into account oppened contour while using face_from_contours3d
- BsplineCurve: simplify
- Dessiaobject inheritance up-to-date
- Edge: unit_direction_vector, unit_normal_vector, split_between_two_points
- VolumeModel: get_mesh_lines (change tolerance 1e-20 to 1e-6)
- RevolutionSurface: fix some parametric operations.
- ClosedShel3D: intersection method
- Fix: plots
- add some fixes to pydocstyle errors
- ToroidalSurface3D: fix some parametric operations.
- Node2D, Node3D: is_close
- SphericalSurface3D: enhance arc3d_to_2d and bsplinecurve3d_to_2d.
- BSplineface3D: linesegment2d_to_3d, bsplinecurve2d_to_3d.
- OpenShell3D: get_geo_lines (use primitive.is_close)
- Basis3D: normalize
- Contour3D: from_step removes repeated edges from primitives list
- Face3D: add fixes to divide_face
- ExtrusionSurface3D: linesegment2d_to_3d.
<<<<<<< HEAD
=======
- BSplineSurface3D: ban useless attr in serialization 

>>>>>>> e763886b

### Refactor
- Contour2D: cut_by_wire
- Contour2D: extract_with_points displaced to WireMixin
- Contour2D: extract_contour displaced to WireMixin and renamed to extract
- Contour2D: split_contour_with_sorted_points displaced to WireMixin and renamed to split_with_sorted_points
- Contour2D: get_divided_contours
- FullArc2D, FullArc3D: create FullArc Abstract class.
- Contour2D: ordering_contour
- WireMixin: order_wire
- Contour2D: delete cut_by_linesegments
- split faces.py into surfaces.py, faces.py and shells.py 
- ContourMixin: from_points
- ClosedShell3D: improve performance for boolean operations
- Face3D: reduce the triangulation discretization resolution of Toroidal and Cylindrical to improve redering performance.
- Cylinder: inheritance directly from ClosedShell3D
- Edges: cache middle_points and unit_direction_vector 

### Changed
- better surface3d plots
- sphere methods renamed in_points & to_point_skin to inner points & skin_points
- remove useless attribute in Bspline serialization

### Unittests
- Arc2D: test_arc_intersections
- TestEdge2DIntersections: test intersections for all edges.
- Circle2D: test_circle_intersections
- Contour2D: test_crossings, test_intersection_contour_with
- BSplineCurve: get_intersection_sections
- BSplineCurve2D: edge_intersections, arc_intersections, bsplinecurve_intersections
- CylindricalFace3D: test_triangulation_quality
- CylindricalSurface3D: test_point_projection
- BSplineCurve: point_projection
- ClosedShel3D: cut_by_plane
- Arc3D.minimum_distance_points_line
- New unittests for plane3d
- ClosedShel3D: intersection
- Arcellipse2D: complementary

## v0.10.0 [Unreleased yet]

### New Features
* Write .msh file (with stream)
* Arc: reverse
* BSplineCurve2D: offset
* Circle2D: bsplinecurve_intersections, point_distance
* ConicalSurface3D, CylindricalSurface3D: plot method
* BSplineCurve3D: minimum distance
* volmdlr.edge: FullArcEllipse
* BSplineCurve: evaluate_single
* Wire2: hash
* Contour3D: hash
* LineSegment3D, LineSegment2D, Arc3D, Arc2D, BSpline3D, BSpline2D: get_shared_section(), delete_shared_section()
* Contour2D: closest_point_to_point2, get_furthest_point_to_point2
### Fixed
* Bspline in sweep
* Plane3D: plane_intersections
* fixes to step assemblies
* LineSegment3D: matrix_distance
* fixes to wire
* Arc: split. Case when spliting point is the start or end point.
* BplineCurve2D: tangent, vector_direction, normal_vector
* BSplineCurve: abscissa, line_intersections
* Add some important fixes to unittests: missing two __init__py files.
* Contour2D, Contour3D: merge_with()
* Edge: change unit_direction_vector and unit_normal_vector to concrete methods
* stl: add _standalone_in_db to Stl class
* BSplineSurface3D: merge_with
* Documentation: Add introduction to volmdlr technology
* BSplineSurface3D: refactor bsplinecurve3d_to_2d to take into account periodic behavior
* OpenedRoundedLineSegments2D/ClosedRoundedLineSegments2D: fix radius type
* Surface3D: debug some special cases while using face_from_contours3d.
* Step: debug some special cases while reading step file.
* BSplineSurface3D: fix simplify_surface method.
* Improve pylint code quality.
* PeriodicalSurface: enhance some parametric transformations.

### Removed
- stl: remove default value in from_stream method

### Changed

- argument convexe in volmdlr.cloud has been renamed to convex
- Add some missing docstrings in volmdlr.faces
- Using full arcs for Circles primitives

### Performance improvements
- BSplineCurve: compilation of some functions used by from_points_interpolation classmethod.
- BSplineSurface3D: compilation of some functions used in the evaluation of a parametric point.
- eq & hash: Some eq and hash methods have been fixed. starting from clases Point and Vector.
- BSplinecurve2D: point_belongs
- lighten some dicts with optional name
- Step reader: refactor to_volume_model. Remove the dependency of the method of creating a graph.

### Refactorings
- ContourMixin: to_polygon (for both 2D and 3D)
- BSplineCurve2D.point_distance 
- new dataclass EdgeStyle: to be used in several plot methods. simplifying its structure.

### Unittests
* BSplineCurve2D: offset, point_distance, point_belongs
* Circle2D: bspline_intersections, point_distance
* Unittests for Vector2D
* Unittests for Point2D
* Unittests for Vector3D
* Unittests for Point3D
* LineSegment3D: test_matrix_distance
* LineSegment3D, LineSegment2D, Arc3D, Arc2D, BSpline3D, BSpline2D: get_shared_section(), delete_shared_section()
* Contour3D: merge_with()
* Contour2D: closest_point_to_point2, get_furthest_point_to_point2

## v0.9.3

- build: bump dessia common to 0.10.0
- build: remove useless jsonschema dep
- build: update package.xml for freecad

## v0.9.1

### Fixed
- build: manifest was not shipping bspline_compiled
- fixed many pylint errors: 13/03/2023
- fix contour2d: divide

### Documentation
 - typo in README.md

## v0.9.0 [released 03/26/2023]

### New Features
* Unit coversion factor parameter added to the end of the from_step arguments parameter (So we can convert the units correctly)
* SphericalSurface3D: rotation, translation, frame_mapping
* read steps: Identify assemblies in a step file.
* ClosedTriangleShell3D: to_trimesh method
* PointCloud3D: add method shell_distances to compute distances from triangular mesh in PointCloud3D
* BSplineSurface3D: Now the plot method uses u and v curves
* Create .geo and .msh files (Mesh geometries with GMSH)
* RevolutionSurface3D: point3d_to_2d, point2d_to_3d, plot, rectangular_cut, from_step
* RevolutionFace3D
* WiriMixin: from points: general method for Wire3D and 2D and for Contour2D and 3D. 
* Added package.xml metadata in order to be listed in the FreeCAD Addon Manager 
* Edge: local_discretization
* ArcEllipse2d: point_at_abscissa, translation, split, point_distance.

### Fixed

* WireMixin: abscissa (add tolerance as parameter)
* OpenRoundedLineSegment2D: deleted discretization_points() so it uses the one from WireMixin.
* Contour2D: moved bounding_rectangle and get_bounding_rectangle to Wire2D. 
* BSplineCurve: from_points_interpolation, uses centripedal method for better fitting.
* Conical, Cylindrical and Toroidal Surfaces 3D: fix face_from_contours - bug when step file doesnot follow a standard. 
* BSplineSurface3D: debug linesegment2d_to_3d method.
* Parametric operations with BSpline curves.
* OpenTriangleShell3D: fix from_mesh_data method.
* PeriodicalSurface: fix face from contours.
* LineSegment2D.line_intersections: verify if colinear first.
* Cylinder: to_dict, min_distance_to_other_cylinder.
* Step_assemblies: consider when no transformation is needed.
* fix some pydocstyle errors
* Script/step/workflow: Update Workflow, use last version of dessia_common
* LineSegment3D: Rotation method update due to points attribute deletion
* ConicalSurface3D: fix from_step class method by adding the angle convertion factor
* fix f string usage
* Add some typings
* Step: Step translator now handles some EDGE_LOOP inconsistencies coming from step files
* Arc2d: point_belongs, abscissa.
* ArcEllipse2d: point_belongs, abscissa, init.


### Removed

- edges: remove attributes points from lines & linesegments for performance purpose


### Performance improvements

- wires.py's 2D objects: chache bounding_rectangle results
- faces.py's Triangle3D objects: subdescription points and triangles
- EdgeCollection3D: new object for displaying series of edges
- BSplineSurface3D: compile BSplineSurface3D.derivatives
- Contour2D.area(): save area in a cache variable.
- Contour2D.__eq__(): verify contour length first, when verify if two contours are the same.
- Contour2D.is_inside(): verify first if the area of the contour2 is not smaller that contour 1.
- Disabling pointer in to_dict for most primitives
- Better hash for shells, contours & wires 


### Refactorings
- Remove usage of deprecated method old_coordinates and new_coordinates
- Indicate 'inplace' methods as deprecated
* Wire: extract_with_points

### Documentation
- BoundingBox docstrings

### Unittests
- ConicalSurface3D: face_from_contours, bsplinecurve3d_to_2d.
- CompositePrimitive2D: rotation, translation, frame_mapping
- core.py: delete_double_point, step_ids_to_str
- CompositePrimitive3D: plot
- BoundingRectangle: bounds, plot, area, center, b_rectangle_intersection, is_inside_b_rectangle, point_belongs,
intersection_area, distance_to_b_rectangle, distance_to_point
- BoundingBox: center, add, to_dict, points, from_bounding_boxes, from_points, to_frame, volume, bbox_intersection,
is_inside_bbox, intersection_volume, distance_to_bbox, point_belongs, distance_to_point, plot
* VolumeModel: eq, volume, rotation, translation, frame_mapping, bounding_box, plot
* Wire: extract_with_points, split_with_two_points
* Arc2d: point_belongs, abscissa.
* ArcEllipse2d: point_belongs, abscissa, init, translation, split, point_at_abscissa, point_distance.

### CI
- add spell check to pylint with pyenchant
- make code_pydocstyle more explicit
- upload html coverage to cdn.dessia.tech
- limit time effect on master & testing

## v0.8.0 [Released 26/01/2023]

### New Features

- PlaneFace3D: project_faces
- OpenShell3D: project_coincident_faces_of
- GmshParser: to_vtk
- BSplineCurve: derivatives
- ClosedPolygon2D: point_belongs, now the user can choose whether points on the edge of the polygon
            should be considered inside or not.
- ArcEllipse2D: line_intersections, frame_mapping, linesegment_intersections
- Line2D: point_belongs, frame_mapping()
- New Class wires.Ellipse2D
- Ellipse2D: point_over_ellipse(), line_intersections(), linesegment_intersections(), discretization_points(),
abscissa(), point_angle_with_major_dir(), area(), rotation(), tranlation(), frame_mapping()
- Plane3D: is_parallel, fullarc_intersections
- Arc2D: cut_betweeen_two_points
- Contour3D: linesegment_intersections, line_intersections
- Circle3D: primitives: [Arc3D, Arc3D], get_primitives, abscissa, linesegment_intersections
- Arc3D: line_intersections, linesegment_intersections
- new module utils: intersections -> circle_3d_linesegment_intersections
- hash for Frame2D
- Ellipse3D: point_belongs, abscissa, length, to_2d
- CylindricalSurface3D: point_on_surface, is_coincident, arcellipse3d_to_2d
- BSplineSurface3D: derivatives

### Fixed

- PlaneFace3D: cut_by_coincident_face (consider self.inner_contours inside face)
- Contour2D: bounding_rectangle (specify number_points for discretization_points), point_belongs
- Line2D: line_intersections
- BSplineCurve2D: line_intersections
- PlaneFace3D: cut_by_coincident_face (consider self.inner_contours inside face)
- BSplineCurve2D: bounding_rectangle (specify number_points for discretization_points)
- Mesh: delete_duplicated_nodes
- BSplineSurface3D: fix arc3d_to_2d method
- Frame3D : fix from_point_and_vector method ( error for the case vector=main_axis)
- BSplineCurve2D: linesegment_intersections
- Contour2D: merge_primitives_with
- BSplineCurve: fix to take into account weighted B-spline curves.
- Step: fix reading of rational BSpline curves and surfaces from step file.
- BSplineCurve2D: tangent (use position/length)
- Babylon: some scene settings for better rendering
- Arc2D: fix get_center: name referenced before assignement
- SphericalSurface3D : enhancement of primitives parametrization on surface parametric domain.
- BSplineSurface3D: debug linesegment2d_to_3d method.
- Parametric operations with BSpline curves.
- OpenTriangleShell3D: fix from_mesh_data method
- pydocstyle fixes
- bounding box: fix for cylindrical and BSplineCurve3D
- contour2d: ordering_primitives, order_primitives
- Plane3D: plane_intersections, is_coindident
- contour2d: ordering_primitives, order_primitives
- Linesegment2D: infinite_primitive
- Arc2D: point_belongs
- Arc2D: infinite_primitive
- Wire2D: infinite_intersections
- infinite primitive offset of linesegment
- Ellispe3D: discretization_points
- BSplineSurface: Improved surface periodicity calculation

### Removed

- babylon script remaining functions

### Performance improvements
- ClosedPolygon2D: triangulation
- Cylinder: min_distance_to_other_cylinder
- BSplineCurve: discretization_points
- Face3D: triangulation
- triangulation performance by use of Node2D instead of points (x15 on casing)
- cache variable self._polygon_point_belongs_100, to avoid recalculating each
time we have to verify if a point is inside
- Improvements in BSplineSurface3D.point3d_to_2d performance
- Triangle3D serialization speed-up
- Serialization without memo for faces
- Custom serialization for BsplineCurves

### Refactorings

- Basis2D, Basis3D, Frame2D, Frame3D: old_coordinates and new_coordinates method are now deprecated.
local_to_global_coordinates and global_to_local_coordinates are the new more explicit ones.
- Line3D: intersections

### Unittests

- Contour2D: point_belongs
- Basis2D, Basis3D, Frame2D, Frame3D: local_to_global_coordinates and global_to_local_coordinates
- ArcEllipse2D: linesegment_intersections
- LineSegment2D: to_wire
- Line2D: point_belongs
- BSplineCurve2D: line_intersections
- Ellipse2D.point_over_ellipse()
- Ellipse2D.line_intersections()
- Ellipse2D.linesegment_intersections()
- Ellipse2D.discretization_points()
- Ellipse2D.abscissa()
- Ellipse2D.point_angle_with_major_dir()
- Ellipse2D.area()
- Ellipse2D.rotation()
- Ellipse2D.tranlation()
- Ellipse2D.frame_mapping()
- Line2D.frame_mapping()
- Plane3D: plane_intersections, fullarc_intersections, is_parallel, is_coincident
- Contour2D: offset
- ArcEllipse3D.to_2d()
- Circle3D: point_belongs
- Circle3D: discretization_points
- Arc3D: line_intersections, linesegment_intersections
- Contour2D: ordering_contour, is_ordered, order_contour
- Ellipse3D: point_belongs, abscissa, length, to_2d, discretization_points
- CylindricalSurface3D: point_on_surface, is_coincident

### CI

- Mandatory CHANGELOG.md update for PR
- pre-commit checks with cython-lint

## v0.7.0 

### New Features

- Open/Closed TriangleShells: ability to implement specific algorithm to triangles
- Block: faces_center (calculate directly point in the middle of the faces)
- Circle2D: split_by_line
- BoundingRectangle: bounds, plot, area, center, b_rectangle_intersection, is_inside_b_rectangle, point_belongs, intersection_area, distance_to_b_rectangle, distance_to_point
- Cylinder: random_point_inside, interference_volume_with_other_cylinder, lhs_points_inside
- CylindricalSurface3D: line_intersections, linesegment_intersections, plane_intersection
- Line2D: point_distance
- Line3D: to_2d
- Line3D: skew_to (verifies if two Line3D are skew)
- LineSegment3D: line_interserctions
- ArcEllipse3D: discretization_points
- FullArc3D: linesegment_intersections
- Line: sort_points_along_line
- Line2D: point_belongs
- ArcEllipse2D: length, point_belongs, abscissa, bounding_rectangle, straight_line_area, discretization_points, reverse

### Fixed

- Contour2D: point_belongs
- BsplineCurve: abscissa (use different start point between 0 and length)
- Arc3D: plot
- Cylinder: point_belongs
- FullArc3D: plot (use discretization_points instead of discretise)
- Face3D: line_intersections: consider borders
- STL: from stream (use BinaryFile and StringFile instead of io.BinaryIO and FileIO)
- Step: from stream (use BinaryFile instead of io.BinaryIO)
- Contour: is_overlapping (consider intersecting_points is empty)
- LineSegment2D: to_wire (use discretization_points instead of discretise)
- ArcEllipse2D: to_3d
- Fix boolean operations when faces are 100% coincident
- Fix some to_step methods from edges.py and faces.py


### Performance improvements

- Avoid unneeded bbox computation


### Refactorings

- cleanup of ClosedShell (double methods with Openshells)
- LineSegment3D: intersections
- Line2D: sort_points_along_line



### Unittests

- PlaneFace3D: line_intersections
- BsplineCurve: abscissa
- Circle2D: split_by_line
- BoundingRectangle: area, center, intersection, is_inside, point_belongs, intersection_area, distance_to_point, distance_to_b_rectangle
- Cylinder: point_belongs, random_point_inside, interference_volume_with_other_cylinder, min_distance_to_other_cylinder, is_intersecting_other_cylinder, lhs_points_inside
- CylindricalFace3D: linesegment_intersections
- CylindricalSurface3D: line_intersections
- Line3D: line_distance
- Line3D: skew_to
- Line3D: intersections
- LineSegment3D: line_intersections
- LineSegment3D: linesegment_intersections
- Contour: is_overlapping
- LineSegment2D: line_intersections
- ArcEllipse3D: discretization_points
- FullArc3D: linesegment_intersections
- Line2D: sort_points_along_line
- Line3D: sort_points_along_line
- ArcEllipse2D: length, point_belongs, abscissa, bounding_rectangle, straight_line_area, discretization_points, reverse


## v0.6.1 [12/13/2022]

### Changes

- Import from dessia_common are now performed from dessia_common.core

### Fixed
- infinite primitive offset of linesegment

## v0.6.0 [11/7/2022]

### New Features

- Stl:load_from_file, to_volume_model
- Surface2D: copy (specific method)
- GmshParser: read_file (.msh) and related methods, define_triangular_element_mesh, define_tetrahedron_element_mesh
- Circle2D: primitives (defined with 2 Arc2D)
- Node2D/3D, TriangularElement, QuadrilateralElement2D, TriangularElement3D
- ElementsGroup: nodes, elements_per_node
- Mesh: bounding_rectangle, delete_duplicated_nodes
- PlaneFace3D: cut_by_coincident_face
- Vector2D: to_step
- BSplineCurve2D: to_step
- LineSegment3D: to_bspline_curve
- BSplineCurve3D: from_geomdl_curve
- Surface2D: line_crossings
- Surface2D: from_contour
- BSplineSurface3D: simpifly_surface - verifies if BSplineSurface3D could be a Plane3D
- OpenShell3D: to_step_face_ids
- Contour2D: repair_cut_contour
- Circle2D: cut_by_line

### Fixed

- Contour3D: average_center_point (use edge_polygon.points instead of points)
- Contour: edges_order_with_adjacent_contour
- Arc2D: translate_inplace
- Arc2D: point_belongs
- Arc2D: abscissa (consider point2d == arc2d.start/end)
- Arc2D: split (how to choose the interior point)
- Wire: extract_primitives (consider point1 and point2 belong to the same primitive, REMOVE Contour.extract_primitives)
- LineSegment: abcissa (consider point2d == arc2d.start/end)
- Contour2D: cut_by_wire
- Contour2D: point_belongs (bug when contour has only one primitive, like FullArc2D)
- Contour: contours_from_edges
- PlaneFace3D: face_intersections
- Edge: insert_knots_and_mutiplicity
- BSplineCurve3D: from_step
- Surface2D: cut_by_line
- Circle3D: to_step
- ArcEllipse3D.to_2d()
- infinite primitive offset of linesegment
- Contour3D: order_contour.

### Performance improvements

- Improve reading STEP files (Faster BSplineCurve3D.look_up_table, Better info when _edges not following eachother_ )
- Improve multiple substractions
- Speedup Contour2D.point_belongs using bounding_rectangle
- Custom to dicts for Shells and primitives inheriting


### Refactorings

- Normalize STL methods regarding STEP
- Refacor and update old code in mesh.py
- Define a Parent class 'Triangle' for Triangle2D/3D


### Unittests

- Wire: extract_primitives, extract_without_primitives


## v0.5.0

### New Features

- Contour: is_overlapping, is_supperposing
- Point, Edges and Wires: axial_symmetry
- Surface2D: rotation, rotation_inplace
- Wire2D: bsplinecurve_crossings,  bsplinecurve_intersections
- Cylinder: min_distance_to_other_cylinder, is_intersecting_other_cylinder
- New point_distance method for Wire3D

### Fixed

- Wire3D.babylonjs
- BSplineSurface3D.merge_with (consider overlapping, intersecting surfaces)
- Wire.extract_primitives (consider point1 & point2 belong to the same primitive)
- Wire.extract_without_primitives (consider the primitives’ order to choose the primitives)
- Contour.shared_primitives_with (consider contours sharing a lot of primitives groups)
- Contour2D.contour_intersections (check if the point is not already in the lis)
- Line.is_between_points (consider point1==point2)
- BSplineCurve2D.split (consider point==start/end)
- Contour3D.bounding_box (use _utd_bounding_box to be defined as a property)
- BSplineSurface3D.grid2d_deformed (add more constraints to compute surface deformation)
- BSplineSurface3D.from_cylindrical_faces (consider **kwargs parameters)
- Duplicated methods cleaned
- triangulation of planar faces
- Wire3D: fix Bounding box
- Wire3D: Bounding box
- Arc2D: primitives bad calculation (arc2d)
- Update plotdata in setup.py
- add some fixes pydocstyle

### Performance improvements

- Remove Copy param from movement of primitives and add inplace methods
- Improve union operations
- Return the same result type (a boolean) in Contour.is_sharing_primitives_with
- Add hidden attribute _bounding_rectangle for Contour2D
- Add hidden attribute _length for BSplineCurve2D/3D
- Consider different types of primitives in Wire.wire_intersections/wire_crossings
- Add hidden attribute _length for Edge

### Refactorings

- Define _eq_ in Contour (to be used for both 2D and 3D)
- Use Grid2D object in different BSplineSurface3D methods (especially: to_2d_with_dimension)
- Define length in LineSegment (to be used for both 2D and 3D)
- Delete diplicated methods (length and point_at_abscissa) from Contour3D (inherit from Wire)
- Define a Parent class 'Bsplinecurve' to mutulize Bsplinecurve2D/3D methods
- Clean duplicated methods
- Define length in LineSegment (to be used for both 2D and 3D)
- Delete diplicated methods (length and point_at_abscissa) from Contour3D (inherit from Wire)
- Define a Parent class 'Bsplinecurve' to mutulize Bsplinecurve2D/3D methods


## v0.4.0
### Fixed
- various fixes in cuts of wires and contours
- Fix of missing face in Union
- following dessia_common v0.7.0


## v0.3.0

### New Features
- Bspline with dimensions
- cut_by_line for Surface2D
- Bspline merge

### Fixed
- Various Steps improvement
- Bspline periodicity in step reading
- sewing improvements
- Substraction of shells

## v0.2.10

### New Features

- union of shells (only with planeface for the moment
- Sewing of polygon3D
- Concav hull of PointCloud2D

## v0.2.9

### New Features

- support STL import & export
- point cloud2D & cloud3D

## v0.2.8

### New Features

- support stringIO in step save

### Fixes

- depack of point2D
- to_vector2D

### Performance improvements

- better bounding box for cylindrical face


## [v0.2.7]
### Changed
- direction vector of linesegments are now normalized

### New Features

- straight line area for BsplineCurve2D
- split of circleby start end
- closedpolygon2d is_trigo
- Auto-adaptative camera/edge width babylonjs
- splitting of bsplinecurve2d
- BezierSurface3D implemented
- added rotation and translation for faces
- new classes BezierCurve2D and BezierCurve3D
- spherical surface
- (core): update plot_data method
- update plot_data methods in wires and edges
- step almost working for cylindrical, conical toroidal
- difference between intersections and crossings
- plot_data version set to 0.3.8 or above

### Fixes

- support of mixed vector point in to step
- remove debug mode babylonjs
- remove sci notation in step export
- use stable cdn for babylonjs
- sweep extrusion length
- line circle intersection with tolerance, normal and dir vector for arc
- offset of wire
- remove useless non serializable attr
- secondmoment area from straight lines
- reversed faces in extrusion correction
- enhancement of rotation/translation of shells
- bug fix BezierCurve2D and 3D
- eq and hash for basis and frames
- shell and frame mapped shell correctly read
- small try except added for step reading
- all SHAPE_REPRESENTATION are now read
- Arc3D from step full debug
- arc3d to 2d in bspline3d surface
- missing faces at end of sweep
- splitting faces and arcs
- perf in display nodes and toroidal aspect
- setup.py requires plot_data>=0.3.9
- (primitives2d): serialization
- debug of shell method
- porting shells methods
- Debug of conical faces
- Porting cylinders and hollow
- porting from missing from_contour3d for planeface
- reading steps, but artefact on faces
- Correcting arc from_step

### Performance improvements

- LineSegment2D.points is non serializable attribute
- ClosedPolygon2D.line_segment is non_serializable_attributes
- Optimization of mesh generation

#### Refactorings
- (edges): put data argument back into Arc2D.plot_data()
- (edges): redefined Arc2D.plot_data()

## v0.2.6

### Changed
- debugs on frame 2D

### Optimized
- babylon data generation speed up

## v0.2.5

### Added
- translation and rotation for various primitives

### Changed
- Frame3D rotation takes also into account origin
- following plot_data v0.5.3

## v0.2.4
### Added
- handle spherical surfaces
- positionning of parts in STEP reading

## v0.2.1
### Added
- step export

## v0.2

### Changed
- modules -2D or *3D renamed in *2d, *3d
- point and vector declared with their x, y, z vm.Point2D((0, 0)) -> vm.Point2D(0, 0)
- separating in new modules: display, wires, edges...
- PEP8: method names
- PointAtCurvilinearAbscissa changed to point_at_abscissa
- MPLPlot changed to plot()
- plot now returns only ax instead of fig, ax

## v0.1.11

### Added
- Calculate the distance between LineSegment3D/LS3D, Arc3D/LS3D, Arc3D/Arc3D and between CylindricalFace3D too.
- Use PlaneFace3D with contours2D in a classic way and use it with contours3D with a 'from_contours3d' as CylindricalFace3D does.
- Calculate the distance between CylindricalFace3D and PlaneFace3D.
- Calculate the distance between CylindricalFace3D, PlaneFace3D and ToroidalFace3D.
- contours2d.tessel_points which gives all points of a contour2d, and .points the end points of primitives.
- Implementation of ConicalFace3D in Core and RevolvedProfile.
- Implementation of SphericalFace3D in Core.
- BSplineFace3D works.

### Changed
- cut_contours in Face3D which take all points from a Contour2D, not one side like before. Furthermore, it is light and quick.

## [v0.1.10]
- typings
- workflow to instanciate point

## [v0.1.9]

### Added
- mesh module

## [v0.1.8]

### Added
- color and alpha options for various primitives
- line segments intersection

### Debug
- arcs: is_trigo and angle were sometimes false

## [v0.1.7]

### Added
- random vector and points
- dashed line option in babylon of LineSegment3D
- Measure2D
- babylon_data: a dict language to describe models to be unpacked by a babylonjs unpacker

### Removed
- constants o2D, x2D, y2D...: use O2D, X2D...

### Changed
- Mesure -> Measure3D<|MERGE_RESOLUTION|>--- conflicted
+++ resolved
@@ -75,11 +75,8 @@
 - Contour3D: from_step removes repeated edges from primitives list
 - Face3D: add fixes to divide_face
 - ExtrusionSurface3D: linesegment2d_to_3d.
-<<<<<<< HEAD
-=======
 - BSplineSurface3D: ban useless attr in serialization 
 
->>>>>>> e763886b
 
 ### Refactor
 - Contour2D: cut_by_wire
