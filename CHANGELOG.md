# Changelog

All notable changes to this project will be documented in this file.

The format is based on [Keep a Changelog](https://keepachangelog.com/en/1.0.0/),
and this project adheres to [Semantic Versioning](https://semver.org/spec/v2.0.0.html).

## v0.10.0 [Unreleased yet]

### New Features

* Write .msh file (with stream)
* Arc: reverse
* Circle2D: bsplinecurve_intersections, point_distance

### Fixed


### Removed

### Performance improvements
<<<<<<< HEAD
* eq & hash: Some eq and hash methods have been fixed. starting from clases Point and Vector.
=======
* BSplinecurve2D: point_belongs
>>>>>>> 39e56caf
* lighten some dicts with optional name

### Refactorings

* ContourMixin: to_polygon (for both 2D and 3D)
* BSplineCurve2D.point_distance
* new dataclass EdgeStyle: to be used in several plot methods. simplifying its structure.

<<<<<<< HEAD
## Unittests
* Unittests for Vector2D
* Unittests for Point2D
* Unittests for Vector3D
* Unittests for Point3D

=======
### Unittests

* BSplineCurve2D: point_distance, point_belongs
* Circle2D: bspline_intersections, point_distance
>>>>>>> 39e56caf

## v0.9.0 [Testing]

### New Features

* Unit coversion factor parameter added to the end of the from_step arguments parameter (So we can convert the units correctly)
* SphericalSurface3D: rotation, translation, frame_mapping
* read steps: Identify assemblies in a step file.
* ClosedTriangleShell3D: to_trimesh method
* PointCloud3D: add method shell_distances to compute distances from triangular mesh in PointCloud3D
* BSplineSurface3D: Now the plot method uses u and v curves
* Create .geo and .msh files (Mesh geometries with GMSH)
* RevolutionSurface3D: point3d_to_2d, point2d_to_3d, plot, rectangular_cut, from_step
* RevolutionFace3D
* WiriMixin: from points: general method for Wire3D and 2D and for Contour2D and 3D.
* ConicalSurface3D, CylindricalSurface3D: plot method


### Fixed

* WireMixin: abscissa (add tolerance as parameter)
* OpenRoundedLineSegment2D: deleted discretization_points() so it uses the one from WireMixin.
* Contour2D: moved bounding_rectangle and get_bounding_rectangle to Wire2D. 
* BSplineCurve: from_points_interpolation, uses centripedal method for better fitting.
* Conical, Cylindrical and Toroidal Surfaces 3D: fix face_from_contours - bug when step file doesnot follow a standard. 
* BSplineSurface3D: debug linesegment2d_to_3d method.
* Parametric operations with BSpline curves.
* OpenTriangleShell3D: fix from_mesh_data method.
* PeriodicalSurface: fix face from contours.
* LineSegment2D.line_intersections: verify if colinear first.
* Cylinder: to_dict, min_distance_to_other_cylinder.
* Step_assemblies: consider when no transformation is needed.
* fix some pydocstyle errors
* Script/step/workflow: Update Workflow, use last version of dessia_common
* LineSegment3D: Rotation method update due to points attribute deletion
* ConicalSurface3D: fix from_step class method by adding the angle convertion factor
* fix f string usage

### Removed

* edges: remove attributes points from lines & linesegments for performance purpose


### Performance improvements

* wires.py's 2D objects: chache bounding_rectangle results
* faces.py's Triangle3D objects: subdescription points and triangles
* EdgeCollection3D: new object for displaying series of edges
* BSplineSurface3D: compile BSplineSurface3D.derivatives
* Contour2D.area(): save area in a cache variable.
* Contour2D.__eq__(): verify contour length first, when verify if two contours are the same.
* Contour2D.is_inside(): verify first if the area of the contour2 is not smaller that contour 1.
* Disabling pointer in to_dict for most primitives
* Better hash for shells, contours & wires 


### Refactorings
- Remove usage of deprecated method old_coordinates and new_coordinates
- Indicate 'inplace' methods as deprecated


### Documentation
- BoundingBox docstrings

### Unittests
* ConicalSurface3D: face_from_contours, bsplinecurve3d_to_2d.
* CompositePrimitive2D: rotation, translation, frame_mapping
* core.py: delete_double_point, step_ids_to_str
* CompositePrimitive3D: plot
* BoundingRectangle: bounds, plot, area, center, b_rectangle_intersection, is_inside_b_rectangle, point_belongs,
intersection_area, distance_to_b_rectangle, distance_to_point
* BoundingBox: center, add, to_dict, points, from_bounding_boxes, from_points, to_frame, volume, bbox_intersection,
is_inside_bbox, intersection_volume, distance_to_bbox, point_belongs, distance_to_point, plot
* VolumeModel: eq, volume, rotation, translation, frame_mapping, bounding_box, plot

### CI
- add spell check to pylint with pyenchant
- make code_pydocstyle more explicit
- upload html coverage to cdn.dessia.tech


## v0.8.0 [Released 26/01/2023]

### New Features

* PlaneFace3D: project_faces
* OpenShell3D: project_coincident_faces_of
* GmshParser: to_vtk
* BSplineCurve: derivatives
* ClosedPolygon2D: point_belongs, now the user can choose whether points on the edge of the polygon
            should be considered inside or not.
* ArcEllipse2D: line_intersections, frame_mapping, linesegment_intersections
* Line2D: point_belongs, frame_mapping()
* New Class wires.Ellipse2D
* Ellipse2D: point_over_ellipse(), line_intersections(), linesegment_intersections(), discretization_points(),
abscissa(), point_angle_with_major_dir(), area(), rotation(), tranlation(), frame_mapping()
* Plane3D: is_parallel, fullarc_intersections
* Arc2D: cut_betweeen_two_points
* Contour3D: linesegment_intersections, line_intersections
* Circle3D: primitives: [Arc3D, Arc3D], get_primitives, abscissa, linesegment_intersections
* Arc3D: line_intersections, linesegment_intersections
* new module utils: intersections -> circle_3d_linesegment_intersections
* hash for Frame2D
* Ellipse3D: point_belongs, abscissa, length, to_2d
* CylindricalSurface3D: point_on_surface, is_coincident, arcellipse3d_to_2d
* BSplineSurface3D: derivatives

### Fixed

* PlaneFace3D: cut_by_coincident_face (consider self.inner_contours inside face)
* Contour2D: bounding_rectangle (specify number_points for discretization_points), point_belongs
* Line2D: line_intersections
* BSplineCurve2D: line_intersections
* PlaneFace3D: cut_by_coincident_face (consider self.inner_contours inside face)
* BSplineCurve2D: bounding_rectangle (specify number_points for discretization_points)
* Mesh: delete_duplicated_nodes
* BSplineSurface3D: fix arc3d_to_2d method
* Frame3D : fix from_point_and_vector method ( error for the case vector=main_axis)
* BSplineCurve2D: linesegment_intersections
* Contour2D: merge_primitives_with
* BSplineCurve: fix to take into account weighted B-spline curves.
* Step: fix reading of rational BSpline curves and surfaces from step file.
* BSplineCurve2D: tangent (use position/length)
* Babylon: some scene settings for better rendering
* Arc2D: fix get_center: name referenced before assignement
* SphericalSurface3D : enhancement of primitives parametrization on surface parametric domain.
* BSplineSurface3D: debug linesegment2d_to_3d method.
* Parametric operations with BSpline curves.
* OpenTriangleShell3D: fix from_mesh_data method
* pydocstyle fixes
* bounding box: fix for cylindrical and BSplineCurve3D
* contour2d: ordering_primitives, order_primitives
* Plane3D: plane_intersections, is_coindident
* contour2d: ordering_primitives, order_primitives
* Linesegment2D: infinite_primitive
* Arc2D: point_belongs
* Arc2D: infinite_primitive
* Wire2D: infinite_intersections
* infinite primitive offset of linesegment
* Ellispe3D: discretization_points
* BSplineSurface: Improved surface periodicity calculation

### Removed

* babylon script remaining functions

### Performance improvements
* ClosedPolygon2D: triangulation
* Cylinder: min_distance_to_other_cylinder
* BSplineCurve: discretization_points
* Face3D: triangulation
* triangulation performance by use of Node2D instead of points (x15 on casing)
* cache variable self._polygon_point_belongs_100, to avoid recalculating each
time we have to verify if a point is inside
* Improvements in BSplineSurface3D.point3d_to_2d performance
* Triangle3D serialization speed-up
* Serialization without memo for faces
* Custom serialization for BsplineCurves

### Refactorings

* Basis2D, Basis3D, Frame2D, Frame3D: old_coordinates and new_coordinates method are now deprecated.
local_to_global_coordinates and global_to_local_coordinates are the new more explicit ones.
* Line3D: intersections

### Unittests

* Contour2D: point_belongs
* Basis2D, Basis3D, Frame2D, Frame3D: local_to_global_coordinates and global_to_local_coordinates
* ArcEllipse2D: linesegment_intersections
* LineSegment2D: to_wire
* Line2D: point_belongs
* BSplineCurve2D: line_intersections
* Ellipse2D.point_over_ellipse()
* Ellipse2D.line_intersections()
* Ellipse2D.linesegment_intersections()
* Ellipse2D.discretization_points()
* Ellipse2D.abscissa()
* Ellipse2D.point_angle_with_major_dir()
* Ellipse2D.area()
* Ellipse2D.rotation()
* Ellipse2D.tranlation()
* Ellipse2D.frame_mapping()
* Line2D.frame_mapping()
* Plane3D: plane_intersections, fullarc_intersections, is_parallel, is_coincident
* Contour2D: offset
* ArcEllipse3D.to_2d()
* Circle3D: point_belongs
* Circle3D: discretization_points
* Arc3D: line_intersections, linesegment_intersections
* Contour2D: ordering_contour, is_ordered, order_contour
* Ellipse3D: point_belongs, abscissa, length, to_2d, discretization_points
* CylindricalSurface3D: point_on_surface, is_coincident

### CI

* Mandatory CHANGELOG.md update for PR
* pre-commit checks with cython-lint

## v0.7.0 

### New Features

* Open/Closed TriangleShells: ability to implement specific algorithm to triangles
* Block: faces_center (calculate directly point in the middle of the faces)
* Circle2D: split_by_line
* BoundingRectangle: bounds, plot, area, center, b_rectangle_intersection, is_inside_b_rectangle, point_belongs, intersection_area, distance_to_b_rectangle, distance_to_point
* Cylinder: random_point_inside, interference_volume_with_other_cylinder, lhs_points_inside
* CylindricalSurface3D: line_intersections, linesegment_intersections, plane_intersection
* Line2D: point_distance
* Line3D: to_2d
* Line3D: skew_to (verifies if two Line3D are skew)
* LineSegment3D: line_interserctions
* ArcEllipse3D: discretization_points
* FullArc3D: linesegment_intersections
* Line: sort_points_along_line
* Line2D: point_belongs
* ArcEllipse2D: length, point_belongs, abscissa, bounding_rectangle, straight_line_area, discretization_points, reverse

### Fixed

* Contour2D: point_belongs
* BsplineCurve: abscissa (use different start point between 0 and length)
* Arc3D: plot
* Cylinder: point_belongs
* FullArc3D: plot (use discretization_points instead of discretise)
* Face3D: line_intersections: consider borders
* STL: from stream (use BinaryFile and StringFile instead of io.BinaryIO and FileIO)
* Step: from stream (use BinaryFile instead of io.BinaryIO)
* Contour: is_overlapping (consider intersecting_points is empty)
* LineSegment2D: to_wire (use discretization_points instead of discretise)
* ArcEllipse2D: to_3d
* Fix boolean operations when faces are 100% coincident
* Fix some to_step methods from edges.py and faces.py


### Performance improvements

* Avoid unneeded bbox computation


### Refactorings

* cleanup of ClosedShell (double methods with Openshells)
* LineSegment3D: intersections
* Line2D: sort_points_along_line



### Unittests

* PlaneFace3D: line_intersections
* BsplineCurve: abscissa
* Circle2D: split_by_line
* BoundingRectangle: area, center, intersection, is_inside, point_belongs, intersection_area, distance_to_point, distance_to_b_rectangle
* Cylinder: point_belongs, random_point_inside, interference_volume_with_other_cylinder, min_distance_to_other_cylinder, is_intersecting_other_cylinder, lhs_points_inside
* CylindricalFace3D: linesegment_intersections
* CylindricalSurface3D: line_intersections
* Line3D: line_distance
* Line3D: skew_to
* Line3D: intersections
* LineSegment3D: line_intersections
* LineSegment3D: linesegment_intersections
* Contour: is_overlapping
* LineSegment2D: line_intersections
* ArcEllipse3D: discretization_points
* FullArc3D: linesegment_intersections
* Line2D: sort_points_along_line
* Line3D: sort_points_along_line
* ArcEllipse2D: length, point_belongs, abscissa, bounding_rectangle, straight_line_area, discretization_points, reverse


## v0.6.1 [12/13/2022]

### Changes

* Import from dessia_common are now performed from dessia_common.core

### Fixed
* infinite primitive offset of linesegment

## v0.6.0 [11/7/2022]

### New Features

* Stl:load_from_file, to_volume_model
* Surface2D: copy (specific method)
* GmshParser: read_file (.msh) and related methods, define_triangular_element_mesh, define_tetrahedron_element_mesh
* Circle2D: primitives (defined with 2 Arc2D)
* Node2D/3D, TriangularElement, QuadrilateralElement2D, TriangularElement3D
* ElementsGroup: nodes, elements_per_node
* Mesh: bounding_rectangle, delete_duplicated_nodes
* PlaneFace3D: cut_by_coincident_face
* Vector2D: to_step
* BSplineCurve2D: to_step
* LineSegment3D: to_bspline_curve
* BSplineCurve3D: from_geomdl_curve
* Surface2D: line_crossings
* Surface2D: from_contour
* BSplineSurface3D: simpifly_surface - verifies if BSplineSurface3D could be a Plane3D
* OpenShell3D: to_step_face_ids
* Contour2D: repair_cut_contour
* Circle2D: cut_by_line

### Fixed

* Contour3D: average_center_point (use edge_polygon.points instead of points)
* Contour: edges_order_with_adjacent_contour
* Arc2D: translate_inplace
* Arc2D: point_belongs
* Arc2D: abscissa (consider point2d == arc2d.start/end)
* Arc2D: split (how to choose the interior point)
* Wire: extract_primitives (consider point1 and point2 belong to the same primitive, REMOVE Contour.extract_primitives)
* LineSegment: abcissa (consider point2d == arc2d.start/end)
* Contour2D: cut_by_wire
* Contour2D: point_belongs (bug when contour has only one primitive, like FullArc2D)
* Contour: contours_from_edges
* PlaneFace3D: face_intersections
* Edge: insert_knots_and_mutiplicity
* BSplineCurve3D: from_step
* Surface2D: cut_by_line
* Circle3D: to_step
* ArcEllipse3D.to_2d()
* infinite primitive offset of linesegment

### Performance improvements

* Improve reading STEP files (Faster BSplineCurve3D.look_up_table, Better info when _edges not following eachother_ )
* Improve multiple substractions
* Speedup Contour2D.point_belongs using bounding_rectangle
* Custom to dicts for Shells and primitives inheriting


### Refactorings

* Normalize STL methods regarding STEP
* Refacor and update old code in mesh.py
* Define a Parent class 'Triangle' for Triangle2D/3D


### Unittests

* Wire: extract_primitives, extract_without_primitives


## v0.5.0

### New Features

* Contour: is_overlapping, is_supperposing
* Point, Edges and Wires: axial_symmetry
* Surface2D: rotation, rotation_inplace
* Wire2D: bsplinecurve_crossings,  bsplinecurve_intersections
* Cylinder: min_distance_to_other_cylinder, is_intersecting_other_cylinder
* New point_distance method for Wire3D

### Fixed

* Wire3D.babylonjs
* BSplineSurface3D.merge_with (consider overlapping, intersecting surfaces)
* Wire.extract_primitives (consider point1 & point2 belong to the same primitive)
* Wire.extract_without_primitives (consider the primitives’ order to choose the primitives)
* Contour.shared_primitives_with (consider contours sharing a lot of primitives groups)
* Contour2D.contour_intersections (check if the point is not already in the lis)
* Line.is_between_points (consider point1==point2)
* BSplineCurve2D.split (consider point==start/end)
* Contour3D.bounding_box (use _utd_bounding_box to be defined as a property)
* BSplineSurface3D.grid2d_deformed (add more constraints to compute surface deformation)
* BSplineSurface3D.from_cylindrical_faces (consider **kwargs parameters)
* Duplicated methods cleaned
* triangulation of planar faces
* Wire3D: fix Bounding box
* Wire3D: Bounding box
* Arc2D: primitives bad calculation (arc2d)
* Update plotdata in setup.py
* add some fixes pydocstyle

### Performance improvements

* Remove Copy param from movement of primitives and add inplace methods
* Improve union operations
* Return the same result type (a boolean) in Contour.is_sharing_primitives_with
* Add hidden attribute _bounding_rectangle for Contour2D
* Add hidden attribute _length for BSplineCurve2D/3D
* Consider different types of primitives in Wire.wire_intersections/wire_crossings
* Add hidden attribute _length for Edge

### Refactorings

* Define _eq_ in Contour (to be used for both 2D and 3D)
* Use Grid2D object in different BSplineSurface3D methods (especially: to_2d_with_dimension)
* Define length in LineSegment (to be used for both 2D and 3D)
* Delete diplicated methods (length and point_at_abscissa) from Contour3D (inherit from Wire)
* Define a Parent class 'Bsplinecurve' to mutulize Bsplinecurve2D/3D methods
* Clean duplicated methods
* Define length in LineSegment (to be used for both 2D and 3D)
* Delete diplicated methods (length and point_at_abscissa) from Contour3D (inherit from Wire)
* Define a Parent class 'Bsplinecurve' to mutulize Bsplinecurve2D/3D methods


## v0.4.0
### Fixed
* various fixes in cuts of wires and contours
* Fix of missing face in Union
* following dessia_common v0.7.0


## v0.3.0

### New Features
* Bspline with dimensions
* cut_by_line for Surface2D
* Bspline merge

### Fixed
* Various Steps improvement
* Bspline periodicity in step reading
* sewing improvements
* Substraction of shells

## v0.2.10

### New Features

* union of shells (only with planeface for the moment
* Sewing of polygon3D
* Concav hull of PointCloud2D

## v0.2.9

### New Features

* support STL import & export
* point cloud2D & cloud3D

## v0.2.8

### New Features

* support stringIO in step save

### Fixes

* depack of point2D
* to_vector2D

### Performance improvements

* better bounding box for cylindrical face


## [v0.2.7]
### Changed
* direction vector of linesegments are now normalized

### New Features

* straight line area for BsplineCurve2D
* split of circleby start end
* closedpolygon2d is_trigo
* Auto-adaptative camera/edge width babylonjs
* splitting of bsplinecurve2d
* BezierSurface3D implemented
* added rotation and translation for faces
* new classes BezierCurve2D and BezierCurve3D
* spherical surface
* (core): update plot_data method
* update plot_data methods in wires and edges
* step almost working for cylindrical, conical toroidal
* difference between intersections and crossings
* plot_data version set to 0.3.8 or above

### Fixes

* support of mixed vector point in to step
* remove debug mode babylonjs
* remove sci notation in step export
* use stable cdn for babylonjs
* sweep extrusion length
* line circle intersection with tolerance, normal and dir vector for arc
* offset of wire
* remove useless non serializable attr
* secondmoment area from straight lines
* reversed faces in extrusion correction
* enhancement of rotation/translation of shells
* bug fix BezierCurve2D and 3D
* eq and hash for basis and frames
* shell and frame mapped shell correctly read
* small try except added for step reading
* all SHAPE_REPRESENTATION are now read
* Arc3D from step full debug
* arc3d to 2d in bspline3d surface
* missing faces at end of sweep
* splitting faces and arcs
* perf in display nodes and toroidal aspect
* setup.py requires plot_data>=0.3.9
* (primitives2d): serialization
* debug of shell method
* porting shells methods
* Debug of conical faces
* Porting cylinders and hollow
* porting from missing from_contour3d for planeface
* reading steps, but artefact on faces
* Correcting arc from_step

### Performance improvements

* LineSegment2D.points is non serializable attribute
* ClosedPolygon2D.line_segment is non_serializable_attributes
* Optimization of mesh generation

#### Refactorings
* (edges): put data argument back into Arc2D.plot_data()
* (edges): redefined Arc2D.plot_data()

## v0.2.6

### Changed
- debugs on frame 2D

### Optimized
- babylon data generation speed up

## v0.2.5

### Added
- translation and rotation for various primitives

### Changed
- Frame3D rotation takes also into account origin
- following plot_data v0.5.3

## v0.2.4
### Added
- handle spherical surfaces
- positionning of parts in STEP reading

## v0.2.1
### Added
- step export

## v0.2

### Changed
- modules *2D or *3D renamed in *2d, *3d
- point and vector declared with their x, y, z vm.Point2D((0, 0)) -> vm.Point2D(0, 0)
- separating in new modules: display, wires, edges...
- PEP8: method names
- PointAtCurvilinearAbscissa changed to point_at_abscissa
- MPLPlot changed to plot()
- plot now returns only ax instead of fig, ax

## v0.1.11

### Added
- Calculate the distance between LineSegment3D/LS3D, Arc3D/LS3D, Arc3D/Arc3D and between CylindricalFace3D too.
- Use PlaneFace3D with contours2D in a classic way and use it with contours3D with a 'from_contours3d' as CylindricalFace3D does.
- Calculate the distance between CylindricalFace3D and PlaneFace3D.
- Calculate the distance between CylindricalFace3D, PlaneFace3D and ToroidalFace3D.
- contours2d.tessel_points which gives all points of a contour2d, and .points the end points of primitives.
- Implementation of ConicalFace3D in Core and RevolvedProfile.
- Implementation of SphericalFace3D in Core.
- BSplineFace3D works.

### Changed
- cut_contours in Face3D which take all points from a Contour2D, not one side like before. Furthermore, it is light and quick.

## [v0.1.10]
- typings
- workflow to instanciate point

## [v0.1.9]

### Added
- mesh module

## [v0.1.8]

### Added
- color and alpha options for various primitives
- line segments intersection

### Debug
- arcs: is_trigo and angle were sometimes false

## [v0.1.7]

### Added
- random vector and points
- dashed line option in babylon of LineSegment3D
- Measure2D
- babylon_data: a dict language to describe models to be unpacked by a babylonjs unpacker

### Removed
- constants o2D, x2D, y2D...: use O2D, X2D...

### Changed
- Mesure -> Measure3D<|MERGE_RESOLUTION|>--- conflicted
+++ resolved
@@ -19,11 +19,8 @@
 ### Removed
 
 ### Performance improvements
-<<<<<<< HEAD
 * eq & hash: Some eq and hash methods have been fixed. starting from clases Point and Vector.
-=======
 * BSplinecurve2D: point_belongs
->>>>>>> 39e56caf
 * lighten some dicts with optional name
 
 ### Refactorings
@@ -32,19 +29,14 @@
 * BSplineCurve2D.point_distance
 * new dataclass EdgeStyle: to be used in several plot methods. simplifying its structure.
 
-<<<<<<< HEAD
-## Unittests
+### Unittests
+
+* BSplineCurve2D: point_distance, point_belongs
+* Circle2D: bspline_intersections, point_distance
 * Unittests for Vector2D
 * Unittests for Point2D
 * Unittests for Vector3D
 * Unittests for Point3D
-
-=======
-### Unittests
-
-* BSplineCurve2D: point_distance, point_belongs
-* Circle2D: bspline_intersections, point_distance
->>>>>>> 39e56caf
 
 ## v0.9.0 [Testing]
 
