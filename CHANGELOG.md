--- conflicted
+++ resolved
@@ -73,12 +73,8 @@
 - Improve step translator.
 - Delete inplace methods: rotation, translation and frame_mapping
 - OpenShell3D: faces_graph.
-<<<<<<< HEAD
 - Shells: refactor. 
-=======
 - RevolutionSurface3D: Improve init and methods
-
->>>>>>> 3718ec87
 
 ### Changed
 - OpenShell3D: faces_graph is now vertices_graph. faces_graph method now represents the faces' topology of the shell.
