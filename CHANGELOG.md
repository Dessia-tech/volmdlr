--- conflicted
+++ resolved
@@ -14,13 +14,10 @@
 - ToroidalSurface3D: line_intersections, linesegment_intersections, plane_intersections 
 - ToroidalFace3D: PlaneFace3D intersectios.
 - PlaneFace3D: circle_intersections.
-<<<<<<< HEAD
-- Frame2D/3D: fix rotation
-
-=======
 - delete remaining inplace methods in wires.py
 - Fixes to boolean operations.
->>>>>>> 7f74aadc
+- Frame2D: fix rotation
+
 ### Refactor
 -
 
