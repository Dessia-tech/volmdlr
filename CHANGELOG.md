# Changelog

All notable changes to this project will be documented in this file.

The format is based on [Keep a Changelog](https://keepachangelog.com/en/1.0.0/),
and this project adheres to [Semantic Versioning](https://semver.org/spec/v2.0.0.html).

## v0.11.0 [future]

### New Features
- BSplineCurve, Edge: simplify
- Plane3D: angle_between_planes, plane_betweeen_two_planes
- Edge: intersections, crossings, validate_crossings
- Arc2D: bsplinecurve_intersections, arc_intersections, arcellipse_intersections.
- ArcEllipse2D: bsplinecurve_intersections
- get_circle_intersections added to volmdlr.utils.intersections, so it can be used to calculate intersections between two arcs 2d.
- get_bsplinecurve_intersections added to volmdlr.utils.intersections. Used to calculate intersection between a bspline and another edge.
- Wire2D: edge_intersections, wire_intersections, edge_crossings, edge_intersections, validate_edge_crossings, validate_wire_crossings
- Contour2D: split_contour_with_sorted_points, intersection_contour_with
- CylindricalSurface3D: point_projection, point_distance
- ToroidalSurface3D: point_projection
- BsplineCurve: point_distance, point_belongs
- ContourMixin: is_adjacent
- Wire2D: area
- Circle2D: bsplinecurve_intersections.
- add tolerance param to many methods from edges and wires.
- Surface3D: add contour healing into face_from_contours3d method.
- ExtrusionSurface3D: implement missing cases for linesegment2d_to_3d method.
- BSplineSurface3D: to_plane3d
- BSplineFace3D: to_planeface3d
- BSplineCurve, Arc, LineSegment: is_close
- Core: get_edge_index_in_list, edge_in_list
- mesh: TetrahedralElementQuadratic 
- GmshParser: define_quadratic_tetrahedron_element_mesh
- GmshParser: to_vtk (consider quadratic tetrahedron element)
- VolumeModel: to_msh (consider both order 1 and 2)
- Assembly: define a volmdlr Assembly object.
- Edge: direction_independent_is_close
- Arcellipse2D, 3D: complementary, translation
- Arcellipse2D, 3D: complementary
- Face3D: is_linesegment_crossing
- BSplineFace3D: linesegment_intersections
- Assembly: define a volmdlr Assembly object.
- Contour2D: copy
- LineSegment2D: copy
- FullArcEllipse3D: split
- ArcEllipse3D: split, point_at_abscissa
- Vector: is_perpendicular_to
- babylonjs: add nested meshes

### Fixed
- 2D conversion: create 2D function name in core_compiled
- LineSegment, Arc, BSplineCurve: get_shared_section()
- bSpline2D: linesegment_intersections
- BsplineCurve: from_points_interpolation
- Coverage: use coverage rc to enable cython coverage
- ClosedShel3D: cut_by_plane
- ClosedShell3D: union
- BSplineSurface3D: take into account oppened contour while using face_from_contours3d
- BsplineCurve: simplify
- Dessiaobject inheritance up-to-date
- Edge: unit_direction_vector, unit_normal_vector, split_between_two_points
- VolumeModel: get_mesh_lines (change tolerance 1e-20 to 1e-6)
- RevolutionSurface: fix some parametric operations.
- ClosedShel3D: intersection method
- Fix: plots
- add some fixes to pydocstyle errors
- ToroidalSurface3D: fix some parametric operations.
- Node2D, Node3D: is_close
- SphericalSurface3D: enhance arc3d_to_2d and bsplinecurve3d_to_2d.
- BSplineface3D: linesegment2d_to_3d, bsplinecurve2d_to_3d.
- OpenShell3D: get_geo_lines (use primitive.is_close)
- Basis3D: normalize
- Contour3D: from_step removes repeated edges from primitives list
- Face3D: add fixes to divide_face
- ExtrusionSurface3D: linesegment2d_to_3d.
<<<<<<< HEAD
- BSplineSurface3D: ban useless attr in serialization 

=======
- Surface3D: repair_primitive_periodicity
>>>>>>> 7b505615

### Refactor
- Contour2D: cut_by_wire
- Contour2D: extract_with_points displaced to WireMixin
- Contour2D: extract_contour displaced to WireMixin and renamed to extract
- Contour2D: split_contour_with_sorted_points displaced to WireMixin and renamed to split_with_sorted_points
- Contour2D: get_divided_contours
- FullArc2D, FullArc3D: create FullArc Abstract class.
- Contour2D: ordering_contour
- WireMixin: order_wire
- Contour2D: delete cut_by_linesegments
- split faces.py into surfaces.py, faces.py and shells.py 
- ContourMixin: from_points
- ClosedShell3D: improve performance for boolean operations
- Face3D: reduce the triangulation discretization resolution of Toroidal and Cylindrical to improve redering performance.
- Cylinder: inheritance directly from ClosedShell3D
- Edges: cache middle_points and unit_direction_vector 

### Changed
- better surface3d plots
- sphere methods renamed in_points & to_point_skin to inner points & skin_points
- remove useless attribute in Bspline serialization

### Unittests
- Arc2D: test_arc_intersections
- TestEdge2DIntersections: test intersections for all edges.
- Circle2D: test_circle_intersections
- Contour2D: test_crossings, test_intersection_contour_with
- BSplineCurve: get_intersection_sections
- BSplineCurve2D: edge_intersections, arc_intersections, bsplinecurve_intersections
- CylindricalFace3D: test_triangulation_quality
- CylindricalSurface3D: test_point_projection
- BSplineCurve: point_projection
- ClosedShel3D: cut_by_plane
- Arc3D.minimum_distance_points_line
- New unittests for plane3d
- ClosedShel3D: intersection
- Arcellipse2D: complementary

## v0.10.0 [Unreleased yet]

### New Features
* Write .msh file (with stream)
* Arc: reverse
* BSplineCurve2D: offset
* Circle2D: bsplinecurve_intersections, point_distance
* ConicalSurface3D, CylindricalSurface3D: plot method
* BSplineCurve3D: minimum distance
* volmdlr.edge: FullArcEllipse
* BSplineCurve: evaluate_single
* Wire2: hash
* Contour3D: hash
* LineSegment3D, LineSegment2D, Arc3D, Arc2D, BSpline3D, BSpline2D: get_shared_section(), delete_shared_section()
* Contour2D: closest_point_to_point2, get_furthest_point_to_point2
### Fixed
* Bspline in sweep
* Plane3D: plane_intersections
* fixes to step assemblies
* LineSegment3D: matrix_distance
* fixes to wire
* Arc: split. Case when spliting point is the start or end point.
* BplineCurve2D: tangent, vector_direction, normal_vector
* BSplineCurve: abscissa, line_intersections
* Add some important fixes to unittests: missing two __init__py files.
* Contour2D, Contour3D: merge_with()
* Edge: change unit_direction_vector and unit_normal_vector to concrete methods
* stl: add _standalone_in_db to Stl class
* BSplineSurface3D: merge_with
* Documentation: Add introduction to volmdlr technology
* BSplineSurface3D: refactor bsplinecurve3d_to_2d to take into account periodic behavior
* OpenedRoundedLineSegments2D/ClosedRoundedLineSegments2D: fix radius type
* Surface3D: debug some special cases while using face_from_contours3d.
* Step: debug some special cases while reading step file.
* BSplineSurface3D: fix simplify_surface method.
* Improve pylint code quality.
* PeriodicalSurface: enhance some parametric transformations.

### Removed
- stl: remove default value in from_stream method

### Changed

- argument convexe in volmdlr.cloud has been renamed to convex
- Add some missing docstrings in volmdlr.faces
- Using full arcs for Circles primitives

### Performance improvements
- BSplineCurve: compilation of some functions used by from_points_interpolation classmethod.
- BSplineSurface3D: compilation of some functions used in the evaluation of a parametric point.
- eq & hash: Some eq and hash methods have been fixed. starting from clases Point and Vector.
- BSplinecurve2D: point_belongs
- lighten some dicts with optional name
- Step reader: refactor to_volume_model. Remove the dependency of the method of creating a graph.

### Refactorings
- ContourMixin: to_polygon (for both 2D and 3D)
- BSplineCurve2D.point_distance 
- new dataclass EdgeStyle: to be used in several plot methods. simplifying its structure.

### Unittests
* BSplineCurve2D: offset, point_distance, point_belongs
* Circle2D: bspline_intersections, point_distance
* Unittests for Vector2D
* Unittests for Point2D
* Unittests for Vector3D
* Unittests for Point3D
* LineSegment3D: test_matrix_distance
* LineSegment3D, LineSegment2D, Arc3D, Arc2D, BSpline3D, BSpline2D: get_shared_section(), delete_shared_section()
* Contour3D: merge_with()
* Contour2D: closest_point_to_point2, get_furthest_point_to_point2

## v0.9.3

- build: bump dessia common to 0.10.0
- build: remove useless jsonschema dep
- build: update package.xml for freecad

## v0.9.1

### Fixed
- build: manifest was not shipping bspline_compiled
- fixed many pylint errors: 13/03/2023
- fix contour2d: divide

### Documentation
 - typo in README.md

## v0.9.0 [released 03/26/2023]

### New Features
* Unit coversion factor parameter added to the end of the from_step arguments parameter (So we can convert the units correctly)
* SphericalSurface3D: rotation, translation, frame_mapping
* read steps: Identify assemblies in a step file.
* ClosedTriangleShell3D: to_trimesh method
* PointCloud3D: add method shell_distances to compute distances from triangular mesh in PointCloud3D
* BSplineSurface3D: Now the plot method uses u and v curves
* Create .geo and .msh files (Mesh geometries with GMSH)
* RevolutionSurface3D: point3d_to_2d, point2d_to_3d, plot, rectangular_cut, from_step
* RevolutionFace3D
* WiriMixin: from points: general method for Wire3D and 2D and for Contour2D and 3D. 
* Added package.xml metadata in order to be listed in the FreeCAD Addon Manager 
* Edge: local_discretization
* ArcEllipse2d: point_at_abscissa, translation, split, point_distance.

### Fixed

* WireMixin: abscissa (add tolerance as parameter)
* OpenRoundedLineSegment2D: deleted discretization_points() so it uses the one from WireMixin.
* Contour2D: moved bounding_rectangle and get_bounding_rectangle to Wire2D. 
* BSplineCurve: from_points_interpolation, uses centripedal method for better fitting.
* Conical, Cylindrical and Toroidal Surfaces 3D: fix face_from_contours - bug when step file doesnot follow a standard. 
* BSplineSurface3D: debug linesegment2d_to_3d method.
* Parametric operations with BSpline curves.
* OpenTriangleShell3D: fix from_mesh_data method.
* PeriodicalSurface: fix face from contours.
* LineSegment2D.line_intersections: verify if colinear first.
* Cylinder: to_dict, min_distance_to_other_cylinder.
* Step_assemblies: consider when no transformation is needed.
* fix some pydocstyle errors
* Script/step/workflow: Update Workflow, use last version of dessia_common
* LineSegment3D: Rotation method update due to points attribute deletion
* ConicalSurface3D: fix from_step class method by adding the angle convertion factor
* fix f string usage
* Add some typings
* Step: Step translator now handles some EDGE_LOOP inconsistencies coming from step files
* Arc2d: point_belongs, abscissa.
* ArcEllipse2d: point_belongs, abscissa, init.


### Removed

- edges: remove attributes points from lines & linesegments for performance purpose


### Performance improvements

- wires.py's 2D objects: chache bounding_rectangle results
- faces.py's Triangle3D objects: subdescription points and triangles
- EdgeCollection3D: new object for displaying series of edges
- BSplineSurface3D: compile BSplineSurface3D.derivatives
- Contour2D.area(): save area in a cache variable.
- Contour2D.__eq__(): verify contour length first, when verify if two contours are the same.
- Contour2D.is_inside(): verify first if the area of the contour2 is not smaller that contour 1.
- Disabling pointer in to_dict for most primitives
- Better hash for shells, contours & wires 


### Refactorings
- Remove usage of deprecated method old_coordinates and new_coordinates
- Indicate 'inplace' methods as deprecated
* Wire: extract_with_points

### Documentation
- BoundingBox docstrings

### Unittests
- ConicalSurface3D: face_from_contours, bsplinecurve3d_to_2d.
- CompositePrimitive2D: rotation, translation, frame_mapping
- core.py: delete_double_point, step_ids_to_str
- CompositePrimitive3D: plot
- BoundingRectangle: bounds, plot, area, center, b_rectangle_intersection, is_inside_b_rectangle, point_belongs,
intersection_area, distance_to_b_rectangle, distance_to_point
- BoundingBox: center, add, to_dict, points, from_bounding_boxes, from_points, to_frame, volume, bbox_intersection,
is_inside_bbox, intersection_volume, distance_to_bbox, point_belongs, distance_to_point, plot
* VolumeModel: eq, volume, rotation, translation, frame_mapping, bounding_box, plot
* Wire: extract_with_points, split_with_two_points
* Arc2d: point_belongs, abscissa.
* ArcEllipse2d: point_belongs, abscissa, init, translation, split, point_at_abscissa, point_distance.

### CI
- add spell check to pylint with pyenchant
- make code_pydocstyle more explicit
- upload html coverage to cdn.dessia.tech
- limit time effect on master & testing

## v0.8.0 [Released 26/01/2023]

### New Features

- PlaneFace3D: project_faces
- OpenShell3D: project_coincident_faces_of
- GmshParser: to_vtk
- BSplineCurve: derivatives
- ClosedPolygon2D: point_belongs, now the user can choose whether points on the edge of the polygon
            should be considered inside or not.
- ArcEllipse2D: line_intersections, frame_mapping, linesegment_intersections
- Line2D: point_belongs, frame_mapping()
- New Class wires.Ellipse2D
- Ellipse2D: point_over_ellipse(), line_intersections(), linesegment_intersections(), discretization_points(),
abscissa(), point_angle_with_major_dir(), area(), rotation(), tranlation(), frame_mapping()
- Plane3D: is_parallel, fullarc_intersections
- Arc2D: cut_betweeen_two_points
- Contour3D: linesegment_intersections, line_intersections
- Circle3D: primitives: [Arc3D, Arc3D], get_primitives, abscissa, linesegment_intersections
- Arc3D: line_intersections, linesegment_intersections
- new module utils: intersections -> circle_3d_linesegment_intersections
- hash for Frame2D
- Ellipse3D: point_belongs, abscissa, length, to_2d
- CylindricalSurface3D: point_on_surface, is_coincident, arcellipse3d_to_2d
- BSplineSurface3D: derivatives

### Fixed

- PlaneFace3D: cut_by_coincident_face (consider self.inner_contours inside face)
- Contour2D: bounding_rectangle (specify number_points for discretization_points), point_belongs
- Line2D: line_intersections
- BSplineCurve2D: line_intersections
- PlaneFace3D: cut_by_coincident_face (consider self.inner_contours inside face)
- BSplineCurve2D: bounding_rectangle (specify number_points for discretization_points)
- Mesh: delete_duplicated_nodes
- BSplineSurface3D: fix arc3d_to_2d method
- Frame3D : fix from_point_and_vector method ( error for the case vector=main_axis)
- BSplineCurve2D: linesegment_intersections
- Contour2D: merge_primitives_with
- BSplineCurve: fix to take into account weighted B-spline curves.
- Step: fix reading of rational BSpline curves and surfaces from step file.
- BSplineCurve2D: tangent (use position/length)
- Babylon: some scene settings for better rendering
- Arc2D: fix get_center: name referenced before assignement
- SphericalSurface3D : enhancement of primitives parametrization on surface parametric domain.
- BSplineSurface3D: debug linesegment2d_to_3d method.
- Parametric operations with BSpline curves.
- OpenTriangleShell3D: fix from_mesh_data method
- pydocstyle fixes
- bounding box: fix for cylindrical and BSplineCurve3D
- contour2d: ordering_primitives, order_primitives
- Plane3D: plane_intersections, is_coindident
- contour2d: ordering_primitives, order_primitives
- Linesegment2D: infinite_primitive
- Arc2D: point_belongs
- Arc2D: infinite_primitive
- Wire2D: infinite_intersections
- infinite primitive offset of linesegment
- Ellispe3D: discretization_points
- BSplineSurface: Improved surface periodicity calculation

### Removed

- babylon script remaining functions

### Performance improvements
- ClosedPolygon2D: triangulation
- Cylinder: min_distance_to_other_cylinder
- BSplineCurve: discretization_points
- Face3D: triangulation
- triangulation performance by use of Node2D instead of points (x15 on casing)
- cache variable self._polygon_point_belongs_100, to avoid recalculating each
time we have to verify if a point is inside
- Improvements in BSplineSurface3D.point3d_to_2d performance
- Triangle3D serialization speed-up
- Serialization without memo for faces
- Custom serialization for BsplineCurves

### Refactorings

- Basis2D, Basis3D, Frame2D, Frame3D: old_coordinates and new_coordinates method are now deprecated.
local_to_global_coordinates and global_to_local_coordinates are the new more explicit ones.
- Line3D: intersections

### Unittests

- Contour2D: point_belongs
- Basis2D, Basis3D, Frame2D, Frame3D: local_to_global_coordinates and global_to_local_coordinates
- ArcEllipse2D: linesegment_intersections
- LineSegment2D: to_wire
- Line2D: point_belongs
- BSplineCurve2D: line_intersections
- Ellipse2D.point_over_ellipse()
- Ellipse2D.line_intersections()
- Ellipse2D.linesegment_intersections()
- Ellipse2D.discretization_points()
- Ellipse2D.abscissa()
- Ellipse2D.point_angle_with_major_dir()
- Ellipse2D.area()
- Ellipse2D.rotation()
- Ellipse2D.tranlation()
- Ellipse2D.frame_mapping()
- Line2D.frame_mapping()
- Plane3D: plane_intersections, fullarc_intersections, is_parallel, is_coincident
- Contour2D: offset
- ArcEllipse3D.to_2d()
- Circle3D: point_belongs
- Circle3D: discretization_points
- Arc3D: line_intersections, linesegment_intersections
- Contour2D: ordering_contour, is_ordered, order_contour
- Ellipse3D: point_belongs, abscissa, length, to_2d, discretization_points
- CylindricalSurface3D: point_on_surface, is_coincident

### CI

- Mandatory CHANGELOG.md update for PR
- pre-commit checks with cython-lint

## v0.7.0 

### New Features

- Open/Closed TriangleShells: ability to implement specific algorithm to triangles
- Block: faces_center (calculate directly point in the middle of the faces)
- Circle2D: split_by_line
- BoundingRectangle: bounds, plot, area, center, b_rectangle_intersection, is_inside_b_rectangle, point_belongs, intersection_area, distance_to_b_rectangle, distance_to_point
- Cylinder: random_point_inside, interference_volume_with_other_cylinder, lhs_points_inside
- CylindricalSurface3D: line_intersections, linesegment_intersections, plane_intersection
- Line2D: point_distance
- Line3D: to_2d
- Line3D: skew_to (verifies if two Line3D are skew)
- LineSegment3D: line_interserctions
- ArcEllipse3D: discretization_points
- FullArc3D: linesegment_intersections
- Line: sort_points_along_line
- Line2D: point_belongs
- ArcEllipse2D: length, point_belongs, abscissa, bounding_rectangle, straight_line_area, discretization_points, reverse

### Fixed

- Contour2D: point_belongs
- BsplineCurve: abscissa (use different start point between 0 and length)
- Arc3D: plot
- Cylinder: point_belongs
- FullArc3D: plot (use discretization_points instead of discretise)
- Face3D: line_intersections: consider borders
- STL: from stream (use BinaryFile and StringFile instead of io.BinaryIO and FileIO)
- Step: from stream (use BinaryFile instead of io.BinaryIO)
- Contour: is_overlapping (consider intersecting_points is empty)
- LineSegment2D: to_wire (use discretization_points instead of discretise)
- ArcEllipse2D: to_3d
- Fix boolean operations when faces are 100% coincident
- Fix some to_step methods from edges.py and faces.py


### Performance improvements

- Avoid unneeded bbox computation


### Refactorings

- cleanup of ClosedShell (double methods with Openshells)
- LineSegment3D: intersections
- Line2D: sort_points_along_line



### Unittests

- PlaneFace3D: line_intersections
- BsplineCurve: abscissa
- Circle2D: split_by_line
- BoundingRectangle: area, center, intersection, is_inside, point_belongs, intersection_area, distance_to_point, distance_to_b_rectangle
- Cylinder: point_belongs, random_point_inside, interference_volume_with_other_cylinder, min_distance_to_other_cylinder, is_intersecting_other_cylinder, lhs_points_inside
- CylindricalFace3D: linesegment_intersections
- CylindricalSurface3D: line_intersections
- Line3D: line_distance
- Line3D: skew_to
- Line3D: intersections
- LineSegment3D: line_intersections
- LineSegment3D: linesegment_intersections
- Contour: is_overlapping
- LineSegment2D: line_intersections
- ArcEllipse3D: discretization_points
- FullArc3D: linesegment_intersections
- Line2D: sort_points_along_line
- Line3D: sort_points_along_line
- ArcEllipse2D: length, point_belongs, abscissa, bounding_rectangle, straight_line_area, discretization_points, reverse


## v0.6.1 [12/13/2022]

### Changes

- Import from dessia_common are now performed from dessia_common.core

### Fixed
- infinite primitive offset of linesegment

## v0.6.0 [11/7/2022]

### New Features

- Stl:load_from_file, to_volume_model
- Surface2D: copy (specific method)
- GmshParser: read_file (.msh) and related methods, define_triangular_element_mesh, define_tetrahedron_element_mesh
- Circle2D: primitives (defined with 2 Arc2D)
- Node2D/3D, TriangularElement, QuadrilateralElement2D, TriangularElement3D
- ElementsGroup: nodes, elements_per_node
- Mesh: bounding_rectangle, delete_duplicated_nodes
- PlaneFace3D: cut_by_coincident_face
- Vector2D: to_step
- BSplineCurve2D: to_step
- LineSegment3D: to_bspline_curve
- BSplineCurve3D: from_geomdl_curve
- Surface2D: line_crossings
- Surface2D: from_contour
- BSplineSurface3D: simpifly_surface - verifies if BSplineSurface3D could be a Plane3D
- OpenShell3D: to_step_face_ids
- Contour2D: repair_cut_contour
- Circle2D: cut_by_line

### Fixed

- Contour3D: average_center_point (use edge_polygon.points instead of points)
- Contour: edges_order_with_adjacent_contour
- Arc2D: translate_inplace
- Arc2D: point_belongs
- Arc2D: abscissa (consider point2d == arc2d.start/end)
- Arc2D: split (how to choose the interior point)
- Wire: extract_primitives (consider point1 and point2 belong to the same primitive, REMOVE Contour.extract_primitives)
- LineSegment: abcissa (consider point2d == arc2d.start/end)
- Contour2D: cut_by_wire
- Contour2D: point_belongs (bug when contour has only one primitive, like FullArc2D)
- Contour: contours_from_edges
- PlaneFace3D: face_intersections
- Edge: insert_knots_and_mutiplicity
- BSplineCurve3D: from_step
- Surface2D: cut_by_line
- Circle3D: to_step
- ArcEllipse3D.to_2d()
- infinite primitive offset of linesegment
- Contour3D: order_contour.

### Performance improvements

- Improve reading STEP files (Faster BSplineCurve3D.look_up_table, Better info when _edges not following eachother_ )
- Improve multiple substractions
- Speedup Contour2D.point_belongs using bounding_rectangle
- Custom to dicts for Shells and primitives inheriting


### Refactorings

- Normalize STL methods regarding STEP
- Refacor and update old code in mesh.py
- Define a Parent class 'Triangle' for Triangle2D/3D


### Unittests

- Wire: extract_primitives, extract_without_primitives


## v0.5.0

### New Features

- Contour: is_overlapping, is_supperposing
- Point, Edges and Wires: axial_symmetry
- Surface2D: rotation, rotation_inplace
- Wire2D: bsplinecurve_crossings,  bsplinecurve_intersections
- Cylinder: min_distance_to_other_cylinder, is_intersecting_other_cylinder
- New point_distance method for Wire3D

### Fixed

- Wire3D.babylonjs
- BSplineSurface3D.merge_with (consider overlapping, intersecting surfaces)
- Wire.extract_primitives (consider point1 & point2 belong to the same primitive)
- Wire.extract_without_primitives (consider the primitives’ order to choose the primitives)
- Contour.shared_primitives_with (consider contours sharing a lot of primitives groups)
- Contour2D.contour_intersections (check if the point is not already in the lis)
- Line.is_between_points (consider point1==point2)
- BSplineCurve2D.split (consider point==start/end)
- Contour3D.bounding_box (use _utd_bounding_box to be defined as a property)
- BSplineSurface3D.grid2d_deformed (add more constraints to compute surface deformation)
- BSplineSurface3D.from_cylindrical_faces (consider **kwargs parameters)
- Duplicated methods cleaned
- triangulation of planar faces
- Wire3D: fix Bounding box
- Wire3D: Bounding box
- Arc2D: primitives bad calculation (arc2d)
- Update plotdata in setup.py
- add some fixes pydocstyle

### Performance improvements

- Remove Copy param from movement of primitives and add inplace methods
- Improve union operations
- Return the same result type (a boolean) in Contour.is_sharing_primitives_with
- Add hidden attribute _bounding_rectangle for Contour2D
- Add hidden attribute _length for BSplineCurve2D/3D
- Consider different types of primitives in Wire.wire_intersections/wire_crossings
- Add hidden attribute _length for Edge

### Refactorings

- Define _eq_ in Contour (to be used for both 2D and 3D)
- Use Grid2D object in different BSplineSurface3D methods (especially: to_2d_with_dimension)
- Define length in LineSegment (to be used for both 2D and 3D)
- Delete diplicated methods (length and point_at_abscissa) from Contour3D (inherit from Wire)
- Define a Parent class 'Bsplinecurve' to mutulize Bsplinecurve2D/3D methods
- Clean duplicated methods
- Define length in LineSegment (to be used for both 2D and 3D)
- Delete diplicated methods (length and point_at_abscissa) from Contour3D (inherit from Wire)
- Define a Parent class 'Bsplinecurve' to mutulize Bsplinecurve2D/3D methods


## v0.4.0
### Fixed
- various fixes in cuts of wires and contours
- Fix of missing face in Union
- following dessia_common v0.7.0


## v0.3.0

### New Features
- Bspline with dimensions
- cut_by_line for Surface2D
- Bspline merge

### Fixed
- Various Steps improvement
- Bspline periodicity in step reading
- sewing improvements
- Substraction of shells

## v0.2.10

### New Features

- union of shells (only with planeface for the moment
- Sewing of polygon3D
- Concav hull of PointCloud2D

## v0.2.9

### New Features

- support STL import & export
- point cloud2D & cloud3D

## v0.2.8

### New Features

- support stringIO in step save

### Fixes

- depack of point2D
- to_vector2D

### Performance improvements

- better bounding box for cylindrical face


## [v0.2.7]
### Changed
- direction vector of linesegments are now normalized

### New Features

- straight line area for BsplineCurve2D
- split of circleby start end
- closedpolygon2d is_trigo
- Auto-adaptative camera/edge width babylonjs
- splitting of bsplinecurve2d
- BezierSurface3D implemented
- added rotation and translation for faces
- new classes BezierCurve2D and BezierCurve3D
- spherical surface
- (core): update plot_data method
- update plot_data methods in wires and edges
- step almost working for cylindrical, conical toroidal
- difference between intersections and crossings
- plot_data version set to 0.3.8 or above

### Fixes

- support of mixed vector point in to step
- remove debug mode babylonjs
- remove sci notation in step export
- use stable cdn for babylonjs
- sweep extrusion length
- line circle intersection with tolerance, normal and dir vector for arc
- offset of wire
- remove useless non serializable attr
- secondmoment area from straight lines
- reversed faces in extrusion correction
- enhancement of rotation/translation of shells
- bug fix BezierCurve2D and 3D
- eq and hash for basis and frames
- shell and frame mapped shell correctly read
- small try except added for step reading
- all SHAPE_REPRESENTATION are now read
- Arc3D from step full debug
- arc3d to 2d in bspline3d surface
- missing faces at end of sweep
- splitting faces and arcs
- perf in display nodes and toroidal aspect
- setup.py requires plot_data>=0.3.9
- (primitives2d): serialization
- debug of shell method
- porting shells methods
- Debug of conical faces
- Porting cylinders and hollow
- porting from missing from_contour3d for planeface
- reading steps, but artefact on faces
- Correcting arc from_step

### Performance improvements

- LineSegment2D.points is non serializable attribute
- ClosedPolygon2D.line_segment is non_serializable_attributes
- Optimization of mesh generation

#### Refactorings
- (edges): put data argument back into Arc2D.plot_data()
- (edges): redefined Arc2D.plot_data()

## v0.2.6

### Changed
- debugs on frame 2D

### Optimized
- babylon data generation speed up

## v0.2.5

### Added
- translation and rotation for various primitives

### Changed
- Frame3D rotation takes also into account origin
- following plot_data v0.5.3

## v0.2.4
### Added
- handle spherical surfaces
- positionning of parts in STEP reading

## v0.2.1
### Added
- step export

## v0.2

### Changed
- modules -2D or *3D renamed in *2d, *3d
- point and vector declared with their x, y, z vm.Point2D((0, 0)) -> vm.Point2D(0, 0)
- separating in new modules: display, wires, edges...
- PEP8: method names
- PointAtCurvilinearAbscissa changed to point_at_abscissa
- MPLPlot changed to plot()
- plot now returns only ax instead of fig, ax

## v0.1.11

### Added
- Calculate the distance between LineSegment3D/LS3D, Arc3D/LS3D, Arc3D/Arc3D and between CylindricalFace3D too.
- Use PlaneFace3D with contours2D in a classic way and use it with contours3D with a 'from_contours3d' as CylindricalFace3D does.
- Calculate the distance between CylindricalFace3D and PlaneFace3D.
- Calculate the distance between CylindricalFace3D, PlaneFace3D and ToroidalFace3D.
- contours2d.tessel_points which gives all points of a contour2d, and .points the end points of primitives.
- Implementation of ConicalFace3D in Core and RevolvedProfile.
- Implementation of SphericalFace3D in Core.
- BSplineFace3D works.

### Changed
- cut_contours in Face3D which take all points from a Contour2D, not one side like before. Furthermore, it is light and quick.

## [v0.1.10]
- typings
- workflow to instanciate point

## [v0.1.9]

### Added
- mesh module

## [v0.1.8]

### Added
- color and alpha options for various primitives
- line segments intersection

### Debug
- arcs: is_trigo and angle were sometimes false

## [v0.1.7]

### Added
- random vector and points
- dashed line option in babylon of LineSegment3D
- Measure2D
- babylon_data: a dict language to describe models to be unpacked by a babylonjs unpacker

### Removed
- constants o2D, x2D, y2D...: use O2D, X2D...

### Changed
- Mesure -> Measure3D<|MERGE_RESOLUTION|>--- conflicted
+++ resolved
@@ -74,12 +74,8 @@
 - Contour3D: from_step removes repeated edges from primitives list
 - Face3D: add fixes to divide_face
 - ExtrusionSurface3D: linesegment2d_to_3d.
-<<<<<<< HEAD
-- BSplineSurface3D: ban useless attr in serialization 
-
-=======
+- BSplineSurface3D: ban useless attr in serialization
 - Surface3D: repair_primitive_periodicity
->>>>>>> 7b505615
 
 ### Refactor
 - Contour2D: cut_by_wire
