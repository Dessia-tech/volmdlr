--- conflicted
+++ resolved
@@ -30,10 +30,6 @@
 - perf: to_dict/dict_to_obj of OpenTriangleShell3D
 - Cylinder / Cone / HollowCylinder: from_center_point_and_axis
 - Cone: remove inheritance from RevolvedProfile
-<<<<<<< HEAD
-=======
-- BSplineSurface3D: partial removal of dependencies on geomdl objects
->>>>>>> 5d50b74e
 - Ellipse2D: point_distance, bounding rectangle, ellipse_intersections
 - Curve: local_discretization
 - Ellipse3D: line_intersections, linesegment_intersections, ellipse_intersections
@@ -45,7 +41,6 @@
 - BSpline3D: arc_intersections
 - New module: discrete_representation for voxelization of 3D geometries and pixelization of 2D geometries
 - BSplineSurface3D: partial removal of dependencies on geomdl objects
-
 
 ### Fixed
 - Sweep with non smoth path
