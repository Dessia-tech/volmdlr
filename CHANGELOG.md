# Changelog

All notable changes to this project will be documented in this file.

The format is based on [Keep a Changelog](https://keepachangelog.com/en/1.0.0/),
and this project adheres to [Semantic Versioning](https://semver.org/spec/v2.0.0.html).


## v0.9.0 [Unreleased yet]

### New Features

* Unit coversion factor parameter added to the end of the from_step arguments parameter (So we can convert the units correctly)
* SphericalSurface3D: rotation, translation, frame_mapping
* read steps: Identify assemblies in a step file.
* ClosedTriangleShell3D: to_trimesh method
* PointCloud3D: add method shell_distances to compute distances from triangular mesh in PointCloud3D
* BSplineSurface3D: Now the plot method uses u and v curves
* Create .geo and .msh files (Mesh geometries with GMSH)
<<<<<<< HEAD
* Add dimensionned surface3D
=======
* RevolutionSurface3D: point3d_to_2d, point2d_to_3d, plot, rectangular_cut, from_step
* RevolutionFace3D

>>>>>>> 6a40d2c3

### Fixed

* WireMixin: abscissa (add tolerance as parameter)
* OpenRoundedLineSegment2D: deleted discretization_points() so it uses the one from WireMixin.
* Contour2D: moved bounding_rectangle and get_bounding_rectangle to Wire2D. 
* BSplineCurve: from_points_interpolation, uses centripedal method for better fitting.
* Conical, Cylindrical and Toroidal Surfaces 3D: fix face_from_contours - bug when step file doesnot follow a standard. 
* BSplineSurface3D: debug linesegment2d_to_3d method.
* Parametric operations with BSpline curves.
* OpenTriangleShell3D: fix from_mesh_data method.
* PeriodicalSurface: fix face from contours.
* Cylinder: to_dict, min_distance_to_other_cylinder.

### Removed


### Performance improvements
* wires.py's 2D objects: chache bounding_rectangle results
* faces.py's Triangle3D objects: subdescription points and triangles
* EdgeCollection3D: new object for displaying series of edges
* BSplineSurface3D: compile BSplineSurface3D.derivatives

### Refactorings

### Documentation
- BoundingBox docstrings

### Unittests
ConicalSurface3D: face_from_contours, bsplinecurve3d_to_2d.

## CI
- add spell check to pylint with pyenchant
- make code_pydocstyle more explicit

## v0.8.0 [Released 26/01/2023]

### New Features

* PlaneFace3D: project_faces
* OpenShell3D: project_coincident_faces_of
* GmshParser: to_vtk
* BSplineCurve: derivatives
* ClosedPolygon2D: point_belongs, now the user can choose whether points on the edge of the polygon
            should be considered inside or not.
* ArcEllipse2D: line_intersections, frame_mapping, linesegment_intersections
* Line2D: point_belongs, frame_mapping()
* New Class wires.Ellipse2D
* Ellipse2D: point_over_ellipse(), line_intersections(), linesegment_intersections(), discretization_points(),
abscissa(), point_angle_with_major_dir(), area(), rotation(), tranlation(), frame_mapping()
* Plane3D: is_parallel, fullarc_intersections
* Arc2D: cut_betweeen_two_points
* Contour3D: linesegment_intersections, line_intersections
* Circle3D: primitives: [Arc3D, Arc3D], get_primitives, abscissa, linesegment_intersections
* Arc3D: line_intersections, linesegment_intersections
* new module utils: intersections -> circle_3d_linesegment_intersections
* hash for Frame2D
* Ellipse3D: point_belongs, abscissa, length, to_2d
* CylindricalSurface3D: point_on_surface, is_coincident, arcellipse3d_to_2d
* BSplineSurface3D: derivatives

### Fixed

* PlaneFace3D: cut_by_coincident_face (consider self.inner_contours inside face)
* Contour2D: bounding_rectangle (specify number_points for discretization_points), point_belongs
* Line2D: line_intersections
* BSplineCurve2D: line_intersections
* PlaneFace3D: cut_by_coincident_face (consider self.inner_contours inside face)
* BSplineCurve2D: bounding_rectangle (specify number_points for discretization_points)
* Mesh: delete_duplicated_nodes
* BSplineSurface3D: fix arc3d_to_2d method
* Frame3D : fix from_point_and_vector method ( error for the case vector=main_axis)
* BSplineCurve2D: linesegment_intersections
* Contour2D: merge_primitives_with
* BSplineCurve: fix to take into account weighted B-spline curves.
* Step: fix reading of rational BSpline curves and surfaces from step file.
* BSplineCurve2D: tangent (use position/length)
* Babylon: some scene settings for better rendering
* Arc2D: fix get_center: name referenced before assignement
* SphericalSurface3D : enhancement of primitives parametrization on surface parametric domain.
* BSplineSurface3D: debug linesegment2d_to_3d method.
* Parametric operations with BSpline curves.
* OpenTriangleShell3D: fix from_mesh_data method
* pydocstyle fixes
* bounding box: fix for cylindrical and BSplineCurve3D
* contour2d: ordering_primitives, order_primitives
* Plane3D: plane_intersections, is_coindident
* contour2d: ordering_primitives, order_primitives
* Linesegment2D: infinite_primitive
* Arc2D: point_belongs
* Arc2D: infinite_primitive
* Wire2D: infinite_intersections
* infinite primitive offset of linesegment
* Ellispe3D: discretization_points
* BSplineSurface: Improved surface periodicity calculation

### Removed

* babylon script remaining functions

### Performance improvements
* ClosedPolygon2D: triangulation
* Cylinder: min_distance_to_other_cylinder
* BSplineCurve: discretization_points
* Face3D: triangulation
* triangulation performance by use of Node2D instead of points (x15 on casing)
* cache variable self._polygon_point_belongs_100, to avoid recalculating each
time we have to verify if a point is inside
* Improvements in BSplineSurface3D.point3d_to_2d performance


### Refactorings
* Basis2D, Basis3D, Frame2D, Frame3D: old_coordinates and new_coordinates method are now deprecated.
local_to_global_coordinates and global_to_local_coordinates are the new more explicit ones.
* Line3D: intersections

### Unittests

* Contour2D: point_belongs
* Basis2D, Basis3D, Frame2D, Frame3D: local_to_global_coordinates and global_to_local_coordinates
* ArcEllipse2D: linesegment_intersections
* LineSegment2D: to_wire
* Line2D: point_belongs
* BSplineCurve2D: line_intersections
* Ellipse2D.point_over_ellipse()
* Ellipse2D.line_intersections()
* Ellipse2D.linesegment_intersections()
* Ellipse2D.discretization_points()
* Ellipse2D.abscissa()
* Ellipse2D.point_angle_with_major_dir()
* Ellipse2D.area()
* Ellipse2D.rotation()
* Ellipse2D.tranlation()
* Ellipse2D.frame_mapping()
* Line2D.frame_mapping()
* Plane3D: plane_intersections, fullarc_intersections, is_parallel, is_coincident
* Contour2D: offset
* ArcEllipse3D.to_2d()
* Circle3D: point_belongs
* Circle3D: discretization_points
* Arc3D: line_intersections, linesegment_intersections
* Contour2D: ordering_contour, is_ordered, order_contour
* Ellipse3D: point_belongs, abscissa, length, to_2d, discretization_points
* CylindricalSurface3D: point_on_surface, is_coincident

### CI

* Mandatory CHANGELOG.md update for PR
* pre-commit checks with cython-lint

## v0.7.0 

### New Features

* Open/Closed TriangleShells: ability to implement specific algorithm to triangles
* Block: faces_center (calculate directly point in the middle of the faces)
* Circle2D: split_by_line
* BoundingRectangle: bounds, plot, area, center, b_rectangle_intersection, is_inside_b_rectangle, point_belongs, intersection_area, distance_to_b_rectangle, distance_to_point
* Cylinder: random_point_inside, interference_volume_with_other_cylinder, lhs_points_inside
* CylindricalSurface3D: line_intersections, linesegment_intersections, plane_intersection
* Line2D: point_distance
* Line3D: to_2d
* Line3D: skew_to (verifies if two Line3D are skew)
* LineSegment3D: line_interserctions
* ArcEllipse3D: discretization_points
* FullArc3D: linesegment_intersections
* Line: sort_points_along_line
* Line2D: point_belongs
* ArcEllipse2D: length, point_belongs, abscissa, bounding_rectangle, straight_line_area, discretization_points, reverse

### Fixed

* Contour2D: point_belongs
* BsplineCurve: abscissa (use different start point between 0 and length)
* Arc3D: plot
* Cylinder: point_belongs
* FullArc3D: plot (use discretization_points instead of discretise)
* Face3D: line_intersections: consider borders
* STL: from stream (use BinaryFile and StringFile instead of io.BinaryIO and FileIO)
* Step: from stream (use BinaryFile instead of io.BinaryIO)
* Contour: is_overlapping (consider intersecting_points is empty)
* LineSegment2D: to_wire (use discretization_points instead of discretise)
* ArcEllipse2D: to_3d
* Fix boolean operations when faces are 100% coincident
* Fix some to_step methods from edges.py and faces.py


### Performance improvements

* Avoid unneeded bbox computation


### Refactorings

* cleanup of ClosedShell (double methods with Openshells)
* LineSegment3D: intersections
* Line2D: sort_points_along_line



### Unittests

* PlaneFace3D: line_intersections
* BsplineCurve: abscissa
* Circle2D: split_by_line
* BoundingRectangle: area, center, intersection, is_inside, point_belongs, intersection_area, distance_to_point, distance_to_b_rectangle
* Cylinder: point_belongs, random_point_inside, interference_volume_with_other_cylinder, min_distance_to_other_cylinder, is_intersecting_other_cylinder, lhs_points_inside
* CylindricalFace3D: linesegment_intersections
* CylindricalSurface3D: line_intersections
* Line3D: line_distance
* Line3D: skew_to
* Line3D: intersections
* LineSegment3D: line_intersections
* LineSegment3D: linesegment_intersections
* Contour: is_overlapping
* LineSegment2D: line_intersections
* ArcEllipse3D: discretization_points
* FullArc3D: linesegment_intersections
* Line2D: sort_points_along_line
* Line3D: sort_points_along_line
* ArcEllipse2D: length, point_belongs, abscissa, bounding_rectangle, straight_line_area, discretization_points, reverse


## v0.6.1 [12/13/2022]

### Changes

* Import from dessia_common are now performed from dessia_common.core

### Fixed
* infinite primitive offset of linesegment

## v0.6.0 [11/7/2022]

### New Features

* Stl:load_from_file, to_volume_model
* Surface2D: copy (specific method)
* GmshParser: read_file (.msh) and related methods, define_triangular_element_mesh, define_tetrahedron_element_mesh
* Circle2D: primitives (defined with 2 Arc2D)
* Node2D/3D, TriangularElement, QuadrilateralElement2D, TriangularElement3D
* ElementsGroup: nodes, elements_per_node
* Mesh: bounding_rectangle, delete_duplicated_nodes
* PlaneFace3D: cut_by_coincident_face
* Vector2D: to_step
* BSplineCurve2D: to_step
* LineSegment3D: to_bspline_curve
* BSplineCurve3D: from_geomdl_curve
* Surface2D: line_crossings
* Surface2D: from_contour
* BSplineSurface3D: simpifly_surface - verifies if BSplineSurface3D could be a Plane3D
* OpenShell3D: to_step_face_ids
* Contour2D: repair_cut_contour
* Circle2D: cut_by_line

### Fixed

* Contour3D: average_center_point (use edge_polygon.points instead of points)
* Contour: edges_order_with_adjacent_contour
* Arc2D: translate_inplace
* Arc2D: point_belongs
* Arc2D: abscissa (consider point2d == arc2d.start/end)
* Arc2D: split (how to choose the interior point)
* Wire: extract_primitives (consider point1 and point2 belong to the same primitive, REMOVE Contour.extract_primitives)
* LineSegment: abcissa (consider point2d == arc2d.start/end)
* Contour2D: cut_by_wire
* Contour2D: point_belongs (bug when contour has only one primitive, like FullArc2D)
* Contour: contours_from_edges
* PlaneFace3D: face_intersections
* Edge: insert_knots_and_mutiplicity
* BSplineCurve3D: from_step
* Surface2D: cut_by_line
* Circle3D: to_step
* ArcEllipse3D.to_2d()
* infinite primitive offset of linesegment

### Performance improvements

* Improve reading STEP files (Faster BSplineCurve3D.look_up_table, Better info when _edges not following eachother_ )
* Improve multiple substractions
* Speedup Contour2D.point_belongs using bounding_rectangle
* Custom to dicts for Shells and primitives inheriting


### Refactorings

* Normalize STL methods regarding STEP
* Refacor and update old code in mesh.py
* Define a Parent class 'Triangle' for Triangle2D/3D


### Unittests

* Wire: extract_primitives, extract_without_primitives


## v0.5.0

### New Features

* Contour: is_overlapping, is_supperposing
* Point, Edges and Wires: axial_symmetry
* Surface2D: rotation, rotation_inplace
* Wire2D: bsplinecurve_crossings,  bsplinecurve_intersections
* Cylinder: min_distance_to_other_cylinder, is_intersecting_other_cylinder
* New point_distance method for Wire3D

### Fixed

* Wire3D.babylonjs
* BSplineSurface3D.merge_with (consider overlapping, intersecting surfaces)
* Wire.extract_primitives (consider point1 & point2 belong to the same primitive)
* Wire.extract_without_primitives (consider the primitives’ order to choose the primitives)
* Contour.shared_primitives_with (consider contours sharing a lot of primitives groups)
* Contour2D.contour_intersections (check if the point is not already in the lis)
* Line.is_between_points (consider point1==point2)
* BSplineCurve2D.split (consider point==start/end)
* Contour3D.bounding_box (use _utd_bounding_box to be defined as a property)
* BSplineSurface3D.grid2d_deformed (add more constraints to compute surface deformation)
* BSplineSurface3D.from_cylindrical_faces (consider **kwargs parameters)
* Duplicated methods cleaned
* triangulation of planar faces
* Wire3D: fix Bounding box
* Wire3D: Bounding box
* Arc2D: primitives bad calculation (arc2d)
* Update plotdata in setup.py
* add some fixes pydocstyle

### Performance improvements

* Remove Copy param from movement of primitives and add inplace methods
* Improve union operations
* Return the same result type (a boolean) in Contour.is_sharing_primitives_with
* Add hidden attribute _bounding_rectangle for Contour2D
* Add hidden attribute _length for BSplineCurve2D/3D
* Consider different types of primitives in Wire.wire_intersections/wire_crossings
* Add hidden attribute _length for Edge

### Refactorings

* Define _eq_ in Contour (to be used for both 2D and 3D)
* Use Grid2D object in different BSplineSurface3D methods (especially: to_2d_with_dimension)
* Define length in LineSegment (to be used for both 2D and 3D)
* Delete diplicated methods (length and point_at_abscissa) from Contour3D (inherit from Wire)
* Define a Parent class 'Bsplinecurve' to mutulize Bsplinecurve2D/3D methods
* Clean duplicated methods
* Define length in LineSegment (to be used for both 2D and 3D)
* Delete diplicated methods (length and point_at_abscissa) from Contour3D (inherit from Wire)
* Define a Parent class 'Bsplinecurve' to mutulize Bsplinecurve2D/3D methods


## v0.4.0
### Fixed
* various fixes in cuts of wires and contours
* Fix of missing face in Union
* following dessia_common v0.7.0


## v0.3.0

### New Features
* Bspline with dimensions
* cut_by_line for Surface2D
* Bspline merge

### Fixed
* Various Steps improvement
* Bspline periodicity in step reading
* sewing improvements
* Substraction of shells

## v0.2.10

### New Features

* union of shells (only with planeface for the moment
* Sewing of polygon3D
* Concav hull of PointCloud2D

## v0.2.9

### New Features

* support STL import & export
* point cloud2D & cloud3D

## v0.2.8

### New Features

* support stringIO in step save

### Fixes

* depack of point2D
* to_vector2D

### Performance improvements

* better bounding box for cylindrical face


## [v0.2.7]
### Changed
* direction vector of linesegments are now normalized

### New Features

* straight line area for BsplineCurve2D
* split of circleby start end
* closedpolygon2d is_trigo
* Auto-adaptative camera/edge width babylonjs
* splitting of bsplinecurve2d
* BezierSurface3D implemented
* added rotation and translation for faces
* new classes BezierCurve2D and BezierCurve3D
* spherical surface
* (core): update plot_data method
* update plot_data methods in wires and edges
* step almost working for cylindrical, conical toroidal
* difference between intersections and crossings
* plot_data version set to 0.3.8 or above

### Fixes

* support of mixed vector point in to step
* remove debug mode babylonjs
* remove sci notation in step export
* use stable cdn for babylonjs
* sweep extrusion length
* line circle intersection with tolerance, normal and dir vector for arc
* offset of wire
* remove useless non serializable attr
* secondmoment area from straight lines
* reversed faces in extrusion correction
* enhancement of rotation/translation of shells
* bug fix BezierCurve2D and 3D
* eq and hash for basis and frames
* shell and frame mapped shell correctly read
* small try except added for step reading
* all SHAPE_REPRESENTATION are now read
* Arc3D from step full debug
* arc3d to 2d in bspline3d surface
* missing faces at end of sweep
* splitting faces and arcs
* perf in display nodes and toroidal aspect
* setup.py requires plot_data>=0.3.9
* (primitives2d): serialization
* debug of shell method
* porting shells methods
* Debug of conical faces
* Porting cylinders and hollow
* porting from missing from_contour3d for planeface
* reading steps, but artefact on faces
* Correcting arc from_step

### Performance improvements

* LineSegment2D.points is non serializable attribute
* ClosedPolygon2D.line_segment is non_serializable_attributes
* Optimization of mesh generation

#### Refactorings
* (edges): put data argument back into Arc2D.plot_data()
* (edges): redefined Arc2D.plot_data()

## v0.2.6

### Changed
- debugs on frame 2D

### Optimized
- babylon data generation speed up

## v0.2.5

### Added
- translation and rotation for various primitives

### Changed
- Frame3D rotation takes also into account origin
- following plot_data v0.5.3

## v0.2.4
### Added
- handle spherical surfaces
- positionning of parts in STEP reading

## v0.2.1
### Added
- step export

## v0.2

### Changed
- modules *2D or *3D renamed in *2d, *3d
- point and vector declared with their x, y, z vm.Point2D((0, 0)) -> vm.Point2D(0, 0)
- separating in new modules: display, wires, edges...
- PEP8: method names
- PointAtCurvilinearAbscissa changed to point_at_abscissa
- MPLPlot changed to plot()
- plot now returns only ax instead of fig, ax

## v0.1.11

### Added
- Calculate the distance between LineSegment3D/LS3D, Arc3D/LS3D, Arc3D/Arc3D and between CylindricalFace3D too.
- Use PlaneFace3D with contours2D in a classic way and use it with contours3D with a 'from_contours3d' as CylindricalFace3D does.
- Calculate the distance between CylindricalFace3D and PlaneFace3D.
- Calculate the distance between CylindricalFace3D, PlaneFace3D and ToroidalFace3D.
- contours2d.tessel_points which gives all points of a contour2d, and .points the end points of primitives.
- Implementation of ConicalFace3D in Core and RevolvedProfile.
- Implementation of SphericalFace3D in Core.
- BSplineFace3D works.

### Changed
- cut_contours in Face3D which take all points from a Contour2D, not one side like before. Furthermore, it is light and quick.

## [v0.1.10]
- typings
- workflow to instanciate point

## [v0.1.9]

### Added
- mesh module

## [v0.1.8]

### Added
- color and alpha options for various primitives
- line segments intersection

### Debug
- arcs: is_trigo and angle were sometimes false

## [v0.1.7]

### Added
- random vector and points
- dashed line option in babylon of LineSegment3D
- Measure2D
- babylon_data: a dict language to describe models to be unpacked by a babylonjs unpacker

### Removed
- constants o2D, x2D, y2D...: use O2D, X2D...

### Changed
- Mesure -> Measure3D<|MERGE_RESOLUTION|>--- conflicted
+++ resolved
@@ -17,13 +17,9 @@
 * PointCloud3D: add method shell_distances to compute distances from triangular mesh in PointCloud3D
 * BSplineSurface3D: Now the plot method uses u and v curves
 * Create .geo and .msh files (Mesh geometries with GMSH)
-<<<<<<< HEAD
-* Add dimensionned surface3D
-=======
 * RevolutionSurface3D: point3d_to_2d, point2d_to_3d, plot, rectangular_cut, from_step
 * RevolutionFace3D
-
->>>>>>> 6a40d2c3
+* Add dimensionned surface3D
 
 ### Fixed
 
