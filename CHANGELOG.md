# Changelog

All notable changes to this project will be documented in this file.

The format is based on [Keep a Changelog](https://keepachangelog.com/en/1.0.0/),
and this project adheres to [Semantic Versioning](https://semver.org/spec/v2.0.0.html).


## v0.13.0 [future]

### New Features
- Line: reverse.
- BSplineCurve: Remove dependencies from the geomdl library.
<<<<<<< HEAD
- BSplineSurface3D: partial removal of dependencies on geomdl objects
=======
- perf: to_dict/dict_to_obj of OpenTriangleShell3D
>>>>>>> 6df0787f

### Fixed
- Sweep with non smoth path
- plot of vector3D.
- BSplineSurface3D: point3d_to_2d, improve inital condition.
- EdgeCollection3D: babylon_meshes.
- BSplineCurve3D: trim
- FullArc3D: hash
- SphericalSurface3D: enhance repair_periodicity_method
- CylindricalSurface3D: concurrent_plane_intersection
- BSplineFace3D: fix neutral_fiber
- Step: assembly import
- BSplineFace3D: fix bounding_box.
- Ellipse3D: from_step
- edges.py: general improvements.
- ExtrusionSurface3D: point3d_to_2d.
- ExtrusionSurface3D: enhance parametric operations when the surface is periodic.
- BSplineFace3D: fix neutral_fiber
- BSplineSurface3D: improve bsplinecurve3d_to_2d.
- BSplineSurface3D: improve bsplinecurve3d_to_3d.
- Circle2D: plot
- Line3D: fix Line3D plot()
- Vector2D: plot()
- fix RevolutionFace3D init parameter wire to edge.
- fix Sweep: bug when first primitive is an arc.
- fix closedshell3d volume
- Step.py: enhance step import/export
- VolumeModel: get_shells
- step.py uses deque in stack based algorithms
- VolumeModel: get_shells
- add error protection stl
- Sweep - add raise ValueError if section too big in comparision to arc radiuses
- Update cython version requirement in setup.py
- 
### Refactor
- refator some classes' init in primitives3D. 
- Shells: refactor.
- Composite_primitives
- Surface3D: enhance repair_primitives_periodicity method.
- volmdlr.utils.intersections:
- BSplineCurve: replace periodic bool parameter with verification inside from_points_intepolation method.
- Wire3D: removes heritage from volmdlr.core.CompositePrimitive3D
- BSplineCurve3D: bounding_box
- edges: minimum_distance.
- BSplineSurface3D: bsplinecurve3d_to_2d
- BSplineCurve: transform some attributs into lazy evaluation and Caching
- BSplineSurface3D: transform some attributs into lazy evaluation and Caching
- BSplineSurface3D: store control_points as numpy array for memory efficiency
- PlaneFace3D: distance_to_point -> point_distance

### Changed
- Moves functions from step.py to volmdlr.utils.step_reader

### Unittests
-

## v0.12.0


### New Features
- New module: cad_simplification - OctreeBlockSimplify, TrippleExtrusionSimplify
- shells.py : function to performe union operations for a given list of shells.
- ClosedShell3D: is_face_intersecting, is_intersecting_with
- BoundingBox: get_points_inside_bbox, size
- Vector3D: unit_vector
- Face3D: split_inner_contour_intersecting_cutting_contours
- Shell3D: get_ray_casting_line_segment
- WireMixin: get_connected_wire, is_sharing_primitives_with
- OpenShell3D: faces_graph
- Plane3D: arc_intersections, bsplinecurve_intersections
- common_operations: split_wire_by_plane
- SphericalSurface3D: line_intersections, linesegment_intersections.
- Sweep with muitiform profile contour.
- minimum_distance: face-to-face, shell-to-shell
- OpenShell3D: from_faces (using faces graph)
- SphericalFace3D: from_contours3d_and_rectangular_cut
- RevolutionSurface3D: Translation
- wires.WireMixin: from_circle
- curves.CircleMixin: trim

### Fixed
- ClosedShell3D: is_face_inside, get_subtraction_valid_faces, valid_intersection_faces, point_belongs
- ContourMixin: delete_shared_contour_section, reorder_contour_at_point, are_extremity_points_touching
- RevolutionSurface3D: fix some special cases whiling transforming from 3D space to parametric domain.
- fix drone python version
- BSplineFace3D: neutral_fiber
- BSplineSurface3D: arc3d_to_2d, removes repeated parametric points if any.
- surfaces.Plane3D: linesegment_intersections
- Step export
- Face3D: is_linesegment_crossing.
- Edge: fix orientation of edges commig from step.
- BSplineCurve3D: from_step.
- Export to step file
- Step import
- Edge: fix orientation of edges commig from step.
- Sphere: point_belongs, inherits from ClosedShell3D instead of RevolvedProfile
- Step import.
- PeriodicalSurface: linesegment3d_to_2d, takes into account small 3D line segments that should be actually 3D arcs
- babylondata: removes empty objects.
- ClosedPolygon2D: point_belongs.
- Fullarc: get_reverse.
- Arc2D: point_belongs
- ArcEllipse2D: point_at_abscissa
- Frame3D: import/export step.
- BSplineFace3D: neutral_fiber.
- Step: read_lines, take into account the space character in step entity names
- Circle3D: fix trim.
- Edge: from_step trim of periodic curves with different orientation of original edge
- Arc3D: fix abscissa, fix get_arc_point_angle
- add missing toleraces to some methods.
- Arc3D: line_intersections
- Line3D: minimum_distance_points
- remove arcellipse handleling for bspline2d_3d.
- plot of vector3D
- Ellipse3D: discretization_points.

### Refactor
- ClosedShell3D: point_belongs, get_non_intersecting_faces
- BoundingBox: bbox_intersection
- Face3D: get_face_cutting_contours
- parametric.py: fix numerical instability in some functions used in Arc3D to parametric surface domain transformation.
- intersections: get_bsplinecurve_intersections generalization, so it can also be used
to calculate intersections between a plane 3d and bsplinecurve3d.
- Big refactor: New module curves.py containing classes as Line, Circle and Ellipse.
Most edges will now be formed by a curve and a start and end points. Unittests for all these classes have been created.
All adequations have been done for all tests and existing scripts.

- bspline_compiled: refactor binomial_coefficient for performance.
- Improve step translator.
- Delete inplace methods: rotation, translation and frame_mapping
- OpenShell3D: faces_graph.
- RevolutionSurface3D: Improve init and methods

### Changed
- OpenShell3D: faces_graph is now vertices_graph. faces_graph method now represents the faces' topology of the shell.

### Unittests
- FullArc2D: split_between_two_points
- Face3D: set_operations_new_faces
- ClosedShell3D: point_belongs
- Plane3D: arc_intersections, bsplinecurve_intersections
- common_operations: split_wire_by_plane
- SphericalSurface3D: line_intersections, linesegment_intersections.

## v0.11.0


### New Features
- BSplineCurve, Edge: simplify
- Plane3D: angle_between_planes, plane_betweeen_two_planes
- Edge: intersections, crossings, validate_crossings
- Arc2D: bsplinecurve_intersections, arc_intersections, arcellipse_intersections.
- ArcEllipse2D: bsplinecurve_intersections
- get_circle_intersections added to volmdlr.utils.intersections, so it can be used to calculate intersections between two arcs 2d.
- get_bsplinecurve_intersections added to volmdlr.utils.intersections. Used to calculate intersection between a bspline and another edge.
- Wire2D: edge_intersections, wire_intersections, edge_crossings, edge_intersections, validate_edge_crossings, validate_wire_crossings
- Contour2D: split_contour_with_sorted_points, intersection_contour_with
- CylindricalSurface3D: point_projection, point_distance
- ToroidalSurface3D: point_projection
- BsplineCurve: point_distance, point_belongs
- ContourMixin: is_adjacent
- Wire2D: area
- Circle2D: bsplinecurve_intersections.
- add tolerance param to many methods from edges and wires.
- Surface3D: add contour healing into face_from_contours3d method.
- ExtrusionSurface3D: implement missing cases for linesegment2d_to_3d method.
- BSplineSurface3D: to_plane3d
- BSplineFace3D: to_planeface3d
- BSplineCurve, Arc, LineSegment: is_close
- Core: get_edge_index_in_list, edge_in_list
- mesh: TetrahedralElementQuadratic 
- GmshParser: define_quadratic_tetrahedron_element_mesh
- GmshParser: to_vtk (consider quadratic tetrahedron element)
- VolumeModel: to_msh (consider both order 1 and 2)
- Assembly: define a volmdlr Assembly object.
- Edge: direction_independent_is_close
- Arcellipse2D, 3D: complementary, translation
- Arcellipse2D, 3D: complementary
- Face3D: is_linesegment_crossing, linesegment_intersections_approximation.
- Assembly: define a volmdlr Assembly object.
- Contour2D: copy
- LineSegment2D: copy
- FullArcEllipse3D: split
- ArcEllipse3D: split, point_at_abscissa
- Vector: is_perpendicular_to
- babylonjs: add nested meshes
- CylindricalFace3D, ConicalFace3D, ToroidalFace3D, BSplineFace3D: neutral_fiber
- VolumeModel: get_shells
- WireMixin: wires_from_edges
- DisplayMesh3D: triangulation_faces
- Woodpecker CI setup
- ContourMixin: primitive_section_over_contour.
- Face3D: split_by_plane

### Fixed
- 2D conversion: create 2D function name in core_compiled
- LineSegment, Arc, BSplineCurve: get_shared_section()
- bSpline2D: linesegment_intersections
- BsplineCurve: from_points_interpolation
- Coverage: use coverage rc to enable cython coverage
- ClosedShel3D: cut_by_plane
- ClosedShell3D: union
- BSplineSurface3D: take into account oppened contour while using face_from_contours3d
- BsplineCurve: simplify
- Dessiaobject inheritance up-to-date
- Edge: unit_direction_vector, unit_normal_vector, split_between_two_points
- VolumeModel: get_mesh_lines (change tolerance 1e-20 to 1e-6)
- RevolutionSurface: fix some parametric operations.
- ClosedShel3D: intersection method
- Fix: plots
- add some fixes to pydocstyle errors
- ToroidalSurface3D: fix some parametric operations.
- Node2D, Node3D: is_close
- SphericalSurface3D: enhance arc3d_to_2d and bsplinecurve3d_to_2d.
- BSplineface3D: linesegment2d_to_3d, bsplinecurve2d_to_3d.
- OpenShell3D: get_geo_lines (use primitive.is_close)
- Basis3D: normalize
- Contour3D: from_step removes repeated edges from primitives list
- Face3D: add fixes to divide_face.
- ExtrusionSurface3D: linesegment2d_to_3d.
- Surface3D: repair_primitive_periodicity
- BSplineSurface3D: ban useless attr in serialization 
- utils.parametric: fix contour2d_healing
- BSplineSurface3D: ban useless attr in serialization
- BSplineCurve: simplify
- SphericalSurface3D: contour3d_to_2d
- WireMixin: to_wire_with_linesegments (use new methods, for 2D and 3D)
- ArcEllipse2d: point_belongs, abscissa, init.
- Face3D: face_inside - now considers inners_contours
- BoundingBox: point_belongs now considers bounds.
- ContourMixin: delete_shared_contour_section
- PlaneFace3D: merge_faces
- Contour2D: divide
- Step: raise NotimplementedError when it's not possible to instatiate assembly object.
- STL: handle mutiple space as separator
- fix: protect gmsh import

### Refactor
- Contour2D: cut_by_wire
- Contour2D: extract_with_points displaced to WireMixin
- Contour2D: extract_contour displaced to WireMixin and renamed to extract
- Contour2D: split_contour_with_sorted_points displaced to WireMixin and renamed to split_with_sorted_points
- Contour2D: get_divided_contours
- FullArc2D, FullArc3D: create FullArc Abstract class.
- Contour2D: ordering_contour
- WireMixin: order_wire
- Contour2D: delete cut_by_linesegments
- split faces.py into surfaces.py, faces.py and shells.py 
- ContourMixin: from_points
- ClosedShell3D: improve performance for boolean operations
- Face3D: reduce the triangulation discretization resolution of Toroidal and Cylindrical to improve redering performance.
- Cylinder: inheritance directly from ClosedShell3D
- Edges: cache middle_points and unit_direction_vector 
- Arc: add optional parameter center
- unittests: find dynamicly the folder for the json
- Arc: point_distance
- BSplineCurve: is_close
- CompositePrimitive3D: babylon_points
- WireMixin: split_with_sorted_points -> if a wire, and given points are start and end, return self directly.
- ContourMixin: contours_from_edges
- ExtrusionSurface3D: simplify bsplinecurve3d_to_2d method

### Changed
- better surface3d plots
- sphere methods renamed in_points & to_point_skin to inner points & skin_points
- Improve CylincricalFace3D and ToroidalFace3D rendering mesh.
- remove useless attribute in Bspline serialization
- Change python suport version from >=3.7 to >= 3.9
- LICENSE changed from GPL to Lesser GPL 
- Readme logo updated
- CI: do not check quality on tag

### Unittests
- Arc2D: test_arc_intersections
- TestEdge2DIntersections: test intersections for all edges.
- Circle2D: test_circle_intersections
- Contour2D: test_crossings, test_intersection_contour_with
- BSplineCurve: get_intersection_sections
- BSplineCurve2D: edge_intersections, arc_intersections, bsplinecurve_intersections
- CylindricalFace3D: test_triangulation_quality
- CylindricalSurface3D: test_point_projection
- BSplineCurve: point_projection
- ClosedShel3D: cut_by_plane
- Arc3D.minimum_distance_points_line
- New unittests for plane3d.
- ClosedShel3D: intersection
- Arcellipse2D: complementary
- Contour2D: contours_from_edges.
- PlaneFace3D: merge_faces
- Contour2D: divide.
- BSplineFace3D: test_linesegment_intersections_approximation.
- CylindricalFace3D: split_by_plane.

v0.10.0 [Released 20/04/2023]

### New Features
* Write .msh file (with stream)
* Arc: reverse
* BSplineCurve2D: offset
* Circle2D: bsplinecurve_intersections, point_distance
* ConicalSurface3D, CylindricalSurface3D: plot method
* BSplineCurve3D: minimum distance
* volmdlr.edge: FullArcEllipse
* BSplineCurve: evaluate_single
* Wire2: hash
* Contour3D: hash
* LineSegment3D, LineSegment2D, Arc3D, Arc2D, BSpline3D, BSpline2D: get_shared_section(), delete_shared_section()
* Contour2D: closest_point_to_point2, get_furthest_point_to_point2
* Block: octree, quadtree, subdivide_block

### Fixed
* Bspline in sweep
* Plane3D: plane_intersections
* fixes to step assemblies
* LineSegment3D: matrix_distance
* fixes to wire
* Arc: split. Case when spliting point is the start or end point.
* BplineCurve2D: tangent, vector_direction, normal_vector
* BSplineCurve: abscissa, line_intersections
* Add some important fixes to unittests: missing two __init__py files.
* Contour2D, Contour3D: merge_with()
* Edge: change unit_direction_vector and unit_normal_vector to concrete methods
* stl: add _standalone_in_db to Stl class
* BSplineSurface3D: merge_with
* Documentation: Add introduction to volmdlr technology
* BSplineSurface3D: refactor bsplinecurve3d_to_2d to take into account periodic behavior
* OpenedRoundedLineSegments2D/ClosedRoundedLineSegments2D: fix radius type
* Surface3D: debug some special cases while using face_from_contours3d.
* Step: debug some special cases while reading step file.
* BSplineSurface3D: fix simplify_surface method.
* Improve pylint code quality.
* PeriodicalSurface: enhance some parametric transformations.

### Removed
- stl: remove default value in from_stream method

### Changed

- argument convexe in volmdlr.cloud has been renamed to convex
- Add some missing docstrings in volmdlr.faces
- Using full arcs for Circles primitives

### Performance improvements
- BSplineCurve: compilation of some functions used by from_points_interpolation classmethod.
- BSplineSurface3D: compilation of some functions used in the evaluation of a parametric point.
- eq & hash: Some eq and hash methods have been fixed. starting from clases Point and Vector.
- BSplinecurve2D: point_belongs
- lighten some dicts with optional name
- Step reader: refactor to_volume_model. Remove the dependency of the method of creating a graph.

### Refactorings
- ContourMixin: to_polygon (for both 2D and 3D)
- BSplineCurve2D.point_distance 
- new dataclass EdgeStyle: to be used in several plot methods. simplifying its structure.


### Unittests
* BSplineCurve2D: offset, point_distance, point_belongs
* Circle2D: bspline_intersections, point_distance
* Unittests for Vector2D
* Unittests for Point2D
* Unittests for Vector3D
* Unittests for Point3D
* LineSegment3D: test_matrix_distance
* LineSegment3D, LineSegment2D, Arc3D, Arc2D, BSpline3D, BSpline2D: get_shared_section(), delete_shared_section()
* Contour3D: merge_with()
* Contour2D: closest_point_to_point2, get_furthest_point_to_point2

## v0.9.3

- build: bump dessia common to 0.10.0
- build: remove useless jsonschema dep
- build: update package.xml for freecad

## v0.9.1

### Fixed
- build: manifest was not shipping bspline_compiled
- fixed many pylint errors: 13/03/2023
- fix contour2d: divide

### Documentation
 - typo in CONTRIBUTING.md
 - typo in README.md

## v0.9.0 [released 03/26/2023]

### New Features
* Unit coversion factor parameter added to the end of the from_step arguments parameter (So we can convert the units correctly)
* SphericalSurface3D: rotation, translation, frame_mapping
* read steps: Identify assemblies in a step file.
* ClosedTriangleShell3D: to_trimesh method
* PointCloud3D: add method shell_distances to compute distances from triangular mesh in PointCloud3D
* BSplineSurface3D: Now the plot method uses u and v curves
* Create .geo and .msh files (Mesh geometries with GMSH)
* RevolutionSurface3D: point3d_to_2d, point2d_to_3d, plot, rectangular_cut, from_step
* RevolutionFace3D
* WiriMixin: from points: general method for Wire3D and 2D and for Contour2D and 3D.
* Added package.xml metadata in order to be listed in the FreeCAD Addon Manager
* Edge: local_discretization
* ArcEllipse2d: point_at_abscissa, translation, split, point_distance.

### Fixed

* WireMixin: abscissa (add tolerance as parameter)
* OpenRoundedLineSegment2D: deleted discretization_points() so it uses the one from WireMixin.
* Contour2D: moved bounding_rectangle and get_bounding_rectangle to Wire2D.
* BSplineCurve: from_points_interpolation, uses centripedal method for better fitting.
* Conical, Cylindrical and Toroidal Surfaces 3D: fix face_from_contours - bug when step file doesnot follow a standard.
* BSplineSurface3D: debug linesegment2d_to_3d method.
* Parametric operations with BSpline curves.
* OpenTriangleShell3D: fix from_mesh_data method.
* PeriodicalSurface: fix face from contours.
* LineSegment2D.line_intersections: verify if colinear first.
* Cylinder: to_dict, min_distance_to_other_cylinder.
* Step_assemblies: consider when no transformation is needed.
* fix some pydocstyle errors
* Script/step/workflow: Update Workflow, use last version of dessia_common
* LineSegment3D: Rotation method update due to points attribute deletion
* ConicalSurface3D: fix from_step class method by adding the angle convertion factor
* fix f string usage
* Add some typings
* Step: Step translator now handles some EDGE_LOOP inconsistencies coming from step files
* Arc2d: point_belongs, abscissa.


### Removed

- edges: remove attributes points from lines & linesegments for performance purpose


### Performance improvements

- wires.py's 2D objects: chache bounding_rectangle results
- faces.py's Triangle3D objects: subdescription points and triangles
- EdgeCollection3D: new object for displaying series of edges
- BSplineSurface3D: compile BSplineSurface3D.derivatives
- Contour2D.area(): save area in a cache variable.
- Contour2D.__eq__(): verify contour length first, when verify if two contours are the same.
- Contour2D.is_inside(): verify first if the area of the contour2 is not smaller that contour 1.
- Disabling pointer in to_dict for most primitives
- Better hash for shells, contours & wires 


### Refactorings
- Remove usage of deprecated method old_coordinates and new_coordinates
- Indicate 'inplace' methods as deprecated
* Wire: extract_with_points

### Documentation
- BoundingBox docstrings

### Unittests
- ConicalSurface3D: face_from_contours, bsplinecurve3d_to_2d.
- CompositePrimitive2D: rotation, translation, frame_mapping
- core.py: delete_double_point, step_ids_to_str
- CompositePrimitive3D: plot
- BoundingRectangle: bounds, plot, area, center, b_rectangle_intersection, is_inside_b_rectangle, point_belongs,
intersection_area, distance_to_b_rectangle, distance_to_point
- BoundingBox: center, add, to_dict, points, from_bounding_boxes, from_points, to_frame, volume, bbox_intersection,
is_inside_bbox, intersection_volume, distance_to_bbox, point_belongs, distance_to_point, plot
* VolumeModel: eq, volume, rotation, translation, frame_mapping, bounding_box, plot
* Wire: extract_with_points, split_with_two_points
* Arc2d: point_belongs, abscissa.
* ArcEllipse2d: point_belongs, abscissa, init, translation, split, point_at_abscissa, point_distance.

### CI
- add spell check to pylint with pyenchant
- make code_pydocstyle more explicit
- upload html coverage to cdn.dessia.tech
- limit time effect on master & testing

## v0.8.0 [Released 26/01/2023]

### New Features

- PlaneFace3D: project_faces
- OpenShell3D: project_coincident_faces_of
- GmshParser: to_vtk
- BSplineCurve: derivatives
- ClosedPolygon2D: point_belongs, now the user can choose whether points on the edge of the polygon
            should be considered inside or not.
- ArcEllipse2D: line_intersections, frame_mapping, linesegment_intersections
- Line2D: point_belongs, frame_mapping()
- New Class wires.Ellipse2D
- Ellipse2D: point_over_ellipse(), line_intersections(), linesegment_intersections(), discretization_points(),
abscissa(), point_angle_with_major_dir(), area(), rotation(), tranlation(), frame_mapping()
- Plane3D: is_parallel, fullarc_intersections
- Arc2D: cut_betweeen_two_points
- Contour3D: linesegment_intersections, line_intersections
- Circle3D: primitives: [Arc3D, Arc3D], get_primitives, abscissa, linesegment_intersections
- Arc3D: line_intersections, linesegment_intersections
- new module utils: intersections -> circle_3d_linesegment_intersections
- hash for Frame2D
- Ellipse3D: point_belongs, abscissa, length, to_2d
- CylindricalSurface3D: point_on_surface, is_coincident, arcellipse3d_to_2d
- BSplineSurface3D: derivatives

### Fixed

- PlaneFace3D: cut_by_coincident_face (consider self.inner_contours inside face)
- Contour2D: bounding_rectangle (specify number_points for discretization_points), point_belongs
- Line2D: line_intersections
- BSplineCurve2D: line_intersections
- PlaneFace3D: cut_by_coincident_face (consider self.inner_contours inside face)
- BSplineCurve2D: bounding_rectangle (specify number_points for discretization_points)
- Mesh: delete_duplicated_nodes
- BSplineSurface3D: fix arc3d_to_2d method
- Frame3D : fix from_point_and_vector method ( error for the case vector=main_axis)
- BSplineCurve2D: linesegment_intersections
- Contour2D: merge_primitives_with
- BSplineCurve: fix to take into account weighted B-spline curves.
- Step: fix reading of rational BSpline curves and surfaces from step file.
- BSplineCurve2D: tangent (use position/length)
- Babylon: some scene settings for better rendering
- Arc2D: fix get_center: name referenced before assignement
- SphericalSurface3D : enhancement of primitives parametrization on surface parametric domain.
- BSplineSurface3D: debug linesegment2d_to_3d method.
- Parametric operations with BSpline curves.
- OpenTriangleShell3D: fix from_mesh_data method
- pydocstyle fixes
- bounding box: fix for cylindrical and BSplineCurve3D
- contour2d: ordering_primitives, order_primitives
- Plane3D: plane_intersections, is_coindident
- contour2d: ordering_primitives, order_primitives
- Linesegment2D: infinite_primitive
- Arc2D: point_belongs
- Arc2D: infinite_primitive
- Wire2D: infinite_intersections
- infinite primitive offset of linesegment
- Ellispe3D: discretization_points
- BSplineSurface: Improved surface periodicity calculation

### Removed

- babylon script remaining functions

### Performance improvements
- ClosedPolygon2D: triangulation
- Cylinder: min_distance_to_other_cylinder
- BSplineCurve: discretization_points
- Face3D: triangulation
- triangulation performance by use of Node2D instead of points (x15 on casing)
- cache variable self._polygon_point_belongs_100, to avoid recalculating each
time we have to verify if a point is inside
- Improvements in BSplineSurface3D.point3d_to_2d performance
- Triangle3D serialization speed-up
- Serialization without memo for faces
- Custom serialization for BsplineCurves

### Refactorings

- Basis2D, Basis3D, Frame2D, Frame3D: old_coordinates and new_coordinates method are now deprecated.
local_to_global_coordinates and global_to_local_coordinates are the new more explicit ones.
- Line3D: intersections

### Unittests

- Contour2D: point_belongs
- Basis2D, Basis3D, Frame2D, Frame3D: local_to_global_coordinates and global_to_local_coordinates
- ArcEllipse2D: linesegment_intersections
- LineSegment2D: to_wire
- Line2D: point_belongs
- BSplineCurve2D: line_intersections
- Ellipse2D.point_over_ellipse()
- Ellipse2D.line_intersections()
- Ellipse2D.linesegment_intersections()
- Ellipse2D.discretization_points()
- Ellipse2D.abscissa()
- Ellipse2D.point_angle_with_major_dir()
- Ellipse2D.area()
- Ellipse2D.rotation()
- Ellipse2D.tranlation()
- Ellipse2D.frame_mapping()
- Line2D.frame_mapping()
- Plane3D: plane_intersections, fullarc_intersections, is_parallel, is_coincident
- Contour2D: offset
- ArcEllipse3D.to_2d()
- Circle3D: point_belongs
- Circle3D: discretization_points
- Arc3D: line_intersections, linesegment_intersections
- Contour2D: ordering_contour, is_ordered, order_contour
- Ellipse3D: point_belongs, abscissa, length, to_2d, discretization_points
- CylindricalSurface3D: point_on_surface, is_coincident

### CI

- Mandatory CHANGELOG.md update for PR
- pre-commit checks with cython-lint

## v0.7.0

### New Features

- Open/Closed TriangleShells: ability to implement specific algorithm to triangles
- Block: faces_center (calculate directly point in the middle of the faces)
- Circle2D: split_by_line
- BoundingRectangle: bounds, plot, area, center, b_rectangle_intersection, is_inside_b_rectangle, point_belongs, intersection_area, distance_to_b_rectangle, distance_to_point
- Cylinder: random_point_inside, interference_volume_with_other_cylinder, lhs_points_inside
- CylindricalSurface3D: line_intersections, linesegment_intersections, plane_intersection
- Line2D: point_distance
- Line3D: to_2d
- Line3D: skew_to (verifies if two Line3D are skew)
- LineSegment3D: line_interserctions
- ArcEllipse3D: discretization_points
- FullArc3D: linesegment_intersections
- Line: sort_points_along_line
- Line2D: point_belongs
- ArcEllipse2D: length, point_belongs, abscissa, bounding_rectangle, straight_line_area, discretization_points, reverse

### Fixed

- Contour2D: point_belongs
- BsplineCurve: abscissa (use different start point between 0 and length)
- Arc3D: plot
- Cylinder: point_belongs
- FullArc3D: plot (use discretization_points instead of discretise)
- Face3D: line_intersections: consider borders
- STL: from stream (use BinaryFile and StringFile instead of io.BinaryIO and FileIO)
- Step: from stream (use BinaryFile instead of io.BinaryIO)
- Contour: is_overlapping (consider intersecting_points is empty)
- LineSegment2D: to_wire (use discretization_points instead of discretise)
- ArcEllipse2D: to_3d
- Fix boolean operations when faces are 100% coincident
- Fix some to_step methods from edges.py and faces.py


### Performance improvements

- Avoid unneeded bbox computation


### Refactorings

- cleanup of ClosedShell (double methods with Openshells)
- LineSegment3D: intersections
- Line2D: sort_points_along_line



### Unittests

- PlaneFace3D: line_intersections
- BsplineCurve: abscissa
- Circle2D: split_by_line
- BoundingRectangle: area, center, intersection, is_inside, point_belongs, intersection_area, distance_to_point, distance_to_b_rectangle
- Cylinder: point_belongs, random_point_inside, interference_volume_with_other_cylinder, min_distance_to_other_cylinder, is_intersecting_other_cylinder, lhs_points_inside
- CylindricalFace3D: linesegment_intersections
- CylindricalSurface3D: line_intersections
- Line3D: line_distance
- Line3D: skew_to
- Line3D: intersections
- LineSegment3D: line_intersections
- LineSegment3D: linesegment_intersections
- Contour: is_overlapping
- LineSegment2D: line_intersections
- ArcEllipse3D: discretization_points
- FullArc3D: linesegment_intersections
- Line2D: sort_points_along_line
- Line3D: sort_points_along_line
- ArcEllipse2D: length, point_belongs, abscissa, bounding_rectangle, straight_line_area, discretization_points, reverse


## v0.6.1 [12/13/2022]

### Changes

- Import from dessia_common are now performed from dessia_common.core

### Fixed
- infinite primitive offset of linesegment

## v0.6.0 [11/7/2022]

### New Features

- Stl:load_from_file, to_volume_model
- Surface2D: copy (specific method)
- GmshParser: read_file (.msh) and related methods, define_triangular_element_mesh, define_tetrahedron_element_mesh
- Circle2D: primitives (defined with 2 Arc2D)
- Node2D/3D, TriangularElement, QuadrilateralElement2D, TriangularElement3D
- ElementsGroup: nodes, elements_per_node
- Mesh: bounding_rectangle, delete_duplicated_nodes
- PlaneFace3D: cut_by_coincident_face
- Vector2D: to_step
- BSplineCurve2D: to_step
- LineSegment3D: to_bspline_curve
- BSplineCurve3D: from_geomdl_curve
- Surface2D: line_crossings
- Surface2D: from_contour
- BSplineSurface3D: simpifly_surface - verifies if BSplineSurface3D could be a Plane3D
- OpenShell3D: to_step_face_ids
- Contour2D: repair_cut_contour
- Circle2D: cut_by_line

### Fixed

- Contour3D: average_center_point (use edge_polygon.points instead of points)
- Contour: edges_order_with_adjacent_contour
- Arc2D: translate_inplace
- Arc2D: point_belongs
- Arc2D: abscissa (consider point2d == arc2d.start/end)
- Arc2D: split (how to choose the interior point)
- Wire: extract_primitives (consider point1 and point2 belong to the same primitive, REMOVE Contour.extract_primitives)
- LineSegment: abcissa (consider point2d == arc2d.start/end)
- Contour2D: cut_by_wire
- Contour2D: point_belongs (bug when contour has only one primitive, like FullArc2D)
- Contour: contours_from_edges
- PlaneFace3D: face_intersections
- Edge: insert_knots_and_mutiplicity
- BSplineCurve3D: from_step
- Surface2D: cut_by_line
- Circle3D: to_step
- ArcEllipse3D.to_2d()
- infinite primitive offset of linesegment
- Contour3D: order_contour.

### Performance improvements

- Improve reading STEP files (Faster BSplineCurve3D.look_up_table, Better info when _edges not following eachother_ )
- Improve multiple substractions
- Speedup Contour2D.point_belongs using bounding_rectangle
- Custom to dicts for Shells and primitives inheriting


### Refactorings

- Normalize STL methods regarding STEP
- Refacor and update old code in mesh.py
- Define a Parent class 'Triangle' for Triangle2D/3D


### Unittests

- Wire: extract_primitives, extract_without_primitives


## v0.5.0

### New Features

- Contour: is_overlapping, is_supperposing
- Point, Edges and Wires: axial_symmetry
- Surface2D: rotation, rotation_inplace
- Wire2D: bsplinecurve_crossings,  bsplinecurve_intersections
- Cylinder: min_distance_to_other_cylinder, is_intersecting_other_cylinder
- New point_distance method for Wire3D

### Fixed

- Wire3D.babylonjs
- BSplineSurface3D.merge_with (consider overlapping, intersecting surfaces)
- Wire.extract_primitives (consider point1 & point2 belong to the same primitive)
- Wire.extract_without_primitives (consider the primitives’ order to choose the primitives)
- Contour.shared_primitives_with (consider contours sharing a lot of primitives groups)
- Contour2D.contour_intersections (check if the point is not already in the lis)
- Line.is_between_points (consider point1==point2)
- BSplineCurve2D.split (consider point==start/end)
- Contour3D.bounding_box (use _utd_bounding_box to be defined as a property)
- BSplineSurface3D.grid2d_deformed (add more constraints to compute surface deformation)
- BSplineSurface3D.from_cylindrical_faces (consider **kwargs parameters)
- Duplicated methods cleaned
- triangulation of planar faces
- Wire3D: fix Bounding box
- Wire3D: Bounding box
- Arc2D: primitives bad calculation (arc2d)
- Update plotdata in setup.py
- add some fixes pydocstyle

### Performance improvements

- Remove Copy param from movement of primitives and add inplace methods
- Improve union operations
- Return the same result type (a boolean) in Contour.is_sharing_primitives_with
- Add hidden attribute _bounding_rectangle for Contour2D
- Add hidden attribute _length for BSplineCurve2D/3D
- Consider different types of primitives in Wire.wire_intersections/wire_crossings
- Add hidden attribute _length for Edge

### Refactorings

- Define _eq_ in Contour (to be used for both 2D and 3D)
- Use Grid2D object in different BSplineSurface3D methods (especially: to_2d_with_dimension)
- Define length in LineSegment (to be used for both 2D and 3D)
- Delete diplicated methods (length and point_at_abscissa) from Contour3D (inherit from Wire)
- Define a Parent class 'Bsplinecurve' to mutulize Bsplinecurve2D/3D methods
- Clean duplicated methods
- Define length in LineSegment (to be used for both 2D and 3D)
- Delete diplicated methods (length and point_at_abscissa) from Contour3D (inherit from Wire)
- Define a Parent class 'Bsplinecurve' to mutulize Bsplinecurve2D/3D methods


## v0.4.0
### Fixed
- various fixes in cuts of wires and contours
- Fix of missing face in Union
- following dessia_common v0.7.0


## v0.3.0

### New Features
- Bspline with dimensions
- cut_by_line for Surface2D
- Bspline merge

### Fixed
- Various Steps improvement
- Bspline periodicity in step reading
- sewing improvements
- Substraction of shells

## v0.2.10

### New Features

- union of shells (only with planeface for the moment
- Sewing of polygon3D
- Concav hull of PointCloud2D

## v0.2.9

### New Features

- support STL import & export
- point cloud2D & cloud3D

## v0.2.8

### New Features

- support stringIO in step save

### Fixes

- depack of point2D
- to_vector2D

### Performance improvements

- better bounding box for cylindrical face


## [v0.2.7]
### Changed
- direction vector of linesegments are now normalized

### New Features

- straight line area for BsplineCurve2D
- split of circleby start end
- closedpolygon2d is_trigo
- Auto-adaptative camera/edge width babylonjs
- splitting of bsplinecurve2d
- BezierSurface3D implemented
- added rotation and translation for faces
- new classes BezierCurve2D and BezierCurve3D
- spherical surface
- (core): update plot_data method
- update plot_data methods in wires and edges
- step almost working for cylindrical, conical toroidal
- difference between intersections and crossings
- plot_data version set to 0.3.8 or above

### Fixes

- support of mixed vector point in to step
- remove debug mode babylonjs
- remove sci notation in step export
- use stable cdn for babylonjs
- sweep extrusion length
- line circle intersection with tolerance, normal and dir vector for arc
- offset of wire
- remove useless non serializable attr
- secondmoment area from straight lines
- reversed faces in extrusion correction
- enhancement of rotation/translation of shells
- bug fix BezierCurve2D and 3D
- eq and hash for basis and frames
- shell and frame mapped shell correctly read
- small try except added for step reading
- all SHAPE_REPRESENTATION are now read
- Arc3D from step full debug
- arc3d to 2d in bspline3d surface
- missing faces at end of sweep
- splitting faces and arcs
- perf in display nodes and toroidal aspect
- setup.py requires plot_data>=0.3.9
- (primitives2d): serialization
- debug of shell method
- porting shells methods
- Debug of conical faces
- Porting cylinders and hollow
- porting from missing from_contour3d for planeface
- reading steps, but artefact on faces
- Correcting arc from_step

### Performance improvements

- LineSegment2D.points is non serializable attribute
- ClosedPolygon2D.line_segment is non_serializable_attributes
- Optimization of mesh generation

#### Refactorings
- (edges): put data argument back into Arc2D.plot_data()
- (edges): redefined Arc2D.plot_data()

## v0.2.6

### Changed
- debugs on frame 2D

### Optimized
- babylon data generation speed up

## v0.2.5

### Added
- translation and rotation for various primitives

### Changed
- Frame3D rotation takes also into account origin
- following plot_data v0.5.3

## v0.2.4
### Added
- handle spherical surfaces
- positionning of parts in STEP reading

## v0.2.1
### Added
- step export

## v0.2

### Changed
- modules -2D or *3D renamed in *2d, *3d
- point and vector declared with their x, y, z vm.Point2D((0, 0)) -> vm.Point2D(0, 0)
- separating in new modules: display, wires, edges...
- PEP8: method names
- PointAtCurvilinearAbscissa changed to point_at_abscissa
- MPLPlot changed to plot()
- plot now returns only ax instead of fig, ax

## v0.1.11

### Added
- Calculate the distance between LineSegment3D/LS3D, Arc3D/LS3D, Arc3D/Arc3D and between CylindricalFace3D too.
- Use PlaneFace3D with contours2D in a classic way and use it with contours3D with a 'from_contours3d' as CylindricalFace3D does.
- Calculate the distance between CylindricalFace3D and PlaneFace3D.
- Calculate the distance between CylindricalFace3D, PlaneFace3D and ToroidalFace3D.
- contours2d.tessel_points which gives all points of a contour2d, and .points the end points of primitives.
- Implementation of ConicalFace3D in Core and RevolvedProfile.
- Implementation of SphericalFace3D in Core.
- BSplineFace3D works.

### Changed
- cut_contours in Face3D which take all points from a Contour2D, not one side like before. Furthermore, it is light and quick.

## [v0.1.10]
- typings
- workflow to instanciate point

## [v0.1.9]

### Added
- mesh module

## [v0.1.8]

### Added
- color and alpha options for various primitives
- line segments intersection

### Debug
- arcs: is_trigo and angle were sometimes false

## [v0.1.7]

### Added
- random vector and points
- dashed line option in babylon of LineSegment3D
- Measure2D
- babylon_data: a dict language to describe models to be unpacked by a babylonjs unpacker

### Removed
- constants o2D, x2D, y2D...: use O2D, X2D...

### Changed
- Mesure -> Measure3D<|MERGE_RESOLUTION|>--- conflicted
+++ resolved
@@ -11,11 +11,9 @@
 ### New Features
 - Line: reverse.
 - BSplineCurve: Remove dependencies from the geomdl library.
-<<<<<<< HEAD
+- perf: to_dict/dict_to_obj of OpenTriangleShell3D
 - BSplineSurface3D: partial removal of dependencies on geomdl objects
-=======
-- perf: to_dict/dict_to_obj of OpenTriangleShell3D
->>>>>>> 6df0787f
+
 
 ### Fixed
 - Sweep with non smoth path
@@ -65,6 +63,7 @@
 - BSplineSurface3D: transform some attributs into lazy evaluation and Caching
 - BSplineSurface3D: store control_points as numpy array for memory efficiency
 - PlaneFace3D: distance_to_point -> point_distance
+- BSplineSurface3D: point3d_to_2d performance improvements.
 
 ### Changed
 - Moves functions from step.py to volmdlr.utils.step_reader
