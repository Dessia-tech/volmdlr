--- conflicted
+++ resolved
@@ -10,55 +10,9 @@
 
 ### New Features
 
-<<<<<<< HEAD
-* VolumeModel: to_geo (generate .geo file), to_msh (generate .msh file)
-* Gmsh (read .msh file)
-
-
-### Fixed
-
-* 
-
-
-### Performance improvements
-
-*
-
-
-### Refactorings
-
-* Define a Parent class 'Triangle' for Triangle2D/3D
-* 
-* 
-
-
-## Unrealeased
-
-### New Features
-
-* VolumeModel: to_geo (generate .geo file), to_msh (generate .msh file)
-
-
-### Fixed
-
-* 
-
-=======
 * Gmsh: read_file (.msh) and related methods, define_triangular_element_mesh, define_tetrahedron_element_mesh
-<<<<<<< HEAD
-<<<<<<< HEAD
-<<<<<<< HEAD
-* Circle2D: primitives (defined with 2 Arc2D)
-=======
-=======
-* Circle2D: primitives (defined with 2 Arc2D)
->>>>>>> 6ff46d00
-* Arc: reverse
->>>>>>> fix_pt_belongs_arc2d
-=======
 * Circle2D: primitives (defined with 2 Arc2D)
 * Arc: reverse
->>>>>>> origin/fix_merge_with
 *
 
 ### Fixed
@@ -67,35 +21,19 @@
 * Contour: edges_order_with_adjacent_contour
 * Arc2D: point_belongs (use is_trigo, consider point=start or end)
 *
->>>>>>> origin/circle_primitives
-
-### Performance improvements
-
-*
-<<<<<<< HEAD
-
+
+### Performance improvements
+
+*
+*
 
 ### Refactorings
 
-* 
-* 
-* 
-
-
-
-## Unrealeased
-
-=======
-*
-
-### Refactorings
-
 *
 *
 
 
 ## v0.5.0
->>>>>>> origin/circle_primitives
 
 ### New Features
 
