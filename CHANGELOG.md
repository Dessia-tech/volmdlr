--- conflicted
+++ resolved
@@ -38,11 +38,6 @@
 * Contour: is_overlapping (consider intersecting_points is empty)
 * LineSegment2D: to_wire (use discretization_points instead of discretise)
 
-<<<<<<< HEAD
-### Performance improvements
-=======
-
->>>>>>> d0a5a3dd
 
 ### Performance improvements
 
