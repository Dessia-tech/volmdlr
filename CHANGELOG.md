--- conflicted
+++ resolved
@@ -97,12 +97,10 @@
 - ToroidalSurface3D: init param tore_radius and small_radius changed to major_radius and minor_radius respectevely.
 - ToroidalSurface3D: plots now use Circles 3D instead of ClosedPolygon3D. Performance improved.
 - CylindricalSurface3D: More comprehesive plot
-<<<<<<< HEAD
+- core_compiled.pyx: update typing because Point2D, Point3D, Vector2D and Vector3D are now extension types (C structures.)
 - BSplineCurve: improve line_intersections performance.
 - SphericalSurface3D: enhance bsplinecurve3d_to_2d.
-=======
-- core_compiled.pyx: update typing because Point2D, Point3D, Vector2D and Vector3D are now extension types (C structures.)
->>>>>>> eac22555
+
 
 ### Unittests
 #### curves 
