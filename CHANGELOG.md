# Changelog

All notable changes to this project will be documented in this file.

The format is based on [Keep a Changelog](https://keepachangelog.com/en/1.0.0/),
and this project adheres to [Semantic Versioning](https://semver.org/spec/v2.0.0.html).

<<<<<<< HEAD
## v0.5.0
=======
## Unrealeased

### New Features

* VolumeModel: to_geo (generate .geo file), to_msh (generate .msh file)
* Gmsh (read .msh file)


### Fixed

* 


### Performance improvements

*


### Refactorings

* Define a Parent class 'Triangle' for Triangle2D/3D
* 
* 


## Unrealeased

>>>>>>> a4a5dbd7

### New Features

* Contour: is_overlapping, is_supperposing
* Point, Edges and Wires: axial_symmetry
* Surface2D: rotation, rotation_inplace
* Wire2D: bsplinecurve_crossings,  bsplinecurve_intersections
* Cylinder: min_distance_to_other_cylinder, is_intersecting_other_cylinder
* New point_distance method for Wire3D

### Fixed

* Wire3D.babylonjs
* BSplineSurface3D.merge_with (consider overlapping, intersecting surfaces)
* Wire.extract_primitives (consider point1 & point2 belong to the same primitive)
* Wire.extract_without_primitives (consider the primitives’ order to choose the primitives)
* Contour.shared_primitives_with (consider contours sharing a lot of primitives groups)
* Contour2D.contour_intersections (check if the point is not already in the lis)
* Line.is_between_points (consider point1==point2)
* BSplineCurve2D.split (consider point==start/end)
* Contour3D.bounding_box (use _utd_bounding_box to be defined as a property)
* BSplineSurface3D.grid2d_deformed (add more constraints to compute surface deformation)
* BSplineSurface3D.from_cylindrical_faces (consider **kwargs parameters)
* Duplicated methods cleaned
* triangulation of planar faces

### Performance improvements

* Remove Copy param from movement of primitives and add inplace methods
* Improve union operations
* Return the same result type (a boolean) in Contour.is_sharing_primitives_with
* Add hidden attribute _bounding_rectangle for Contour2D
* Add hidden attribute _length for BSplineCurve2D/3D
* Consider different types of primitives in Wire.wire_intersections/wire_crossings
* Add hidden attribute _length for Edge



### Refactorings

* Define _eq_ in Contour (to be used for both 2D and 3D)
* Use Grid2D object in different BSplineSurface3D methods (especially: to_2d_with_dimension)
* Define length in LineSegment (to be used for both 2D and 3D)
* Delete diplicated methods (length and point_at_abscissa) from Contour3D (inherit from Wire)
* Define a Parent class 'Bsplinecurve' to mutulize Bsplinecurve2D/3D methods
* Clean duplicated methods
* Define length in LineSegment (to be used for both 2D and 3D)
* Delete diplicated methods (length and point_at_abscissa) from Contour3D (inherit from Wire)
* Define a Parent class 'Bsplinecurve' to mutulize Bsplinecurve2D/3D methods





## v0.4.0
### Fixed
* various fixes in cuts of wires and contours
* Fix of missing face in Union
* following dessia_common v0.7.0


## v0.3.0

### New Features
* Bspline with dimensions
* cut_by_line for Surface2D
* Bspline merge

### Fixed
* Various Steps improvement
* Bspline periodicity in step reading
* sewing improvements
* Substraction of shells

## v0.2.10

### New Features

* union of shells (only with planeface for the moment 
* Sewing of polygon3D
* Concav hull of PointCloud2D

## v0.2.9

### New Features

* support STL import & export
* point cloud2D & cloud3D

## v0.2.8

### New Features

* support stringIO in step save

### Fixes

* depack of point2D
* to_vector2D

### Performance improvements

* better bounding box for cylindrical face


## [v0.2.7]
### Changed
* direction vector of linesegments are now normalized

### New Features

* straight line area for BsplineCurve2D
* split of circleby start end
* closedpolygon2d is_trigo
* Auto-adaptative camera/edge width babylonjs
* splitting of bsplinecurve2d
* BezierSurface3D implemented
* added rotation and translation for faces
* new classes BezierCurve2D and BezierCurve3D
* spherical surface
* (core): update plot_data method
* update plot_data methods in wires and edges
* step almost working for cylindrical, conical toroidal
* difference between intersections and crossings
* plot_data version set to 0.3.8 or above

### Fixes

* support of mixed vector point in to step
* remove debug mode babylonjs
* remove sci notation in step export
* use stable cdn for babylonjs
* sweep extrusion length
* line circle intersection with tolerance, normal and dir vector for arc
* offset of wire
* remove useless non serializable attr
* secondmoment area from straight lines
* reversed faces in extrusion correction
* enhancement of rotation/translation of shells
* bug fix BezierCurve2D and 3D
* eq and hash for basis and frames
* shell and frame mapped shell correctly read
* small try except added for step reading
* all SHAPE_REPRESENTATION are now read
* Arc3D from step full debug
* arc3d to 2d in bspline3d surface
* missing faces at end of sweep
* splitting faces and arcs
* perf in display nodes and toroidal aspect
* setup.py requires plot_data>=0.3.9
* (primitives2d): serialization
* debug of shell method
* porting shells methods
* Debug of conical faces
* Porting cylinders and hollow
* porting from missing from_contour3d for planeface
* reading steps, but artefact on faces
* Correcting arc from_step

### Performance improvements

* LineSegment2D.points is non serializable attribute
* ClosedPolygon2D.line_segment is non_serializable_attributes
* Optimization of mesh generation

#### Refactorings
* (edges): put data argument back into Arc2D.plot_data()
* (edges): redefined Arc2D.plot_data()

## v0.2.6

### Changed
- debugs on frame 2D 

### Optimized
- babylon data generation speed up

## v0.2.5

### Added
- translation and rotation for various primitives

### Changed
- Frame3D rotation takes also into account origin
- following plot_data v0.5.3

## v0.2.4
### Added
- handle spherical surfaces
- positionning of parts in STEP reading

## v0.2.1
### Added
- step export

## v0.2

### Changed
- modules *2D or *3D renamed in *2d, *3d
- point and vector declared with their x, y, z vm.Point2D((0, 0)) -> vm.Point2D(0, 0)
- separating in new modules: display, wires, edges...
- PEP8: method names
- PointAtCurvilinearAbscissa changed to point_at_abscissa
- MPLPlot changed to plot()
- plot now returns only ax instead of fig, ax 

## v0.1.11

### Added 
- Calculate the distance between LineSegment3D/LS3D, Arc3D/LS3D, Arc3D/Arc3D and between CylindricalFace3D too.
- Use PlaneFace3D with contours2D in a classic way and use it with contours3D with a 'from_contours3d' as CylindricalFace3D does.
- Calculate the distance between CylindricalFace3D and PlaneFace3D.
- Calculate the distance between CylindricalFace3D, PlaneFace3D and ToroidalFace3D.
- contours2d.tessel_points which gives all points of a contour2d, and .points the end points of primitives.
- Implementation of ConicalFace3D in Core and RevolvedProfile.
- Implementation of SphericalFace3D in Core.
- BSplineFace3D works.

### Changed
- cut_contours in Face3D which take all points from a Contour2D, not one side like before. Furthermore, it is light and quick.

## [v0.1.10]
- typings
- workflow to instanciate point

## [v0.1.9]

### Added
- mesh module

## [v0.1.8]

### Added
- color and alpha options for various primitives
- line segments intersection
 
### Debug
- arcs: is_trigo and angle were sometimes false

## [v0.1.7]

### Added
- random vector and points
- dashed line option in babylon of LineSegment3D
- Measure2D
- babylon_data: a dict language to describe models to be unpacked by a babylonjs unpacker

### Removed
- constants o2D, x2D, y2D...: use O2D, X2D...

### Changed
- Mesure -> Measure3D<|MERGE_RESOLUTION|>--- conflicted
+++ resolved
@@ -5,9 +5,7 @@
 The format is based on [Keep a Changelog](https://keepachangelog.com/en/1.0.0/),
 and this project adheres to [Semantic Versioning](https://semver.org/spec/v2.0.0.html).
 
-<<<<<<< HEAD
-## v0.5.0
-=======
+
 ## Unrealeased
 
 ### New Features
@@ -35,7 +33,6 @@
 
 ## Unrealeased
 
->>>>>>> a4a5dbd7
 
 ### New Features
 
