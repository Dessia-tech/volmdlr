--- conflicted
+++ resolved
@@ -21,12 +21,9 @@
 - SphericalSurface3D: enhance repair_periodicity_method
 - Step: assembly import
 - BSplineFace3D: fix neutral_fiber
-<<<<<<< HEAD
+- BSplineSurface3D: improve bsplinecurve3d_to_2d.
 - Step.py: enhance step import/export
-=======
-- BSplineSurface3D: improve bsplinecurve3d_to_3d.
-
->>>>>>> 043479f7
+
 
 ### Refactor
 - refator some classes' init in primitives3D. 
