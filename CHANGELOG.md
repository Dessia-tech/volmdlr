--- conflicted
+++ resolved
@@ -19,12 +19,9 @@
 - BSplineCurve3D: trim
 - FullArc3D: hash
 - SphericalSurface3D: enhance repair_periodicity_method
-<<<<<<< HEAD
+- Step: assembly import
 - ExtrusionSurface3D: point3d_to_2d.
 - ExtrusionSurface3D: enhance parametric operations when the surface is periodic.
-=======
-- Step: assembly import
->>>>>>> 043479f7
 - BSplineFace3D: fix neutral_fiber
 - BSplineSurface3D: improve bsplinecurve3d_to_3d.
 
