# Changelog

All notable changes to this project will be documented in this file.

The format is based on [Keep a Changelog](https://keepachangelog.com/en/1.0.0/),
and this project adheres to [Semantic Versioning](https://semver.org/spec/v2.0.0.html).

## v0.8.0 [Unrealeased]

### New Features

* PlaneFace3D: project_faces
* OpenShell3D: project_coincident_faces_of
* GmshParser: to_vtk
* BSplineCurve: derivatives
<<<<<<< HEAD
* ClosedPolygon2D: point_belongs, now the user can choose whether points on the edge of the polygon
            should be considered inside or not.
=======
* ArcEllipse2D: line_intersections, frame_mapping, linesegment_intersections
>>>>>>> 3fa4b598


### Fixed

* PlaneFace3D: cut_by_coincident_face (consider self.inner_contours inside face)
* Contour2D: bounding_rectangle (specify number_points for discretization_points)
* BSplineCurve2D: bounding_rectangle (specify number_points for discretization_points)
* Mesh: delete_duplicated_nodes
* BSplineSurface3D: fix arc3d_to_2d method
* BSplineCurve2D: linesegment_intersections
* Contour2D: merge_primitives_with
* BSplineCurve: fix to take into account weighted B-spline curves.
* Step: fix reading of rational BSpline curves and surfaces from step file.
* BSplineCurve2D: tangent (use position/length)
* Babylon: some scene settings for better rendering



### Removed

* babylon script remaining functions

### Performance improvements
* ClosedPolygon2D: triangulation
* Cylinder: min_distance_to_other_cylinder
* BSplineCurve: discretization_points
* Face3D: triangulation


### Refactorings
* Basis2D, Basis3D, Frame2D, Frame3D: old_coordinates and new_coordinates method are now deprecated. 
local_to_global_coordinates and global_to_local_coordinates are the new more explicit ones. 


### Unittests

* Contour2D: point_belongs
* Basis2D, Basis3D, Frame2D, Frame3D: local_to_global_coordinates and global_to_local_coordinates
* ArcEllipse2D: linesegment_intersections



## v0.7.0 [Testing]

### New Features

* Open/Closed TriangleShells: ability to implement specific algorithm to triangles
* Block: faces_center (calculate directly point in the middle of the faces)
* Circle2D: split_by_line
* BoundingRectangle: bounds, plot, area, center, b_rectangle_intersection, is_inside_b_rectangle, point_belongs, intersection_area, distance_to_b_rectangle, distance_to_point
* Cylinder: random_point_inside, interference_volume_with_other_cylinder, lhs_points_inside
* CylindricalSurface3D: line_intersections, linesegment_intersections, plane_intersection
* Line2D: point_distance
* Line3D: to_2d
* Line3D: skew_to (verifies if two Line3D are skew)
* LineSegment3D: line_interserctions
* ArcEllipse3D: discretization_points
* FullArc3D: linesegment_intersections
* Line: sort_points_along_line
* Line2D: point_belongs
* ArcEllipse2D: length, point_belongs, abscissa, bounding_rectangle, straight_line_area, discretization_points, reverse
* New Class wires.Ellipse2D
* Ellipse2D.point_over_ellipse()
* Ellipse2D.line_intersections()
* Ellipse2D.linesegment_intersections()
* Ellipse2D.discretization_points()
* Ellipse2D.abscissa()
* Ellipse2D.point_angle_with_major_dir()
* Ellipse2D.area()
* Ellipse2D.rotation()
* Ellipse2D.tranlation()
* Ellipse2D.frame_mapping()
* Line2D.frame_mapping()
* Plane3D: is_parallel, fullarc_intersections
* Arc2D: cut_betweeen_two_points
* Contour3D: linesegment_intersections, line_intersections
* Circle3D: primitives: [Arc3D, Arc3D], get_primitives, abscissa, linesegment_intersections
* Arc3D: line_intersections, linesegment_intersections
* new module utils: intersections -> circle_3d_linesegment_intersections
* hash for Frame2D
* Ellipse3D: point_belongs, abscissa, length, to_2d
* CylindricalSurface3D: point_on_surface, is_coincident, arcellipse3d_to_2d
* BSplineSurface3D: derivatives

### Fixed

* Contour2D: point_belongs
* BsplineCurve: abscissa (use different start point between 0 and length)
* Arc3D: plot
* Cylinder: point_belongs
* FullArc3D: plot (use discretization_points instead of discretise)
* Face3D: line_intersections: consider borders
* STL: from stream (use BinaryFile and StringFile instead of io.BinaryIO and FileIO)
* Step: from stream (use BinaryFile instead of io.BinaryIO)
* Contour: is_overlapping (consider intersecting_points is empty)
* LineSegment2D: to_wire (use discretization_points instead of discretise)
* Line2D: line_intersections
* BSplineCurve2D: line_intersections
* PlaneFace3D: cut_by_coincident_face (consider self.inner_contours inside face)
* ArcEllipse2D: to_3d
* Fix boolean operations when faces are 100% coincident
* Fix some to_step methods from edges.py and faces.py
* bounding box: fix for cylindrical and BSplineCurve3D
* contour2d: ordering_primitives, order_primitives
* Plane3D: plane_intersections, is_coindident
* contour2d: ordering_primitives, order_primitives
* Linesegment2D: infinite_primitive
* Arc2D: point_belongs
* Arc2D: infinite_primitive
* Wire2D: infinite_intersections
* infinite primitive offset of linesegment
* Ellispe3D: discretization_points
* BSplineSurface: Improved surface periodicity calculation


### Performance improvements

* Avoid unneeded bbox computation
* triangulation performance by use of Node2D instead of points (x15 on casing)
* cache variable self._polygon_point_belongs_100, to avoid recalculating each
time we have to verify if a point is inside
* Improvements in BSplineSurface3D.point3d_to_2d performance


### Refactorings

* cleanup of ClosedShell (double methods with Openshells)
* LineSegment3D: intersections
* Line2D: sort_points_along_line
* Line3D: intersections


### Unittests

* PlaneFace3D: line_intersections
* BsplineCurve: abscissa
* Circle2D: split_by_line
* BoundingRectangle: area, center, intersection, is_inside, point_belongs, intersection_area, distance_to_point, distance_to_b_rectangle
* Cylinder: point_belongs, random_point_inside, interference_volume_with_other_cylinder, min_distance_to_other_cylinder, is_intersecting_other_cylinder, lhs_points_inside
* CylindricalFace3D: linesegment_intersections
* CylindricalSurface3D: line_intersections
* Line3D: line_distance
* Line3D: skew_to
* Line3D: intersections
* LineSegment3D: line_intersections
* LineSegment3D: linesegment_intersections
* Contour: is_overlapping
* LineSegment2D: to_wire
* Line2D: point_belongs
* BSplineCurve2D: line_intersections
* LineSegment2D: line_intersections
* ArcEllipse3D: discretization_points
* FullArc3D: linesegment_intersections
* Line2D: sort_points_along_line
* Line3D: sort_points_along_line
* ArcEllipse2D: length, point_belongs, abscissa, bounding_rectangle, straight_line_area, discretization_points, reverse
* Ellipse2D.point_over_ellipse()
* Ellipse2D.line_intersections()
* Ellipse2D.linesegment_intersections()
* Ellipse2D.discretization_points()
* Ellipse2D.abscissa()
* Ellipse2D.point_angle_with_major_dir()
* Ellipse2D.area()
* Ellipse2D.rotation()
* Ellipse2D.tranlation()
* Ellipse2D.frame_mapping()
* Line2D.frame_mapping()
* Plane3D: plane_intersections, fullarc_intersections, is_parallel, is_coincident
* Contour2D: offset
* ArcEllipse3D.to_2d()
* Circle3D: point_belongs
* Circle3D: discretization_points
* Arc3D: line_intersections, linesegment_intersections
* Contour2D: ordering_contour, is_ordered, order_contour
* Ellipse3D: point_belongs, abscissa, length, to_2d, discretization_points
* CylindricalSurface3D: point_on_surface, is_coincident


## v0.6.1 [12/13/2022]

### Changes

* Import from dessia_common are now performed from dessia_common.core

### Fixed
* infinite primitive offset of linesegment

## v0.6.0 [11/7/2022]

### New Features

* Stl:load_from_file, to_volume_model
* Surface2D: copy (specific method)
* GmshParser: read_file (.msh) and related methods, define_triangular_element_mesh, define_tetrahedron_element_mesh
* Circle2D: primitives (defined with 2 Arc2D)
* Node2D/3D, TriangularElement, QuadrilateralElement2D, TriangularElement3D
* ElementsGroup: nodes, elements_per_node
* Mesh: bounding_rectangle, delete_duplicated_nodes
* PlaneFace3D: cut_by_coincident_face
* Vector2D: to_step
* BSplineCurve2D: to_step
* LineSegment3D: to_bspline_curve
* BSplineCurve3D: from_geomdl_curve
* Surface2D: line_crossings
* Surface2D: from_contour
* BSplineSurface3D: simpifly_surface - verifies if BSplineSurface3D could be a Plane3D
* OpenShell3D: to_step_face_ids
* Contour2D: repair_cut_contour
* Circle2D: cut_by_line

### Fixed

* Contour3D: average_center_point (use edge_polygon.points instead of points)
* Contour: edges_order_with_adjacent_contour
* Arc2D: translate_inplace
* Arc2D: point_belongs
* Arc2D: abscissa (consider point2d == arc2d.start/end)
* Arc2D: split (how to choose the interior point)
* Wire: extract_primitives (consider point1 and point2 belong to the same primitive, REMOVE Contour.extract_primitives)
* LineSegment: abcissa (consider point2d == arc2d.start/end)
* Contour2D: cut_by_wire
* Contour2D: point_belongs (bug when contour has only one primitive, like FullArc2D)
* Contour: contours_from_edges
* PlaneFace3D: face_intersections
* Edge: insert_knots_and_mutiplicity
* BSplineCurve3D: from_step
* Surface2D: cut_by_line
* Circle3D: to_step
* ArcEllipse3D.to_2d()
* infinite primitive offset of linesegment

### Performance improvements

* Improve reading STEP files (Faster BSplineCurve3D.look_up_table, Better info when _edges not following eachother_ )
* Improve multiple substractions
* Speedup Contour2D.point_belongs using bounding_rectangle
* Custom to dicts for Shells and primitives inheriting


### Refactorings

* Normalize STL methods regarding STEP
* Refacor and update old code in mesh.py
* Define a Parent class 'Triangle' for Triangle2D/3D


### Unittests

* Wire: extract_primitives, extract_without_primitives


## v0.5.0

### New Features

* Contour: is_overlapping, is_supperposing
* Point, Edges and Wires: axial_symmetry
* Surface2D: rotation, rotation_inplace
* Wire2D: bsplinecurve_crossings,  bsplinecurve_intersections
* Cylinder: min_distance_to_other_cylinder, is_intersecting_other_cylinder
* New point_distance method for Wire3D

### Fixed

* Wire3D.babylonjs
* BSplineSurface3D.merge_with (consider overlapping, intersecting surfaces)
* Wire.extract_primitives (consider point1 & point2 belong to the same primitive)
* Wire.extract_without_primitives (consider the primitives’ order to choose the primitives)
* Contour.shared_primitives_with (consider contours sharing a lot of primitives groups)
* Contour2D.contour_intersections (check if the point is not already in the lis)
* Line.is_between_points (consider point1==point2)
* BSplineCurve2D.split (consider point==start/end)
* Contour3D.bounding_box (use _utd_bounding_box to be defined as a property)
* BSplineSurface3D.grid2d_deformed (add more constraints to compute surface deformation)
* BSplineSurface3D.from_cylindrical_faces (consider **kwargs parameters)
* Duplicated methods cleaned
* triangulation of planar faces

### Performance improvements

* Remove Copy param from movement of primitives and add inplace methods
* Improve union operations
* Return the same result type (a boolean) in Contour.is_sharing_primitives_with
* Add hidden attribute _bounding_rectangle for Contour2D
* Add hidden attribute _length for BSplineCurve2D/3D
* Consider different types of primitives in Wire.wire_intersections/wire_crossings
* Add hidden attribute _length for Edge

### Refactorings

* Define _eq_ in Contour (to be used for both 2D and 3D)
* Use Grid2D object in different BSplineSurface3D methods (especially: to_2d_with_dimension)
* Define length in LineSegment (to be used for both 2D and 3D)
* Delete diplicated methods (length and point_at_abscissa) from Contour3D (inherit from Wire)
* Define a Parent class 'Bsplinecurve' to mutulize Bsplinecurve2D/3D methods
* Clean duplicated methods
* Define length in LineSegment (to be used for both 2D and 3D)
* Delete diplicated methods (length and point_at_abscissa) from Contour3D (inherit from Wire)
* Define a Parent class 'Bsplinecurve' to mutulize Bsplinecurve2D/3D methods


## v0.4.0
### Fixed
* various fixes in cuts of wires and contours
* Fix of missing face in Union
* following dessia_common v0.7.0


## v0.3.0

### New Features
* Bspline with dimensions
* cut_by_line for Surface2D
* Bspline merge

### Fixed
* Various Steps improvement
* Bspline periodicity in step reading
* sewing improvements
* Substraction of shells

## v0.2.10

### New Features

* union of shells (only with planeface for the moment
* Sewing of polygon3D
* Concav hull of PointCloud2D

## v0.2.9

### New Features

* support STL import & export
* point cloud2D & cloud3D

## v0.2.8

### New Features

* support stringIO in step save

### Fixes

* depack of point2D
* to_vector2D

### Performance improvements

* better bounding box for cylindrical face


## [v0.2.7]
### Changed
* direction vector of linesegments are now normalized

### New Features

* straight line area for BsplineCurve2D
* split of circleby start end
* closedpolygon2d is_trigo
* Auto-adaptative camera/edge width babylonjs
* splitting of bsplinecurve2d
* BezierSurface3D implemented
* added rotation and translation for faces
* new classes BezierCurve2D and BezierCurve3D
* spherical surface
* (core): update plot_data method
* update plot_data methods in wires and edges
* step almost working for cylindrical, conical toroidal
* difference between intersections and crossings
* plot_data version set to 0.3.8 or above

### Fixes

* support of mixed vector point in to step
* remove debug mode babylonjs
* remove sci notation in step export
* use stable cdn for babylonjs
* sweep extrusion length
* line circle intersection with tolerance, normal and dir vector for arc
* offset of wire
* remove useless non serializable attr
* secondmoment area from straight lines
* reversed faces in extrusion correction
* enhancement of rotation/translation of shells
* bug fix BezierCurve2D and 3D
* eq and hash for basis and frames
* shell and frame mapped shell correctly read
* small try except added for step reading
* all SHAPE_REPRESENTATION are now read
* Arc3D from step full debug
* arc3d to 2d in bspline3d surface
* missing faces at end of sweep
* splitting faces and arcs
* perf in display nodes and toroidal aspect
* setup.py requires plot_data>=0.3.9
* (primitives2d): serialization
* debug of shell method
* porting shells methods
* Debug of conical faces
* Porting cylinders and hollow
* porting from missing from_contour3d for planeface
* reading steps, but artefact on faces
* Correcting arc from_step

### Performance improvements

* LineSegment2D.points is non serializable attribute
* ClosedPolygon2D.line_segment is non_serializable_attributes
* Optimization of mesh generation

#### Refactorings
* (edges): put data argument back into Arc2D.plot_data()
* (edges): redefined Arc2D.plot_data()

## v0.2.6

### Changed
- debugs on frame 2D

### Optimized
- babylon data generation speed up

## v0.2.5

### Added
- translation and rotation for various primitives

### Changed
- Frame3D rotation takes also into account origin
- following plot_data v0.5.3

## v0.2.4
### Added
- handle spherical surfaces
- positionning of parts in STEP reading

## v0.2.1
### Added
- step export

## v0.2

### Changed
- modules *2D or *3D renamed in *2d, *3d
- point and vector declared with their x, y, z vm.Point2D((0, 0)) -> vm.Point2D(0, 0)
- separating in new modules: display, wires, edges...
- PEP8: method names
- PointAtCurvilinearAbscissa changed to point_at_abscissa
- MPLPlot changed to plot()
- plot now returns only ax instead of fig, ax

## v0.1.11

### Added
- Calculate the distance between LineSegment3D/LS3D, Arc3D/LS3D, Arc3D/Arc3D and between CylindricalFace3D too.
- Use PlaneFace3D with contours2D in a classic way and use it with contours3D with a 'from_contours3d' as CylindricalFace3D does.
- Calculate the distance between CylindricalFace3D and PlaneFace3D.
- Calculate the distance between CylindricalFace3D, PlaneFace3D and ToroidalFace3D.
- contours2d.tessel_points which gives all points of a contour2d, and .points the end points of primitives.
- Implementation of ConicalFace3D in Core and RevolvedProfile.
- Implementation of SphericalFace3D in Core.
- BSplineFace3D works.

### Changed
- cut_contours in Face3D which take all points from a Contour2D, not one side like before. Furthermore, it is light and quick.

## [v0.1.10]
- typings
- workflow to instanciate point

## [v0.1.9]

### Added
- mesh module

## [v0.1.8]

### Added
- color and alpha options for various primitives
- line segments intersection

### Debug
- arcs: is_trigo and angle were sometimes false

## [v0.1.7]

### Added
- random vector and points
- dashed line option in babylon of LineSegment3D
- Measure2D
- babylon_data: a dict language to describe models to be unpacked by a babylonjs unpacker

### Removed
- constants o2D, x2D, y2D...: use O2D, X2D...

### Changed
- Mesure -> Measure3D<|MERGE_RESOLUTION|>--- conflicted
+++ resolved
@@ -13,12 +13,9 @@
 * OpenShell3D: project_coincident_faces_of
 * GmshParser: to_vtk
 * BSplineCurve: derivatives
-<<<<<<< HEAD
 * ClosedPolygon2D: point_belongs, now the user can choose whether points on the edge of the polygon
             should be considered inside or not.
-=======
 * ArcEllipse2D: line_intersections, frame_mapping, linesegment_intersections
->>>>>>> 3fa4b598
 
 
 ### Fixed
