# Changelog

All notable changes to this project will be documented in this file.

The format is based on [Keep a Changelog](https://keepachangelog.com/en/1.0.0/),
and this project adheres to [Semantic Versioning](https://semver.org/spec/v2.0.0.html).

## v0.14.0 [future]

### New Features
- BSplineSurface3D: from_points_interpolation, from_points_approximation.
- nurbs module.
- New curves classes: Hyperbola2D and Hyperbola3D.
- Line: closest_point_on_line, from_point_and_vector
- Line2D: get_slope, get_y_intersection.
- New curves classes: Parabola2D/3D.
- ConicalSurface3D: line/line_segment intersections, perpendicular_plane_intersection, parallel_plane_intersections, concurent_plane_intersections, plane_intersections.

### Fixed
- add missing name attributes to classmethods
- fixed circular imports
<<<<<<< HEAD
- BSplineSurface3D: from_points_interpolation, from_points_approximation.
- ConicalFace3D: point_belongs
=======
- nurbs.core: find_multiplicity, evaluate_curve.
>>>>>>> c064c2e1

### Refactor
-
### Changed
- Cache BSplineCurve points into a numpy array to reduce memory usage.
- 
### Unittests
- Hyperbola2D/3D: line_intersections
- Parabola2D/3D: line_intersections
- ConicalSurface3D: test_line_intersections, test_plane_intersections.

## v0.13.0 [unreleased]

### New Features
- Line: reverse.
- BSplineCurve: Remove dependencies from the geomdl library.
- perf: to_dict/dict_to_obj of OpenTriangleShell3D
- Cylinder / Cone / HollowCylinder: from_center_point_and_axis
- Cone: remove inheritance from RevolvedProfile
- Ellipse2D: point_distance, bounding rectangle, ellipse_intersections
- Curve: local_discretization
- Ellipse3D: line_intersections, linesegment_intersections, ellipse_intersections
- ArcEllipse3D : Linesegment_intersections, arcellipse_intersections
- Circle3D: circle_intersections, ellipse_intersections
- Circle2D: ellipse_intersections.
- Arc3D: arc_intersections, arcellipse_intersections
- Wire3D/Contour3D: edge_intersections, wire_intersections
- BSpline3D: arc_intersections
- New module: discrete_representation for voxelization of 3D geometries and pixelization of 2D geometries
- BSplineSurface3D: partial removal of dependencies on geomdl objects

### Fixed
- Sweep with non smoth path
- plot of vector3D.
- BSplineSurface3D: point3d_to_2d, improve inital condition.
- EdgeCollection3D: babylon_meshes.
- BSplineCurve3D: trim
- FullArc3D: hash
- SphericalSurface3D: enhance repair_periodicity_method
- CylindricalSurface3D: concurrent_plane_intersection
- BSplineFace3D: fix neutral_fiber
- Step: assembly import
- BSplineFace3D: fix bounding_box.
- Ellipse3D: from_step
- edges.py: general improvements.
- ExtrusionSurface3D: point3d_to_2d.
- ExtrusionSurface3D: enhance parametric operations when the surface is periodic.
- BSplineFace3D: fix neutral_fiber
- BSplineSurface3D: improve bsplinecurve3d_to_2d.
- BSplineSurface3D: improve bsplinecurve3d_to_3d.
- Circle2D: plot
- Line3D: fix Line3D plot()
- Vector2D: plot()
- fix RevolutionFace3D init parameter wire to edge.
- fix Sweep: bug when first primitive is an arc.
- fix closedshell3d volume
- Step.py: enhance step import/export
- VolumeModel: get_shells
- step.py uses deque in stack based algorithms
- VolumeModel: get_shells
- add error protection stl
- Sweep - add raise ValueError if section too big in comparision to arc radiuses
- Update cython version requirement in setup.py
- Step import: handles when there is an empty assembly in the file.
- Ellipse2D: point_at_abscissa
- ultis.common_operations: get_edge_distance_to_point and get_get_abscissa_discretization from edges so it can be used in curves too.
- edges.Edge._generic_minimum_distance
- LineSegment3D: distance_linesegment
- BSpline3D: linesegment_intersections

### Refactor
- refator some classes' init in primitives3D. 
- Shells: refactor.
- Composite_primitives
- Surface3D: enhance repair_primitives_periodicity method.
- volmdlr.utils.intersections:
- BSplineCurve: replace periodic bool parameter with verification inside from_points_intepolation method.
- Wire3D: removes heritage from volmdlr.core.CompositePrimitive3D
- BSplineCurve3D: bounding_box
- edges: minimum_distance.
- BSplineSurface3D: bsplinecurve3d_to_2d
- BSplineCurve: transform some attributs into lazy evaluation and Caching
- BSplineSurface3D: transform some attributs into lazy evaluation and Caching
- BSplineSurface3D: store control_points as numpy array for memory efficiency
- PlaneFace3D: distance_to_point -> point_distance
- remove normalize() methods
- Cylinder / Cone / HollowCylinder: docstrings, typings, style, coherence
- BSplineSurface3D: point3d_to_2d performance improvements.


### Changed
- Moves functions from step.py to volmdlr.utils.step_reader
- Cylinder / HollowCylinder: `from_extremal_points` is now depracted. Use `from_end_points` instead (for lexical reason)

### Unittests
- Cylinder / Cone / HollowCylinder
- Ellipse2D: point_distance
- Ellipse3D: test_ellipse_intersections, test_linesegment_intersections
- ArcEllipse3D : Linesegment_intersections, arcellipse_intersections
- Circle3D: circle_intersections.
- Arc3D: arc_intersections, arcellipse_intersections, test_minimum_distance_bspline
- BSplineCurve3D: test_bspline_linesegment_minimum_distance, test_bspline_linesegment_intersections
- Contour3D: test_edge_intersections

## v0.12.0


### New Features
- New module: cad_simplification - OctreeBlockSimplify, TrippleExtrusionSimplify
- shells.py : function to performe union operations for a given list of shells.
- ClosedShell3D: is_face_intersecting, is_intersecting_with
- BoundingBox: get_points_inside_bbox, size
- Vector3D: unit_vector
- Face3D: split_inner_contour_intersecting_cutting_contours
- Shell3D: get_ray_casting_line_segment
- WireMixin: get_connected_wire, is_sharing_primitives_with
- OpenShell3D: faces_graph
- Plane3D: arc_intersections, bsplinecurve_intersections
- common_operations: split_wire_by_plane
- SphericalSurface3D: line_intersections, linesegment_intersections.
- Sweep with muitiform profile contour.
- minimum_distance: face-to-face, shell-to-shell
- OpenShell3D: from_faces (using faces graph)
- SphericalFace3D: from_contours3d_and_rectangular_cut
- RevolutionSurface3D: Translation
- wires.WireMixin: from_circle
- curves.CircleMixin: trim
- Face3D: point_distance
- BSplineCurve3D: revolution method.

### Fixed
- ClosedShell3D: is_face_inside, get_subtraction_valid_faces, valid_intersection_faces, point_belongs
- ContourMixin: delete_shared_contour_section, reorder_contour_at_point, are_extremity_points_touching
- RevolutionSurface3D: fix some special cases whiling transforming from 3D space to parametric domain.
- fix drone python version
- BSplineFace3D: neutral_fiber
- BSplineSurface3D: arc3d_to_2d, removes repeated parametric points if any.
- surfaces.Plane3D: linesegment_intersections
- Step export
- Face3D: is_linesegment_crossing.
- Edge: fix orientation of edges commig from step.
- BSplineCurve3D: from_step.
- Export to step file
- Step import
- Edge: fix orientation of edges commig from step.
- Sphere: point_belongs, inherits from ClosedShell3D instead of RevolvedProfile
- Step import.
- PeriodicalSurface: linesegment3d_to_2d, takes into account small 3D line segments that should be actually 3D arcs
- babylondata: removes empty objects.
- ClosedPolygon2D: point_belongs.
- Fullarc: get_reverse.
- Arc2D: point_belongs
- ArcEllipse2D: point_at_abscissa
- Frame3D: import/export step.
- BSplineFace3D: neutral_fiber.
- Step: read_lines, take into account the space character in step entity names
- Circle3D: fix trim.
- Edge: from_step trim of periodic curves with different orientation of original edge
- Arc3D: fix abscissa, fix get_arc_point_angle
- add missing toleraces to some methods.
- Arc3D: line_intersections
- Line3D: minimum_distance_points
- remove arcellipse handleling for bspline2d_3d.
- plot of vector3D
- Ellipse3D: discretization_points.

### Refactor
- ClosedShell3D: point_belongs, get_non_intersecting_faces
- BoundingBox: bbox_intersection
- Face3D: get_face_cutting_contours
- parametric.py: fix numerical instability in some functions used in Arc3D to parametric surface domain transformation.
- intersections: get_bsplinecurve_intersections generalization, so it can also be used
to calculate intersections between a plane 3d and bsplinecurve3d.
- Big refactor: New module curves.py containing classes as Line, Circle and Ellipse.
Most edges will now be formed by a curve and a start and end points. Unittests for all these classes have been created.
All adequations have been done for all tests and existing scripts.

- bspline_compiled: refactor binomial_coefficient for performance.
- Improve step translator.
- Delete inplace methods: rotation, translation and frame_mapping
- OpenShell3D: faces_graph.
- RevolutionSurface3D: Improve init and methods

### Changed
- OpenShell3D: faces_graph is now vertices_graph. faces_graph method now represents the faces' topology of the shell.

### Unittests
- FullArc2D: split_between_two_points
- Face3D: set_operations_new_faces
- ClosedShell3D: point_belongs
- Plane3D: arc_intersections, bsplinecurve_intersections
- common_operations: split_wire_by_plane
- SphericalSurface3D: line_intersections, linesegment_intersections.

## v0.11.0


### New Features
- BSplineCurve, Edge: simplify
- Plane3D: angle_between_planes, plane_betweeen_two_planes
- Edge: intersections, crossings, validate_crossings
- Arc2D: bsplinecurve_intersections, arc_intersections, arcellipse_intersections.
- ArcEllipse2D: bsplinecurve_intersections
- get_circle_intersections added to volmdlr.utils.intersections, so it can be used to calculate intersections between two arcs 2d.
- get_bsplinecurve_intersections added to volmdlr.utils.intersections. Used to calculate intersection between a bspline and another edge.
- Wire2D: edge_intersections, wire_intersections, edge_crossings, edge_intersections, validate_edge_crossings, validate_wire_crossings
- Contour2D: split_contour_with_sorted_points, intersection_contour_with
- CylindricalSurface3D: point_projection, point_distance
- ToroidalSurface3D: point_projection
- BsplineCurve: point_distance, point_belongs
- ContourMixin: is_adjacent
- Wire2D: area
- Circle2D: bsplinecurve_intersections.
- add tolerance param to many methods from edges and wires.
- Surface3D: add contour healing into face_from_contours3d method.
- ExtrusionSurface3D: implement missing cases for linesegment2d_to_3d method.
- BSplineSurface3D: to_plane3d
- BSplineFace3D: to_planeface3d
- BSplineCurve, Arc, LineSegment: is_close
- Core: get_edge_index_in_list, edge_in_list
- mesh: TetrahedralElementQuadratic 
- GmshParser: define_quadratic_tetrahedron_element_mesh
- GmshParser: to_vtk (consider quadratic tetrahedron element)
- VolumeModel: to_msh (consider both order 1 and 2)
- Assembly: define a volmdlr Assembly object.
- Edge: direction_independent_is_close
- Arcellipse2D, 3D: complementary, translation
- Arcellipse2D, 3D: complementary
- Face3D: is_linesegment_crossing, linesegment_intersections_approximation.
- Assembly: define a volmdlr Assembly object.
- Contour2D: copy
- LineSegment2D: copy
- FullArcEllipse3D: split
- ArcEllipse3D: split, point_at_abscissa
- Vector: is_perpendicular_to
- babylonjs: add nested meshes
- CylindricalFace3D, ConicalFace3D, ToroidalFace3D, BSplineFace3D: neutral_fiber
- VolumeModel: get_shells
- WireMixin: wires_from_edges
- DisplayMesh3D: triangulation_faces
- Woodpecker CI setup
- ContourMixin: primitive_section_over_contour.
- Face3D: split_by_plane

### Fixed
- 2D conversion: create 2D function name in core_compiled
- LineSegment, Arc, BSplineCurve: get_shared_section()
- bSpline2D: linesegment_intersections
- BsplineCurve: from_points_interpolation
- Coverage: use coverage rc to enable cython coverage
- ClosedShel3D: cut_by_plane
- ClosedShell3D: union
- BSplineSurface3D: take into account oppened contour while using face_from_contours3d
- BsplineCurve: simplify
- Dessiaobject inheritance up-to-date
- Edge: unit_direction_vector, unit_normal_vector, split_between_two_points
- VolumeModel: get_mesh_lines (change tolerance 1e-20 to 1e-6)
- RevolutionSurface: fix some parametric operations.
- ClosedShel3D: intersection method
- Fix: plots
- add some fixes to pydocstyle errors
- ToroidalSurface3D: fix some parametric operations.
- Node2D, Node3D: is_close
- SphericalSurface3D: enhance arc3d_to_2d and bsplinecurve3d_to_2d.
- BSplineface3D: linesegment2d_to_3d, bsplinecurve2d_to_3d.
- OpenShell3D: get_geo_lines (use primitive.is_close)
- Basis3D: normalize
- Contour3D: from_step removes repeated edges from primitives list
- Face3D: add fixes to divide_face.
- ExtrusionSurface3D: linesegment2d_to_3d.
- Surface3D: repair_primitive_periodicity
- BSplineSurface3D: ban useless attr in serialization 
- utils.parametric: fix contour2d_healing
- BSplineSurface3D: ban useless attr in serialization
- BSplineCurve: simplify
- SphericalSurface3D: contour3d_to_2d
- WireMixin: to_wire_with_linesegments (use new methods, for 2D and 3D)
- ArcEllipse2d: point_belongs, abscissa, init.
- Face3D: face_inside - now considers inners_contours
- BoundingBox: point_belongs now considers bounds.
- ContourMixin: delete_shared_contour_section
- PlaneFace3D: merge_faces
- Contour2D: divide
- Step: raise NotimplementedError when it's not possible to instatiate assembly object.
- STL: handle mutiple space as separator
- fix: protect gmsh import

### Refactor
- Contour2D: cut_by_wire
- Contour2D: extract_with_points displaced to WireMixin
- Contour2D: extract_contour displaced to WireMixin and renamed to extract
- Contour2D: split_contour_with_sorted_points displaced to WireMixin and renamed to split_with_sorted_points
- Contour2D: get_divided_contours
- FullArc2D, FullArc3D: create FullArc Abstract class.
- Contour2D: ordering_contour
- WireMixin: order_wire
- Contour2D: delete cut_by_linesegments
- split faces.py into surfaces.py, faces.py and shells.py 
- ContourMixin: from_points
- ClosedShell3D: improve performance for boolean operations
- Face3D: reduce the triangulation discretization resolution of Toroidal and Cylindrical to improve redering performance.
- Cylinder: inheritance directly from ClosedShell3D
- Edges: cache middle_points and unit_direction_vector 
- Arc: add optional parameter center
- unittests: find dynamicly the folder for the json
- Arc: point_distance
- BSplineCurve: is_close
- CompositePrimitive3D: babylon_points
- WireMixin: split_with_sorted_points -> if a wire, and given points are start and end, return self directly.
- ContourMixin: contours_from_edges
- ExtrusionSurface3D: simplify bsplinecurve3d_to_2d method

### Changed
- better surface3d plots
- sphere methods renamed in_points & to_point_skin to inner points & skin_points
- Improve CylincricalFace3D and ToroidalFace3D rendering mesh.
- remove useless attribute in Bspline serialization
- Change python suport version from >=3.7 to >= 3.9
- LICENSE changed from GPL to Lesser GPL 
- Readme logo updated
- CI: do not check quality on tag

### Unittests
- Arc2D: test_arc_intersections
- TestEdge2DIntersections: test intersections for all edges.
- Circle2D: test_circle_intersections
- Contour2D: test_crossings, test_intersection_contour_with
- BSplineCurve: get_intersection_sections
- BSplineCurve2D: edge_intersections, arc_intersections, bsplinecurve_intersections
- CylindricalFace3D: test_triangulation_quality
- CylindricalSurface3D: test_point_projection
- BSplineCurve: point_projection
- ClosedShel3D: cut_by_plane
- Arc3D.minimum_distance_points_line
- New unittests for plane3d.
- ClosedShel3D: intersection
- Arcellipse2D: complementary
- Contour2D: contours_from_edges.
- PlaneFace3D: merge_faces
- Contour2D: divide.
- BSplineFace3D: test_linesegment_intersections_approximation.
- CylindricalFace3D: split_by_plane.

v0.10.0 [Released 20/04/2023]

### New Features
* Write .msh file (with stream)
* Arc: reverse
* BSplineCurve2D: offset
* Circle2D: bsplinecurve_intersections, point_distance
* ConicalSurface3D, CylindricalSurface3D: plot method
* BSplineCurve3D: minimum distance
* volmdlr.edge: FullArcEllipse
* BSplineCurve: evaluate_single
* Wire2: hash
* Contour3D: hash
* LineSegment3D, LineSegment2D, Arc3D, Arc2D, BSpline3D, BSpline2D: get_shared_section(), delete_shared_section()
* Contour2D: closest_point_to_point2, get_furthest_point_to_point2
* Block: octree, quadtree, subdivide_block

### Fixed
* Bspline in sweep
* Plane3D: plane_intersections
* fixes to step assemblies
* LineSegment3D: matrix_distance
* fixes to wire
* Arc: split. Case when spliting point is the start or end point.
* BplineCurve2D: tangent, vector_direction, normal_vector
* BSplineCurve: abscissa, line_intersections
* Add some important fixes to unittests: missing two __init__py files.
* Contour2D, Contour3D: merge_with()
* Edge: change unit_direction_vector and unit_normal_vector to concrete methods
* stl: add _standalone_in_db to Stl class
* BSplineSurface3D: merge_with
* Documentation: Add introduction to volmdlr technology
* BSplineSurface3D: refactor bsplinecurve3d_to_2d to take into account periodic behavior
* OpenedRoundedLineSegments2D/ClosedRoundedLineSegments2D: fix radius type
* Surface3D: debug some special cases while using face_from_contours3d.
* Step: debug some special cases while reading step file.
* BSplineSurface3D: fix simplify_surface method.
* Improve pylint code quality.
* PeriodicalSurface: enhance some parametric transformations.

### Removed
- stl: remove default value in from_stream method

### Changed

- argument convexe in volmdlr.cloud has been renamed to convex
- Add some missing docstrings in volmdlr.faces
- Using full arcs for Circles primitives

### Performance improvements
- BSplineCurve: compilation of some functions used by from_points_interpolation classmethod.
- BSplineSurface3D: compilation of some functions used in the evaluation of a parametric point.
- eq & hash: Some eq and hash methods have been fixed. starting from clases Point and Vector.
- BSplinecurve2D: point_belongs
- lighten some dicts with optional name
- Step reader: refactor to_volume_model. Remove the dependency of the method of creating a graph.

### Refactorings
- ContourMixin: to_polygon (for both 2D and 3D)
- BSplineCurve2D.point_distance 
- new dataclass EdgeStyle: to be used in several plot methods. simplifying its structure.


### Unittests
* BSplineCurve2D: offset, point_distance, point_belongs
* Circle2D: bspline_intersections, point_distance
* Unittests for Vector2D
* Unittests for Point2D
* Unittests for Vector3D
* Unittests for Point3D
* LineSegment3D: test_matrix_distance
* LineSegment3D, LineSegment2D, Arc3D, Arc2D, BSpline3D, BSpline2D: get_shared_section(), delete_shared_section()
* Contour3D: merge_with()
* Contour2D: closest_point_to_point2, get_furthest_point_to_point2

## v0.9.3

- build: bump dessia common to 0.10.0
- build: remove useless jsonschema dep
- build: update package.xml for freecad

## v0.9.1

### Fixed
- build: manifest was not shipping bspline_compiled
- fixed many pylint errors: 13/03/2023
- fix contour2d: divide

### Documentation
 - typo in CONTRIBUTING.md
 - typo in README.md

## v0.9.0 [released 03/26/2023]

### New Features
* Unit coversion factor parameter added to the end of the from_step arguments parameter (So we can convert the units correctly)
* SphericalSurface3D: rotation, translation, frame_mapping
* read steps: Identify assemblies in a step file.
* ClosedTriangleShell3D: to_trimesh method
* PointCloud3D: add method shell_distances to compute distances from triangular mesh in PointCloud3D
* BSplineSurface3D: Now the plot method uses u and v curves
* Create .geo and .msh files (Mesh geometries with GMSH)
* RevolutionSurface3D: point3d_to_2d, point2d_to_3d, plot, rectangular_cut, from_step
* RevolutionFace3D
* WiriMixin: from points: general method for Wire3D and 2D and for Contour2D and 3D.
* Added package.xml metadata in order to be listed in the FreeCAD Addon Manager
* Edge: local_discretization
* ArcEllipse2d: point_at_abscissa, translation, split, point_distance.

### Fixed

* WireMixin: abscissa (add tolerance as parameter)
* OpenRoundedLineSegment2D: deleted discretization_points() so it uses the one from WireMixin.
* Contour2D: moved bounding_rectangle and get_bounding_rectangle to Wire2D.
* BSplineCurve: from_points_interpolation, uses centripedal method for better fitting.
* Conical, Cylindrical and Toroidal Surfaces 3D: fix face_from_contours - bug when step file doesnot follow a standard.
* BSplineSurface3D: debug linesegment2d_to_3d method.
* Parametric operations with BSpline curves.
* OpenTriangleShell3D: fix from_mesh_data method.
* PeriodicalSurface: fix face from contours.
* LineSegment2D.line_intersections: verify if colinear first.
* Cylinder: to_dict, min_distance_to_other_cylinder.
* Step_assemblies: consider when no transformation is needed.
* fix some pydocstyle errors
* Script/step/workflow: Update Workflow, use last version of dessia_common
* LineSegment3D: Rotation method update due to points attribute deletion
* ConicalSurface3D: fix from_step class method by adding the angle convertion factor
* fix f string usage
* Add some typings
* Step: Step translator now handles some EDGE_LOOP inconsistencies coming from step files
* Arc2d: point_belongs, abscissa.


### Removed

- edges: remove attributes points from lines & linesegments for performance purpose


### Performance improvements

- wires.py's 2D objects: chache bounding_rectangle results
- faces.py's Triangle3D objects: subdescription points and triangles
- EdgeCollection3D: new object for displaying series of edges
- BSplineSurface3D: compile BSplineSurface3D.derivatives
- Contour2D.area(): save area in a cache variable.
- Contour2D.__eq__(): verify contour length first, when verify if two contours are the same.
- Contour2D.is_inside(): verify first if the area of the contour2 is not smaller that contour 1.
- Disabling pointer in to_dict for most primitives
- Better hash for shells, contours & wires 


### Refactorings
- Remove usage of deprecated method old_coordinates and new_coordinates
- Indicate 'inplace' methods as deprecated
* Wire: extract_with_points

### Documentation
- BoundingBox docstrings

### Unittests
- ConicalSurface3D: face_from_contours, bsplinecurve3d_to_2d.
- CompositePrimitive2D: rotation, translation, frame_mapping
- core.py: delete_double_point, step_ids_to_str
- CompositePrimitive3D: plot
- BoundingRectangle: bounds, plot, area, center, b_rectangle_intersection, is_inside_b_rectangle, point_belongs,
intersection_area, distance_to_b_rectangle, distance_to_point
- BoundingBox: center, add, to_dict, points, from_bounding_boxes, from_points, to_frame, volume, bbox_intersection,
is_inside_bbox, intersection_volume, distance_to_bbox, point_belongs, distance_to_point, plot
* VolumeModel: eq, volume, rotation, translation, frame_mapping, bounding_box, plot
* Wire: extract_with_points, split_with_two_points
* Arc2d: point_belongs, abscissa.
* ArcEllipse2d: point_belongs, abscissa, init, translation, split, point_at_abscissa, point_distance.

### CI
- add spell check to pylint with pyenchant
- make code_pydocstyle more explicit
- upload html coverage to cdn.dessia.tech
- limit time effect on master & testing

## v0.8.0 [Released 26/01/2023]

### New Features

- PlaneFace3D: project_faces
- OpenShell3D: project_coincident_faces_of
- GmshParser: to_vtk
- BSplineCurve: derivatives
- ClosedPolygon2D: point_belongs, now the user can choose whether points on the edge of the polygon
            should be considered inside or not.
- ArcEllipse2D: line_intersections, frame_mapping, linesegment_intersections
- Line2D: point_belongs, frame_mapping()
- New Class wires.Ellipse2D
- Ellipse2D: point_over_ellipse(), line_intersections(), linesegment_intersections(), discretization_points(),
abscissa(), point_angle_with_major_dir(), area(), rotation(), tranlation(), frame_mapping()
- Plane3D: is_parallel, fullarc_intersections
- Arc2D: cut_betweeen_two_points
- Contour3D: linesegment_intersections, line_intersections
- Circle3D: primitives: [Arc3D, Arc3D], get_primitives, abscissa, linesegment_intersections
- Arc3D: line_intersections, linesegment_intersections
- new module utils: intersections -> circle_3d_linesegment_intersections
- hash for Frame2D
- Ellipse3D: point_belongs, abscissa, length, to_2d
- CylindricalSurface3D: point_on_surface, is_coincident, arcellipse3d_to_2d
- BSplineSurface3D: derivatives

### Fixed

- PlaneFace3D: cut_by_coincident_face (consider self.inner_contours inside face)
- Contour2D: bounding_rectangle (specify number_points for discretization_points), point_belongs
- Line2D: line_intersections
- BSplineCurve2D: line_intersections
- PlaneFace3D: cut_by_coincident_face (consider self.inner_contours inside face)
- BSplineCurve2D: bounding_rectangle (specify number_points for discretization_points)
- Mesh: delete_duplicated_nodes
- BSplineSurface3D: fix arc3d_to_2d method
- Frame3D : fix from_point_and_vector method ( error for the case vector=main_axis)
- BSplineCurve2D: linesegment_intersections
- Contour2D: merge_primitives_with
- BSplineCurve: fix to take into account weighted B-spline curves.
- Step: fix reading of rational BSpline curves and surfaces from step file.
- BSplineCurve2D: tangent (use position/length)
- Babylon: some scene settings for better rendering
- Arc2D: fix get_center: name referenced before assignement
- SphericalSurface3D : enhancement of primitives parametrization on surface parametric domain.
- BSplineSurface3D: debug linesegment2d_to_3d method.
- Parametric operations with BSpline curves.
- OpenTriangleShell3D: fix from_mesh_data method
- pydocstyle fixes
- bounding box: fix for cylindrical and BSplineCurve3D
- contour2d: ordering_primitives, order_primitives
- Plane3D: plane_intersections, is_coindident
- contour2d: ordering_primitives, order_primitives
- Linesegment2D: infinite_primitive
- Arc2D: point_belongs
- Arc2D: infinite_primitive
- Wire2D: infinite_intersections
- infinite primitive offset of linesegment
- Ellispe3D: discretization_points
- BSplineSurface: Improved surface periodicity calculation

### Removed

- babylon script remaining functions

### Performance improvements
- ClosedPolygon2D: triangulation
- Cylinder: min_distance_to_other_cylinder
- BSplineCurve: discretization_points
- Face3D: triangulation
- triangulation performance by use of Node2D instead of points (x15 on casing)
- cache variable self._polygon_point_belongs_100, to avoid recalculating each
time we have to verify if a point is inside
- Improvements in BSplineSurface3D.point3d_to_2d performance
- Triangle3D serialization speed-up
- Serialization without memo for faces
- Custom serialization for BsplineCurves

### Refactorings

- Basis2D, Basis3D, Frame2D, Frame3D: old_coordinates and new_coordinates method are now deprecated.
local_to_global_coordinates and global_to_local_coordinates are the new more explicit ones.
- Line3D: intersections

### Unittests

- Contour2D: point_belongs
- Basis2D, Basis3D, Frame2D, Frame3D: local_to_global_coordinates and global_to_local_coordinates
- ArcEllipse2D: linesegment_intersections
- LineSegment2D: to_wire
- Line2D: point_belongs
- BSplineCurve2D: line_intersections
- Ellipse2D.point_over_ellipse()
- Ellipse2D.line_intersections()
- Ellipse2D.linesegment_intersections()
- Ellipse2D.discretization_points()
- Ellipse2D.abscissa()
- Ellipse2D.point_angle_with_major_dir()
- Ellipse2D.area()
- Ellipse2D.rotation()
- Ellipse2D.tranlation()
- Ellipse2D.frame_mapping()
- Line2D.frame_mapping()
- Plane3D: plane_intersections, fullarc_intersections, is_parallel, is_coincident
- Contour2D: offset
- ArcEllipse3D.to_2d()
- Circle3D: point_belongs
- Circle3D: discretization_points
- Arc3D: line_intersections, linesegment_intersections
- Contour2D: ordering_contour, is_ordered, order_contour
- Ellipse3D: point_belongs, abscissa, length, to_2d, discretization_points
- CylindricalSurface3D: point_on_surface, is_coincident

### CI

- Mandatory CHANGELOG.md update for PR
- pre-commit checks with cython-lint

## v0.7.0

### New Features

- Open/Closed TriangleShells: ability to implement specific algorithm to triangles
- Block: faces_center (calculate directly point in the middle of the faces)
- Circle2D: split_by_line
- BoundingRectangle: bounds, plot, area, center, b_rectangle_intersection, is_inside_b_rectangle, point_belongs, intersection_area, distance_to_b_rectangle, distance_to_point
- Cylinder: random_point_inside, interference_volume_with_other_cylinder, lhs_points_inside
- CylindricalSurface3D: line_intersections, linesegment_intersections, plane_intersection
- Line2D: point_distance
- Line3D: to_2d
- Line3D: skew_to (verifies if two Line3D are skew)
- LineSegment3D: line_interserctions
- ArcEllipse3D: discretization_points
- FullArc3D: linesegment_intersections
- Line: sort_points_along_line
- Line2D: point_belongs
- ArcEllipse2D: length, point_belongs, abscissa, bounding_rectangle, straight_line_area, discretization_points, reverse

### Fixed

- Contour2D: point_belongs
- BsplineCurve: abscissa (use different start point between 0 and length)
- Arc3D: plot
- Cylinder: point_belongs
- FullArc3D: plot (use discretization_points instead of discretise)
- Face3D: line_intersections: consider borders
- STL: from stream (use BinaryFile and StringFile instead of io.BinaryIO and FileIO)
- Step: from stream (use BinaryFile instead of io.BinaryIO)
- Contour: is_overlapping (consider intersecting_points is empty)
- LineSegment2D: to_wire (use discretization_points instead of discretise)
- ArcEllipse2D: to_3d
- Fix boolean operations when faces are 100% coincident
- Fix some to_step methods from edges.py and faces.py


### Performance improvements

- Avoid unneeded bbox computation


### Refactorings

- cleanup of ClosedShell (double methods with Openshells)
- LineSegment3D: intersections
- Line2D: sort_points_along_line



### Unittests

- PlaneFace3D: line_intersections
- BsplineCurve: abscissa
- Circle2D: split_by_line
- BoundingRectangle: area, center, intersection, is_inside, point_belongs, intersection_area, distance_to_point, distance_to_b_rectangle
- Cylinder: point_belongs, random_point_inside, interference_volume_with_other_cylinder, min_distance_to_other_cylinder, is_intersecting_other_cylinder, lhs_points_inside
- CylindricalFace3D: linesegment_intersections
- CylindricalSurface3D: line_intersections
- Line3D: line_distance
- Line3D: skew_to
- Line3D: intersections
- LineSegment3D: line_intersections
- LineSegment3D: linesegment_intersections
- Contour: is_overlapping
- LineSegment2D: line_intersections
- ArcEllipse3D: discretization_points
- FullArc3D: linesegment_intersections
- Line2D: sort_points_along_line
- Line3D: sort_points_along_line
- ArcEllipse2D: length, point_belongs, abscissa, bounding_rectangle, straight_line_area, discretization_points, reverse


## v0.6.1 [12/13/2022]

### Changes

- Import from dessia_common are now performed from dessia_common.core

### Fixed
- infinite primitive offset of linesegment

## v0.6.0 [11/7/2022]

### New Features

- Stl:load_from_file, to_volume_model
- Surface2D: copy (specific method)
- GmshParser: read_file (.msh) and related methods, define_triangular_element_mesh, define_tetrahedron_element_mesh
- Circle2D: primitives (defined with 2 Arc2D)
- Node2D/3D, TriangularElement, QuadrilateralElement2D, TriangularElement3D
- ElementsGroup: nodes, elements_per_node
- Mesh: bounding_rectangle, delete_duplicated_nodes
- PlaneFace3D: cut_by_coincident_face
- Vector2D: to_step
- BSplineCurve2D: to_step
- LineSegment3D: to_bspline_curve
- BSplineCurve3D: from_geomdl_curve
- Surface2D: line_crossings
- Surface2D: from_contour
- BSplineSurface3D: simpifly_surface - verifies if BSplineSurface3D could be a Plane3D
- OpenShell3D: to_step_face_ids
- Contour2D: repair_cut_contour
- Circle2D: cut_by_line

### Fixed

- Contour3D: average_center_point (use edge_polygon.points instead of points)
- Contour: edges_order_with_adjacent_contour
- Arc2D: translate_inplace
- Arc2D: point_belongs
- Arc2D: abscissa (consider point2d == arc2d.start/end)
- Arc2D: split (how to choose the interior point)
- Wire: extract_primitives (consider point1 and point2 belong to the same primitive, REMOVE Contour.extract_primitives)
- LineSegment: abcissa (consider point2d == arc2d.start/end)
- Contour2D: cut_by_wire
- Contour2D: point_belongs (bug when contour has only one primitive, like FullArc2D)
- Contour: contours_from_edges
- PlaneFace3D: face_intersections
- Edge: insert_knots_and_mutiplicity
- BSplineCurve3D: from_step
- Surface2D: cut_by_line
- Circle3D: to_step
- ArcEllipse3D.to_2d()
- infinite primitive offset of linesegment
- Contour3D: order_contour.

### Performance improvements

- Improve reading STEP files (Faster BSplineCurve3D.look_up_table, Better info when _edges not following eachother_ )
- Improve multiple substractions
- Speedup Contour2D.point_belongs using bounding_rectangle
- Custom to dicts for Shells and primitives inheriting


### Refactorings

- Normalize STL methods regarding STEP
- Refacor and update old code in mesh.py
- Define a Parent class 'Triangle' for Triangle2D/3D


### Unittests

- Wire: extract_primitives, extract_without_primitives


## v0.5.0

### New Features

- Contour: is_overlapping, is_supperposing
- Point, Edges and Wires: axial_symmetry
- Surface2D: rotation, rotation_inplace
- Wire2D: bsplinecurve_crossings,  bsplinecurve_intersections
- Cylinder: min_distance_to_other_cylinder, is_intersecting_other_cylinder
- New point_distance method for Wire3D

### Fixed

- Wire3D.babylonjs
- BSplineSurface3D.merge_with (consider overlapping, intersecting surfaces)
- Wire.extract_primitives (consider point1 & point2 belong to the same primitive)
- Wire.extract_without_primitives (consider the primitives’ order to choose the primitives)
- Contour.shared_primitives_with (consider contours sharing a lot of primitives groups)
- Contour2D.contour_intersections (check if the point is not already in the lis)
- Line.is_between_points (consider point1==point2)
- BSplineCurve2D.split (consider point==start/end)
- Contour3D.bounding_box (use _utd_bounding_box to be defined as a property)
- BSplineSurface3D.grid2d_deformed (add more constraints to compute surface deformation)
- BSplineSurface3D.from_cylindrical_faces (consider **kwargs parameters)
- Duplicated methods cleaned
- triangulation of planar faces
- Wire3D: fix Bounding box
- Wire3D: Bounding box
- Arc2D: primitives bad calculation (arc2d)
- Update plotdata in setup.py
- add some fixes pydocstyle

### Performance improvements

- Remove Copy param from movement of primitives and add inplace methods
- Improve union operations
- Return the same result type (a boolean) in Contour.is_sharing_primitives_with
- Add hidden attribute _bounding_rectangle for Contour2D
- Add hidden attribute _length for BSplineCurve2D/3D
- Consider different types of primitives in Wire.wire_intersections/wire_crossings
- Add hidden attribute _length for Edge

### Refactorings

- Define _eq_ in Contour (to be used for both 2D and 3D)
- Use Grid2D object in different BSplineSurface3D methods (especially: to_2d_with_dimension)
- Define length in LineSegment (to be used for both 2D and 3D)
- Delete diplicated methods (length and point_at_abscissa) from Contour3D (inherit from Wire)
- Define a Parent class 'Bsplinecurve' to mutulize Bsplinecurve2D/3D methods
- Clean duplicated methods
- Define length in LineSegment (to be used for both 2D and 3D)
- Delete diplicated methods (length and point_at_abscissa) from Contour3D (inherit from Wire)
- Define a Parent class 'Bsplinecurve' to mutulize Bsplinecurve2D/3D methods


## v0.4.0
### Fixed
- various fixes in cuts of wires and contours
- Fix of missing face in Union
- following dessia_common v0.7.0


## v0.3.0

### New Features
- Bspline with dimensions
- cut_by_line for Surface2D
- Bspline merge

### Fixed
- Various Steps improvement
- Bspline periodicity in step reading
- sewing improvements
- Substraction of shells

## v0.2.10

### New Features

- union of shells (only with planeface for the moment
- Sewing of polygon3D
- Concav hull of PointCloud2D

## v0.2.9

### New Features

- support STL import & export
- point cloud2D & cloud3D

## v0.2.8

### New Features

- support stringIO in step save

### Fixes

- depack of point2D
- to_vector2D

### Performance improvements

- better bounding box for cylindrical face


## [v0.2.7]
### Changed
- direction vector of linesegments are now normalized

### New Features

- straight line area for BsplineCurve2D
- split of circleby start end
- closedpolygon2d is_trigo
- Auto-adaptative camera/edge width babylonjs
- splitting of bsplinecurve2d
- BezierSurface3D implemented
- added rotation and translation for faces
- new classes BezierCurve2D and BezierCurve3D
- spherical surface
- (core): update plot_data method
- update plot_data methods in wires and edges
- step almost working for cylindrical, conical toroidal
- difference between intersections and crossings
- plot_data version set to 0.3.8 or above

### Fixes

- support of mixed vector point in to step
- remove debug mode babylonjs
- remove sci notation in step export
- use stable cdn for babylonjs
- sweep extrusion length
- line circle intersection with tolerance, normal and dir vector for arc
- offset of wire
- remove useless non serializable attr
- secondmoment area from straight lines
- reversed faces in extrusion correction
- enhancement of rotation/translation of shells
- bug fix BezierCurve2D and 3D
- eq and hash for basis and frames
- shell and frame mapped shell correctly read
- small try except added for step reading
- all SHAPE_REPRESENTATION are now read
- Arc3D from step full debug
- arc3d to 2d in bspline3d surface
- missing faces at end of sweep
- splitting faces and arcs
- perf in display nodes and toroidal aspect
- setup.py requires plot_data>=0.3.9
- (primitives2d): serialization
- debug of shell method
- porting shells methods
- Debug of conical faces
- Porting cylinders and hollow
- porting from missing from_contour3d for planeface
- reading steps, but artefact on faces
- Correcting arc from_step

### Performance improvements

- LineSegment2D.points is non serializable attribute
- ClosedPolygon2D.line_segment is non_serializable_attributes
- Optimization of mesh generation

#### Refactorings
- (edges): put data argument back into Arc2D.plot_data()
- (edges): redefined Arc2D.plot_data()

## v0.2.6

### Changed
- debugs on frame 2D

### Optimized
- babylon data generation speed up

## v0.2.5

### Added
- translation and rotation for various primitives

### Changed
- Frame3D rotation takes also into account origin
- following plot_data v0.5.3

## v0.2.4
### Added
- handle spherical surfaces
- positionning of parts in STEP reading

## v0.2.1
### Added
- step export

## v0.2

### Changed
- modules -2D or *3D renamed in *2d, *3d
- point and vector declared with their x, y, z vm.Point2D((0, 0)) -> vm.Point2D(0, 0)
- separating in new modules: display, wires, edges...
- PEP8: method names
- PointAtCurvilinearAbscissa changed to point_at_abscissa
- MPLPlot changed to plot()
- plot now returns only ax instead of fig, ax

## v0.1.11

### Added
- Calculate the distance between LineSegment3D/LS3D, Arc3D/LS3D, Arc3D/Arc3D and between CylindricalFace3D too.
- Use PlaneFace3D with contours2D in a classic way and use it with contours3D with a 'from_contours3d' as CylindricalFace3D does.
- Calculate the distance between CylindricalFace3D and PlaneFace3D.
- Calculate the distance between CylindricalFace3D, PlaneFace3D and ToroidalFace3D.
- contours2d.tessel_points which gives all points of a contour2d, and .points the end points of primitives.
- Implementation of ConicalFace3D in Core and RevolvedProfile.
- Implementation of SphericalFace3D in Core.
- BSplineFace3D works.

### Changed
- cut_contours in Face3D which take all points from a Contour2D, not one side like before. Furthermore, it is light and quick.

## [v0.1.10]
- typings
- workflow to instanciate point

## [v0.1.9]

### Added
- mesh module

## [v0.1.8]

### Added
- color and alpha options for various primitives
- line segments intersection

### Debug
- arcs: is_trigo and angle were sometimes false

## [v0.1.7]

### Added
- random vector and points
- dashed line option in babylon of LineSegment3D
- Measure2D
- babylon_data: a dict language to describe models to be unpacked by a babylonjs unpacker

### Removed
- constants o2D, x2D, y2D...: use O2D, X2D...

### Changed
- Mesure -> Measure3D<|MERGE_RESOLUTION|>--- conflicted
+++ resolved
@@ -19,12 +19,9 @@
 ### Fixed
 - add missing name attributes to classmethods
 - fixed circular imports
-<<<<<<< HEAD
 - BSplineSurface3D: from_points_interpolation, from_points_approximation.
 - ConicalFace3D: point_belongs
-=======
 - nurbs.core: find_multiplicity, evaluate_curve.
->>>>>>> c064c2e1
 
 ### Refactor
 -
