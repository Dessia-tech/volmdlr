--- conflicted
+++ resolved
@@ -8,20 +8,13 @@
 ## v0.15.0 [future]
 
 ### New Features
-<<<<<<< HEAD
 -
 
 ### Fixed
--
-=======
 - ToroidalSurface3D: line_intersections, linesegment_intersections, plane_intersections 
 - ToroidalFace3D: PlaneFace3D intersectios.
 - PlaneFace3D: circle_intersections.
 
-### Fixed
-- 
->>>>>>> b6fecf8e
-
 ### Refactor
 -
 
@@ -29,12 +22,8 @@
 -
 
 ### Unittests
-<<<<<<< HEAD
-- 
-=======
 - ToroidalSurface3D: line_intersections, plane_intersections
 - ToroidalFace3D: PlaneFace3D intersectios.
->>>>>>> b6fecf8e
 
 ## v0.14.0 [Unreleased]
 
