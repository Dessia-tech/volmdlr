--- conflicted
+++ resolved
@@ -26,12 +26,9 @@
 - add tolerance param to many methods from edges and wires.
 - Surface3D: add contour healing into face_from_contours3d method.
 - ExtrusionSurface3D: implement missing cases for linesegment2d_to_3d method.
-<<<<<<< HEAD
-- VolumeModel: to_msh (consider both order 1 and 2)
-=======
 - BSplineCurve, Arc, LineSegment: is_close
 - Core: get_edge_index_in_list, edge_in_list
->>>>>>> f9de251a
+- VolumeModel: to_msh (consider both order 1 and 2)
 
 ### Fixed
 - 2D conversion: create 2D function name in core_compiled
