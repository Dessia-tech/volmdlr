# Changelog

All notable changes to this project will be documented in this file.

The format is based on [Keep a Changelog](https://keepachangelog.com/en/1.0.0/),
and this project adheres to [Semantic Versioning](https://semver.org/spec/v2.0.0.html).


## v0.12.0 [future]

### New Features
- New module: cad_simplification - OctreeBlockSimplify, TrippleExtrusionSimplify
- shells.py : function to performe union operations for a given list of shells.
- ClosedShell3D: is_face_intersecting, is_intersecting_with
- BoundingBox: get_points_inside_bbox, size
- Vector3D: unit_vector
- Face3D: split_inner_contour_intersecting_cutting_contours
- Shell3D: get_ray_casting_line_segment
- WireMixin: get_connected_wire, is_sharing_primitives_with
- OpenShell3D: faces_graph
- Plane3D: arc_intersections, bsplinecurve_intersections
- common_operations: split_wire_by_plane
- SphericalSurface3D: line_intersections, linesegment_intersections.
- Sweep with muitiform profile contour.

### Fixed
- ClosedShell3D: is_face_inside, get_subtraction_valid_faces, valid_intersection_faces, point_belongs
- ContourMixin: delete_shared_contour_section, reorder_contour_at_point, are_extremity_points_touching
- BSplineFace3D: neutral_fiber
- surfaces.Plane3D: linesegment_intersections
- Step export
<<<<<<< HEAD
- Sphere: point_belongs, inherits from ClosedShell3D instead of RevolvedProfile
=======
- Step import
>>>>>>> 31dded89

### Refactor
- ClosedShell3D: point_belongs, get_non_intersecting_faces
- BoundingBox: bbox_intersection
- Face3D: get_face_cutting_contours
- parametric.py: fix numerical instability in some functions used in Arc3D to parametric surface domain transformation.
- intersections: get_bsplinecurve_intersections generalization, so it can also be used
to calculate intersections between a plane 3d and bsplinecurve3d.
- Improve step translator.

### Changed
- OpenShell3D: faces_graph is now vertices_graph. faces_graph method now represents the faces' topology of the shell.

### Unittests
- FullArc2D: split_between_two_points
- Face3D: set_operations_new_faces
- ClosedShell3D: point_belongs
- Plane3D: arc_intersections, bsplinecurve_intersections
- common_operations: split_wire_by_plane
- SphericalSurface3D: line_intersections, linesegment_intersections.

## v0.11.0 [unreleased]


### New Features
- BSplineCurve, Edge: simplify
- Plane3D: angle_between_planes, plane_betweeen_two_planes
- Edge: intersections, crossings, validate_crossings
- Arc2D: bsplinecurve_intersections, arc_intersections, arcellipse_intersections.
- ArcEllipse2D: bsplinecurve_intersections
- get_circle_intersections added to volmdlr.utils.intersections, so it can be used to calculate intersections between two arcs 2d.
- get_bsplinecurve_intersections added to volmdlr.utils.intersections. Used to calculate intersection between a bspline and another edge.
- Wire2D: edge_intersections, wire_intersections, edge_crossings, edge_intersections, validate_edge_crossings, validate_wire_crossings
- Contour2D: split_contour_with_sorted_points, intersection_contour_with
- CylindricalSurface3D: point_projection, point_distance
- ToroidalSurface3D: point_projection
- BsplineCurve: point_distance, point_belongs
- ContourMixin: is_adjacent
- Wire2D: area
- Circle2D: bsplinecurve_intersections.
- add tolerance param to many methods from edges and wires.
- Surface3D: add contour healing into face_from_contours3d method.
- ExtrusionSurface3D: implement missing cases for linesegment2d_to_3d method.
- BSplineSurface3D: to_plane3d
- BSplineFace3D: to_planeface3d
- BSplineCurve, Arc, LineSegment: is_close
- Core: get_edge_index_in_list, edge_in_list
- mesh: TetrahedralElementQuadratic 
- GmshParser: define_quadratic_tetrahedron_element_mesh
- GmshParser: to_vtk (consider quadratic tetrahedron element)
- VolumeModel: to_msh (consider both order 1 and 2)
- Assembly: define a volmdlr Assembly object.
- Edge: direction_independent_is_close
- Arcellipse2D, 3D: complementary, translation
- Arcellipse2D, 3D: complementary
- Face3D: is_linesegment_crossing, linesegment_intersections_approximation.
- Assembly: define a volmdlr Assembly object.
- Contour2D: copy
- LineSegment2D: copy
- FullArcEllipse3D: split
- ArcEllipse3D: split, point_at_abscissa
- Vector: is_perpendicular_to
- babylonjs: add nested meshes
- CylindricalFace3D, ConicalFace3D, ToroidalFace3D, BSplineFace3D: neutral_fiber
- VolumeModel: get_shells
- WireMixin: wires_from_edges
- DisplayMesh3D: triangulation_faces
- Woodpecker CI setup
- ContourMixin: primitive_section_over_contour.

### Fixed
- 2D conversion: create 2D function name in core_compiled
- LineSegment, Arc, BSplineCurve: get_shared_section()
- bSpline2D: linesegment_intersections
- BsplineCurve: from_points_interpolation
- Coverage: use coverage rc to enable cython coverage
- ClosedShel3D: cut_by_plane
- ClosedShell3D: union
- BSplineSurface3D: take into account oppened contour while using face_from_contours3d
- BsplineCurve: simplify
- Dessiaobject inheritance up-to-date
- Edge: unit_direction_vector, unit_normal_vector, split_between_two_points
- VolumeModel: get_mesh_lines (change tolerance 1e-20 to 1e-6)
- RevolutionSurface: fix some parametric operations.
- ClosedShel3D: intersection method
- Fix: plots
- add some fixes to pydocstyle errors
- ToroidalSurface3D: fix some parametric operations.
- Node2D, Node3D: is_close
- SphericalSurface3D: enhance arc3d_to_2d and bsplinecurve3d_to_2d.
- BSplineface3D: linesegment2d_to_3d, bsplinecurve2d_to_3d.
- OpenShell3D: get_geo_lines (use primitive.is_close)
- Basis3D: normalize
- Contour3D: from_step removes repeated edges from primitives list
- Face3D: add fixes to divide_face.
- ExtrusionSurface3D: linesegment2d_to_3d.
- Surface3D: repair_primitive_periodicity
- BSplineSurface3D: ban useless attr in serialization 
- utils.parametric: fix contour2d_healing
- BSplineSurface3D: ban useless attr in serialization
- BSplineCurve: simplify
- SphericalSurface3D: contour3d_to_2d
- WireMixin: to_wire_with_linesegments (use new methods, for 2D and 3D)
- ArcEllipse2d: point_belongs, abscissa, init.
- Face3D: face_inside - now considers inners_contours
- BoundingBox: point_belongs now considers bounds.
- ContourMixin: delete_shared_contour_section
- PlaneFace3D: merge_faces
- Contour2D: divide
- Step: raise NotimplementedError when it's not possible to instatiate assembly object.


### Refactor
- Contour2D: cut_by_wire
- Contour2D: extract_with_points displaced to WireMixin
- Contour2D: extract_contour displaced to WireMixin and renamed to extract
- Contour2D: split_contour_with_sorted_points displaced to WireMixin and renamed to split_with_sorted_points
- Contour2D: get_divided_contours
- FullArc2D, FullArc3D: create FullArc Abstract class.
- Contour2D: ordering_contour
- WireMixin: order_wire
- Contour2D: delete cut_by_linesegments
- split faces.py into surfaces.py, faces.py and shells.py 
- ContourMixin: from_points
- ClosedShell3D: improve performance for boolean operations
- Face3D: reduce the triangulation discretization resolution of Toroidal and Cylindrical to improve redering performance.
- Cylinder: inheritance directly from ClosedShell3D
- Edges: cache middle_points and unit_direction_vector 
- Arc: add optional parameter center
- unittests: find dynamicly the folder for the json
- Arc: point_distance
- BSplineCurve: is_close
- CompositePrimitive3D: babylon_points
- WireMixin: split_with_sorted_points -> if a wire, and given points are start and end, return self directly.
- ContourMixin: contours_from_edges
- ExtrusionSurface3D: simplify bsplinecurve3d_to_2d method

### Changed
- better surface3d plots
- sphere methods renamed in_points & to_point_skin to inner points & skin_points
- Improve CylincricalFace3D and ToroidalFace3D rendering mesh.
- remove useless attribute in Bspline serialization
- Change python suport version from >=3.7 to >= 3.9
- LICENSE changed from GPL to Lesser GPL 
- Readme logo updated

### Unittests
- Arc2D: test_arc_intersections
- TestEdge2DIntersections: test intersections for all edges.
- Circle2D: test_circle_intersections
- Contour2D: test_crossings, test_intersection_contour_with
- BSplineCurve: get_intersection_sections
- BSplineCurve2D: edge_intersections, arc_intersections, bsplinecurve_intersections
- CylindricalFace3D: test_triangulation_quality
- CylindricalSurface3D: test_point_projection
- BSplineCurve: point_projection
- ClosedShel3D: cut_by_plane
- Arc3D.minimum_distance_points_line
- New unittests for plane3d.
- ClosedShel3D: intersection
- Arcellipse2D: complementary
- Contour2D: contours_from_edges.
- PlaneFace3D: merge_faces
- Contour2D: divide.
- BSplineFace3D: test_linesegment_intersections_approximation.

v0.10.0 [Released 20/04/2023]

### New Features
* Write .msh file (with stream)
* Arc: reverse
* BSplineCurve2D: offset
* Circle2D: bsplinecurve_intersections, point_distance
* ConicalSurface3D, CylindricalSurface3D: plot method
* BSplineCurve3D: minimum distance
* volmdlr.edge: FullArcEllipse
* BSplineCurve: evaluate_single
* Wire2: hash
* Contour3D: hash
* LineSegment3D, LineSegment2D, Arc3D, Arc2D, BSpline3D, BSpline2D: get_shared_section(), delete_shared_section()
* Contour2D: closest_point_to_point2, get_furthest_point_to_point2
* Block: octree, quadtree, subdivide_block

### Fixed
* Bspline in sweep
* Plane3D: plane_intersections
* fixes to step assemblies
* LineSegment3D: matrix_distance
* fixes to wire
* Arc: split. Case when spliting point is the start or end point.
* BplineCurve2D: tangent, vector_direction, normal_vector
* BSplineCurve: abscissa, line_intersections
* Add some important fixes to unittests: missing two __init__py files.
* Contour2D, Contour3D: merge_with()
* Edge: change unit_direction_vector and unit_normal_vector to concrete methods
* stl: add _standalone_in_db to Stl class
* BSplineSurface3D: merge_with
* Documentation: Add introduction to volmdlr technology
* BSplineSurface3D: refactor bsplinecurve3d_to_2d to take into account periodic behavior
* OpenedRoundedLineSegments2D/ClosedRoundedLineSegments2D: fix radius type
* Surface3D: debug some special cases while using face_from_contours3d.
* Step: debug some special cases while reading step file.
* BSplineSurface3D: fix simplify_surface method.
* Improve pylint code quality.
* PeriodicalSurface: enhance some parametric transformations.

### Removed
- stl: remove default value in from_stream method

### Changed

- argument convexe in volmdlr.cloud has been renamed to convex
- Add some missing docstrings in volmdlr.faces
- Using full arcs for Circles primitives

### Performance improvements
- BSplineCurve: compilation of some functions used by from_points_interpolation classmethod.
- BSplineSurface3D: compilation of some functions used in the evaluation of a parametric point.
- eq & hash: Some eq and hash methods have been fixed. starting from clases Point and Vector.
- BSplinecurve2D: point_belongs
- lighten some dicts with optional name
- Step reader: refactor to_volume_model. Remove the dependency of the method of creating a graph.

### Refactorings
- ContourMixin: to_polygon (for both 2D and 3D)
- BSplineCurve2D.point_distance 
- new dataclass EdgeStyle: to be used in several plot methods. simplifying its structure.


### Unittests
* BSplineCurve2D: offset, point_distance, point_belongs
* Circle2D: bspline_intersections, point_distance
* Unittests for Vector2D
* Unittests for Point2D
* Unittests for Vector3D
* Unittests for Point3D
* LineSegment3D: test_matrix_distance
* LineSegment3D, LineSegment2D, Arc3D, Arc2D, BSpline3D, BSpline2D: get_shared_section(), delete_shared_section()
* Contour3D: merge_with()
* Contour2D: closest_point_to_point2, get_furthest_point_to_point2

## v0.9.3

- build: bump dessia common to 0.10.0
- build: remove useless jsonschema dep
- build: update package.xml for freecad

## v0.9.1

### Fixed
- build: manifest was not shipping bspline_compiled
- fixed many pylint errors: 13/03/2023
- fix contour2d: divide

### Documentation
 - typo in CONTRIBUTING.md
 - typo in README.md

## v0.9.0 [released 03/26/2023]

### New Features
* Unit coversion factor parameter added to the end of the from_step arguments parameter (So we can convert the units correctly)
* SphericalSurface3D: rotation, translation, frame_mapping
* read steps: Identify assemblies in a step file.
* ClosedTriangleShell3D: to_trimesh method
* PointCloud3D: add method shell_distances to compute distances from triangular mesh in PointCloud3D
* BSplineSurface3D: Now the plot method uses u and v curves
* Create .geo and .msh files (Mesh geometries with GMSH)
* RevolutionSurface3D: point3d_to_2d, point2d_to_3d, plot, rectangular_cut, from_step
* RevolutionFace3D
* WiriMixin: from points: general method for Wire3D and 2D and for Contour2D and 3D.
* Added package.xml metadata in order to be listed in the FreeCAD Addon Manager
* Edge: local_discretization
* ArcEllipse2d: point_at_abscissa, translation, split, point_distance.

### Fixed

* WireMixin: abscissa (add tolerance as parameter)
* OpenRoundedLineSegment2D: deleted discretization_points() so it uses the one from WireMixin.
* Contour2D: moved bounding_rectangle and get_bounding_rectangle to Wire2D.
* BSplineCurve: from_points_interpolation, uses centripedal method for better fitting.
* Conical, Cylindrical and Toroidal Surfaces 3D: fix face_from_contours - bug when step file doesnot follow a standard.
* BSplineSurface3D: debug linesegment2d_to_3d method.
* Parametric operations with BSpline curves.
* OpenTriangleShell3D: fix from_mesh_data method.
* PeriodicalSurface: fix face from contours.
* LineSegment2D.line_intersections: verify if colinear first.
* Cylinder: to_dict, min_distance_to_other_cylinder.
* Step_assemblies: consider when no transformation is needed.
* fix some pydocstyle errors
* Script/step/workflow: Update Workflow, use last version of dessia_common
* LineSegment3D: Rotation method update due to points attribute deletion
* ConicalSurface3D: fix from_step class method by adding the angle convertion factor
* fix f string usage
* Add some typings
* Step: Step translator now handles some EDGE_LOOP inconsistencies coming from step files
* Arc2d: point_belongs, abscissa.


### Removed

- edges: remove attributes points from lines & linesegments for performance purpose


### Performance improvements

- wires.py's 2D objects: chache bounding_rectangle results
- faces.py's Triangle3D objects: subdescription points and triangles
- EdgeCollection3D: new object for displaying series of edges
- BSplineSurface3D: compile BSplineSurface3D.derivatives
- Contour2D.area(): save area in a cache variable.
- Contour2D.__eq__(): verify contour length first, when verify if two contours are the same.
- Contour2D.is_inside(): verify first if the area of the contour2 is not smaller that contour 1.
- Disabling pointer in to_dict for most primitives
- Better hash for shells, contours & wires 


### Refactorings
- Remove usage of deprecated method old_coordinates and new_coordinates
- Indicate 'inplace' methods as deprecated
* Wire: extract_with_points

### Documentation
- BoundingBox docstrings

### Unittests
- ConicalSurface3D: face_from_contours, bsplinecurve3d_to_2d.
- CompositePrimitive2D: rotation, translation, frame_mapping
- core.py: delete_double_point, step_ids_to_str
- CompositePrimitive3D: plot
- BoundingRectangle: bounds, plot, area, center, b_rectangle_intersection, is_inside_b_rectangle, point_belongs,
intersection_area, distance_to_b_rectangle, distance_to_point
- BoundingBox: center, add, to_dict, points, from_bounding_boxes, from_points, to_frame, volume, bbox_intersection,
is_inside_bbox, intersection_volume, distance_to_bbox, point_belongs, distance_to_point, plot
* VolumeModel: eq, volume, rotation, translation, frame_mapping, bounding_box, plot
* Wire: extract_with_points, split_with_two_points
* Arc2d: point_belongs, abscissa.
* ArcEllipse2d: point_belongs, abscissa, init, translation, split, point_at_abscissa, point_distance.

### CI
- add spell check to pylint with pyenchant
- make code_pydocstyle more explicit
- upload html coverage to cdn.dessia.tech
- limit time effect on master & testing

## v0.8.0 [Released 26/01/2023]

### New Features

- PlaneFace3D: project_faces
- OpenShell3D: project_coincident_faces_of
- GmshParser: to_vtk
- BSplineCurve: derivatives
- ClosedPolygon2D: point_belongs, now the user can choose whether points on the edge of the polygon
            should be considered inside or not.
- ArcEllipse2D: line_intersections, frame_mapping, linesegment_intersections
- Line2D: point_belongs, frame_mapping()
- New Class wires.Ellipse2D
- Ellipse2D: point_over_ellipse(), line_intersections(), linesegment_intersections(), discretization_points(),
abscissa(), point_angle_with_major_dir(), area(), rotation(), tranlation(), frame_mapping()
- Plane3D: is_parallel, fullarc_intersections
- Arc2D: cut_betweeen_two_points
- Contour3D: linesegment_intersections, line_intersections
- Circle3D: primitives: [Arc3D, Arc3D], get_primitives, abscissa, linesegment_intersections
- Arc3D: line_intersections, linesegment_intersections
- new module utils: intersections -> circle_3d_linesegment_intersections
- hash for Frame2D
- Ellipse3D: point_belongs, abscissa, length, to_2d
- CylindricalSurface3D: point_on_surface, is_coincident, arcellipse3d_to_2d
- BSplineSurface3D: derivatives

### Fixed

- PlaneFace3D: cut_by_coincident_face (consider self.inner_contours inside face)
- Contour2D: bounding_rectangle (specify number_points for discretization_points), point_belongs
- Line2D: line_intersections
- BSplineCurve2D: line_intersections
- PlaneFace3D: cut_by_coincident_face (consider self.inner_contours inside face)
- BSplineCurve2D: bounding_rectangle (specify number_points for discretization_points)
- Mesh: delete_duplicated_nodes
- BSplineSurface3D: fix arc3d_to_2d method
- Frame3D : fix from_point_and_vector method ( error for the case vector=main_axis)
- BSplineCurve2D: linesegment_intersections
- Contour2D: merge_primitives_with
- BSplineCurve: fix to take into account weighted B-spline curves.
- Step: fix reading of rational BSpline curves and surfaces from step file.
- BSplineCurve2D: tangent (use position/length)
- Babylon: some scene settings for better rendering
- Arc2D: fix get_center: name referenced before assignement
- SphericalSurface3D : enhancement of primitives parametrization on surface parametric domain.
- BSplineSurface3D: debug linesegment2d_to_3d method.
- Parametric operations with BSpline curves.
- OpenTriangleShell3D: fix from_mesh_data method
- pydocstyle fixes
- bounding box: fix for cylindrical and BSplineCurve3D
- contour2d: ordering_primitives, order_primitives
- Plane3D: plane_intersections, is_coindident
- contour2d: ordering_primitives, order_primitives
- Linesegment2D: infinite_primitive
- Arc2D: point_belongs
- Arc2D: infinite_primitive
- Wire2D: infinite_intersections
- infinite primitive offset of linesegment
- Ellispe3D: discretization_points
- BSplineSurface: Improved surface periodicity calculation

### Removed

- babylon script remaining functions

### Performance improvements
- ClosedPolygon2D: triangulation
- Cylinder: min_distance_to_other_cylinder
- BSplineCurve: discretization_points
- Face3D: triangulation
- triangulation performance by use of Node2D instead of points (x15 on casing)
- cache variable self._polygon_point_belongs_100, to avoid recalculating each
time we have to verify if a point is inside
- Improvements in BSplineSurface3D.point3d_to_2d performance
- Triangle3D serialization speed-up
- Serialization without memo for faces
- Custom serialization for BsplineCurves

### Refactorings

- Basis2D, Basis3D, Frame2D, Frame3D: old_coordinates and new_coordinates method are now deprecated.
local_to_global_coordinates and global_to_local_coordinates are the new more explicit ones.
- Line3D: intersections

### Unittests

- Contour2D: point_belongs
- Basis2D, Basis3D, Frame2D, Frame3D: local_to_global_coordinates and global_to_local_coordinates
- ArcEllipse2D: linesegment_intersections
- LineSegment2D: to_wire
- Line2D: point_belongs
- BSplineCurve2D: line_intersections
- Ellipse2D.point_over_ellipse()
- Ellipse2D.line_intersections()
- Ellipse2D.linesegment_intersections()
- Ellipse2D.discretization_points()
- Ellipse2D.abscissa()
- Ellipse2D.point_angle_with_major_dir()
- Ellipse2D.area()
- Ellipse2D.rotation()
- Ellipse2D.tranlation()
- Ellipse2D.frame_mapping()
- Line2D.frame_mapping()
- Plane3D: plane_intersections, fullarc_intersections, is_parallel, is_coincident
- Contour2D: offset
- ArcEllipse3D.to_2d()
- Circle3D: point_belongs
- Circle3D: discretization_points
- Arc3D: line_intersections, linesegment_intersections
- Contour2D: ordering_contour, is_ordered, order_contour
- Ellipse3D: point_belongs, abscissa, length, to_2d, discretization_points
- CylindricalSurface3D: point_on_surface, is_coincident

### CI

- Mandatory CHANGELOG.md update for PR
- pre-commit checks with cython-lint

## v0.7.0

### New Features

- Open/Closed TriangleShells: ability to implement specific algorithm to triangles
- Block: faces_center (calculate directly point in the middle of the faces)
- Circle2D: split_by_line
- BoundingRectangle: bounds, plot, area, center, b_rectangle_intersection, is_inside_b_rectangle, point_belongs, intersection_area, distance_to_b_rectangle, distance_to_point
- Cylinder: random_point_inside, interference_volume_with_other_cylinder, lhs_points_inside
- CylindricalSurface3D: line_intersections, linesegment_intersections, plane_intersection
- Line2D: point_distance
- Line3D: to_2d
- Line3D: skew_to (verifies if two Line3D are skew)
- LineSegment3D: line_interserctions
- ArcEllipse3D: discretization_points
- FullArc3D: linesegment_intersections
- Line: sort_points_along_line
- Line2D: point_belongs
- ArcEllipse2D: length, point_belongs, abscissa, bounding_rectangle, straight_line_area, discretization_points, reverse

### Fixed

- Contour2D: point_belongs
- BsplineCurve: abscissa (use different start point between 0 and length)
- Arc3D: plot
- Cylinder: point_belongs
- FullArc3D: plot (use discretization_points instead of discretise)
- Face3D: line_intersections: consider borders
- STL: from stream (use BinaryFile and StringFile instead of io.BinaryIO and FileIO)
- Step: from stream (use BinaryFile instead of io.BinaryIO)
- Contour: is_overlapping (consider intersecting_points is empty)
- LineSegment2D: to_wire (use discretization_points instead of discretise)
- ArcEllipse2D: to_3d
- Fix boolean operations when faces are 100% coincident
- Fix some to_step methods from edges.py and faces.py


### Performance improvements

- Avoid unneeded bbox computation


### Refactorings

- cleanup of ClosedShell (double methods with Openshells)
- LineSegment3D: intersections
- Line2D: sort_points_along_line



### Unittests

- PlaneFace3D: line_intersections
- BsplineCurve: abscissa
- Circle2D: split_by_line
- BoundingRectangle: area, center, intersection, is_inside, point_belongs, intersection_area, distance_to_point, distance_to_b_rectangle
- Cylinder: point_belongs, random_point_inside, interference_volume_with_other_cylinder, min_distance_to_other_cylinder, is_intersecting_other_cylinder, lhs_points_inside
- CylindricalFace3D: linesegment_intersections
- CylindricalSurface3D: line_intersections
- Line3D: line_distance
- Line3D: skew_to
- Line3D: intersections
- LineSegment3D: line_intersections
- LineSegment3D: linesegment_intersections
- Contour: is_overlapping
- LineSegment2D: line_intersections
- ArcEllipse3D: discretization_points
- FullArc3D: linesegment_intersections
- Line2D: sort_points_along_line
- Line3D: sort_points_along_line
- ArcEllipse2D: length, point_belongs, abscissa, bounding_rectangle, straight_line_area, discretization_points, reverse


## v0.6.1 [12/13/2022]

### Changes

- Import from dessia_common are now performed from dessia_common.core

### Fixed
- infinite primitive offset of linesegment

## v0.6.0 [11/7/2022]

### New Features

- Stl:load_from_file, to_volume_model
- Surface2D: copy (specific method)
- GmshParser: read_file (.msh) and related methods, define_triangular_element_mesh, define_tetrahedron_element_mesh
- Circle2D: primitives (defined with 2 Arc2D)
- Node2D/3D, TriangularElement, QuadrilateralElement2D, TriangularElement3D
- ElementsGroup: nodes, elements_per_node
- Mesh: bounding_rectangle, delete_duplicated_nodes
- PlaneFace3D: cut_by_coincident_face
- Vector2D: to_step
- BSplineCurve2D: to_step
- LineSegment3D: to_bspline_curve
- BSplineCurve3D: from_geomdl_curve
- Surface2D: line_crossings
- Surface2D: from_contour
- BSplineSurface3D: simpifly_surface - verifies if BSplineSurface3D could be a Plane3D
- OpenShell3D: to_step_face_ids
- Contour2D: repair_cut_contour
- Circle2D: cut_by_line

### Fixed

- Contour3D: average_center_point (use edge_polygon.points instead of points)
- Contour: edges_order_with_adjacent_contour
- Arc2D: translate_inplace
- Arc2D: point_belongs
- Arc2D: abscissa (consider point2d == arc2d.start/end)
- Arc2D: split (how to choose the interior point)
- Wire: extract_primitives (consider point1 and point2 belong to the same primitive, REMOVE Contour.extract_primitives)
- LineSegment: abcissa (consider point2d == arc2d.start/end)
- Contour2D: cut_by_wire
- Contour2D: point_belongs (bug when contour has only one primitive, like FullArc2D)
- Contour: contours_from_edges
- PlaneFace3D: face_intersections
- Edge: insert_knots_and_mutiplicity
- BSplineCurve3D: from_step
- Surface2D: cut_by_line
- Circle3D: to_step
- ArcEllipse3D.to_2d()
- infinite primitive offset of linesegment
- Contour3D: order_contour.

### Performance improvements

- Improve reading STEP files (Faster BSplineCurve3D.look_up_table, Better info when _edges not following eachother_ )
- Improve multiple substractions
- Speedup Contour2D.point_belongs using bounding_rectangle
- Custom to dicts for Shells and primitives inheriting


### Refactorings

- Normalize STL methods regarding STEP
- Refacor and update old code in mesh.py
- Define a Parent class 'Triangle' for Triangle2D/3D


### Unittests

- Wire: extract_primitives, extract_without_primitives


## v0.5.0

### New Features

- Contour: is_overlapping, is_supperposing
- Point, Edges and Wires: axial_symmetry
- Surface2D: rotation, rotation_inplace
- Wire2D: bsplinecurve_crossings,  bsplinecurve_intersections
- Cylinder: min_distance_to_other_cylinder, is_intersecting_other_cylinder
- New point_distance method for Wire3D

### Fixed

- Wire3D.babylonjs
- BSplineSurface3D.merge_with (consider overlapping, intersecting surfaces)
- Wire.extract_primitives (consider point1 & point2 belong to the same primitive)
- Wire.extract_without_primitives (consider the primitives’ order to choose the primitives)
- Contour.shared_primitives_with (consider contours sharing a lot of primitives groups)
- Contour2D.contour_intersections (check if the point is not already in the lis)
- Line.is_between_points (consider point1==point2)
- BSplineCurve2D.split (consider point==start/end)
- Contour3D.bounding_box (use _utd_bounding_box to be defined as a property)
- BSplineSurface3D.grid2d_deformed (add more constraints to compute surface deformation)
- BSplineSurface3D.from_cylindrical_faces (consider **kwargs parameters)
- Duplicated methods cleaned
- triangulation of planar faces
- Wire3D: fix Bounding box
- Wire3D: Bounding box
- Arc2D: primitives bad calculation (arc2d)
- Update plotdata in setup.py
- add some fixes pydocstyle

### Performance improvements

- Remove Copy param from movement of primitives and add inplace methods
- Improve union operations
- Return the same result type (a boolean) in Contour.is_sharing_primitives_with
- Add hidden attribute _bounding_rectangle for Contour2D
- Add hidden attribute _length for BSplineCurve2D/3D
- Consider different types of primitives in Wire.wire_intersections/wire_crossings
- Add hidden attribute _length for Edge

### Refactorings

- Define _eq_ in Contour (to be used for both 2D and 3D)
- Use Grid2D object in different BSplineSurface3D methods (especially: to_2d_with_dimension)
- Define length in LineSegment (to be used for both 2D and 3D)
- Delete diplicated methods (length and point_at_abscissa) from Contour3D (inherit from Wire)
- Define a Parent class 'Bsplinecurve' to mutulize Bsplinecurve2D/3D methods
- Clean duplicated methods
- Define length in LineSegment (to be used for both 2D and 3D)
- Delete diplicated methods (length and point_at_abscissa) from Contour3D (inherit from Wire)
- Define a Parent class 'Bsplinecurve' to mutulize Bsplinecurve2D/3D methods


## v0.4.0
### Fixed
- various fixes in cuts of wires and contours
- Fix of missing face in Union
- following dessia_common v0.7.0


## v0.3.0

### New Features
- Bspline with dimensions
- cut_by_line for Surface2D
- Bspline merge

### Fixed
- Various Steps improvement
- Bspline periodicity in step reading
- sewing improvements
- Substraction of shells

## v0.2.10

### New Features

- union of shells (only with planeface for the moment
- Sewing of polygon3D
- Concav hull of PointCloud2D

## v0.2.9

### New Features

- support STL import & export
- point cloud2D & cloud3D

## v0.2.8

### New Features

- support stringIO in step save

### Fixes

- depack of point2D
- to_vector2D

### Performance improvements

- better bounding box for cylindrical face


## [v0.2.7]
### Changed
- direction vector of linesegments are now normalized

### New Features

- straight line area for BsplineCurve2D
- split of circleby start end
- closedpolygon2d is_trigo
- Auto-adaptative camera/edge width babylonjs
- splitting of bsplinecurve2d
- BezierSurface3D implemented
- added rotation and translation for faces
- new classes BezierCurve2D and BezierCurve3D
- spherical surface
- (core): update plot_data method
- update plot_data methods in wires and edges
- step almost working for cylindrical, conical toroidal
- difference between intersections and crossings
- plot_data version set to 0.3.8 or above

### Fixes

- support of mixed vector point in to step
- remove debug mode babylonjs
- remove sci notation in step export
- use stable cdn for babylonjs
- sweep extrusion length
- line circle intersection with tolerance, normal and dir vector for arc
- offset of wire
- remove useless non serializable attr
- secondmoment area from straight lines
- reversed faces in extrusion correction
- enhancement of rotation/translation of shells
- bug fix BezierCurve2D and 3D
- eq and hash for basis and frames
- shell and frame mapped shell correctly read
- small try except added for step reading
- all SHAPE_REPRESENTATION are now read
- Arc3D from step full debug
- arc3d to 2d in bspline3d surface
- missing faces at end of sweep
- splitting faces and arcs
- perf in display nodes and toroidal aspect
- setup.py requires plot_data>=0.3.9
- (primitives2d): serialization
- debug of shell method
- porting shells methods
- Debug of conical faces
- Porting cylinders and hollow
- porting from missing from_contour3d for planeface
- reading steps, but artefact on faces
- Correcting arc from_step

### Performance improvements

- LineSegment2D.points is non serializable attribute
- ClosedPolygon2D.line_segment is non_serializable_attributes
- Optimization of mesh generation

#### Refactorings
- (edges): put data argument back into Arc2D.plot_data()
- (edges): redefined Arc2D.plot_data()

## v0.2.6

### Changed
- debugs on frame 2D

### Optimized
- babylon data generation speed up

## v0.2.5

### Added
- translation and rotation for various primitives

### Changed
- Frame3D rotation takes also into account origin
- following plot_data v0.5.3

## v0.2.4
### Added
- handle spherical surfaces
- positionning of parts in STEP reading

## v0.2.1
### Added
- step export

## v0.2

### Changed
- modules -2D or *3D renamed in *2d, *3d
- point and vector declared with their x, y, z vm.Point2D((0, 0)) -> vm.Point2D(0, 0)
- separating in new modules: display, wires, edges...
- PEP8: method names
- PointAtCurvilinearAbscissa changed to point_at_abscissa
- MPLPlot changed to plot()
- plot now returns only ax instead of fig, ax

## v0.1.11

### Added
- Calculate the distance between LineSegment3D/LS3D, Arc3D/LS3D, Arc3D/Arc3D and between CylindricalFace3D too.
- Use PlaneFace3D with contours2D in a classic way and use it with contours3D with a 'from_contours3d' as CylindricalFace3D does.
- Calculate the distance between CylindricalFace3D and PlaneFace3D.
- Calculate the distance between CylindricalFace3D, PlaneFace3D and ToroidalFace3D.
- contours2d.tessel_points which gives all points of a contour2d, and .points the end points of primitives.
- Implementation of ConicalFace3D in Core and RevolvedProfile.
- Implementation of SphericalFace3D in Core.
- BSplineFace3D works.

### Changed
- cut_contours in Face3D which take all points from a Contour2D, not one side like before. Furthermore, it is light and quick.

## [v0.1.10]
- typings
- workflow to instanciate point

## [v0.1.9]

### Added
- mesh module

## [v0.1.8]

### Added
- color and alpha options for various primitives
- line segments intersection

### Debug
- arcs: is_trigo and angle were sometimes false

## [v0.1.7]

### Added
- random vector and points
- dashed line option in babylon of LineSegment3D
- Measure2D
- babylon_data: a dict language to describe models to be unpacked by a babylonjs unpacker

### Removed
- constants o2D, x2D, y2D...: use O2D, X2D...

### Changed
- Mesure -> Measure3D<|MERGE_RESOLUTION|>--- conflicted
+++ resolved
@@ -29,11 +29,9 @@
 - BSplineFace3D: neutral_fiber
 - surfaces.Plane3D: linesegment_intersections
 - Step export
-<<<<<<< HEAD
+- Step import
 - Sphere: point_belongs, inherits from ClosedShell3D instead of RevolvedProfile
-=======
-- Step import
->>>>>>> 31dded89
+
 
 ### Refactor
 - ClosedShell3D: point_belongs, get_non_intersecting_faces
