--- conflicted
+++ resolved
@@ -14,13 +14,10 @@
 * BSplineCurve2D: offset
 * Circle2D: bsplinecurve_intersections, point_distance
 * ConicalSurface3D, CylindricalSurface3D: plot method
-<<<<<<< HEAD
 * volmdlr.edge: FullArcEllipse
 * BSplineCurve: evaluate_single
-=======
 * Wire2: hash
 * Contour3D: hash
->>>>>>> 2860d911
 
 ### Fixed
 * Plane3D: plane_intersections
@@ -28,11 +25,8 @@
 * fixes to wire
 * Arc: split. Case when spliting point is the start or end point.
 * BplineCurve2D: tangent, vector_direction, normal_vector
-<<<<<<< HEAD
 * BSplineCurve: abscissa
-=======
 * Add some important fixes to unittests: missing two __init__py files.
->>>>>>> 2860d911
 
 ### Removed
 
