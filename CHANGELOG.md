# Changelog

All notable changes to this project will be documented in this file.

The format is based on [Keep a Changelog](https://keepachangelog.com/en/1.0.0/),
and this project adheres to [Semantic Versioning](https://semver.org/spec/v2.0.0.html).

## v0.15.0 [future]

### New Features

#### core_compiled.py
- Point2D/Point3D: allow users to use a point or a list of points direct inside a numpy array. ex.: np.array(volmdlr.O3D)
- cad_simplification: VoxelizationSimplify, TripleExtrusionSimplify, TriangleDecimationSimplify.

#### surfaces.py
- ToroidalSurface3D: line_intersections, linesegment_intersections, plane_intersections
- ToroidalSurface3D: cylindricalSurface_intersections, circle_intersections, fullarc_intersections, dict_to_object, conicalsurface_intersections, sphericalsurface_intersections
- ToroidalSurface3D: Handles degenerated surfaces (major_radius < minor_radius).
- CylindricalSurface3D: circle_intersections, sphericalsurface_intersections
- ToroidalFace3D: PlaneFace3D intersectios.
- SphericalSurface3D: circle_intersections, arc_intersections, ellipse_intersections, arcellipse_intersections, sphericalsurface_intersections
- ConicalSurface3D: sphericalsurface_intersections

#### edges.py
- BsplineCurve3D: circle_intersections.
- ArcEllipse3D/FullArcEllipse3D: line_intersections.
#### curves.py
- Circle3D: point_distance.
#### shell.py
- OpenTriangleShell3D: triangle decimation
- ClosedTriangleShell3D: turn_normals_outwards, are_normals_pointing_outwards, turn_normals_inwards, are_normals_pointing_inwards

#### core.py
- BoundingBox: triangle_intersects_voxel

#### step.py
- Support to Datakit CrossCadWare STEP file format.

### Fixed

#### core_compiled
- Frame2D: fix rotation.

#### edges.py 
- Arc2D: direction conservation in rotation / translation / frame_mapping.

#### surfaces.py
- ToroidalSurface3D: line_intersections, linesegment_intersections, plane_intersections 

#### faces.py
- ToroidalFace3D: PlaneFace3D intersections.
- PlaneFace3D: circle_intersections. planeface_intersections

#### wires.py
- delete remaining inplace methods in wires.py

#### shells.py
- Fixes to boolean operations.

### surfaces.py 
- SphericalSurface3D: use circle 3d instead of polygon3D for plotting. 

#### utils
- common_operations separate_points_by_closeness: consider more than two cluster groups.

#### curves.py
- Circle3D: circle_intersectios when the circle are coplanar.

#### surfaces.py
- ExtrusionSurface3D: enhance parametric operations.

#### edges.py
- bsplineCurve: line_intersections. 

### Refactor
#### core.py
- babylon_data: avoid using bounding_box for performance

#### core_compiled
- Frame2D: fix rotation, now it has an optional parameter rotate_basis, set to False by default option, so the user can specify if he wants to rotate also the basis of the frame.

<<<<<<< HEAD
#### curves.py
- Circle2D: Now, it needs a Frame2D and a radius instead of a Center and a Radius. This allows to easily control the circle's direction (clockwise/counterclockwise)

#### edges.py
- Arc2D: Arc 2D now must follow the same rotation direction of its circle.
- LineSegment2D/3D: For performance and memory efficiency reasons, the line attribute from which the line segment was defined was converted to a property.

#### faces.py
=======
#### discrete_representation.py
- MatrixBasedVoxelization: _logical_operation

### Refactor
>>>>>>> 78b851d3
- Face3D: create a generic method for calculating intersections between two faces: _generic_face_intersections.

#### core.py
- babylon_data: avoid using bounding_box for performance
- BoundingBox: uses numpy to improve performance.

#### edges.py
- BSplineCurve: improve line_intersections performance.
- 
#### edges.py
- LineSegment2D/3D: The line attribute from which the line segment was defined was converted to a property, for performance and memory efficiency reasons.

#### primitives3d.py
- Sweep: accepts an optional parameter starting_frame that can control the orientation of the profile.

#### surfaces.py
- ExtrusionSurface3D: Uses edge abscissa as u parameter.


### Changed
- ToroidalSurface3D: init param tore_radius and small_radius changed to major_radius and minor_radius respectevely.
- ToroidalSurface3D: plots now use Circles 3D instead of ClosedPolygon3D. Performance improved.
- CylindricalSurface3D: More comprehesive plot
- core_compiled.pyx: update typing because Point2D, Point3D, Vector2D and Vector3D are now extension types (C structures.)

### Unittests
#### curves 
- Circle3D: new case to test_circle_intersections, new test: test_point_distance.
#### surfaces
- ToroidalSurface3D: test_line_intersections, test_plane_intersections, test_cylindrical_surface_intersections, test_circle_intersections
- CylindricalSurface3D:  test_circle_intersections.
#### faces
- ToroidalFace3D: PlaneFace3D intersectios.
- SphericalSurface3D: circle_intersections, arc_intersections, arcellipse_intersections
## v0.14.0

### New Features
- DisplayTriangleShell3D: a TriangleShell3D optimized for performance of display / saving / loading.
- BSplineSurface3D: from_points_interpolation, from_points_approximation.
- nurbs module.
- New curves classes: Hyperbola2D and Hyperbola3D.
- Line: closest_point_on_line, from_point_and_vector
- Line2D: get_slope, get_y_intersection.
- New curves classes: Parabola2D/3D.
- ConicalSurface3D: line/line_segment intersections, perpendicular_plane_intersection
- ConicalSurface3D: line/line_segment intersections, perpendicular_plane_intersection, parallel_plane_intersections, concurent_plane_intersections, plane_intersections.
- Hyperbola2D/3D and Parabola2D/3D: split
- PlaneFace3D: conicalface_intersections
- CylindricalSurface3D: conicalsurface_intersections
- CylindricalFace3D: conicalface_intersections
- Curve: general_method curve_intersections
- Parabola2d/3D / Hyperbola2D/3D: point_belongs, tangent
- BSplineCurve: point_to_parameter, abscissa_to_parameter.
- Basis3D: is_normilized, is_orthogonal, is_orthonormal.
- BSplineSurface3D: fullarcellipse3d_to_2d
- ClosedPolygon2D: points_in_polygon

### Fixed
- add missing name attributes to classmethods.
- fixed circular imports
- BSplineSurface3D: from_points_interpolation, from_points_approximation.
- ConicalFace3D: point_belongs
- nurbs.core: find_multiplicity, evaluate_curve.
- LineSegment3d: line_intersections.
- Circle2D: line_intersections
- Step.read_lines: handles name with # character in name.
- ExtrusionSurface3D: enhance 3D to parametric operations.
- BSplineCurve: direction_vector, point_at_abscissa, abscissa, trim
- ConicalSurface3D and RevolutionSurface3D: bsplinecurve3d_to_2d when start or and points are at surface singularity
- ClosedCurves: discretization_points
- ArcEllipse3D: is_close
- LineSegment3D: revolution
- FullArcEllipse3D, FullArcEllipse2D: discretization_points
- ConicalSurface3D: linesegment2d_to_3d
- BSplineSurface3D: bsplinecurve3d_to_2d, prevents code execution from stopping when point3d_to_2d does not converge
- BSplineSurface3D: derivatives
- BSplineCurve: split
- Matrix based discrete representation: boolean operations
- read the docs settings
- fix: move code complexity at end
- ClosedPolygon2D: points_in_polygon, fix include_edge_points
### Refactor
- TriangleShell3D: various improvement such as get_bounding_box, to_mesh_data, from_mesh_data, to_dict, dict_to_object

### Changed
- Cache BSplineCurve points into a numpy array to reduce memory usage.
- Vector2D, Vector3D: __repr__
- core_compiled: cdef functions' names.
- Vector2D, Vector3D, Point2D, Point3D: transformed into extension types for memory performance
- limit warning on step reading
- BSplineSurface3D: point3d_to_2d

### Unittests
- Hyperbola2D/3D: line_intersections
- Parabola2D/3D: line_intersections
- ConicalSurface3D: test_line_intersections, test_plane_intersections.

## v0.13.0

### New Features
- Line: reverse.
- BSplineCurve: Remove dependencies from the geomdl library.
- perf: to_dict/dict_to_obj of OpenTriangleShell3D
- Cylinder / Cone / HollowCylinder: from_center_point_and_axis
- Cone: remove inheritance from RevolvedProfile
- Ellipse2D: point_distance, bounding rectangle, ellipse_intersections
- Curve: local_discretization
- Ellipse3D: line_intersections, linesegment_intersections, ellipse_intersections
- ArcEllipse3D : Linesegment_intersections, arcellipse_intersections
- Circle3D: circle_intersections, ellipse_intersections
- Circle2D: ellipse_intersections.
- Arc3D: arc_intersections, arcellipse_intersections
- Wire3D/Contour3D: edge_intersections, wire_intersections
- BSpline3D: arc_intersections
- New module: discrete_representation for voxelization of 3D geometries and pixelization of 2D geometries
- BSplineSurface3D: partial removal of dependencies on geomdl objects

### Fixed
- Sweep with non smoth path
- plot of vector3D.
- BSplineSurface3D: point3d_to_2d, improve inital condition.
- EdgeCollection3D: babylon_meshes.
- BSplineCurve3D: trim
- FullArc3D: hash
- SphericalSurface3D: enhance repair_periodicity_method
- CylindricalSurface3D: concurrent_plane_intersection
- BSplineFace3D: fix neutral_fiber
- Step: assembly import
- BSplineFace3D: fix bounding_box.
- Ellipse3D: from_step
- edges.py: general improvements.
- ExtrusionSurface3D: point3d_to_2d.
- ExtrusionSurface3D: enhance parametric operations when the surface is periodic.
- BSplineFace3D: fix neutral_fiber
- BSplineSurface3D: improve bsplinecurve3d_to_2d.
- BSplineSurface3D: improve bsplinecurve3d_to_3d.
- Circle2D: plot
- Line3D: fix Line3D plot()
- Vector2D: plot()
- fix RevolutionFace3D init parameter wire to edge.
- Update documentation
- fix Sweep: bug when first primitive is an arc.
- fix closedshell3d volume
- Step.py: enhance step import/export
- VolumeModel: get_shells
- step.py uses deque in stack based algorithms
- VolumeModel: get_shells
- add error protection stl
- Sweep - add raise ValueError if section too big in comparision to arc radiuses
- Update cython version requirement in setup.py
- Step import: handles when there is an empty assembly in the file.
- Ellipse2D: point_at_abscissa
- ultis.common_operations: get_edge_distance_to_point and get_get_abscissa_discretization from edges so it can be used in curves too.
- edges.Edge._generic_minimum_distance
- LineSegment3D: distance_linesegment
- BSpline3D: linesegment_intersections

### Refactor
- refator some classes' init in primitives3D. 
- Shells: refactor.
- Composite_primitives
- Surface3D: enhance repair_primitives_periodicity method.
- volmdlr.utils.intersections:
- BSplineCurve: replace periodic bool parameter with verification inside from_points_intepolation method.
- Wire3D: removes heritage from volmdlr.core.CompositePrimitive3D
- BSplineCurve3D: bounding_box
- edges: minimum_distance.
- BSplineSurface3D: bsplinecurve3d_to_2d
- BSplineCurve: transform some attributs into lazy evaluation and Caching
- BSplineSurface3D: transform some attributs into lazy evaluation and Caching
- BSplineSurface3D: store control_points as numpy array for memory efficiency
- PlaneFace3D: distance_to_point -> point_distance
- remove normalize() methods for Vectors. Replaced by unit_vector(), it returns a new normalized vector.
- Cylinder / Cone / HollowCylinder: docstrings, typings, style, coherence
- BSplineSurface3D: point3d_to_2d performance improvements.


### Changed
- Moves functions from step.py to volmdlr.utils.step_reader
- Cylinder / HollowCylinder: `from_extremal_points` is now depracted. Use `from_end_points` instead (for lexical reason)

### Unittests
- Cylinder / Cone / HollowCylinder
- Ellipse2D: point_distance
- Ellipse3D: test_ellipse_intersections, test_linesegment_intersections
- ArcEllipse3D : Linesegment_intersections, arcellipse_intersections
- Circle3D: circle_intersections.
- Arc3D: arc_intersections, arcellipse_intersections, test_minimum_distance_bspline
- BSplineCurve3D: test_bspline_linesegment_minimum_distance, test_bspline_linesegment_intersections
- Contour3D: test_edge_intersections

## v0.12.0


### New Features
- New module: cad_simplification - OctreeBlockSimplify, TrippleExtrusionSimplify
- shells.py : function to performe union operations for a given list of shells.
- ClosedShell3D: is_face_intersecting, is_intersecting_with
- BoundingBox: get_points_inside_bbox, size
- Vector3D: unit_vector
- Face3D: split_inner_contour_intersecting_cutting_contours
- Shell3D: get_ray_casting_line_segment
- WireMixin: get_connected_wire, is_sharing_primitives_with
- OpenShell3D: faces_graph
- Plane3D: arc_intersections, bsplinecurve_intersections
- common_operations: split_wire_by_plane
- SphericalSurface3D: line_intersections, linesegment_intersections.
- Sweep with muitiform profile contour.
- minimum_distance: face-to-face, shell-to-shell
- OpenShell3D: from_faces (using faces graph)
- SphericalFace3D: from_contours3d_and_rectangular_cut
- RevolutionSurface3D: Translation
- wires.WireMixin: from_circle
- curves.CircleMixin: trim
- Face3D: point_distance
- BSplineCurve3D: revolution method.

### Fixed
- ClosedShell3D: is_face_inside, get_subtraction_valid_faces, valid_intersection_faces, point_belongs
- ContourMixin: delete_shared_contour_section, reorder_contour_at_point, are_extremity_points_touching
- RevolutionSurface3D: fix some special cases whiling transforming from 3D space to parametric domain.
- fix drone python version
- BSplineFace3D: neutral_fiber
- BSplineSurface3D: arc3d_to_2d, removes repeated parametric points if any.
- surfaces.Plane3D: linesegment_intersections
- Step export
- Face3D: is_linesegment_crossing.
- Edge: fix orientation of edges commig from step.
- BSplineCurve3D: from_step.
- Export to step file
- Step import
- Edge: fix orientation of edges commig from step.
- Sphere: point_belongs, inherits from ClosedShell3D instead of RevolvedProfile
- Step import.
- PeriodicalSurface: linesegment3d_to_2d, takes into account small 3D line segments that should be actually 3D arcs
- babylondata: removes empty objects.
- ClosedPolygon2D: point_belongs.
- Fullarc: get_reverse.
- Arc2D: point_belongs
- ArcEllipse2D: point_at_abscissa
- Frame3D: import/export step.
- BSplineFace3D: neutral_fiber.
- Step: read_lines, take into account the space character in step entity names
- Circle3D: fix trim.
- Edge: from_step trim of periodic curves with different orientation of original edge
- Arc3D: fix abscissa, fix get_arc_point_angle
- add missing toleraces to some methods.
- Arc3D: line_intersections
- Line3D: minimum_distance_points
- remove arcellipse handleling for bspline2d_3d.
- plot of vector3D
- Ellipse3D: discretization_points.

### Refactor
- ClosedShell3D: point_belongs, get_non_intersecting_faces
- BoundingBox: bbox_intersection
- Face3D: get_face_cutting_contours
- parametric.py: fix numerical instability in some functions used in Arc3D to parametric surface domain transformation.
- intersections: get_bsplinecurve_intersections generalization, so it can also be used
to calculate intersections between a plane 3d and bsplinecurve3d.
- Big refactor: New module curves.py containing classes as Line, Circle and Ellipse.
Most edges will now be formed by a curve and a start and end points. Unittests for all these classes have been created.
All adequations have been done for all tests and existing scripts.

- bspline_compiled: refactor binomial_coefficient for performance.
- Improve step translator.
- Delete inplace methods: rotation, translation and frame_mapping. replace by juste the rotation, translation and frame_mapping. objects are no longer changed inplace, a new transformed object is returned each time.
- OpenShell3D: faces_graph.
- RevolutionSurface3D: Improve init and methods

### Changed
- OpenShell3D: faces_graph is now vertices_graph. faces_graph method now represents the faces' topology of the shell.

### Unittests
- FullArc2D: split_between_two_points
- Face3D: set_operations_new_faces
- ClosedShell3D: point_belongs
- Plane3D: arc_intersections, bsplinecurve_intersections
- common_operations: split_wire_by_plane
- SphericalSurface3D: line_intersections, linesegment_intersections.

## v0.11.0


### New Features
- BSplineCurve, Edge: simplify
- Plane3D: angle_between_planes, plane_betweeen_two_planes
- Edge: intersections, crossings, validate_crossings
- Arc2D: bsplinecurve_intersections, arc_intersections, arcellipse_intersections.
- ArcEllipse2D: bsplinecurve_intersections
- get_circle_intersections added to volmdlr.utils.intersections, so it can be used to calculate intersections between two arcs 2d.
- get_bsplinecurve_intersections added to volmdlr.utils.intersections. Used to calculate intersection between a bspline and another edge.
- Wire2D: edge_intersections, wire_intersections, edge_crossings, edge_intersections, validate_edge_crossings, validate_wire_crossings
- Contour2D: split_contour_with_sorted_points, intersection_contour_with
- CylindricalSurface3D: point_projection, point_distance
- ToroidalSurface3D: point_projection
- BsplineCurve: point_distance, point_belongs
- ContourMixin: is_adjacent
- Wire2D: area
- Circle2D: bsplinecurve_intersections.
- add tolerance param to many methods from edges and wires.
- Surface3D: add contour healing into face_from_contours3d method.
- ExtrusionSurface3D: implement missing cases for linesegment2d_to_3d method.
- BSplineSurface3D: to_plane3d
- BSplineFace3D: to_planeface3d
- BSplineCurve, Arc, LineSegment: is_close
- Core: get_edge_index_in_list, edge_in_list
- mesh: TetrahedralElementQuadratic 
- GmshParser: define_quadratic_tetrahedron_element_mesh
- GmshParser: to_vtk (consider quadratic tetrahedron element)
- VolumeModel: to_msh (consider both order 1 and 2)
- Assembly: define a volmdlr Assembly object.
- Edge: direction_independent_is_close
- Arcellipse2D, 3D: complementary, translation
- Arcellipse2D, 3D: complementary
- Face3D: is_linesegment_crossing, linesegment_intersections_approximation.
- Assembly: define a volmdlr Assembly object.
- Contour2D: copy
- LineSegment2D: copy
- FullArcEllipse3D: split
- ArcEllipse3D: split, point_at_abscissa
- Vector: is_perpendicular_to
- babylonjs: add nested meshes
- CylindricalFace3D, ConicalFace3D, ToroidalFace3D, BSplineFace3D: neutral_fiber
- VolumeModel: get_shells
- WireMixin: wires_from_edges
- DisplayMesh3D: triangulation_faces
- Woodpecker CI setup
- ContourMixin: primitive_section_over_contour.
- Face3D: split_by_plane

### Fixed
- 2D conversion: create 2D function name in core_compiled
- LineSegment, Arc, BSplineCurve: get_shared_section()
- bSpline2D: linesegment_intersections
- BsplineCurve: from_points_interpolation
- Coverage: use coverage rc to enable cython coverage
- ClosedShel3D: cut_by_plane
- ClosedShell3D: union
- BSplineSurface3D: take into account oppened contour while using face_from_contours3d
- BsplineCurve: simplify
- Dessiaobject inheritance up-to-date
- Edge: unit_direction_vector, unit_normal_vector, split_between_two_points
- VolumeModel: get_mesh_lines (change tolerance 1e-20 to 1e-6)
- RevolutionSurface: fix some parametric operations.
- ClosedShel3D: intersection method
- Fix: plots
- add some fixes to pydocstyle errors
- ToroidalSurface3D: fix some parametric operations.
- Node2D, Node3D: is_close
- SphericalSurface3D: enhance arc3d_to_2d and bsplinecurve3d_to_2d.
- BSplineface3D: linesegment2d_to_3d, bsplinecurve2d_to_3d.
- OpenShell3D: get_geo_lines (use primitive.is_close)
- Basis3D: normalize
- Contour3D: from_step removes repeated edges from primitives list
- Face3D: add fixes to divide_face.
- ExtrusionSurface3D: linesegment2d_to_3d.
- Surface3D: repair_primitive_periodicity
- BSplineSurface3D: ban useless attr in serialization 
- utils.parametric: fix contour2d_healing
- BSplineSurface3D: ban useless attr in serialization
- BSplineCurve: simplify
- SphericalSurface3D: contour3d_to_2d
- WireMixin: to_wire_with_linesegments (use new methods, for 2D and 3D)
- ArcEllipse2d: point_belongs, abscissa, init.
- Face3D: face_inside - now considers inners_contours
- BoundingBox: point_belongs now considers bounds.
- ContourMixin: delete_shared_contour_section
- PlaneFace3D: merge_faces
- Contour2D: divide
- Step: raise NotimplementedError when it's not possible to instatiate assembly object.
- STL: handle mutiple space as separator
- fix: protect gmsh import

### Refactor
- Contour2D: cut_by_wire
- Contour2D: extract_with_points displaced to WireMixin
- Contour2D: extract_contour displaced to WireMixin and renamed to extract
- Contour2D: split_contour_with_sorted_points displaced to WireMixin and renamed to split_with_sorted_points
- Contour2D: get_divided_contours
- FullArc2D, FullArc3D: create FullArc Abstract class.
- Contour2D: ordering_contour
- WireMixin: order_wire
- Contour2D: delete cut_by_linesegments
- split faces.py into surfaces.py, faces.py and shells.py 
- ContourMixin: from_points
- ClosedShell3D: improve performance for boolean operations
- Face3D: reduce the triangulation discretization resolution of Toroidal and Cylindrical to improve redering performance.
- Cylinder: inheritance directly from ClosedShell3D
- Edges: cache middle_points and unit_direction_vector 
- Arc: add optional parameter center
- unittests: find dynamicly the folder for the json
- Arc: point_distance
- BSplineCurve: is_close
- CompositePrimitive3D: babylon_points
- WireMixin: split_with_sorted_points -> if a wire, and given points are start and end, return self directly.
- ContourMixin: contours_from_edges
- ExtrusionSurface3D: simplify bsplinecurve3d_to_2d method

### Changed
- better surface3d plots
- sphere methods renamed in_points & to_point_skin to inner points & skin_points
- Improve CylincricalFace3D and ToroidalFace3D rendering mesh.
- remove useless attribute in Bspline serialization
- Change python suport version from >=3.7 to >= 3.9
- LICENSE changed from GPL to Lesser GPL 
- Readme logo updated
- CI: do not check quality on tag

### Unittests
- Arc2D: test_arc_intersections
- TestEdge2DIntersections: test intersections for all edges.
- Circle2D: test_circle_intersections
- Contour2D: test_crossings, test_intersection_contour_with
- BSplineCurve: get_intersection_sections
- BSplineCurve2D: edge_intersections, arc_intersections, bsplinecurve_intersections
- CylindricalFace3D: test_triangulation_quality
- CylindricalSurface3D: test_point_projection
- BSplineCurve: point_projection
- ClosedShel3D: cut_by_plane
- Arc3D.minimum_distance_points_line
- New unittests for plane3d.
- ClosedShel3D: intersection
- Arcellipse2D: complementary
- Contour2D: contours_from_edges.
- PlaneFace3D: merge_faces
- Contour2D: divide.
- BSplineFace3D: test_linesegment_intersections_approximation.
- CylindricalFace3D: split_by_plane.

v0.10.0 [Released 20/04/2023]

### New Features
* Write .msh file (with stream)
* Arc: reverse
* BSplineCurve2D: offset
* Circle2D: bsplinecurve_intersections, point_distance
* ConicalSurface3D, CylindricalSurface3D: plot method
* BSplineCurve3D: minimum distance
* volmdlr.edge: FullArcEllipse
* BSplineCurve: evaluate_single
* Wire2: hash
* Contour3D: hash
* LineSegment3D, LineSegment2D, Arc3D, Arc2D, BSpline3D, BSpline2D: get_shared_section(), delete_shared_section()
* Contour2D: closest_point_to_point2, get_furthest_point_to_point2
* Block: octree, quadtree, subdivide_block

### Fixed
* Bspline in sweep
* Plane3D: plane_intersections
* fixes to step assemblies
* LineSegment3D: matrix_distance
* fixes to wire
* Arc: split. Case when spliting point is the start or end point.
* BplineCurve2D: tangent, vector_direction, normal_vector
* BSplineCurve: abscissa, line_intersections
* Add some important fixes to unittests: missing two __init__py files.
* Contour2D, Contour3D: merge_with()
* Edge: change unit_direction_vector and unit_normal_vector to concrete methods
* stl: add _standalone_in_db to Stl class
* BSplineSurface3D: merge_with
* Documentation: Add introduction to volmdlr technology
* BSplineSurface3D: refactor bsplinecurve3d_to_2d to take into account periodic behavior
* OpenedRoundedLineSegments2D/ClosedRoundedLineSegments2D: fix radius type
* Surface3D: debug some special cases while using face_from_contours3d.
* Step: debug some special cases while reading step file.
* BSplineSurface3D: fix simplify_surface method.
* Improve pylint code quality.
* PeriodicalSurface: enhance some parametric transformations.

### Removed
- stl: remove default value in from_stream method

### Changed

- argument convexe in volmdlr.cloud has been renamed to convex
- Add some missing docstrings in volmdlr.faces
- Using full arcs for Circles primitives

### Performance improvements
- BSplineCurve: compilation of some functions used by from_points_interpolation classmethod.
- BSplineSurface3D: compilation of some functions used in the evaluation of a parametric point.
- eq & hash: Some eq and hash methods have been fixed. starting from clases Point and Vector.
- BSplinecurve2D: point_belongs
- lighten some dicts with optional name
- Step reader: refactor to_volume_model. Remove the dependency of the method of creating a graph.

### Refactorings
- ContourMixin: to_polygon (for both 2D and 3D)
- BSplineCurve2D.point_distance 
- new dataclass EdgeStyle: to be used in several plot methods. simplifying its structure.


### Unittests
* BSplineCurve2D: offset, point_distance, point_belongs
* Circle2D: bspline_intersections, point_distance
* Unittests for Vector2D
* Unittests for Point2D
* Unittests for Vector3D
* Unittests for Point3D
* LineSegment3D: test_matrix_distance
* LineSegment3D, LineSegment2D, Arc3D, Arc2D, BSpline3D, BSpline2D: get_shared_section(), delete_shared_section()
* Contour3D: merge_with()
* Contour2D: closest_point_to_point2, get_furthest_point_to_point2

## v0.9.3

- build: bump dessia common to 0.10.0
- build: remove useless jsonschema dep
- build: update package.xml for freecad

## v0.9.1

### Fixed
- build: manifest was not shipping bspline_compiled
- fixed many pylint errors: 13/03/2023
- fix contour2d: divide

### Documentation
 - typo in CONTRIBUTING.md
 - typo in README.md

## v0.9.0 [released 03/26/2023]

### New Features
* Unit coversion factor parameter added to the end of the from_step arguments parameter (So we can convert the units correctly)
* SphericalSurface3D: rotation, translation, frame_mapping
* read steps: Identify assemblies in a step file.
* ClosedTriangleShell3D: to_trimesh method
* PointCloud3D: add method shell_distances to compute distances from triangular mesh in PointCloud3D
* BSplineSurface3D: Now the plot method uses u and v curves
* Create .geo and .msh files (Mesh geometries with GMSH)
* RevolutionSurface3D: point3d_to_2d, point2d_to_3d, plot, rectangular_cut, from_step
* RevolutionFace3D
* WiriMixin: from points: general method for Wire3D and 2D and for Contour2D and 3D.
* Added package.xml metadata in order to be listed in the FreeCAD Addon Manager
* Edge: local_discretization
* ArcEllipse2d: point_at_abscissa, translation, split, point_distance.

### Fixed

* WireMixin: abscissa (add tolerance as parameter)
* OpenRoundedLineSegment2D: deleted discretization_points() so it uses the one from WireMixin.
* Contour2D: moved bounding_rectangle and get_bounding_rectangle to Wire2D.
* BSplineCurve: from_points_interpolation, uses centripedal method for better fitting.
* Conical, Cylindrical and Toroidal Surfaces 3D: fix face_from_contours - bug when step file doesnot follow a standard.
* BSplineSurface3D: debug linesegment2d_to_3d method.
* Parametric operations with BSpline curves.
* OpenTriangleShell3D: fix from_mesh_data method.
* PeriodicalSurface: fix face from contours.
* LineSegment2D.line_intersections: verify if colinear first.
* Cylinder: to_dict, min_distance_to_other_cylinder.
* Step_assemblies: consider when no transformation is needed.
* fix some pydocstyle errors
* Script/step/workflow: Update Workflow, use last version of dessia_common
* LineSegment3D: Rotation method update due to points attribute deletion
* ConicalSurface3D: fix from_step class method by adding the angle convertion factor
* fix f string usage
* Add some typings
* Step: Step translator now handles some EDGE_LOOP inconsistencies coming from step files
* Arc2d: point_belongs, abscissa.


### Removed

- edges: remove attributes points from lines & linesegments for performance purpose


### Performance improvements

- wires.py's 2D objects: chache bounding_rectangle results
- faces.py's Triangle3D objects: subdescription points and triangles
- EdgeCollection3D: new object for displaying series of edges
- BSplineSurface3D: compile BSplineSurface3D.derivatives
- Contour2D.area(): save area in a cache variable.
- Contour2D.__eq__(): verify contour length first, when verify if two contours are the same.
- Contour2D.is_inside(): verify first if the area of the contour2 is not smaller that contour 1.
- Disabling pointer in to_dict for most primitives
- Better hash for shells, contours & wires 


### Refactorings
- Remove usage of deprecated method old_coordinates and new_coordinates
- Indicate 'inplace' methods as deprecated
* Wire: extract_with_points

### Documentation
- BoundingBox docstrings

### Unittests
- ConicalSurface3D: face_from_contours, bsplinecurve3d_to_2d.
- CompositePrimitive2D: rotation, translation, frame_mapping
- core.py: delete_double_point, step_ids_to_str
- CompositePrimitive3D: plot
- BoundingRectangle: bounds, plot, area, center, b_rectangle_intersection, is_inside_b_rectangle, point_belongs,
intersection_area, distance_to_b_rectangle, distance_to_point
- BoundingBox: center, add, to_dict, points, from_bounding_boxes, from_points, to_frame, volume, bbox_intersection,
is_inside_bbox, intersection_volume, distance_to_bbox, point_belongs, distance_to_point, plot
* VolumeModel: eq, volume, rotation, translation, frame_mapping, bounding_box, plot
* Wire: extract_with_points, split_with_two_points
* Arc2d: point_belongs, abscissa.
* ArcEllipse2d: point_belongs, abscissa, init, translation, split, point_at_abscissa, point_distance.

### CI
- add spell check to pylint with pyenchant
- make code_pydocstyle more explicit
- upload html coverage to cdn.dessia.tech
- limit time effect on master & testing

## v0.8.0 [Released 26/01/2023]

### New Features

- PlaneFace3D: project_faces
- OpenShell3D: project_coincident_faces_of
- GmshParser: to_vtk
- BSplineCurve: derivatives
- ClosedPolygon2D: point_belongs, now the user can choose whether points on the edge of the polygon
            should be considered inside or not.
- ArcEllipse2D: line_intersections, frame_mapping, linesegment_intersections
- Line2D: point_belongs, frame_mapping()
- New Class wires.Ellipse2D
- Ellipse2D: point_over_ellipse(), line_intersections(), linesegment_intersections(), discretization_points(),
abscissa(), point_angle_with_major_dir(), area(), rotation(), tranlation(), frame_mapping()
- Plane3D: is_parallel, fullarc_intersections
- Arc2D: cut_betweeen_two_points
- Contour3D: linesegment_intersections, line_intersections
- Circle3D: primitives: [Arc3D, Arc3D], get_primitives, abscissa, linesegment_intersections
- Arc3D: line_intersections, linesegment_intersections
- new module utils: intersections -> circle_3d_linesegment_intersections
- hash for Frame2D
- Ellipse3D: point_belongs, abscissa, length, to_2d
- CylindricalSurface3D: point_on_surface, is_coincident, arcellipse3d_to_2d
- BSplineSurface3D: derivatives

### Fixed

- PlaneFace3D: cut_by_coincident_face (consider self.inner_contours inside face)
- Contour2D: bounding_rectangle (specify number_points for discretization_points), point_belongs
- Line2D: line_intersections
- BSplineCurve2D: line_intersections
- PlaneFace3D: cut_by_coincident_face (consider self.inner_contours inside face)
- BSplineCurve2D: bounding_rectangle (specify number_points for discretization_points)
- Mesh: delete_duplicated_nodes
- BSplineSurface3D: fix arc3d_to_2d method
- Frame3D : fix from_point_and_vector method ( error for the case vector=main_axis)
- BSplineCurve2D: linesegment_intersections
- Contour2D: merge_primitives_with
- BSplineCurve: fix to take into account weighted B-spline curves.
- Step: fix reading of rational BSpline curves and surfaces from step file.
- BSplineCurve2D: tangent (use position/length)
- Babylon: some scene settings for better rendering
- Arc2D: fix get_center: name referenced before assignement
- SphericalSurface3D : enhancement of primitives parametrization on surface parametric domain.
- BSplineSurface3D: debug linesegment2d_to_3d method.
- Parametric operations with BSpline curves.
- OpenTriangleShell3D: fix from_mesh_data method
- pydocstyle fixes
- bounding box: fix for cylindrical and BSplineCurve3D
- contour2d: ordering_primitives, order_primitives
- Plane3D: plane_intersections, is_coindident
- contour2d: ordering_primitives, order_primitives
- Linesegment2D: infinite_primitive
- Arc2D: point_belongs
- Arc2D: infinite_primitive
- Wire2D: infinite_intersections
- infinite primitive offset of linesegment
- Ellispe3D: discretization_points
- BSplineSurface: Improved surface periodicity calculation

### Removed

- babylon script remaining functions

### Performance improvements
- ClosedPolygon2D: triangulation
- Cylinder: min_distance_to_other_cylinder
- BSplineCurve: discretization_points
- Face3D: triangulation
- triangulation performance by use of Node2D instead of points (x15 on casing)
- cache variable self._polygon_point_belongs_100, to avoid recalculating each
time we have to verify if a point is inside
- Improvements in BSplineSurface3D.point3d_to_2d performance
- Triangle3D serialization speed-up
- Serialization without memo for faces
- Custom serialization for BsplineCurves

### Refactorings

- Basis2D, Basis3D, Frame2D, Frame3D: old_coordinates and new_coordinates method are now deprecated.
local_to_global_coordinates and global_to_local_coordinates are the new more explicit ones.
- Line3D: intersections

### Unittests

- Contour2D: point_belongs
- Basis2D, Basis3D, Frame2D, Frame3D: local_to_global_coordinates and global_to_local_coordinates
- ArcEllipse2D: linesegment_intersections
- LineSegment2D: to_wire
- Line2D: point_belongs
- BSplineCurve2D: line_intersections
- Ellipse2D.point_over_ellipse()
- Ellipse2D.line_intersections()
- Ellipse2D.linesegment_intersections()
- Ellipse2D.discretization_points()
- Ellipse2D.abscissa()
- Ellipse2D.point_angle_with_major_dir()
- Ellipse2D.area()
- Ellipse2D.rotation()
- Ellipse2D.tranlation()
- Ellipse2D.frame_mapping()
- Line2D.frame_mapping()
- Plane3D: plane_intersections, fullarc_intersections, is_parallel, is_coincident
- Contour2D: offset
- ArcEllipse3D.to_2d()
- Circle3D: point_belongs
- Circle3D: discretization_points
- Arc3D: line_intersections, linesegment_intersections
- Contour2D: ordering_contour, is_ordered, order_contour
- Ellipse3D: point_belongs, abscissa, length, to_2d, discretization_points
- CylindricalSurface3D: point_on_surface, is_coincident

### CI

- Mandatory CHANGELOG.md update for PR
- pre-commit checks with cython-lint

## v0.7.0

### New Features

- Open/Closed TriangleShells: ability to implement specific algorithm to triangles
- Block: faces_center (calculate directly point in the middle of the faces)
- Circle2D: split_by_line
- BoundingRectangle: bounds, plot, area, center, b_rectangle_intersection, is_inside_b_rectangle, point_belongs, intersection_area, distance_to_b_rectangle, distance_to_point
- Cylinder: random_point_inside, interference_volume_with_other_cylinder, lhs_points_inside
- CylindricalSurface3D: line_intersections, linesegment_intersections, plane_intersection
- Line2D: point_distance
- Line3D: to_2d
- Line3D: skew_to (verifies if two Line3D are skew)
- LineSegment3D: line_interserctions
- ArcEllipse3D: discretization_points
- FullArc3D: linesegment_intersections
- Line: sort_points_along_line
- Line2D: point_belongs
- ArcEllipse2D: length, point_belongs, abscissa, bounding_rectangle, straight_line_area, discretization_points, reverse

### Fixed

- Contour2D: point_belongs
- BsplineCurve: abscissa (use different start point between 0 and length)
- Arc3D: plot
- Cylinder: point_belongs
- FullArc3D: plot (use discretization_points instead of discretise)
- Face3D: line_intersections: consider borders
- STL: from stream (use BinaryFile and StringFile instead of io.BinaryIO and FileIO)
- Step: from stream (use BinaryFile instead of io.BinaryIO)
- Contour: is_overlapping (consider intersecting_points is empty)
- LineSegment2D: to_wire (use discretization_points instead of discretise)
- ArcEllipse2D: to_3d
- Fix boolean operations when faces are 100% coincident
- Fix some to_step methods from edges.py and faces.py


### Performance improvements

- Avoid unneeded bbox computation


### Refactorings

- cleanup of ClosedShell (double methods with Openshells)
- LineSegment3D: intersections
- Line2D: sort_points_along_line



### Unittests

- PlaneFace3D: line_intersections
- BsplineCurve: abscissa
- Circle2D: split_by_line
- BoundingRectangle: area, center, intersection, is_inside, point_belongs, intersection_area, distance_to_point, distance_to_b_rectangle
- Cylinder: point_belongs, random_point_inside, interference_volume_with_other_cylinder, min_distance_to_other_cylinder, is_intersecting_other_cylinder, lhs_points_inside
- CylindricalFace3D: linesegment_intersections
- CylindricalSurface3D: line_intersections
- Line3D: line_distance
- Line3D: skew_to
- Line3D: intersections
- LineSegment3D: line_intersections
- LineSegment3D: linesegment_intersections
- Contour: is_overlapping
- LineSegment2D: line_intersections
- ArcEllipse3D: discretization_points
- FullArc3D: linesegment_intersections
- Line2D: sort_points_along_line
- Line3D: sort_points_along_line
- ArcEllipse2D: length, point_belongs, abscissa, bounding_rectangle, straight_line_area, discretization_points, reverse


## v0.6.1 [12/13/2022]

### Changes

- Import from dessia_common are now performed from dessia_common.core

### Fixed
- infinite primitive offset of linesegment

## v0.6.0 [11/7/2022]

### New Features

- Stl:load_from_file, to_volume_model
- Surface2D: copy (specific method)
- GmshParser: read_file (.msh) and related methods, define_triangular_element_mesh, define_tetrahedron_element_mesh
- Circle2D: primitives (defined with 2 Arc2D)
- Node2D/3D, TriangularElement, QuadrilateralElement2D, TriangularElement3D
- ElementsGroup: nodes, elements_per_node
- Mesh: bounding_rectangle, delete_duplicated_nodes
- PlaneFace3D: cut_by_coincident_face
- Vector2D: to_step
- BSplineCurve2D: to_step
- LineSegment3D: to_bspline_curve
- BSplineCurve3D: from_geomdl_curve
- Surface2D: line_crossings
- Surface2D: from_contour
- BSplineSurface3D: simpifly_surface - verifies if BSplineSurface3D could be a Plane3D
- OpenShell3D: to_step_face_ids
- Contour2D: repair_cut_contour
- Circle2D: cut_by_line

### Fixed

- Contour3D: average_center_point (use edge_polygon.points instead of points)
- Contour: edges_order_with_adjacent_contour
- Arc2D: translate_inplace
- Arc2D: point_belongs
- Arc2D: abscissa (consider point2d == arc2d.start/end)
- Arc2D: split (how to choose the interior point)
- Wire: extract_primitives (consider point1 and point2 belong to the same primitive, REMOVE Contour.extract_primitives)
- LineSegment: abcissa (consider point2d == arc2d.start/end)
- Contour2D: cut_by_wire
- Contour2D: point_belongs (bug when contour has only one primitive, like FullArc2D)
- Contour: contours_from_edges
- PlaneFace3D: face_intersections
- Edge: insert_knots_and_mutiplicity
- BSplineCurve3D: from_step
- Surface2D: cut_by_line
- Circle3D: to_step
- ArcEllipse3D.to_2d()
- infinite primitive offset of linesegment
- Contour3D: order_contour.

### Performance improvements

- Improve reading STEP files (Faster BSplineCurve3D.look_up_table, Better info when _edges not following eachother_ )
- Improve multiple substractions
- Speedup Contour2D.point_belongs using bounding_rectangle
- Custom to dicts for Shells and primitives inheriting


### Refactorings

- Normalize STL methods regarding STEP
- Refacor and update old code in mesh.py
- Define a Parent class 'Triangle' for Triangle2D/3D


### Unittests

- Wire: extract_primitives, extract_without_primitives


## v0.5.0

### New Features

- Contour: is_overlapping, is_supperposing
- Point, Edges and Wires: axial_symmetry
- Surface2D: rotation, rotation_inplace
- Wire2D: bsplinecurve_crossings,  bsplinecurve_intersections
- Cylinder: min_distance_to_other_cylinder, is_intersecting_other_cylinder
- New point_distance method for Wire3D

### Fixed

- Wire3D.babylonjs
- BSplineSurface3D.merge_with (consider overlapping, intersecting surfaces)
- Wire.extract_primitives (consider point1 & point2 belong to the same primitive)
- Wire.extract_without_primitives (consider the primitives’ order to choose the primitives)
- Contour.shared_primitives_with (consider contours sharing a lot of primitives groups)
- Contour2D.contour_intersections (check if the point is not already in the lis)
- Line.is_between_points (consider point1==point2)
- BSplineCurve2D.split (consider point==start/end)
- Contour3D.bounding_box (use _utd_bounding_box to be defined as a property)
- BSplineSurface3D.grid2d_deformed (add more constraints to compute surface deformation)
- BSplineSurface3D.from_cylindrical_faces (consider **kwargs parameters)
- Duplicated methods cleaned
- triangulation of planar faces
- Wire3D: fix Bounding box
- Wire3D: Bounding box
- Arc2D: primitives bad calculation (arc2d)
- Update plotdata in setup.py
- add some fixes pydocstyle

### Performance improvements

- Remove Copy param from movement of primitives and add inplace methods
- Improve union operations
- Return the same result type (a boolean) in Contour.is_sharing_primitives_with
- Add hidden attribute _bounding_rectangle for Contour2D
- Add hidden attribute _length for BSplineCurve2D/3D
- Consider different types of primitives in Wire.wire_intersections/wire_crossings
- Add hidden attribute _length for Edge

### Refactorings

- Define _eq_ in Contour (to be used for both 2D and 3D)
- Use Grid2D object in different BSplineSurface3D methods (especially: to_2d_with_dimension)
- Define length in LineSegment (to be used for both 2D and 3D)
- Delete diplicated methods (length and point_at_abscissa) from Contour3D (inherit from Wire)
- Define a Parent class 'Bsplinecurve' to mutulize Bsplinecurve2D/3D methods
- Clean duplicated methods
- Define length in LineSegment (to be used for both 2D and 3D)
- Delete diplicated methods (length and point_at_abscissa) from Contour3D (inherit from Wire)
- Define a Parent class 'Bsplinecurve' to mutulize Bsplinecurve2D/3D methods


## v0.4.0
### Fixed
- various fixes in cuts of wires and contours
- Fix of missing face in Union
- following dessia_common v0.7.0


## v0.3.0

### New Features
- Bspline with dimensions
- cut_by_line for Surface2D
- Bspline merge

### Fixed
- Various Steps improvement
- Bspline periodicity in step reading
- sewing improvements
- Substraction of shells

## v0.2.10

### New Features

- union of shells (only with planeface for the moment
- Sewing of polygon3D
- Concav hull of PointCloud2D

## v0.2.9

### New Features

- support STL import & export
- point cloud2D & cloud3D

## v0.2.8

### New Features

- support stringIO in step save

### Fixes

- depack of point2D
- to_vector2D

### Performance improvements

- better bounding box for cylindrical face


## [v0.2.7]
### Changed
- direction vector of linesegments are now normalized

### New Features

- straight line area for BsplineCurve2D
- split of circleby start end
- closedpolygon2d is_trigo
- Auto-adaptative camera/edge width babylonjs
- splitting of bsplinecurve2d
- BezierSurface3D implemented
- added rotation and translation for faces
- new classes BezierCurve2D and BezierCurve3D
- spherical surface
- (core): update plot_data method
- update plot_data methods in wires and edges
- step almost working for cylindrical, conical toroidal
- difference between intersections and crossings
- plot_data version set to 0.3.8 or above

### Fixes

- support of mixed vector point in to step
- remove debug mode babylonjs
- remove sci notation in step export
- use stable cdn for babylonjs
- sweep extrusion length
- line circle intersection with tolerance, normal and dir vector for arc
- offset of wire
- remove useless non serializable attr
- secondmoment area from straight lines
- reversed faces in extrusion correction
- enhancement of rotation/translation of shells
- bug fix BezierCurve2D and 3D
- eq and hash for basis and frames
- shell and frame mapped shell correctly read
- small try except added for step reading
- all SHAPE_REPRESENTATION are now read
- Arc3D from step full debug
- arc3d to 2d in bspline3d surface
- missing faces at end of sweep
- splitting faces and arcs
- perf in display nodes and toroidal aspect
- setup.py requires plot_data>=0.3.9
- (primitives2d): serialization
- debug of shell method
- porting shells methods
- Debug of conical faces
- Porting cylinders and hollow
- porting from missing from_contour3d for planeface
- reading steps, but artefact on faces
- Correcting arc from_step

### Performance improvements

- LineSegment2D.points is non serializable attribute
- ClosedPolygon2D.line_segment is non_serializable_attributes
- Optimization of mesh generation

#### Refactorings
- (edges): put data argument back into Arc2D.plot_data()
- (edges): redefined Arc2D.plot_data()

## v0.2.6

### Changed
- debugs on frame 2D

### Optimized
- babylon data generation speed up

## v0.2.5

### Added
- translation and rotation for various primitives

### Changed
- Frame3D rotation takes also into account origin
- following plot_data v0.5.3

## v0.2.4
### Added
- handle spherical surfaces
- positionning of parts in STEP reading

## v0.2.1
### Added
- step export

## v0.2

### Changed
- modules -2D or *3D renamed in *2d, *3d
- point and vector declared with their x, y, z vm.Point2D((0, 0)) -> vm.Point2D(0, 0)
- separating in new modules: display, wires, edges...
- PEP8: method names
- PointAtCurvilinearAbscissa changed to point_at_abscissa
- MPLPlot changed to plot()
- plot now returns only ax instead of fig, ax

## v0.1.11

### Added
- Calculate the distance between LineSegment3D/LS3D, Arc3D/LS3D, Arc3D/Arc3D and between CylindricalFace3D too.
- Use PlaneFace3D with contours2D in a classic way and use it with contours3D with a 'from_contours3d' as CylindricalFace3D does.
- Calculate the distance between CylindricalFace3D and PlaneFace3D.
- Calculate the distance between CylindricalFace3D, PlaneFace3D and ToroidalFace3D.
- contours2d.tessel_points which gives all points of a contour2d, and .points the end points of primitives.
- Implementation of ConicalFace3D in Core and RevolvedProfile.
- Implementation of SphericalFace3D in Core.
- BSplineFace3D works.

### Changed
- cut_contours in Face3D which take all points from a Contour2D, not one side like before. Furthermore, it is light and quick.

## [v0.1.10]
- typings
- workflow to instanciate point

## [v0.1.9]

### Added
- mesh module

## [v0.1.8]

### Added
- color and alpha options for various primitives
- line segments intersection

### Debug
- arcs: is_trigo and angle were sometimes false

## [v0.1.7]

### Added
- random vector and points
- dashed line option in babylon of LineSegment3D
- Measure2D
- babylon_data: a dict language to describe models to be unpacked by a babylonjs unpacker

### Removed
- constants o2D, x2D, y2D...: use O2D, X2D...

### Changed
- Mesure -> Measure3D<|MERGE_RESOLUTION|>--- conflicted
+++ resolved
@@ -11,7 +11,7 @@
 
 #### core_compiled.py
 - Point2D/Point3D: allow users to use a point or a list of points direct inside a numpy array. ex.: np.array(volmdlr.O3D)
-- cad_simplification: VoxelizationSimplify, TripleExtrusionSimplify, TriangleDecimationSimplify.
+- cad_simplification: VoxelizationSimplify, TripleExtrusionSimplify, TriangleDecimationSimplify
 
 #### surfaces.py
 - ToroidalSurface3D: line_intersections, linesegment_intersections, plane_intersections
@@ -21,6 +21,7 @@
 - ToroidalFace3D: PlaneFace3D intersectios.
 - SphericalSurface3D: circle_intersections, arc_intersections, ellipse_intersections, arcellipse_intersections, sphericalsurface_intersections
 - ConicalSurface3D: sphericalsurface_intersections
+- General improvements on sufaces' parametric operations.
 
 #### edges.py
 - BsplineCurve3D: circle_intersections.
@@ -80,21 +81,10 @@
 #### core_compiled
 - Frame2D: fix rotation, now it has an optional parameter rotate_basis, set to False by default option, so the user can specify if he wants to rotate also the basis of the frame.
 
-<<<<<<< HEAD
-#### curves.py
-- Circle2D: Now, it needs a Frame2D and a radius instead of a Center and a Radius. This allows to easily control the circle's direction (clockwise/counterclockwise)
-
-#### edges.py
-- Arc2D: Arc 2D now must follow the same rotation direction of its circle.
-- LineSegment2D/3D: For performance and memory efficiency reasons, the line attribute from which the line segment was defined was converted to a property.
-
-#### faces.py
-=======
 #### discrete_representation.py
 - MatrixBasedVoxelization: _logical_operation
 
 ### Refactor
->>>>>>> 78b851d3
 - Face3D: create a generic method for calculating intersections between two faces: _generic_face_intersections.
 
 #### core.py
