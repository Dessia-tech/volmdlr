# Changelog

All notable changes to this project will be documented in this file.

The format is based on [Keep a Changelog](https://keepachangelog.com/en/1.0.0/),
and this project adheres to [Semantic Versioning](https://semver.org/spec/v2.0.0.html).

## Unrealeased
<<<<<<< HEAD
*improvements to union operations
=======
### Fixed
* Wire3D babylonjs
>>>>>>> 03078d51

## v0.4.0
### Fixed
* various fixes in cuts of wires and contours
* Fix of missing face in Union
* following dessia_common v0.7.0


## v0.3.0

### New Features
* Bspline with dimensions
* cut_by_line for Surface2D
* Bspline merge

### Fixed
* Various Steps improvement
* Bspline periodicity in step reading
* sewing improvements
* Substraction of shells

## v0.2.10

### New Features

* union of shells (only with planeface for the moment 
* Sewing of polygon3D
* Concav hull of PointCloud2D

## v0.2.9

### New Features

* support STL import & export
* point cloud2D & cloud3D

## v0.2.8

### New Features

* support stringIO in step save

### Fixes

* depack of point2D
* to_vector2D

### Performance improvements

* better bounding box for cylindrical face


## [v0.2.7]
### Changed
* direction vector of linesegments are now normalized

### New Features

* straight line area for BsplineCurve2D
* split of circleby start end
* closedpolygon2d is_trigo
* Auto-adaptative camera/edge width babylonjs
* splitting of bsplinecurve2d
* BezierSurface3D implemented
* added rotation and translation for faces
* new classes BezierCurve2D and BezierCurve3D
* spherical surface
* (core): update plot_data method
* update plot_data methods in wires and edges
* step almost working for cylindrical, conical toroidal
* difference between intersections and crossings
* plot_data version set to 0.3.8 or above

### Fixes

* support of mixed vector point in to step
* remove debug mode babylonjs
* remove sci notation in step export
* use stable cdn for babylonjs
* sweep extrusion length
* line circle intersection with tolerance, normal and dir vector for arc
* offset of wire
* remove useless non serializable attr
* secondmoment area from straight lines
* reversed faces in extrusion correction
* enhancement of rotation/translation of shells
* bug fix BezierCurve2D and 3D
* eq and hash for basis and frames
* shell and frame mapped shell correctly read
* small try except added for step reading
* all SHAPE_REPRESENTATION are now read
* Arc3D from step full debug
* arc3d to 2d in bspline3d surface
* missing faces at end of sweep
* splitting faces and arcs
* perf in display nodes and toroidal aspect
* setup.py requires plot_data>=0.3.9
* (primitives2d): serialization
* debug of shell method
* porting shells methods
* Debug of conical faces
* Porting cylinders and hollow
* porting from missing from_contour3d for planeface
* reading steps, but artefact on faces
* Correcting arc from_step

### Performance improvements

* LineSegment2D.points is non serializable attribute
* ClosedPolygon2D.line_segment is non_serializable_attributes
* Optimization of mesh generation

#### Refactorings
* (edges): put data argument back into Arc2D.plot_data()
* (edges): redefined Arc2D.plot_data()

## v0.2.6

### Changed
- debugs on frame 2D 

### Optimized
- babylon data generation speed up

## v0.2.5

### Added
- translation and rotation for various primitives

### Changed
- Frame3D rotation takes also into account origin
- following plot_data v0.5.3

## v0.2.4
### Added
- handle spherical surfaces
- positionning of parts in STEP reading

## v0.2.1
### Added
- step export

## v0.2

### Changed
- modules *2D or *3D renamed in *2d, *3d
- point and vector declared with their x, y, z vm.Point2D((0, 0)) -> vm.Point2D(0, 0)
- separating in new modules: display, wires, edges...
- PEP8: method names
- PointAtCurvilinearAbscissa changed to point_at_abscissa
- MPLPlot changed to plot()
- plot now returns only ax instead of fig, ax 

## v0.1.11

### Added 
- Calculate the distance between LineSegment3D/LS3D, Arc3D/LS3D, Arc3D/Arc3D and between CylindricalFace3D too.
- Use PlaneFace3D with contours2D in a classic way and use it with contours3D with a 'from_contours3d' as CylindricalFace3D does.
- Calculate the distance between CylindricalFace3D and PlaneFace3D.
- Calculate the distance between CylindricalFace3D, PlaneFace3D and ToroidalFace3D.
- contours2d.tessel_points which gives all points of a contour2d, and .points the end points of primitives.
- Implementation of ConicalFace3D in Core and RevolvedProfile.
- Implementation of SphericalFace3D in Core.
- BSplineFace3D works.

### Changed
- cut_contours in Face3D which take all points from a Contour2D, not one side like before. Furthermore, it is light and quick.

## [v0.1.10]
- typings
- workflow to instanciate point

## [v0.1.9]

### Added
- mesh module

## [v0.1.8]

### Added
- color and alpha options for various primitives
- line segments intersection
 
### Debug
- arcs: is_trigo and angle were sometimes false

## [v0.1.7]

### Added
- random vector and points
- dashed line option in babylon of LineSegment3D
- Measure2D
- babylon_data: a dict language to describe models to be unpacked by a babylonjs unpacker

### Removed
- constants o2D, x2D, y2D...: use O2D, X2D...

### Changed
- Mesure -> Measure3D<|MERGE_RESOLUTION|>--- conflicted
+++ resolved
@@ -6,12 +6,12 @@
 and this project adheres to [Semantic Versioning](https://semver.org/spec/v2.0.0.html).
 
 ## Unrealeased
-<<<<<<< HEAD
-*improvements to union operations
-=======
+
+* improvements to union operations
+
 ### Fixed
 * Wire3D babylonjs
->>>>>>> 03078d51
+
 
 ## v0.4.0
 ### Fixed
