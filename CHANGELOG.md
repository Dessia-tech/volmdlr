--- conflicted
+++ resolved
@@ -7,10 +7,6 @@
 
 ## Unrealeased
 
-<<<<<<< HEAD
-=======
-
->>>>>>> cbbbf949
 ### New Features
 
 * Contour: is_overlapping, is_supperposing
@@ -29,11 +25,9 @@
 * Contour2D.contour_intersections (check if the point is not already in the lis)
 * Line.is_between_points (consider point1==point2)
 * BSplineCurve2D.split (consider point==start/end)
-<<<<<<< HEAD
-=======
 * Contour3D.bounding_box (use _utd_bounding_box to be defined as a property)
 * BSplineSurface3D.grid2d_deformed (add more constraints to compute surface deformation)
->>>>>>> cbbbf949
+
 
 
 ### Performance improvements
@@ -48,15 +42,10 @@
 
 ### Refactorings
 
-<<<<<<< HEAD
+
 * Define __eq__ in Contour (to be used for both 2D and 3D)
 * Use Grid2D object in different BSplineSurface3D methods (especially: to_2d_with_dimension)
 * Define a Parent class 'Bsplinecurve' to mutulize Bsplinecurve2D/3D methods
-=======
-* Define _eq_ in Contour (to be used for both 2D and 3D)
-* Use Grid2D object in different BSplineSurface3D methods (especially: to_2d_with_dimension)
->>>>>>> cbbbf949
-
 
 
 ## v0.4.0
