# Changelog

All notable changes to this project will be documented in this file.

The format is based on [Keep a Changelog](https://keepachangelog.com/en/1.0.0/),
and this project adheres to [Semantic Versioning](https://semver.org/spec/v2.0.0.html).

## Unrealeased

### New Features


### Fixed

* Contour2D: bounding_rectangle (specify number_points for discretization_points)
* BSplineCurve2D: bounding_rectangle (specify number_points for discretization_points)


### Performance improvements


### Refactorings


### Unittests

* Contour2D: point_belongs



## Unrealeased

### New Features

* Block: faces_center (calculate directly point in the middle of the faces)
* Circle2D: split_by_line
* BoundingRectangle: bounds, plot, area, center, b_rectangle_intersection, is_inside_b_rectangle, point_belongs, intersection_area, distance_to_b_rectangle, distance_to_point
* Cylinder: random_point_inside, interference_volume_with_other_cylinder, lhs_points_inside
* CylindricalSurface3D: line_intersections, linesegment_intersections, plane_intersection
* Line2D: point_distance
* Line3D: to_2d
* Line3D: skew_to (verifies if two Line3D are skew)
* LineSegment3D: line_interserctions
* ArcEllipse3D: discretization_points
* FullArc3D: linesegment_intersections
* Line: sort_points_along_line
* Line2D: point_belongs
* ArcEllipse2D: length, point_belongs, abscissa, bounding_rectangle, straight_line_area, discretization_points, reverse
* New Class wires.Ellipse2D
* Ellipse2D.point_over_ellipse()
* Ellipse2D.line_intersections()
* Ellipse2D.linesegment_intersections()
* Ellipse2D.discretization_points()
* Ellipse2D.abscissa()
* Ellipse2D.point_angle_with_major_dir()
* Ellipse2D.area()
* Ellipse2D.rotation()
* Ellipse2D.tranlation()
* Ellipse2D.frame_mapping()
* Line2D.frame_mapping()
* Plane3D: is_parallel, fullarc_intersections
* Contour3D: linesegment_intersections, line_intersections
* Circle3D: primitives: [Arc3D, Arc3D], get_primitives, abscissa, linesegment_intersections
* Arc3D: line_intersections, linesegment_intersections
* new module utils: intersections -> circle_3d_linesegment_intersections

### Fixed

* Contour2D: point_belongs
* BsplineCurve: abscissa (use different start point between 0 and length)
* Arc3D: plot
* Cylinder: point_belongs
* FullArc3D: plot (use discretization_points instead of discretise)
* Face3D: line_intersections: consider borders
* STL: from stream (use BinaryFile and StringFile instead of io.BinaryIO and FileIO)
* Step: from stream (use BinaryFile instead of io.BinaryIO)
* Contour: is_overlapping (consider intersecting_points is empty)
* LineSegment2D: to_wire (use discretization_points instead of discretise)
* Line2D: line_intersections
* BSplineCurve2D: line_intersections
* ArcEllipse2D: to_3d
* Fix boolean operations when faces are 100% coincident
* Fix some to_step methods from edges.py and faces.py
<<<<<<< HEAD
=======
* Plane3D: plane_intersections, is_coindident
>>>>>>> 0e946bab

### Performance improvements

* Avoid unneeded bbox computation


### Refactorings
* LineSegment3D: intersections
* Line2D: sort_points_along_line


### Unittests

* PlaneFace3D: line_intersections
* BsplineCurve: abscissa
* Circle2D: split_by_line
* BoundingRectangle: area, center, intersection, is_inside, point_belongs, intersection_area, distance_to_point, distance_to_b_rectangle
* Cylinder: point_belongs, random_point_inside, interference_volume_with_other_cylinder, min_distance_to_other_cylinder, is_intersecting_other_cylinder, lhs_points_inside
* CylindricalFace3D: linesegment_intersections
* CylindricalSurface3D: line_intersections
* Line3D: line_distance
* Line3D: skew_to
* Line3D: intersections
* LineSegment3D: line_intersections
* LineSegment3D: linesegment_intersections
* Contour: is_overlapping
* LineSegment2D: to_wire
* Line2D: point_belongs
* BSplineCurve2D: line_intersections
* LineSegment2D: line_intersections
* ArcEllipse3D: discretization_points
* FullArc3D: linesegment_intersections
* Line2D: sort_points_along_line
* Line3D: sort_points_along_line
* ArcEllipse2D: length, point_belongs, abscissa, bounding_rectangle, straight_line_area, discretization_points, reverse
* Ellipse2D.point_over_ellipse()
* Ellipse2D.line_intersections()
* Ellipse2D.linesegment_intersections()
* Ellipse2D.discretization_points()
* Ellipse2D.abscissa()
* Ellipse2D.point_angle_with_major_dir()
* Ellipse2D.area()
* Ellipse2D.rotation()
* Ellipse2D.tranlation()
* Ellipse2D.frame_mapping()
* Line2D.frame_mapping()
* Plane3D: plane_intersections, fullarc_intersections, is_parallel, is_coincident
* ArcEllipse3D.to_2d()
* Circle3D: point_belongs
* Circle3D: discretization_points
* Arc3D: line_intersections, linesegment_intersections

## v0.6.0 [11/7/2022]

### New Features

* Stl:load_from_file, to_volume_model
* Surface2D: copy (specific method)
* GmshParser: read_file (.msh) and related methods, define_triangular_element_mesh, define_tetrahedron_element_mesh
* Circle2D: primitives (defined with 2 Arc2D)
* Node2D/3D, TriangularElement, QuadrilateralElement2D, TriangularElement3D
* ElementsGroup: nodes, elements_per_node
* Mesh: bounding_rectangle, delete_duplicated_nodes
* PlaneFace3D: cut_by_coincident_face
* Vector2D: to_step
* BSplineCurve2D: to_step
* LineSegment3D: to_bspline_curve
* BSplineCurve3D: from_geomdl_curve
* Surface2D: line_crossings
* Surface2D: from_contour
* BSplineSurface3D: simpifly_surface - verifies if BSplineSurface3D could be a Plane3D
* OpenShell3D: to_step_face_ids
* Contour2D: repair_cut_contour
* Circle2D: cut_by_line

### Fixed

* Contour3D: average_center_point (use edge_polygon.points instead of points)
* Contour: edges_order_with_adjacent_contour
* Arc2D: translate_inplace
* Arc2D: point_belongs
* Arc2D: abscissa (consider point2d == arc2d.start/end)
* Arc2D: split (how to choose the interior point)
* Wire: extract_primitives (consider point1 and point2 belong to the same primitive, REMOVE Contour.extract_primitives)
* LineSegment: abcissa (consider point2d == arc2d.start/end)
* Contour2D: cut_by_wire
* Contour2D: point_belongs (bug when contour has only one primitive, like FullArc2D)
* Contour: contours_from_edges
* PlaneFace3D: face_intersections
* Edge: insert_knots_and_mutiplicity
* BSplineCurve3D: from_step
* Surface2D: cut_by_line
* Circle3D: to_step


### Performance improvements

* Improve reading STEP files (Faster BSplineCurve3D.look_up_table, Better info when _edges not following eachother_ )
* Improve multiple substractions
* Speedup Contour2D.point_belongs using bounding_rectangle
* Custom to dicts for Shells and primitives inheriting


### Refactorings

* Normalize STL methods regarding STEP
* Refacor and update old code in mesh.py
* Define a Parent class 'Triangle' for Triangle2D/3D


### Unittests

* Wire: extract_primitives, extract_without_primitives


## v0.5.0

### New Features

* Contour: is_overlapping, is_supperposing
* Point, Edges and Wires: axial_symmetry
* Surface2D: rotation, rotation_inplace
* Wire2D: bsplinecurve_crossings,  bsplinecurve_intersections
* Cylinder: min_distance_to_other_cylinder, is_intersecting_other_cylinder
* New point_distance method for Wire3D

### Fixed

* Wire3D.babylonjs
* BSplineSurface3D.merge_with (consider overlapping, intersecting surfaces)
* Wire.extract_primitives (consider point1 & point2 belong to the same primitive)
* Wire.extract_without_primitives (consider the primitives’ order to choose the primitives)
* Contour.shared_primitives_with (consider contours sharing a lot of primitives groups)
* Contour2D.contour_intersections (check if the point is not already in the lis)
* Line.is_between_points (consider point1==point2)
* BSplineCurve2D.split (consider point==start/end)
* Contour3D.bounding_box (use _utd_bounding_box to be defined as a property)
* BSplineSurface3D.grid2d_deformed (add more constraints to compute surface deformation)
* BSplineSurface3D.from_cylindrical_faces (consider **kwargs parameters)
* Duplicated methods cleaned
* triangulation of planar faces

### Performance improvements

* Remove Copy param from movement of primitives and add inplace methods
* Improve union operations
* Return the same result type (a boolean) in Contour.is_sharing_primitives_with
* Add hidden attribute _bounding_rectangle for Contour2D
* Add hidden attribute _length for BSplineCurve2D/3D
* Consider different types of primitives in Wire.wire_intersections/wire_crossings
* Add hidden attribute _length for Edge

### Refactorings

* Define _eq_ in Contour (to be used for both 2D and 3D)
* Use Grid2D object in different BSplineSurface3D methods (especially: to_2d_with_dimension)
* Define length in LineSegment (to be used for both 2D and 3D)
* Delete diplicated methods (length and point_at_abscissa) from Contour3D (inherit from Wire)
* Define a Parent class 'Bsplinecurve' to mutulize Bsplinecurve2D/3D methods
* Clean duplicated methods
* Define length in LineSegment (to be used for both 2D and 3D)
* Delete diplicated methods (length and point_at_abscissa) from Contour3D (inherit from Wire)
* Define a Parent class 'Bsplinecurve' to mutulize Bsplinecurve2D/3D methods


## v0.4.0
### Fixed
* various fixes in cuts of wires and contours
* Fix of missing face in Union
* following dessia_common v0.7.0


## v0.3.0

### New Features
* Bspline with dimensions
* cut_by_line for Surface2D
* Bspline merge

### Fixed
* Various Steps improvement
* Bspline periodicity in step reading
* sewing improvements
* Substraction of shells

## v0.2.10

### New Features

* union of shells (only with planeface for the moment 
* Sewing of polygon3D
* Concav hull of PointCloud2D

## v0.2.9

### New Features

* support STL import & export
* point cloud2D & cloud3D

## v0.2.8

### New Features

* support stringIO in step save

### Fixes

* depack of point2D
* to_vector2D

### Performance improvements

* better bounding box for cylindrical face


## [v0.2.7]
### Changed
* direction vector of linesegments are now normalized

### New Features

* straight line area for BsplineCurve2D
* split of circleby start end
* closedpolygon2d is_trigo
* Auto-adaptative camera/edge width babylonjs
* splitting of bsplinecurve2d
* BezierSurface3D implemented
* added rotation and translation for faces
* new classes BezierCurve2D and BezierCurve3D
* spherical surface
* (core): update plot_data method
* update plot_data methods in wires and edges
* step almost working for cylindrical, conical toroidal
* difference between intersections and crossings
* plot_data version set to 0.3.8 or above

### Fixes

* support of mixed vector point in to step
* remove debug mode babylonjs
* remove sci notation in step export
* use stable cdn for babylonjs
* sweep extrusion length
* line circle intersection with tolerance, normal and dir vector for arc
* offset of wire
* remove useless non serializable attr
* secondmoment area from straight lines
* reversed faces in extrusion correction
* enhancement of rotation/translation of shells
* bug fix BezierCurve2D and 3D
* eq and hash for basis and frames
* shell and frame mapped shell correctly read
* small try except added for step reading
* all SHAPE_REPRESENTATION are now read
* Arc3D from step full debug
* arc3d to 2d in bspline3d surface
* missing faces at end of sweep
* splitting faces and arcs
* perf in display nodes and toroidal aspect
* setup.py requires plot_data>=0.3.9
* (primitives2d): serialization
* debug of shell method
* porting shells methods
* Debug of conical faces
* Porting cylinders and hollow
* porting from missing from_contour3d for planeface
* reading steps, but artefact on faces
* Correcting arc from_step

### Performance improvements

* LineSegment2D.points is non serializable attribute
* ClosedPolygon2D.line_segment is non_serializable_attributes
* Optimization of mesh generation

#### Refactorings
* (edges): put data argument back into Arc2D.plot_data()
* (edges): redefined Arc2D.plot_data()

## v0.2.6

### Changed
- debugs on frame 2D 

### Optimized
- babylon data generation speed up

## v0.2.5

### Added
- translation and rotation for various primitives

### Changed
- Frame3D rotation takes also into account origin
- following plot_data v0.5.3

## v0.2.4
### Added
- handle spherical surfaces
- positionning of parts in STEP reading

## v0.2.1
### Added
- step export

## v0.2

### Changed
- modules *2D or *3D renamed in *2d, *3d
- point and vector declared with their x, y, z vm.Point2D((0, 0)) -> vm.Point2D(0, 0)
- separating in new modules: display, wires, edges...
- PEP8: method names
- PointAtCurvilinearAbscissa changed to point_at_abscissa
- MPLPlot changed to plot()
- plot now returns only ax instead of fig, ax 

## v0.1.11

### Added 
- Calculate the distance between LineSegment3D/LS3D, Arc3D/LS3D, Arc3D/Arc3D and between CylindricalFace3D too.
- Use PlaneFace3D with contours2D in a classic way and use it with contours3D with a 'from_contours3d' as CylindricalFace3D does.
- Calculate the distance between CylindricalFace3D and PlaneFace3D.
- Calculate the distance between CylindricalFace3D, PlaneFace3D and ToroidalFace3D.
- contours2d.tessel_points which gives all points of a contour2d, and .points the end points of primitives.
- Implementation of ConicalFace3D in Core and RevolvedProfile.
- Implementation of SphericalFace3D in Core.
- BSplineFace3D works.

### Changed
- cut_contours in Face3D which take all points from a Contour2D, not one side like before. Furthermore, it is light and quick.

## [v0.1.10]
- typings
- workflow to instanciate point

## [v0.1.9]

### Added
- mesh module

## [v0.1.8]

### Added
- color and alpha options for various primitives
- line segments intersection
 
### Debug
- arcs: is_trigo and angle were sometimes false

## [v0.1.7]

### Added
- random vector and points
- dashed line option in babylon of LineSegment3D
- Measure2D
- babylon_data: a dict language to describe models to be unpacked by a babylonjs unpacker

### Removed
- constants o2D, x2D, y2D...: use O2D, X2D...

### Changed
- Mesure -> Measure3D<|MERGE_RESOLUTION|>--- conflicted
+++ resolved
@@ -81,10 +81,7 @@
 * ArcEllipse2D: to_3d
 * Fix boolean operations when faces are 100% coincident
 * Fix some to_step methods from edges.py and faces.py
-<<<<<<< HEAD
-=======
 * Plane3D: plane_intersections, is_coindident
->>>>>>> 0e946bab
 
 ### Performance improvements
 
