# Changelog

All notable changes to this project will be documented in this file.

The format is based on [Keep a Changelog](https://keepachangelog.com/en/1.0.0/),
and this project adheres to [Semantic Versioning](https://semver.org/spec/v2.0.0.html).


## v0.12.0 [future]

### New Features
- New module: cad_simplification - OctreeBlockSimplify, TrippleExtrusionSimplify
- shells.py : function to performe union operations for a given list of shells.
- ClosedShell3D: is_face_intersecting, is_intersecting_with
- BoundingBox: get_points_inside_bbox, size
- Vector3D: unit_vector
- Face3D: split_inner_contour_intersecting_cutting_contours
- Shell3D: get_ray_casting_line_segment
- WireMixin: get_connected_wire, is_sharing_primitives_with
- OpenShell3D: faces_graph
- Plane3D: arc_intersections, bsplinecurve_intersections
- common_operations: split_wire_by_plane
- SphericalSurface3D: line_intersections, linesegment_intersections.
- Sweep with muitiform profile contour.

### Fixed
- ClosedShell3D: is_face_inside, get_subtraction_valid_faces, valid_intersection_faces, point_belongs
- ContourMixin: delete_shared_contour_section, reorder_contour_at_point, are_extremity_points_touching
- RevolutionSurface3D: fix some special cases whiling transforming from 3D space to parametric domain.
- fix drone python version
- BSplineFace3D: neutral_fiber
- surfaces.Plane3D: linesegment_intersections
- Step export
<<<<<<< HEAD
- Step import
=======
- Edge: fix orientation of edges commig from step.
>>>>>>> 04c042de

### Refactor
- ClosedShell3D: point_belongs, get_non_intersecting_faces
- BoundingBox: bbox_intersection
- Face3D: get_face_cutting_contours
- parametric.py: fix numerical instability in some functions used in Arc3D to parametric surface domain transformation.
- intersections: get_bsplinecurve_intersections generalization, so it can also be used
to calculate intersections between a plane 3d and bsplinecurve3d.
- bspline_compiled: refactor binomial_coefficient for performance.
- Improve step translator.

### Changed
- OpenShell3D: faces_graph is now vertices_graph. faces_graph method now represents the faces' topology of the shell.

### Unittests
- FullArc2D: split_between_two_points
- Face3D: set_operations_new_faces
- ClosedShell3D: point_belongs
- Plane3D: arc_intersections, bsplinecurve_intersections
- common_operations: split_wire_by_plane
- SphericalSurface3D: line_intersections, linesegment_intersections.

## v0.11.0 [unreleased]


### New Features
- BSplineCurve, Edge: simplify
- Plane3D: angle_between_planes, plane_betweeen_two_planes
- Edge: intersections, crossings, validate_crossings
- Arc2D: bsplinecurve_intersections, arc_intersections, arcellipse_intersections.
- ArcEllipse2D: bsplinecurve_intersections
- get_circle_intersections added to volmdlr.utils.intersections, so it can be used to calculate intersections between two arcs 2d.
- get_bsplinecurve_intersections added to volmdlr.utils.intersections. Used to calculate intersection between a bspline and another edge.
- Wire2D: edge_intersections, wire_intersections, edge_crossings, edge_intersections, validate_edge_crossings, validate_wire_crossings
- Contour2D: split_contour_with_sorted_points, intersection_contour_with
- CylindricalSurface3D: point_projection, point_distance
- ToroidalSurface3D: point_projection
- BsplineCurve: point_distance, point_belongs
- ContourMixin: is_adjacent
- Wire2D: area
- Circle2D: bsplinecurve_intersections.
- add tolerance param to many methods from edges and wires.
- Surface3D: add contour healing into face_from_contours3d method.
- ExtrusionSurface3D: implement missing cases for linesegment2d_to_3d method.
- BSplineSurface3D: to_plane3d
- BSplineFace3D: to_planeface3d
- BSplineCurve, Arc, LineSegment: is_close
- Core: get_edge_index_in_list, edge_in_list
- mesh: TetrahedralElementQuadratic 
- GmshParser: define_quadratic_tetrahedron_element_mesh
- GmshParser: to_vtk (consider quadratic tetrahedron element)
- VolumeModel: to_msh (consider both order 1 and 2)
- Assembly: define a volmdlr Assembly object.
- Edge: direction_independent_is_close
- Arcellipse2D, 3D: complementary, translation
- Arcellipse2D, 3D: complementary
- Face3D: is_linesegment_crossing, linesegment_intersections_approximation.
- Assembly: define a volmdlr Assembly object.
- Contour2D: copy
- LineSegment2D: copy
- FullArcEllipse3D: split
- ArcEllipse3D: split, point_at_abscissa
- Vector: is_perpendicular_to
- babylonjs: add nested meshes
- CylindricalFace3D, ConicalFace3D, ToroidalFace3D, BSplineFace3D: neutral_fiber
- VolumeModel: get_shells
- WireMixin: wires_from_edges
- DisplayMesh3D: triangulation_faces
- Woodpecker CI setup
- ContourMixin: primitive_section_over_contour.

### Fixed
- 2D conversion: create 2D function name in core_compiled
- LineSegment, Arc, BSplineCurve: get_shared_section()
- bSpline2D: linesegment_intersections
- BsplineCurve: from_points_interpolation
- Coverage: use coverage rc to enable cython coverage
- ClosedShel3D: cut_by_plane
- ClosedShell3D: union
- BSplineSurface3D: take into account oppened contour while using face_from_contours3d
- BsplineCurve: simplify
- Dessiaobject inheritance up-to-date
- Edge: unit_direction_vector, unit_normal_vector, split_between_two_points
- VolumeModel: get_mesh_lines (change tolerance 1e-20 to 1e-6)
- RevolutionSurface: fix some parametric operations.
- ClosedShel3D: intersection method
- Fix: plots
- add some fixes to pydocstyle errors
- ToroidalSurface3D: fix some parametric operations.
- Node2D, Node3D: is_close
- SphericalSurface3D: enhance arc3d_to_2d and bsplinecurve3d_to_2d.
- BSplineface3D: linesegment2d_to_3d, bsplinecurve2d_to_3d.
- OpenShell3D: get_geo_lines (use primitive.is_close)
- Basis3D: normalize
- Contour3D: from_step removes repeated edges from primitives list
- Face3D: add fixes to divide_face.
- ExtrusionSurface3D: linesegment2d_to_3d.
- Surface3D: repair_primitive_periodicity
- BSplineSurface3D: ban useless attr in serialization 
- utils.parametric: fix contour2d_healing
- BSplineSurface3D: ban useless attr in serialization
- BSplineCurve: simplify
- SphericalSurface3D: contour3d_to_2d
- WireMixin: to_wire_with_linesegments (use new methods, for 2D and 3D)
- ArcEllipse2d: point_belongs, abscissa, init.
- Face3D: face_inside - now considers inners_contours
- BoundingBox: point_belongs now considers bounds.
- ContourMixin: delete_shared_contour_section
- PlaneFace3D: merge_faces
- Contour2D: divide
- Step: raise NotimplementedError when it's not possible to instatiate assembly object.


### Refactor
- Contour2D: cut_by_wire
- Contour2D: extract_with_points displaced to WireMixin
- Contour2D: extract_contour displaced to WireMixin and renamed to extract
- Contour2D: split_contour_with_sorted_points displaced to WireMixin and renamed to split_with_sorted_points
- Contour2D: get_divided_contours
- FullArc2D, FullArc3D: create FullArc Abstract class.
- Contour2D: ordering_contour
- WireMixin: order_wire
- Contour2D: delete cut_by_linesegments
- split faces.py into surfaces.py, faces.py and shells.py 
- ContourMixin: from_points
- ClosedShell3D: improve performance for boolean operations
- Face3D: reduce the triangulation discretization resolution of Toroidal and Cylindrical to improve redering performance.
- Cylinder: inheritance directly from ClosedShell3D
- Edges: cache middle_points and unit_direction_vector 
- Arc: add optional parameter center
- unittests: find dynamicly the folder for the json
- Arc: point_distance
- BSplineCurve: is_close
- CompositePrimitive3D: babylon_points
- WireMixin: split_with_sorted_points -> if a wire, and given points are start and end, return self directly.
- ContourMixin: contours_from_edges
- ExtrusionSurface3D: simplify bsplinecurve3d_to_2d method

### Changed
- better surface3d plots
- sphere methods renamed in_points & to_point_skin to inner points & skin_points
- Improve CylincricalFace3D and ToroidalFace3D rendering mesh.
- remove useless attribute in Bspline serialization
- Change python suport version from >=3.7 to >= 3.9
- LICENSE changed from GPL to Lesser GPL 
- Readme logo updated

### Unittests
- Arc2D: test_arc_intersections
- TestEdge2DIntersections: test intersections for all edges.
- Circle2D: test_circle_intersections
- Contour2D: test_crossings, test_intersection_contour_with
- BSplineCurve: get_intersection_sections
- BSplineCurve2D: edge_intersections, arc_intersections, bsplinecurve_intersections
- CylindricalFace3D: test_triangulation_quality
- CylindricalSurface3D: test_point_projection
- BSplineCurve: point_projection
- ClosedShel3D: cut_by_plane
- Arc3D.minimum_distance_points_line
- New unittests for plane3d.
- ClosedShel3D: intersection
- Arcellipse2D: complementary
- Contour2D: contours_from_edges.
- PlaneFace3D: merge_faces
- Contour2D: divide.
- BSplineFace3D: test_linesegment_intersections_approximation.

v0.10.0 [Released 20/04/2023]

### New Features
* Write .msh file (with stream)
* Arc: reverse
* BSplineCurve2D: offset
* Circle2D: bsplinecurve_intersections, point_distance
* ConicalSurface3D, CylindricalSurface3D: plot method
* BSplineCurve3D: minimum distance
* volmdlr.edge: FullArcEllipse
* BSplineCurve: evaluate_single
* Wire2: hash
* Contour3D: hash
* LineSegment3D, LineSegment2D, Arc3D, Arc2D, BSpline3D, BSpline2D: get_shared_section(), delete_shared_section()
* Contour2D: closest_point_to_point2, get_furthest_point_to_point2
* Block: octree, quadtree, subdivide_block

### Fixed
* Bspline in sweep
* Plane3D: plane_intersections
* fixes to step assemblies
* LineSegment3D: matrix_distance
* fixes to wire
* Arc: split. Case when spliting point is the start or end point.
* BplineCurve2D: tangent, vector_direction, normal_vector
* BSplineCurve: abscissa, line_intersections
* Add some important fixes to unittests: missing two __init__py files.
* Contour2D, Contour3D: merge_with()
* Edge: change unit_direction_vector and unit_normal_vector to concrete methods
* stl: add _standalone_in_db to Stl class
* BSplineSurface3D: merge_with
* Documentation: Add introduction to volmdlr technology
* BSplineSurface3D: refactor bsplinecurve3d_to_2d to take into account periodic behavior
* OpenedRoundedLineSegments2D/ClosedRoundedLineSegments2D: fix radius type
* Surface3D: debug some special cases while using face_from_contours3d.
* Step: debug some special cases while reading step file.
* BSplineSurface3D: fix simplify_surface method.
* Improve pylint code quality.
* PeriodicalSurface: enhance some parametric transformations.

### Removed
- stl: remove default value in from_stream method

### Changed

- argument convexe in volmdlr.cloud has been renamed to convex
- Add some missing docstrings in volmdlr.faces
- Using full arcs for Circles primitives

### Performance improvements
- BSplineCurve: compilation of some functions used by from_points_interpolation classmethod.
- BSplineSurface3D: compilation of some functions used in the evaluation of a parametric point.
- eq & hash: Some eq and hash methods have been fixed. starting from clases Point and Vector.
- BSplinecurve2D: point_belongs
- lighten some dicts with optional name
- Step reader: refactor to_volume_model. Remove the dependency of the method of creating a graph.

### Refactorings
- ContourMixin: to_polygon (for both 2D and 3D)
- BSplineCurve2D.point_distance 
- new dataclass EdgeStyle: to be used in several plot methods. simplifying its structure.


### Unittests
* BSplineCurve2D: offset, point_distance, point_belongs
* Circle2D: bspline_intersections, point_distance
* Unittests for Vector2D
* Unittests for Point2D
* Unittests for Vector3D
* Unittests for Point3D
* LineSegment3D: test_matrix_distance
* LineSegment3D, LineSegment2D, Arc3D, Arc2D, BSpline3D, BSpline2D: get_shared_section(), delete_shared_section()
* Contour3D: merge_with()
* Contour2D: closest_point_to_point2, get_furthest_point_to_point2

## v0.9.3

- build: bump dessia common to 0.10.0
- build: remove useless jsonschema dep
- build: update package.xml for freecad

## v0.9.1

### Fixed
- build: manifest was not shipping bspline_compiled
- fixed many pylint errors: 13/03/2023
- fix contour2d: divide

### Documentation
 - typo in CONTRIBUTING.md
 - typo in README.md

## v0.9.0 [released 03/26/2023]

### New Features
* Unit coversion factor parameter added to the end of the from_step arguments parameter (So we can convert the units correctly)
* SphericalSurface3D: rotation, translation, frame_mapping
* read steps: Identify assemblies in a step file.
* ClosedTriangleShell3D: to_trimesh method
* PointCloud3D: add method shell_distances to compute distances from triangular mesh in PointCloud3D
* BSplineSurface3D: Now the plot method uses u and v curves
* Create .geo and .msh files (Mesh geometries with GMSH)
* RevolutionSurface3D: point3d_to_2d, point2d_to_3d, plot, rectangular_cut, from_step
* RevolutionFace3D
* WiriMixin: from points: general method for Wire3D and 2D and for Contour2D and 3D.
* Added package.xml metadata in order to be listed in the FreeCAD Addon Manager
* Edge: local_discretization
* ArcEllipse2d: point_at_abscissa, translation, split, point_distance.

### Fixed

* WireMixin: abscissa (add tolerance as parameter)
* OpenRoundedLineSegment2D: deleted discretization_points() so it uses the one from WireMixin.
* Contour2D: moved bounding_rectangle and get_bounding_rectangle to Wire2D.
* BSplineCurve: from_points_interpolation, uses centripedal method for better fitting.
* Conical, Cylindrical and Toroidal Surfaces 3D: fix face_from_contours - bug when step file doesnot follow a standard.
* BSplineSurface3D: debug linesegment2d_to_3d method.
* Parametric operations with BSpline curves.
* OpenTriangleShell3D: fix from_mesh_data method.
* PeriodicalSurface: fix face from contours.
* LineSegment2D.line_intersections: verify if colinear first.
* Cylinder: to_dict, min_distance_to_other_cylinder.
* Step_assemblies: consider when no transformation is needed.
* fix some pydocstyle errors
* Script/step/workflow: Update Workflow, use last version of dessia_common
* LineSegment3D: Rotation method update due to points attribute deletion
* ConicalSurface3D: fix from_step class method by adding the angle convertion factor
* fix f string usage
* Add some typings
* Step: Step translator now handles some EDGE_LOOP inconsistencies coming from step files
* Arc2d: point_belongs, abscissa.


### Removed

- edges: remove attributes points from lines & linesegments for performance purpose


### Performance improvements

- wires.py's 2D objects: chache bounding_rectangle results
- faces.py's Triangle3D objects: subdescription points and triangles
- EdgeCollection3D: new object for displaying series of edges
- BSplineSurface3D: compile BSplineSurface3D.derivatives
- Contour2D.area(): save area in a cache variable.
- Contour2D.__eq__(): verify contour length first, when verify if two contours are the same.
- Contour2D.is_inside(): verify first if the area of the contour2 is not smaller that contour 1.
- Disabling pointer in to_dict for most primitives
- Better hash for shells, contours & wires 


### Refactorings
- Remove usage of deprecated method old_coordinates and new_coordinates
- Indicate 'inplace' methods as deprecated
* Wire: extract_with_points

### Documentation
- BoundingBox docstrings

### Unittests
- ConicalSurface3D: face_from_contours, bsplinecurve3d_to_2d.
- CompositePrimitive2D: rotation, translation, frame_mapping
- core.py: delete_double_point, step_ids_to_str
- CompositePrimitive3D: plot
- BoundingRectangle: bounds, plot, area, center, b_rectangle_intersection, is_inside_b_rectangle, point_belongs,
intersection_area, distance_to_b_rectangle, distance_to_point
- BoundingBox: center, add, to_dict, points, from_bounding_boxes, from_points, to_frame, volume, bbox_intersection,
is_inside_bbox, intersection_volume, distance_to_bbox, point_belongs, distance_to_point, plot
* VolumeModel: eq, volume, rotation, translation, frame_mapping, bounding_box, plot
* Wire: extract_with_points, split_with_two_points
* Arc2d: point_belongs, abscissa.
* ArcEllipse2d: point_belongs, abscissa, init, translation, split, point_at_abscissa, point_distance.

### CI
- add spell check to pylint with pyenchant
- make code_pydocstyle more explicit
- upload html coverage to cdn.dessia.tech
- limit time effect on master & testing

## v0.8.0 [Released 26/01/2023]

### New Features

- PlaneFace3D: project_faces
- OpenShell3D: project_coincident_faces_of
- GmshParser: to_vtk
- BSplineCurve: derivatives
- ClosedPolygon2D: point_belongs, now the user can choose whether points on the edge of the polygon
            should be considered inside or not.
- ArcEllipse2D: line_intersections, frame_mapping, linesegment_intersections
- Line2D: point_belongs, frame_mapping()
- New Class wires.Ellipse2D
- Ellipse2D: point_over_ellipse(), line_intersections(), linesegment_intersections(), discretization_points(),
abscissa(), point_angle_with_major_dir(), area(), rotation(), tranlation(), frame_mapping()
- Plane3D: is_parallel, fullarc_intersections
- Arc2D: cut_betweeen_two_points
- Contour3D: linesegment_intersections, line_intersections
- Circle3D: primitives: [Arc3D, Arc3D], get_primitives, abscissa, linesegment_intersections
- Arc3D: line_intersections, linesegment_intersections
- new module utils: intersections -> circle_3d_linesegment_intersections
- hash for Frame2D
- Ellipse3D: point_belongs, abscissa, length, to_2d
- CylindricalSurface3D: point_on_surface, is_coincident, arcellipse3d_to_2d
- BSplineSurface3D: derivatives

### Fixed

- PlaneFace3D: cut_by_coincident_face (consider self.inner_contours inside face)
- Contour2D: bounding_rectangle (specify number_points for discretization_points), point_belongs
- Line2D: line_intersections
- BSplineCurve2D: line_intersections
- PlaneFace3D: cut_by_coincident_face (consider self.inner_contours inside face)
- BSplineCurve2D: bounding_rectangle (specify number_points for discretization_points)
- Mesh: delete_duplicated_nodes
- BSplineSurface3D: fix arc3d_to_2d method
- Frame3D : fix from_point_and_vector method ( error for the case vector=main_axis)
- BSplineCurve2D: linesegment_intersections
- Contour2D: merge_primitives_with
- BSplineCurve: fix to take into account weighted B-spline curves.
- Step: fix reading of rational BSpline curves and surfaces from step file.
- BSplineCurve2D: tangent (use position/length)
- Babylon: some scene settings for better rendering
- Arc2D: fix get_center: name referenced before assignement
- SphericalSurface3D : enhancement of primitives parametrization on surface parametric domain.
- BSplineSurface3D: debug linesegment2d_to_3d method.
- Parametric operations with BSpline curves.
- OpenTriangleShell3D: fix from_mesh_data method
- pydocstyle fixes
- bounding box: fix for cylindrical and BSplineCurve3D
- contour2d: ordering_primitives, order_primitives
- Plane3D: plane_intersections, is_coindident
- contour2d: ordering_primitives, order_primitives
- Linesegment2D: infinite_primitive
- Arc2D: point_belongs
- Arc2D: infinite_primitive
- Wire2D: infinite_intersections
- infinite primitive offset of linesegment
- Ellispe3D: discretization_points
- BSplineSurface: Improved surface periodicity calculation

### Removed

- babylon script remaining functions

### Performance improvements
- ClosedPolygon2D: triangulation
- Cylinder: min_distance_to_other_cylinder
- BSplineCurve: discretization_points
- Face3D: triangulation
- triangulation performance by use of Node2D instead of points (x15 on casing)
- cache variable self._polygon_point_belongs_100, to avoid recalculating each
time we have to verify if a point is inside
- Improvements in BSplineSurface3D.point3d_to_2d performance
- Triangle3D serialization speed-up
- Serialization without memo for faces
- Custom serialization for BsplineCurves

### Refactorings

- Basis2D, Basis3D, Frame2D, Frame3D: old_coordinates and new_coordinates method are now deprecated.
local_to_global_coordinates and global_to_local_coordinates are the new more explicit ones.
- Line3D: intersections

### Unittests

- Contour2D: point_belongs
- Basis2D, Basis3D, Frame2D, Frame3D: local_to_global_coordinates and global_to_local_coordinates
- ArcEllipse2D: linesegment_intersections
- LineSegment2D: to_wire
- Line2D: point_belongs
- BSplineCurve2D: line_intersections
- Ellipse2D.point_over_ellipse()
- Ellipse2D.line_intersections()
- Ellipse2D.linesegment_intersections()
- Ellipse2D.discretization_points()
- Ellipse2D.abscissa()
- Ellipse2D.point_angle_with_major_dir()
- Ellipse2D.area()
- Ellipse2D.rotation()
- Ellipse2D.tranlation()
- Ellipse2D.frame_mapping()
- Line2D.frame_mapping()
- Plane3D: plane_intersections, fullarc_intersections, is_parallel, is_coincident
- Contour2D: offset
- ArcEllipse3D.to_2d()
- Circle3D: point_belongs
- Circle3D: discretization_points
- Arc3D: line_intersections, linesegment_intersections
- Contour2D: ordering_contour, is_ordered, order_contour
- Ellipse3D: point_belongs, abscissa, length, to_2d, discretization_points
- CylindricalSurface3D: point_on_surface, is_coincident

### CI

- Mandatory CHANGELOG.md update for PR
- pre-commit checks with cython-lint

## v0.7.0

### New Features

- Open/Closed TriangleShells: ability to implement specific algorithm to triangles
- Block: faces_center (calculate directly point in the middle of the faces)
- Circle2D: split_by_line
- BoundingRectangle: bounds, plot, area, center, b_rectangle_intersection, is_inside_b_rectangle, point_belongs, intersection_area, distance_to_b_rectangle, distance_to_point
- Cylinder: random_point_inside, interference_volume_with_other_cylinder, lhs_points_inside
- CylindricalSurface3D: line_intersections, linesegment_intersections, plane_intersection
- Line2D: point_distance
- Line3D: to_2d
- Line3D: skew_to (verifies if two Line3D are skew)
- LineSegment3D: line_interserctions
- ArcEllipse3D: discretization_points
- FullArc3D: linesegment_intersections
- Line: sort_points_along_line
- Line2D: point_belongs
- ArcEllipse2D: length, point_belongs, abscissa, bounding_rectangle, straight_line_area, discretization_points, reverse

### Fixed

- Contour2D: point_belongs
- BsplineCurve: abscissa (use different start point between 0 and length)
- Arc3D: plot
- Cylinder: point_belongs
- FullArc3D: plot (use discretization_points instead of discretise)
- Face3D: line_intersections: consider borders
- STL: from stream (use BinaryFile and StringFile instead of io.BinaryIO and FileIO)
- Step: from stream (use BinaryFile instead of io.BinaryIO)
- Contour: is_overlapping (consider intersecting_points is empty)
- LineSegment2D: to_wire (use discretization_points instead of discretise)
- ArcEllipse2D: to_3d
- Fix boolean operations when faces are 100% coincident
- Fix some to_step methods from edges.py and faces.py


### Performance improvements

- Avoid unneeded bbox computation


### Refactorings

- cleanup of ClosedShell (double methods with Openshells)
- LineSegment3D: intersections
- Line2D: sort_points_along_line



### Unittests

- PlaneFace3D: line_intersections
- BsplineCurve: abscissa
- Circle2D: split_by_line
- BoundingRectangle: area, center, intersection, is_inside, point_belongs, intersection_area, distance_to_point, distance_to_b_rectangle
- Cylinder: point_belongs, random_point_inside, interference_volume_with_other_cylinder, min_distance_to_other_cylinder, is_intersecting_other_cylinder, lhs_points_inside
- CylindricalFace3D: linesegment_intersections
- CylindricalSurface3D: line_intersections
- Line3D: line_distance
- Line3D: skew_to
- Line3D: intersections
- LineSegment3D: line_intersections
- LineSegment3D: linesegment_intersections
- Contour: is_overlapping
- LineSegment2D: line_intersections
- ArcEllipse3D: discretization_points
- FullArc3D: linesegment_intersections
- Line2D: sort_points_along_line
- Line3D: sort_points_along_line
- ArcEllipse2D: length, point_belongs, abscissa, bounding_rectangle, straight_line_area, discretization_points, reverse


## v0.6.1 [12/13/2022]

### Changes

- Import from dessia_common are now performed from dessia_common.core

### Fixed
- infinite primitive offset of linesegment

## v0.6.0 [11/7/2022]

### New Features

- Stl:load_from_file, to_volume_model
- Surface2D: copy (specific method)
- GmshParser: read_file (.msh) and related methods, define_triangular_element_mesh, define_tetrahedron_element_mesh
- Circle2D: primitives (defined with 2 Arc2D)
- Node2D/3D, TriangularElement, QuadrilateralElement2D, TriangularElement3D
- ElementsGroup: nodes, elements_per_node
- Mesh: bounding_rectangle, delete_duplicated_nodes
- PlaneFace3D: cut_by_coincident_face
- Vector2D: to_step
- BSplineCurve2D: to_step
- LineSegment3D: to_bspline_curve
- BSplineCurve3D: from_geomdl_curve
- Surface2D: line_crossings
- Surface2D: from_contour
- BSplineSurface3D: simpifly_surface - verifies if BSplineSurface3D could be a Plane3D
- OpenShell3D: to_step_face_ids
- Contour2D: repair_cut_contour
- Circle2D: cut_by_line

### Fixed

- Contour3D: average_center_point (use edge_polygon.points instead of points)
- Contour: edges_order_with_adjacent_contour
- Arc2D: translate_inplace
- Arc2D: point_belongs
- Arc2D: abscissa (consider point2d == arc2d.start/end)
- Arc2D: split (how to choose the interior point)
- Wire: extract_primitives (consider point1 and point2 belong to the same primitive, REMOVE Contour.extract_primitives)
- LineSegment: abcissa (consider point2d == arc2d.start/end)
- Contour2D: cut_by_wire
- Contour2D: point_belongs (bug when contour has only one primitive, like FullArc2D)
- Contour: contours_from_edges
- PlaneFace3D: face_intersections
- Edge: insert_knots_and_mutiplicity
- BSplineCurve3D: from_step
- Surface2D: cut_by_line
- Circle3D: to_step
- ArcEllipse3D.to_2d()
- infinite primitive offset of linesegment
- Contour3D: order_contour.

### Performance improvements

- Improve reading STEP files (Faster BSplineCurve3D.look_up_table, Better info when _edges not following eachother_ )
- Improve multiple substractions
- Speedup Contour2D.point_belongs using bounding_rectangle
- Custom to dicts for Shells and primitives inheriting


### Refactorings

- Normalize STL methods regarding STEP
- Refacor and update old code in mesh.py
- Define a Parent class 'Triangle' for Triangle2D/3D


### Unittests

- Wire: extract_primitives, extract_without_primitives


## v0.5.0

### New Features

- Contour: is_overlapping, is_supperposing
- Point, Edges and Wires: axial_symmetry
- Surface2D: rotation, rotation_inplace
- Wire2D: bsplinecurve_crossings,  bsplinecurve_intersections
- Cylinder: min_distance_to_other_cylinder, is_intersecting_other_cylinder
- New point_distance method for Wire3D

### Fixed

- Wire3D.babylonjs
- BSplineSurface3D.merge_with (consider overlapping, intersecting surfaces)
- Wire.extract_primitives (consider point1 & point2 belong to the same primitive)
- Wire.extract_without_primitives (consider the primitives’ order to choose the primitives)
- Contour.shared_primitives_with (consider contours sharing a lot of primitives groups)
- Contour2D.contour_intersections (check if the point is not already in the lis)
- Line.is_between_points (consider point1==point2)
- BSplineCurve2D.split (consider point==start/end)
- Contour3D.bounding_box (use _utd_bounding_box to be defined as a property)
- BSplineSurface3D.grid2d_deformed (add more constraints to compute surface deformation)
- BSplineSurface3D.from_cylindrical_faces (consider **kwargs parameters)
- Duplicated methods cleaned
- triangulation of planar faces
- Wire3D: fix Bounding box
- Wire3D: Bounding box
- Arc2D: primitives bad calculation (arc2d)
- Update plotdata in setup.py
- add some fixes pydocstyle

### Performance improvements

- Remove Copy param from movement of primitives and add inplace methods
- Improve union operations
- Return the same result type (a boolean) in Contour.is_sharing_primitives_with
- Add hidden attribute _bounding_rectangle for Contour2D
- Add hidden attribute _length for BSplineCurve2D/3D
- Consider different types of primitives in Wire.wire_intersections/wire_crossings
- Add hidden attribute _length for Edge

### Refactorings

- Define _eq_ in Contour (to be used for both 2D and 3D)
- Use Grid2D object in different BSplineSurface3D methods (especially: to_2d_with_dimension)
- Define length in LineSegment (to be used for both 2D and 3D)
- Delete diplicated methods (length and point_at_abscissa) from Contour3D (inherit from Wire)
- Define a Parent class 'Bsplinecurve' to mutulize Bsplinecurve2D/3D methods
- Clean duplicated methods
- Define length in LineSegment (to be used for both 2D and 3D)
- Delete diplicated methods (length and point_at_abscissa) from Contour3D (inherit from Wire)
- Define a Parent class 'Bsplinecurve' to mutulize Bsplinecurve2D/3D methods


## v0.4.0
### Fixed
- various fixes in cuts of wires and contours
- Fix of missing face in Union
- following dessia_common v0.7.0


## v0.3.0

### New Features
- Bspline with dimensions
- cut_by_line for Surface2D
- Bspline merge

### Fixed
- Various Steps improvement
- Bspline periodicity in step reading
- sewing improvements
- Substraction of shells

## v0.2.10

### New Features

- union of shells (only with planeface for the moment
- Sewing of polygon3D
- Concav hull of PointCloud2D

## v0.2.9

### New Features

- support STL import & export
- point cloud2D & cloud3D

## v0.2.8

### New Features

- support stringIO in step save

### Fixes

- depack of point2D
- to_vector2D

### Performance improvements

- better bounding box for cylindrical face


## [v0.2.7]
### Changed
- direction vector of linesegments are now normalized

### New Features

- straight line area for BsplineCurve2D
- split of circleby start end
- closedpolygon2d is_trigo
- Auto-adaptative camera/edge width babylonjs
- splitting of bsplinecurve2d
- BezierSurface3D implemented
- added rotation and translation for faces
- new classes BezierCurve2D and BezierCurve3D
- spherical surface
- (core): update plot_data method
- update plot_data methods in wires and edges
- step almost working for cylindrical, conical toroidal
- difference between intersections and crossings
- plot_data version set to 0.3.8 or above

### Fixes

- support of mixed vector point in to step
- remove debug mode babylonjs
- remove sci notation in step export
- use stable cdn for babylonjs
- sweep extrusion length
- line circle intersection with tolerance, normal and dir vector for arc
- offset of wire
- remove useless non serializable attr
- secondmoment area from straight lines
- reversed faces in extrusion correction
- enhancement of rotation/translation of shells
- bug fix BezierCurve2D and 3D
- eq and hash for basis and frames
- shell and frame mapped shell correctly read
- small try except added for step reading
- all SHAPE_REPRESENTATION are now read
- Arc3D from step full debug
- arc3d to 2d in bspline3d surface
- missing faces at end of sweep
- splitting faces and arcs
- perf in display nodes and toroidal aspect
- setup.py requires plot_data>=0.3.9
- (primitives2d): serialization
- debug of shell method
- porting shells methods
- Debug of conical faces
- Porting cylinders and hollow
- porting from missing from_contour3d for planeface
- reading steps, but artefact on faces
- Correcting arc from_step

### Performance improvements

- LineSegment2D.points is non serializable attribute
- ClosedPolygon2D.line_segment is non_serializable_attributes
- Optimization of mesh generation

#### Refactorings
- (edges): put data argument back into Arc2D.plot_data()
- (edges): redefined Arc2D.plot_data()

## v0.2.6

### Changed
- debugs on frame 2D

### Optimized
- babylon data generation speed up

## v0.2.5

### Added
- translation and rotation for various primitives

### Changed
- Frame3D rotation takes also into account origin
- following plot_data v0.5.3

## v0.2.4
### Added
- handle spherical surfaces
- positionning of parts in STEP reading

## v0.2.1
### Added
- step export

## v0.2

### Changed
- modules -2D or *3D renamed in *2d, *3d
- point and vector declared with their x, y, z vm.Point2D((0, 0)) -> vm.Point2D(0, 0)
- separating in new modules: display, wires, edges...
- PEP8: method names
- PointAtCurvilinearAbscissa changed to point_at_abscissa
- MPLPlot changed to plot()
- plot now returns only ax instead of fig, ax

## v0.1.11

### Added
- Calculate the distance between LineSegment3D/LS3D, Arc3D/LS3D, Arc3D/Arc3D and between CylindricalFace3D too.
- Use PlaneFace3D with contours2D in a classic way and use it with contours3D with a 'from_contours3d' as CylindricalFace3D does.
- Calculate the distance between CylindricalFace3D and PlaneFace3D.
- Calculate the distance between CylindricalFace3D, PlaneFace3D and ToroidalFace3D.
- contours2d.tessel_points which gives all points of a contour2d, and .points the end points of primitives.
- Implementation of ConicalFace3D in Core and RevolvedProfile.
- Implementation of SphericalFace3D in Core.
- BSplineFace3D works.

### Changed
- cut_contours in Face3D which take all points from a Contour2D, not one side like before. Furthermore, it is light and quick.

## [v0.1.10]
- typings
- workflow to instanciate point

## [v0.1.9]

### Added
- mesh module

## [v0.1.8]

### Added
- color and alpha options for various primitives
- line segments intersection

### Debug
- arcs: is_trigo and angle were sometimes false

## [v0.1.7]

### Added
- random vector and points
- dashed line option in babylon of LineSegment3D
- Measure2D
- babylon_data: a dict language to describe models to be unpacked by a babylonjs unpacker

### Removed
- constants o2D, x2D, y2D...: use O2D, X2D...

### Changed
- Mesure -> Measure3D<|MERGE_RESOLUTION|>--- conflicted
+++ resolved
@@ -31,11 +31,9 @@
 - BSplineFace3D: neutral_fiber
 - surfaces.Plane3D: linesegment_intersections
 - Step export
-<<<<<<< HEAD
 - Step import
-=======
 - Edge: fix orientation of edges commig from step.
->>>>>>> 04c042de
+
 
 ### Refactor
 - ClosedShell3D: point_belongs, get_non_intersecting_faces
