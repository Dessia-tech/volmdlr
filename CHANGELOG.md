# Changelog

All notable changes to this project will be documented in this file.

The format is based on [Keep a Changelog](https://keepachangelog.com/en/1.0.0/),
and this project adheres to [Semantic Versioning](https://semver.org/spec/v2.0.0.html).

## v0.14.0 [future]

### New Features
- nurbs module.

### Fixed
- add missing name attributes to classmethods
- fixed circular imports
<<<<<<< HEAD
- Prevent Surface2D triangulation crash.
=======
- BSplineSurface3D: from_points_interpolation, from_points_approximation.
>>>>>>> 5a6f61ec

### Refactor
-
### Changed
- Cache BSplineCurve points into a numpy array to reduce memory usage.
### Unittests
-

## v0.13.0 [unreleased]

### New Features
- Line: reverse.
- BSplineCurve: Remove dependencies from the geomdl library.
- perf: to_dict/dict_to_obj of OpenTriangleShell3D
- Cylinder / Cone / HollowCylinder: from_center_point_and_axis
- Cone: remove inheritance from RevolvedProfile
- Ellipse2D: point_distance, bounding rectangle, ellipse_intersections
- Curve: local_discretization
- Ellipse3D: line_intersections, linesegment_intersections, ellipse_intersections
- ArcEllipse3D : Linesegment_intersections, arcellipse_intersections
- Circle3D: circle_intersections, ellipse_intersections
- Circle2D: ellipse_intersections.
- Arc3D: arc_intersections, arcellipse_intersections
- Wire3D/Contour3D: edge_intersections, wire_intersections
- BSpline3D: arc_intersections
- New module: discrete_representation for voxelization of 3D geometries and pixelization of 2D geometries
- BSplineSurface3D: partial removal of dependencies on geomdl objects

### Fixed
- Sweep with non smoth path
- plot of vector3D.
- BSplineSurface3D: point3d_to_2d, improve inital condition.
- EdgeCollection3D: babylon_meshes.
- BSplineCurve3D: trim
- FullArc3D: hash
- SphericalSurface3D: enhance repair_periodicity_method
- CylindricalSurface3D: concurrent_plane_intersection
- BSplineFace3D: fix neutral_fiber
- Step: assembly import
- BSplineFace3D: fix bounding_box.
- Ellipse3D: from_step
- edges.py: general improvements.
- ExtrusionSurface3D: point3d_to_2d.
- ExtrusionSurface3D: enhance parametric operations when the surface is periodic.
- BSplineFace3D: fix neutral_fiber
- BSplineSurface3D: improve bsplinecurve3d_to_2d.
- BSplineSurface3D: improve bsplinecurve3d_to_3d.
- Circle2D: plot
- Line3D: fix Line3D plot()
- Vector2D: plot()
- fix RevolutionFace3D init parameter wire to edge.
- fix Sweep: bug when first primitive is an arc.
- fix closedshell3d volume
- Step.py: enhance step import/export
- VolumeModel: get_shells
- step.py uses deque in stack based algorithms
- VolumeModel: get_shells
- add error protection stl
- Sweep - add raise ValueError if section too big in comparision to arc radiuses
- Update cython version requirement in setup.py
- Step import: handles when there is an empty assembly in the file.
- Ellipse2D: point_at_abscissa
- ultis.common_operations: get_edge_distance_to_point and get_get_abscissa_discretization from edges so it can be used in curves too.
- edges.Edge._generic_minimum_distance
- LineSegment3D: distance_linesegment
- BSpline3D: linesegment_intersections

### Refactor
- refator some classes' init in primitives3D. 
- Shells: refactor.
- Composite_primitives
- Surface3D: enhance repair_primitives_periodicity method.
- volmdlr.utils.intersections:
- BSplineCurve: replace periodic bool parameter with verification inside from_points_intepolation method.
- Wire3D: removes heritage from volmdlr.core.CompositePrimitive3D
- BSplineCurve3D: bounding_box
- edges: minimum_distance.
- BSplineSurface3D: bsplinecurve3d_to_2d
- BSplineCurve: transform some attributs into lazy evaluation and Caching
- BSplineSurface3D: transform some attributs into lazy evaluation and Caching
- BSplineSurface3D: store control_points as numpy array for memory efficiency
- PlaneFace3D: distance_to_point -> point_distance
- remove normalize() methods
- Cylinder / Cone / HollowCylinder: docstrings, typings, style, coherence
- BSplineSurface3D: point3d_to_2d performance improvements.


### Changed
- Moves functions from step.py to volmdlr.utils.step_reader
- Cylinder / HollowCylinder: `from_extremal_points` is now depracted. Use `from_end_points` instead (for lexical reason)

### Unittests
- Cylinder / Cone / HollowCylinder
- Ellipse2D: point_distance
- Ellipse3D: test_ellipse_intersections, test_linesegment_intersections
- ArcEllipse3D : Linesegment_intersections, arcellipse_intersections
- Circle3D: circle_intersections.
- Arc3D: arc_intersections, arcellipse_intersections, test_minimum_distance_bspline
- BSplineCurve3D: test_bspline_linesegment_minimum_distance, test_bspline_linesegment_intersections
- Contour3D: test_edge_intersections

## v0.12.0


### New Features
- New module: cad_simplification - OctreeBlockSimplify, TrippleExtrusionSimplify
- shells.py : function to performe union operations for a given list of shells.
- ClosedShell3D: is_face_intersecting, is_intersecting_with
- BoundingBox: get_points_inside_bbox, size
- Vector3D: unit_vector
- Face3D: split_inner_contour_intersecting_cutting_contours
- Shell3D: get_ray_casting_line_segment
- WireMixin: get_connected_wire, is_sharing_primitives_with
- OpenShell3D: faces_graph
- Plane3D: arc_intersections, bsplinecurve_intersections
- common_operations: split_wire_by_plane
- SphericalSurface3D: line_intersections, linesegment_intersections.
- Sweep with muitiform profile contour.
- minimum_distance: face-to-face, shell-to-shell
- OpenShell3D: from_faces (using faces graph)
- SphericalFace3D: from_contours3d_and_rectangular_cut
- RevolutionSurface3D: Translation
- wires.WireMixin: from_circle
- curves.CircleMixin: trim
- Face3D: point_distance
- BSplineCurve3D: revolution method.

### Fixed
- ClosedShell3D: is_face_inside, get_subtraction_valid_faces, valid_intersection_faces, point_belongs
- ContourMixin: delete_shared_contour_section, reorder_contour_at_point, are_extremity_points_touching
- RevolutionSurface3D: fix some special cases whiling transforming from 3D space to parametric domain.
- fix drone python version
- BSplineFace3D: neutral_fiber
- BSplineSurface3D: arc3d_to_2d, removes repeated parametric points if any.
- surfaces.Plane3D: linesegment_intersections
- Step export
- Face3D: is_linesegment_crossing.
- Edge: fix orientation of edges commig from step.
- BSplineCurve3D: from_step.
- Export to step file
- Step import
- Edge: fix orientation of edges commig from step.
- Sphere: point_belongs, inherits from ClosedShell3D instead of RevolvedProfile
- Step import.
- PeriodicalSurface: linesegment3d_to_2d, takes into account small 3D line segments that should be actually 3D arcs
- babylondata: removes empty objects.
- ClosedPolygon2D: point_belongs.
- Fullarc: get_reverse.
- Arc2D: point_belongs
- ArcEllipse2D: point_at_abscissa
- Frame3D: import/export step.
- BSplineFace3D: neutral_fiber.
- Step: read_lines, take into account the space character in step entity names
- Circle3D: fix trim.
- Edge: from_step trim of periodic curves with different orientation of original edge
- Arc3D: fix abscissa, fix get_arc_point_angle
- add missing toleraces to some methods.
- Arc3D: line_intersections
- Line3D: minimum_distance_points
- remove arcellipse handleling for bspline2d_3d.
- plot of vector3D
- Ellipse3D: discretization_points.

### Refactor
- ClosedShell3D: point_belongs, get_non_intersecting_faces
- BoundingBox: bbox_intersection
- Face3D: get_face_cutting_contours
- parametric.py: fix numerical instability in some functions used in Arc3D to parametric surface domain transformation.
- intersections: get_bsplinecurve_intersections generalization, so it can also be used
to calculate intersections between a plane 3d and bsplinecurve3d.
- Big refactor: New module curves.py containing classes as Line, Circle and Ellipse.
Most edges will now be formed by a curve and a start and end points. Unittests for all these classes have been created.
All adequations have been done for all tests and existing scripts.

- bspline_compiled: refactor binomial_coefficient for performance.
- Improve step translator.
- Delete inplace methods: rotation, translation and frame_mapping
- OpenShell3D: faces_graph.
- RevolutionSurface3D: Improve init and methods

### Changed
- OpenShell3D: faces_graph is now vertices_graph. faces_graph method now represents the faces' topology of the shell.

### Unittests
- FullArc2D: split_between_two_points
- Face3D: set_operations_new_faces
- ClosedShell3D: point_belongs
- Plane3D: arc_intersections, bsplinecurve_intersections
- common_operations: split_wire_by_plane
- SphericalSurface3D: line_intersections, linesegment_intersections.

## v0.11.0


### New Features
- BSplineCurve, Edge: simplify
- Plane3D: angle_between_planes, plane_betweeen_two_planes
- Edge: intersections, crossings, validate_crossings
- Arc2D: bsplinecurve_intersections, arc_intersections, arcellipse_intersections.
- ArcEllipse2D: bsplinecurve_intersections
- get_circle_intersections added to volmdlr.utils.intersections, so it can be used to calculate intersections between two arcs 2d.
- get_bsplinecurve_intersections added to volmdlr.utils.intersections. Used to calculate intersection between a bspline and another edge.
- Wire2D: edge_intersections, wire_intersections, edge_crossings, edge_intersections, validate_edge_crossings, validate_wire_crossings
- Contour2D: split_contour_with_sorted_points, intersection_contour_with
- CylindricalSurface3D: point_projection, point_distance
- ToroidalSurface3D: point_projection
- BsplineCurve: point_distance, point_belongs
- ContourMixin: is_adjacent
- Wire2D: area
- Circle2D: bsplinecurve_intersections.
- add tolerance param to many methods from edges and wires.
- Surface3D: add contour healing into face_from_contours3d method.
- ExtrusionSurface3D: implement missing cases for linesegment2d_to_3d method.
- BSplineSurface3D: to_plane3d
- BSplineFace3D: to_planeface3d
- BSplineCurve, Arc, LineSegment: is_close
- Core: get_edge_index_in_list, edge_in_list
- mesh: TetrahedralElementQuadratic 
- GmshParser: define_quadratic_tetrahedron_element_mesh
- GmshParser: to_vtk (consider quadratic tetrahedron element)
- VolumeModel: to_msh (consider both order 1 and 2)
- Assembly: define a volmdlr Assembly object.
- Edge: direction_independent_is_close
- Arcellipse2D, 3D: complementary, translation
- Arcellipse2D, 3D: complementary
- Face3D: is_linesegment_crossing, linesegment_intersections_approximation.
- Assembly: define a volmdlr Assembly object.
- Contour2D: copy
- LineSegment2D: copy
- FullArcEllipse3D: split
- ArcEllipse3D: split, point_at_abscissa
- Vector: is_perpendicular_to
- babylonjs: add nested meshes
- CylindricalFace3D, ConicalFace3D, ToroidalFace3D, BSplineFace3D: neutral_fiber
- VolumeModel: get_shells
- WireMixin: wires_from_edges
- DisplayMesh3D: triangulation_faces
- Woodpecker CI setup
- ContourMixin: primitive_section_over_contour.
- Face3D: split_by_plane

### Fixed
- 2D conversion: create 2D function name in core_compiled
- LineSegment, Arc, BSplineCurve: get_shared_section()
- bSpline2D: linesegment_intersections
- BsplineCurve: from_points_interpolation
- Coverage: use coverage rc to enable cython coverage
- ClosedShel3D: cut_by_plane
- ClosedShell3D: union
- BSplineSurface3D: take into account oppened contour while using face_from_contours3d
- BsplineCurve: simplify
- Dessiaobject inheritance up-to-date
- Edge: unit_direction_vector, unit_normal_vector, split_between_two_points
- VolumeModel: get_mesh_lines (change tolerance 1e-20 to 1e-6)
- RevolutionSurface: fix some parametric operations.
- ClosedShel3D: intersection method
- Fix: plots
- add some fixes to pydocstyle errors
- ToroidalSurface3D: fix some parametric operations.
- Node2D, Node3D: is_close
- SphericalSurface3D: enhance arc3d_to_2d and bsplinecurve3d_to_2d.
- BSplineface3D: linesegment2d_to_3d, bsplinecurve2d_to_3d.
- OpenShell3D: get_geo_lines (use primitive.is_close)
- Basis3D: normalize
- Contour3D: from_step removes repeated edges from primitives list
- Face3D: add fixes to divide_face.
- ExtrusionSurface3D: linesegment2d_to_3d.
- Surface3D: repair_primitive_periodicity
- BSplineSurface3D: ban useless attr in serialization 
- utils.parametric: fix contour2d_healing
- BSplineSurface3D: ban useless attr in serialization
- BSplineCurve: simplify
- SphericalSurface3D: contour3d_to_2d
- WireMixin: to_wire_with_linesegments (use new methods, for 2D and 3D)
- ArcEllipse2d: point_belongs, abscissa, init.
- Face3D: face_inside - now considers inners_contours
- BoundingBox: point_belongs now considers bounds.
- ContourMixin: delete_shared_contour_section
- PlaneFace3D: merge_faces
- Contour2D: divide
- Step: raise NotimplementedError when it's not possible to instatiate assembly object.
- STL: handle mutiple space as separator
- fix: protect gmsh import

### Refactor
- Contour2D: cut_by_wire
- Contour2D: extract_with_points displaced to WireMixin
- Contour2D: extract_contour displaced to WireMixin and renamed to extract
- Contour2D: split_contour_with_sorted_points displaced to WireMixin and renamed to split_with_sorted_points
- Contour2D: get_divided_contours
- FullArc2D, FullArc3D: create FullArc Abstract class.
- Contour2D: ordering_contour
- WireMixin: order_wire
- Contour2D: delete cut_by_linesegments
- split faces.py into surfaces.py, faces.py and shells.py 
- ContourMixin: from_points
- ClosedShell3D: improve performance for boolean operations
- Face3D: reduce the triangulation discretization resolution of Toroidal and Cylindrical to improve redering performance.
- Cylinder: inheritance directly from ClosedShell3D
- Edges: cache middle_points and unit_direction_vector 
- Arc: add optional parameter center
- unittests: find dynamicly the folder for the json
- Arc: point_distance
- BSplineCurve: is_close
- CompositePrimitive3D: babylon_points
- WireMixin: split_with_sorted_points -> if a wire, and given points are start and end, return self directly.
- ContourMixin: contours_from_edges
- ExtrusionSurface3D: simplify bsplinecurve3d_to_2d method

### Changed
- better surface3d plots
- sphere methods renamed in_points & to_point_skin to inner points & skin_points
- Improve CylincricalFace3D and ToroidalFace3D rendering mesh.
- remove useless attribute in Bspline serialization
- Change python suport version from >=3.7 to >= 3.9
- LICENSE changed from GPL to Lesser GPL 
- Readme logo updated
- CI: do not check quality on tag

### Unittests
- Arc2D: test_arc_intersections
- TestEdge2DIntersections: test intersections for all edges.
- Circle2D: test_circle_intersections
- Contour2D: test_crossings, test_intersection_contour_with
- BSplineCurve: get_intersection_sections
- BSplineCurve2D: edge_intersections, arc_intersections, bsplinecurve_intersections
- CylindricalFace3D: test_triangulation_quality
- CylindricalSurface3D: test_point_projection
- BSplineCurve: point_projection
- ClosedShel3D: cut_by_plane
- Arc3D.minimum_distance_points_line
- New unittests for plane3d.
- ClosedShel3D: intersection
- Arcellipse2D: complementary
- Contour2D: contours_from_edges.
- PlaneFace3D: merge_faces
- Contour2D: divide.
- BSplineFace3D: test_linesegment_intersections_approximation.
- CylindricalFace3D: split_by_plane.

v0.10.0 [Released 20/04/2023]

### New Features
* Write .msh file (with stream)
* Arc: reverse
* BSplineCurve2D: offset
* Circle2D: bsplinecurve_intersections, point_distance
* ConicalSurface3D, CylindricalSurface3D: plot method
* BSplineCurve3D: minimum distance
* volmdlr.edge: FullArcEllipse
* BSplineCurve: evaluate_single
* Wire2: hash
* Contour3D: hash
* LineSegment3D, LineSegment2D, Arc3D, Arc2D, BSpline3D, BSpline2D: get_shared_section(), delete_shared_section()
* Contour2D: closest_point_to_point2, get_furthest_point_to_point2
* Block: octree, quadtree, subdivide_block

### Fixed
* Bspline in sweep
* Plane3D: plane_intersections
* fixes to step assemblies
* LineSegment3D: matrix_distance
* fixes to wire
* Arc: split. Case when spliting point is the start or end point.
* BplineCurve2D: tangent, vector_direction, normal_vector
* BSplineCurve: abscissa, line_intersections
* Add some important fixes to unittests: missing two __init__py files.
* Contour2D, Contour3D: merge_with()
* Edge: change unit_direction_vector and unit_normal_vector to concrete methods
* stl: add _standalone_in_db to Stl class
* BSplineSurface3D: merge_with
* Documentation: Add introduction to volmdlr technology
* BSplineSurface3D: refactor bsplinecurve3d_to_2d to take into account periodic behavior
* OpenedRoundedLineSegments2D/ClosedRoundedLineSegments2D: fix radius type
* Surface3D: debug some special cases while using face_from_contours3d.
* Step: debug some special cases while reading step file.
* BSplineSurface3D: fix simplify_surface method.
* Improve pylint code quality.
* PeriodicalSurface: enhance some parametric transformations.

### Removed
- stl: remove default value in from_stream method

### Changed

- argument convexe in volmdlr.cloud has been renamed to convex
- Add some missing docstrings in volmdlr.faces
- Using full arcs for Circles primitives

### Performance improvements
- BSplineCurve: compilation of some functions used by from_points_interpolation classmethod.
- BSplineSurface3D: compilation of some functions used in the evaluation of a parametric point.
- eq & hash: Some eq and hash methods have been fixed. starting from clases Point and Vector.
- BSplinecurve2D: point_belongs
- lighten some dicts with optional name
- Step reader: refactor to_volume_model. Remove the dependency of the method of creating a graph.

### Refactorings
- ContourMixin: to_polygon (for both 2D and 3D)
- BSplineCurve2D.point_distance 
- new dataclass EdgeStyle: to be used in several plot methods. simplifying its structure.


### Unittests
* BSplineCurve2D: offset, point_distance, point_belongs
* Circle2D: bspline_intersections, point_distance
* Unittests for Vector2D
* Unittests for Point2D
* Unittests for Vector3D
* Unittests for Point3D
* LineSegment3D: test_matrix_distance
* LineSegment3D, LineSegment2D, Arc3D, Arc2D, BSpline3D, BSpline2D: get_shared_section(), delete_shared_section()
* Contour3D: merge_with()
* Contour2D: closest_point_to_point2, get_furthest_point_to_point2

## v0.9.3

- build: bump dessia common to 0.10.0
- build: remove useless jsonschema dep
- build: update package.xml for freecad

## v0.9.1

### Fixed
- build: manifest was not shipping bspline_compiled
- fixed many pylint errors: 13/03/2023
- fix contour2d: divide

### Documentation
 - typo in CONTRIBUTING.md
 - typo in README.md

## v0.9.0 [released 03/26/2023]

### New Features
* Unit coversion factor parameter added to the end of the from_step arguments parameter (So we can convert the units correctly)
* SphericalSurface3D: rotation, translation, frame_mapping
* read steps: Identify assemblies in a step file.
* ClosedTriangleShell3D: to_trimesh method
* PointCloud3D: add method shell_distances to compute distances from triangular mesh in PointCloud3D
* BSplineSurface3D: Now the plot method uses u and v curves
* Create .geo and .msh files (Mesh geometries with GMSH)
* RevolutionSurface3D: point3d_to_2d, point2d_to_3d, plot, rectangular_cut, from_step
* RevolutionFace3D
* WiriMixin: from points: general method for Wire3D and 2D and for Contour2D and 3D.
* Added package.xml metadata in order to be listed in the FreeCAD Addon Manager
* Edge: local_discretization
* ArcEllipse2d: point_at_abscissa, translation, split, point_distance.

### Fixed

* WireMixin: abscissa (add tolerance as parameter)
* OpenRoundedLineSegment2D: deleted discretization_points() so it uses the one from WireMixin.
* Contour2D: moved bounding_rectangle and get_bounding_rectangle to Wire2D.
* BSplineCurve: from_points_interpolation, uses centripedal method for better fitting.
* Conical, Cylindrical and Toroidal Surfaces 3D: fix face_from_contours - bug when step file doesnot follow a standard.
* BSplineSurface3D: debug linesegment2d_to_3d method.
* Parametric operations with BSpline curves.
* OpenTriangleShell3D: fix from_mesh_data method.
* PeriodicalSurface: fix face from contours.
* LineSegment2D.line_intersections: verify if colinear first.
* Cylinder: to_dict, min_distance_to_other_cylinder.
* Step_assemblies: consider when no transformation is needed.
* fix some pydocstyle errors
* Script/step/workflow: Update Workflow, use last version of dessia_common
* LineSegment3D: Rotation method update due to points attribute deletion
* ConicalSurface3D: fix from_step class method by adding the angle convertion factor
* fix f string usage
* Add some typings
* Step: Step translator now handles some EDGE_LOOP inconsistencies coming from step files
* Arc2d: point_belongs, abscissa.


### Removed

- edges: remove attributes points from lines & linesegments for performance purpose


### Performance improvements

- wires.py's 2D objects: chache bounding_rectangle results
- faces.py's Triangle3D objects: subdescription points and triangles
- EdgeCollection3D: new object for displaying series of edges
- BSplineSurface3D: compile BSplineSurface3D.derivatives
- Contour2D.area(): save area in a cache variable.
- Contour2D.__eq__(): verify contour length first, when verify if two contours are the same.
- Contour2D.is_inside(): verify first if the area of the contour2 is not smaller that contour 1.
- Disabling pointer in to_dict for most primitives
- Better hash for shells, contours & wires 


### Refactorings
- Remove usage of deprecated method old_coordinates and new_coordinates
- Indicate 'inplace' methods as deprecated
* Wire: extract_with_points

### Documentation
- BoundingBox docstrings

### Unittests
- ConicalSurface3D: face_from_contours, bsplinecurve3d_to_2d.
- CompositePrimitive2D: rotation, translation, frame_mapping
- core.py: delete_double_point, step_ids_to_str
- CompositePrimitive3D: plot
- BoundingRectangle: bounds, plot, area, center, b_rectangle_intersection, is_inside_b_rectangle, point_belongs,
intersection_area, distance_to_b_rectangle, distance_to_point
- BoundingBox: center, add, to_dict, points, from_bounding_boxes, from_points, to_frame, volume, bbox_intersection,
is_inside_bbox, intersection_volume, distance_to_bbox, point_belongs, distance_to_point, plot
* VolumeModel: eq, volume, rotation, translation, frame_mapping, bounding_box, plot
* Wire: extract_with_points, split_with_two_points
* Arc2d: point_belongs, abscissa.
* ArcEllipse2d: point_belongs, abscissa, init, translation, split, point_at_abscissa, point_distance.

### CI
- add spell check to pylint with pyenchant
- make code_pydocstyle more explicit
- upload html coverage to cdn.dessia.tech
- limit time effect on master & testing

## v0.8.0 [Released 26/01/2023]

### New Features

- PlaneFace3D: project_faces
- OpenShell3D: project_coincident_faces_of
- GmshParser: to_vtk
- BSplineCurve: derivatives
- ClosedPolygon2D: point_belongs, now the user can choose whether points on the edge of the polygon
            should be considered inside or not.
- ArcEllipse2D: line_intersections, frame_mapping, linesegment_intersections
- Line2D: point_belongs, frame_mapping()
- New Class wires.Ellipse2D
- Ellipse2D: point_over_ellipse(), line_intersections(), linesegment_intersections(), discretization_points(),
abscissa(), point_angle_with_major_dir(), area(), rotation(), tranlation(), frame_mapping()
- Plane3D: is_parallel, fullarc_intersections
- Arc2D: cut_betweeen_two_points
- Contour3D: linesegment_intersections, line_intersections
- Circle3D: primitives: [Arc3D, Arc3D], get_primitives, abscissa, linesegment_intersections
- Arc3D: line_intersections, linesegment_intersections
- new module utils: intersections -> circle_3d_linesegment_intersections
- hash for Frame2D
- Ellipse3D: point_belongs, abscissa, length, to_2d
- CylindricalSurface3D: point_on_surface, is_coincident, arcellipse3d_to_2d
- BSplineSurface3D: derivatives

### Fixed

- PlaneFace3D: cut_by_coincident_face (consider self.inner_contours inside face)
- Contour2D: bounding_rectangle (specify number_points for discretization_points), point_belongs
- Line2D: line_intersections
- BSplineCurve2D: line_intersections
- PlaneFace3D: cut_by_coincident_face (consider self.inner_contours inside face)
- BSplineCurve2D: bounding_rectangle (specify number_points for discretization_points)
- Mesh: delete_duplicated_nodes
- BSplineSurface3D: fix arc3d_to_2d method
- Frame3D : fix from_point_and_vector method ( error for the case vector=main_axis)
- BSplineCurve2D: linesegment_intersections
- Contour2D: merge_primitives_with
- BSplineCurve: fix to take into account weighted B-spline curves.
- Step: fix reading of rational BSpline curves and surfaces from step file.
- BSplineCurve2D: tangent (use position/length)
- Babylon: some scene settings for better rendering
- Arc2D: fix get_center: name referenced before assignement
- SphericalSurface3D : enhancement of primitives parametrization on surface parametric domain.
- BSplineSurface3D: debug linesegment2d_to_3d method.
- Parametric operations with BSpline curves.
- OpenTriangleShell3D: fix from_mesh_data method
- pydocstyle fixes
- bounding box: fix for cylindrical and BSplineCurve3D
- contour2d: ordering_primitives, order_primitives
- Plane3D: plane_intersections, is_coindident
- contour2d: ordering_primitives, order_primitives
- Linesegment2D: infinite_primitive
- Arc2D: point_belongs
- Arc2D: infinite_primitive
- Wire2D: infinite_intersections
- infinite primitive offset of linesegment
- Ellispe3D: discretization_points
- BSplineSurface: Improved surface periodicity calculation

### Removed

- babylon script remaining functions

### Performance improvements
- ClosedPolygon2D: triangulation
- Cylinder: min_distance_to_other_cylinder
- BSplineCurve: discretization_points
- Face3D: triangulation
- triangulation performance by use of Node2D instead of points (x15 on casing)
- cache variable self._polygon_point_belongs_100, to avoid recalculating each
time we have to verify if a point is inside
- Improvements in BSplineSurface3D.point3d_to_2d performance
- Triangle3D serialization speed-up
- Serialization without memo for faces
- Custom serialization for BsplineCurves

### Refactorings

- Basis2D, Basis3D, Frame2D, Frame3D: old_coordinates and new_coordinates method are now deprecated.
local_to_global_coordinates and global_to_local_coordinates are the new more explicit ones.
- Line3D: intersections

### Unittests

- Contour2D: point_belongs
- Basis2D, Basis3D, Frame2D, Frame3D: local_to_global_coordinates and global_to_local_coordinates
- ArcEllipse2D: linesegment_intersections
- LineSegment2D: to_wire
- Line2D: point_belongs
- BSplineCurve2D: line_intersections
- Ellipse2D.point_over_ellipse()
- Ellipse2D.line_intersections()
- Ellipse2D.linesegment_intersections()
- Ellipse2D.discretization_points()
- Ellipse2D.abscissa()
- Ellipse2D.point_angle_with_major_dir()
- Ellipse2D.area()
- Ellipse2D.rotation()
- Ellipse2D.tranlation()
- Ellipse2D.frame_mapping()
- Line2D.frame_mapping()
- Plane3D: plane_intersections, fullarc_intersections, is_parallel, is_coincident
- Contour2D: offset
- ArcEllipse3D.to_2d()
- Circle3D: point_belongs
- Circle3D: discretization_points
- Arc3D: line_intersections, linesegment_intersections
- Contour2D: ordering_contour, is_ordered, order_contour
- Ellipse3D: point_belongs, abscissa, length, to_2d, discretization_points
- CylindricalSurface3D: point_on_surface, is_coincident

### CI

- Mandatory CHANGELOG.md update for PR
- pre-commit checks with cython-lint

## v0.7.0

### New Features

- Open/Closed TriangleShells: ability to implement specific algorithm to triangles
- Block: faces_center (calculate directly point in the middle of the faces)
- Circle2D: split_by_line
- BoundingRectangle: bounds, plot, area, center, b_rectangle_intersection, is_inside_b_rectangle, point_belongs, intersection_area, distance_to_b_rectangle, distance_to_point
- Cylinder: random_point_inside, interference_volume_with_other_cylinder, lhs_points_inside
- CylindricalSurface3D: line_intersections, linesegment_intersections, plane_intersection
- Line2D: point_distance
- Line3D: to_2d
- Line3D: skew_to (verifies if two Line3D are skew)
- LineSegment3D: line_interserctions
- ArcEllipse3D: discretization_points
- FullArc3D: linesegment_intersections
- Line: sort_points_along_line
- Line2D: point_belongs
- ArcEllipse2D: length, point_belongs, abscissa, bounding_rectangle, straight_line_area, discretization_points, reverse

### Fixed

- Contour2D: point_belongs
- BsplineCurve: abscissa (use different start point between 0 and length)
- Arc3D: plot
- Cylinder: point_belongs
- FullArc3D: plot (use discretization_points instead of discretise)
- Face3D: line_intersections: consider borders
- STL: from stream (use BinaryFile and StringFile instead of io.BinaryIO and FileIO)
- Step: from stream (use BinaryFile instead of io.BinaryIO)
- Contour: is_overlapping (consider intersecting_points is empty)
- LineSegment2D: to_wire (use discretization_points instead of discretise)
- ArcEllipse2D: to_3d
- Fix boolean operations when faces are 100% coincident
- Fix some to_step methods from edges.py and faces.py


### Performance improvements

- Avoid unneeded bbox computation


### Refactorings

- cleanup of ClosedShell (double methods with Openshells)
- LineSegment3D: intersections
- Line2D: sort_points_along_line



### Unittests

- PlaneFace3D: line_intersections
- BsplineCurve: abscissa
- Circle2D: split_by_line
- BoundingRectangle: area, center, intersection, is_inside, point_belongs, intersection_area, distance_to_point, distance_to_b_rectangle
- Cylinder: point_belongs, random_point_inside, interference_volume_with_other_cylinder, min_distance_to_other_cylinder, is_intersecting_other_cylinder, lhs_points_inside
- CylindricalFace3D: linesegment_intersections
- CylindricalSurface3D: line_intersections
- Line3D: line_distance
- Line3D: skew_to
- Line3D: intersections
- LineSegment3D: line_intersections
- LineSegment3D: linesegment_intersections
- Contour: is_overlapping
- LineSegment2D: line_intersections
- ArcEllipse3D: discretization_points
- FullArc3D: linesegment_intersections
- Line2D: sort_points_along_line
- Line3D: sort_points_along_line
- ArcEllipse2D: length, point_belongs, abscissa, bounding_rectangle, straight_line_area, discretization_points, reverse


## v0.6.1 [12/13/2022]

### Changes

- Import from dessia_common are now performed from dessia_common.core

### Fixed
- infinite primitive offset of linesegment

## v0.6.0 [11/7/2022]

### New Features

- Stl:load_from_file, to_volume_model
- Surface2D: copy (specific method)
- GmshParser: read_file (.msh) and related methods, define_triangular_element_mesh, define_tetrahedron_element_mesh
- Circle2D: primitives (defined with 2 Arc2D)
- Node2D/3D, TriangularElement, QuadrilateralElement2D, TriangularElement3D
- ElementsGroup: nodes, elements_per_node
- Mesh: bounding_rectangle, delete_duplicated_nodes
- PlaneFace3D: cut_by_coincident_face
- Vector2D: to_step
- BSplineCurve2D: to_step
- LineSegment3D: to_bspline_curve
- BSplineCurve3D: from_geomdl_curve
- Surface2D: line_crossings
- Surface2D: from_contour
- BSplineSurface3D: simpifly_surface - verifies if BSplineSurface3D could be a Plane3D
- OpenShell3D: to_step_face_ids
- Contour2D: repair_cut_contour
- Circle2D: cut_by_line

### Fixed

- Contour3D: average_center_point (use edge_polygon.points instead of points)
- Contour: edges_order_with_adjacent_contour
- Arc2D: translate_inplace
- Arc2D: point_belongs
- Arc2D: abscissa (consider point2d == arc2d.start/end)
- Arc2D: split (how to choose the interior point)
- Wire: extract_primitives (consider point1 and point2 belong to the same primitive, REMOVE Contour.extract_primitives)
- LineSegment: abcissa (consider point2d == arc2d.start/end)
- Contour2D: cut_by_wire
- Contour2D: point_belongs (bug when contour has only one primitive, like FullArc2D)
- Contour: contours_from_edges
- PlaneFace3D: face_intersections
- Edge: insert_knots_and_mutiplicity
- BSplineCurve3D: from_step
- Surface2D: cut_by_line
- Circle3D: to_step
- ArcEllipse3D.to_2d()
- infinite primitive offset of linesegment
- Contour3D: order_contour.

### Performance improvements

- Improve reading STEP files (Faster BSplineCurve3D.look_up_table, Better info when _edges not following eachother_ )
- Improve multiple substractions
- Speedup Contour2D.point_belongs using bounding_rectangle
- Custom to dicts for Shells and primitives inheriting


### Refactorings

- Normalize STL methods regarding STEP
- Refacor and update old code in mesh.py
- Define a Parent class 'Triangle' for Triangle2D/3D


### Unittests

- Wire: extract_primitives, extract_without_primitives


## v0.5.0

### New Features

- Contour: is_overlapping, is_supperposing
- Point, Edges and Wires: axial_symmetry
- Surface2D: rotation, rotation_inplace
- Wire2D: bsplinecurve_crossings,  bsplinecurve_intersections
- Cylinder: min_distance_to_other_cylinder, is_intersecting_other_cylinder
- New point_distance method for Wire3D

### Fixed

- Wire3D.babylonjs
- BSplineSurface3D.merge_with (consider overlapping, intersecting surfaces)
- Wire.extract_primitives (consider point1 & point2 belong to the same primitive)
- Wire.extract_without_primitives (consider the primitives’ order to choose the primitives)
- Contour.shared_primitives_with (consider contours sharing a lot of primitives groups)
- Contour2D.contour_intersections (check if the point is not already in the lis)
- Line.is_between_points (consider point1==point2)
- BSplineCurve2D.split (consider point==start/end)
- Contour3D.bounding_box (use _utd_bounding_box to be defined as a property)
- BSplineSurface3D.grid2d_deformed (add more constraints to compute surface deformation)
- BSplineSurface3D.from_cylindrical_faces (consider **kwargs parameters)
- Duplicated methods cleaned
- triangulation of planar faces
- Wire3D: fix Bounding box
- Wire3D: Bounding box
- Arc2D: primitives bad calculation (arc2d)
- Update plotdata in setup.py
- add some fixes pydocstyle

### Performance improvements

- Remove Copy param from movement of primitives and add inplace methods
- Improve union operations
- Return the same result type (a boolean) in Contour.is_sharing_primitives_with
- Add hidden attribute _bounding_rectangle for Contour2D
- Add hidden attribute _length for BSplineCurve2D/3D
- Consider different types of primitives in Wire.wire_intersections/wire_crossings
- Add hidden attribute _length for Edge

### Refactorings

- Define _eq_ in Contour (to be used for both 2D and 3D)
- Use Grid2D object in different BSplineSurface3D methods (especially: to_2d_with_dimension)
- Define length in LineSegment (to be used for both 2D and 3D)
- Delete diplicated methods (length and point_at_abscissa) from Contour3D (inherit from Wire)
- Define a Parent class 'Bsplinecurve' to mutulize Bsplinecurve2D/3D methods
- Clean duplicated methods
- Define length in LineSegment (to be used for both 2D and 3D)
- Delete diplicated methods (length and point_at_abscissa) from Contour3D (inherit from Wire)
- Define a Parent class 'Bsplinecurve' to mutulize Bsplinecurve2D/3D methods


## v0.4.0
### Fixed
- various fixes in cuts of wires and contours
- Fix of missing face in Union
- following dessia_common v0.7.0


## v0.3.0

### New Features
- Bspline with dimensions
- cut_by_line for Surface2D
- Bspline merge

### Fixed
- Various Steps improvement
- Bspline periodicity in step reading
- sewing improvements
- Substraction of shells

## v0.2.10

### New Features

- union of shells (only with planeface for the moment
- Sewing of polygon3D
- Concav hull of PointCloud2D

## v0.2.9

### New Features

- support STL import & export
- point cloud2D & cloud3D

## v0.2.8

### New Features

- support stringIO in step save

### Fixes

- depack of point2D
- to_vector2D

### Performance improvements

- better bounding box for cylindrical face


## [v0.2.7]
### Changed
- direction vector of linesegments are now normalized

### New Features

- straight line area for BsplineCurve2D
- split of circleby start end
- closedpolygon2d is_trigo
- Auto-adaptative camera/edge width babylonjs
- splitting of bsplinecurve2d
- BezierSurface3D implemented
- added rotation and translation for faces
- new classes BezierCurve2D and BezierCurve3D
- spherical surface
- (core): update plot_data method
- update plot_data methods in wires and edges
- step almost working for cylindrical, conical toroidal
- difference between intersections and crossings
- plot_data version set to 0.3.8 or above

### Fixes

- support of mixed vector point in to step
- remove debug mode babylonjs
- remove sci notation in step export
- use stable cdn for babylonjs
- sweep extrusion length
- line circle intersection with tolerance, normal and dir vector for arc
- offset of wire
- remove useless non serializable attr
- secondmoment area from straight lines
- reversed faces in extrusion correction
- enhancement of rotation/translation of shells
- bug fix BezierCurve2D and 3D
- eq and hash for basis and frames
- shell and frame mapped shell correctly read
- small try except added for step reading
- all SHAPE_REPRESENTATION are now read
- Arc3D from step full debug
- arc3d to 2d in bspline3d surface
- missing faces at end of sweep
- splitting faces and arcs
- perf in display nodes and toroidal aspect
- setup.py requires plot_data>=0.3.9
- (primitives2d): serialization
- debug of shell method
- porting shells methods
- Debug of conical faces
- Porting cylinders and hollow
- porting from missing from_contour3d for planeface
- reading steps, but artefact on faces
- Correcting arc from_step

### Performance improvements

- LineSegment2D.points is non serializable attribute
- ClosedPolygon2D.line_segment is non_serializable_attributes
- Optimization of mesh generation

#### Refactorings
- (edges): put data argument back into Arc2D.plot_data()
- (edges): redefined Arc2D.plot_data()

## v0.2.6

### Changed
- debugs on frame 2D

### Optimized
- babylon data generation speed up

## v0.2.5

### Added
- translation and rotation for various primitives

### Changed
- Frame3D rotation takes also into account origin
- following plot_data v0.5.3

## v0.2.4
### Added
- handle spherical surfaces
- positionning of parts in STEP reading

## v0.2.1
### Added
- step export

## v0.2

### Changed
- modules -2D or *3D renamed in *2d, *3d
- point and vector declared with their x, y, z vm.Point2D((0, 0)) -> vm.Point2D(0, 0)
- separating in new modules: display, wires, edges...
- PEP8: method names
- PointAtCurvilinearAbscissa changed to point_at_abscissa
- MPLPlot changed to plot()
- plot now returns only ax instead of fig, ax

## v0.1.11

### Added
- Calculate the distance between LineSegment3D/LS3D, Arc3D/LS3D, Arc3D/Arc3D and between CylindricalFace3D too.
- Use PlaneFace3D with contours2D in a classic way and use it with contours3D with a 'from_contours3d' as CylindricalFace3D does.
- Calculate the distance between CylindricalFace3D and PlaneFace3D.
- Calculate the distance between CylindricalFace3D, PlaneFace3D and ToroidalFace3D.
- contours2d.tessel_points which gives all points of a contour2d, and .points the end points of primitives.
- Implementation of ConicalFace3D in Core and RevolvedProfile.
- Implementation of SphericalFace3D in Core.
- BSplineFace3D works.

### Changed
- cut_contours in Face3D which take all points from a Contour2D, not one side like before. Furthermore, it is light and quick.

## [v0.1.10]
- typings
- workflow to instanciate point

## [v0.1.9]

### Added
- mesh module

## [v0.1.8]

### Added
- color and alpha options for various primitives
- line segments intersection

### Debug
- arcs: is_trigo and angle were sometimes false

## [v0.1.7]

### Added
- random vector and points
- dashed line option in babylon of LineSegment3D
- Measure2D
- babylon_data: a dict language to describe models to be unpacked by a babylonjs unpacker

### Removed
- constants o2D, x2D, y2D...: use O2D, X2D...

### Changed
- Mesure -> Measure3D<|MERGE_RESOLUTION|>--- conflicted
+++ resolved
@@ -13,11 +13,8 @@
 ### Fixed
 - add missing name attributes to classmethods
 - fixed circular imports
-<<<<<<< HEAD
 - Prevent Surface2D triangulation crash.
-=======
 - BSplineSurface3D: from_points_interpolation, from_points_approximation.
->>>>>>> 5a6f61ec
 
 ### Refactor
 -
