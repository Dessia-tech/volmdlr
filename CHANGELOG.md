--- conflicted
+++ resolved
@@ -8,11 +8,7 @@
 ## v0.15.0 [future]
 
 ### New Features
-<<<<<<< HEAD
 - ToroidalSurface3D: line_intersections, linesegment_intersections, plane_intersections
-=======
-- ClosedPolygon2D: points_in_polygon
->>>>>>> 5bf40b75
 
 ### Fixed
 - 
@@ -47,6 +43,7 @@
 - BSplineCurve: point_to_parameter, abscissa_to_parameter.
 - Basis3D: is_normilized, is_orthogonal, is_orthonormal.
 - BSplineSurface3D: fullarcellipse3d_to_2d
+- ClosedPolygon2D: points_in_polygon
 
 ### Fixed
 - add missing name attributes to classmethods.
