--- conflicted
+++ resolved
@@ -49,11 +49,8 @@
 - BSplineCurve: replace periodic bool parameter with verification inside from_points_intepolation method.
 - Wire3D: removes heritage from volmdlr.core.CompositePrimitive3D
 - BSplineCurve3D: bounding_box
-<<<<<<< HEAD
 - edges: minimum_distance.
-=======
 - BSplineSurface3D: bsplinecurve3d_to_2d
->>>>>>> e95fc9b5
 
 ### Changed
 - Moves functions from step.py to volmdlr.utils.step_reader
