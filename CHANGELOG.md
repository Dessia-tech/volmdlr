--- conflicted
+++ resolved
@@ -37,11 +37,8 @@
 * BSplineSurface3D: refactor bsplinecurve3d_to_2d to take into account periodic behavior
 * OpenedRoundedLineSegments2D/ClosedRoundedLineSegments2D: fix radius type
 * Surface3D: debug some special cases while using face_from_contours3d.
-<<<<<<< HEAD
 * BSplineSurface3D: fix simplify_surface method.
-=======
 * Improve pylint code quality.
->>>>>>> 4f3d33d4
 
 ### Removed
 * stl: remove default value in from_stream method
