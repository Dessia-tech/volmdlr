# Changelog

All notable changes to this project will be documented in this file.

The format is based on [Keep a Changelog](https://keepachangelog.com/en/1.0.0/),
and this project adheres to [Semantic Versioning](https://semver.org/spec/v2.0.0.html).


## v0.13.0 [future]

### New Features
- Line: reverse.
- BSplineCurve: Remove dependencies from the geomdl library.
- perf: to_dict/dict_to_obj of OpenTriangleShell3D
- Cylinder / Cone / HollowCylinder: from_center_point_and_axis
- Cone: remove inheritance from RevolvedProfile
<<<<<<< HEAD
- BSplineSurface3D: partial removal of dependencies on geomdl objects

=======
- Ellipse2D: point_distance, bounding rectangle, ellipse_intersections
- Curve: local_discretization
- Ellipse3D: line_intersections, linesegment_intersections, ellipse_intersections
- ArcEllipse3D : Linesegment_intersections, arcellipse_intersections
- Circle3D: circle_intersections, ellipse_intersections
- Circle2D: ellipse_intersections.
- Arc3D: arc_intersections, arcellipse_intersections
- Wire3D/Contour3D: edge_intersections, wire_intersections
- BSpline3D: arc_intersections
>>>>>>> aa5e79e3
### Fixed
- Sweep with non smoth path
- plot of vector3D.
- BSplineSurface3D: point3d_to_2d, improve inital condition.
- EdgeCollection3D: babylon_meshes.
- BSplineCurve3D: trim
- FullArc3D: hash
- SphericalSurface3D: enhance repair_periodicity_method
- CylindricalSurface3D: concurrent_plane_intersection
- BSplineFace3D: fix neutral_fiber
- Step: assembly import
- BSplineFace3D: fix bounding_box.
- Ellipse3D: from_step
- edges.py: general improvements.
- ExtrusionSurface3D: point3d_to_2d.
- ExtrusionSurface3D: enhance parametric operations when the surface is periodic.
- BSplineFace3D: fix neutral_fiber
- BSplineSurface3D: improve bsplinecurve3d_to_2d.
- BSplineSurface3D: improve bsplinecurve3d_to_3d.
- Circle2D: plot
- Line3D: fix Line3D plot()
- Vector2D: plot()
- fix RevolutionFace3D init parameter wire to edge.
- fix Sweep: bug when first primitive is an arc.
- fix closedshell3d volume
- Step.py: enhance step import/export
- VolumeModel: get_shells
- step.py uses deque in stack based algorithms
- VolumeModel: get_shells
- add error protection stl
- Sweep - add raise ValueError if section too big in comparision to arc radiuses
- Update cython version requirement in setup.py
- Ellipse2D: point_at_abscissa
- ultis.common_operations: get_edge_distance_to_point and get_get_abscissa_discretization from edges so it can be used in curves too.
- edges.Edge._generic_minimum_distance
- LineSegment3D: distance_linesegment
- BSpline3D: linesegment_intersections

### Refactor
- refator some classes' init in primitives3D. 
- Shells: refactor.
- Composite_primitives
- Surface3D: enhance repair_primitives_periodicity method.
- volmdlr.utils.intersections:
- BSplineCurve: replace periodic bool parameter with verification inside from_points_intepolation method.
- Wire3D: removes heritage from volmdlr.core.CompositePrimitive3D
- BSplineCurve3D: bounding_box
- edges: minimum_distance.
- BSplineSurface3D: bsplinecurve3d_to_2d
- BSplineCurve: transform some attributs into lazy evaluation and Caching
- BSplineSurface3D: transform some attributs into lazy evaluation and Caching
- BSplineSurface3D: store control_points as numpy array for memory efficiency
- PlaneFace3D: distance_to_point -> point_distance
- Cylinder / Cone / HollowCylinder: docstrings, typings, style, coherence
- BSplineSurface3D: point3d_to_2d performance improvements.


### Changed
- Moves functions from step.py to volmdlr.utils.step_reader
- Cylinder / HollowCylinder: `from_extremal_points` is now depracted. Use `from_end_points` instead (for lexical reason)

### Unittests
- Cylinder / Cone / HollowCylinder
- Ellipse2D: point_distance
- Ellipse3D: test_ellipse_intersections, test_linesegment_intersections
- ArcEllipse3D : Linesegment_intersections, arcellipse_intersections
- Circle3D: circle_intersections.
- Arc3D: arc_intersections, arcellipse_intersections, test_minimum_distance_bspline
- BSplineCurve3D: test_bspline_linesegment_minimum_distance, test_bspline_linesegment_intersections
- Contour3D: test_edge_intersections
## v0.12.0


### New Features
- New module: cad_simplification - OctreeBlockSimplify, TrippleExtrusionSimplify
- shells.py : function to performe union operations for a given list of shells.
- ClosedShell3D: is_face_intersecting, is_intersecting_with
- BoundingBox: get_points_inside_bbox, size
- Vector3D: unit_vector
- Face3D: split_inner_contour_intersecting_cutting_contours
- Shell3D: get_ray_casting_line_segment
- WireMixin: get_connected_wire, is_sharing_primitives_with
- OpenShell3D: faces_graph
- Plane3D: arc_intersections, bsplinecurve_intersections
- common_operations: split_wire_by_plane
- SphericalSurface3D: line_intersections, linesegment_intersections.
- Sweep with muitiform profile contour.
- minimum_distance: face-to-face, shell-to-shell
- OpenShell3D: from_faces (using faces graph)
- SphericalFace3D: from_contours3d_and_rectangular_cut
- RevolutionSurface3D: Translation
- wires.WireMixin: from_circle
- curves.CircleMixin: trim
- Face3D: point_distance
- BSplineCurve3D: revolution method.

### Fixed
- ClosedShell3D: is_face_inside, get_subtraction_valid_faces, valid_intersection_faces, point_belongs
- ContourMixin: delete_shared_contour_section, reorder_contour_at_point, are_extremity_points_touching
- RevolutionSurface3D: fix some special cases whiling transforming from 3D space to parametric domain.
- fix drone python version
- BSplineFace3D: neutral_fiber
- BSplineSurface3D: arc3d_to_2d, removes repeated parametric points if any.
- surfaces.Plane3D: linesegment_intersections
- Step export
- Face3D: is_linesegment_crossing.
- Edge: fix orientation of edges commig from step.
- BSplineCurve3D: from_step.
- Export to step file
- Step import
- Edge: fix orientation of edges commig from step.
- Sphere: point_belongs, inherits from ClosedShell3D instead of RevolvedProfile
- Step import.
- PeriodicalSurface: linesegment3d_to_2d, takes into account small 3D line segments that should be actually 3D arcs
- babylondata: removes empty objects.
- ClosedPolygon2D: point_belongs.
- Fullarc: get_reverse.
- Arc2D: point_belongs
- ArcEllipse2D: point_at_abscissa
- Frame3D: import/export step.
- BSplineFace3D: neutral_fiber.
- Step: read_lines, take into account the space character in step entity names
- Circle3D: fix trim.
- Edge: from_step trim of periodic curves with different orientation of original edge
- Arc3D: fix abscissa, fix get_arc_point_angle
- add missing toleraces to some methods.
- Arc3D: line_intersections
- Line3D: minimum_distance_points
- remove arcellipse handleling for bspline2d_3d.
- plot of vector3D
- Ellipse3D: discretization_points.

### Refactor
- ClosedShell3D: point_belongs, get_non_intersecting_faces
- BoundingBox: bbox_intersection
- Face3D: get_face_cutting_contours
- parametric.py: fix numerical instability in some functions used in Arc3D to parametric surface domain transformation.
- intersections: get_bsplinecurve_intersections generalization, so it can also be used
to calculate intersections between a plane 3d and bsplinecurve3d.
- Big refactor: New module curves.py containing classes as Line, Circle and Ellipse.
Most edges will now be formed by a curve and a start and end points. Unittests for all these classes have been created.
All adequations have been done for all tests and existing scripts.

- bspline_compiled: refactor binomial_coefficient for performance.
- Improve step translator.
- Delete inplace methods: rotation, translation and frame_mapping
- OpenShell3D: faces_graph.
- RevolutionSurface3D: Improve init and methods

### Changed
- OpenShell3D: faces_graph is now vertices_graph. faces_graph method now represents the faces' topology of the shell.

### Unittests
- FullArc2D: split_between_two_points
- Face3D: set_operations_new_faces
- ClosedShell3D: point_belongs
- Plane3D: arc_intersections, bsplinecurve_intersections
- common_operations: split_wire_by_plane
- SphericalSurface3D: line_intersections, linesegment_intersections.

## v0.11.0


### New Features
- BSplineCurve, Edge: simplify
- Plane3D: angle_between_planes, plane_betweeen_two_planes
- Edge: intersections, crossings, validate_crossings
- Arc2D: bsplinecurve_intersections, arc_intersections, arcellipse_intersections.
- ArcEllipse2D: bsplinecurve_intersections
- get_circle_intersections added to volmdlr.utils.intersections, so it can be used to calculate intersections between two arcs 2d.
- get_bsplinecurve_intersections added to volmdlr.utils.intersections. Used to calculate intersection between a bspline and another edge.
- Wire2D: edge_intersections, wire_intersections, edge_crossings, edge_intersections, validate_edge_crossings, validate_wire_crossings
- Contour2D: split_contour_with_sorted_points, intersection_contour_with
- CylindricalSurface3D: point_projection, point_distance
- ToroidalSurface3D: point_projection
- BsplineCurve: point_distance, point_belongs
- ContourMixin: is_adjacent
- Wire2D: area
- Circle2D: bsplinecurve_intersections.
- add tolerance param to many methods from edges and wires.
- Surface3D: add contour healing into face_from_contours3d method.
- ExtrusionSurface3D: implement missing cases for linesegment2d_to_3d method.
- BSplineSurface3D: to_plane3d
- BSplineFace3D: to_planeface3d
- BSplineCurve, Arc, LineSegment: is_close
- Core: get_edge_index_in_list, edge_in_list
- mesh: TetrahedralElementQuadratic 
- GmshParser: define_quadratic_tetrahedron_element_mesh
- GmshParser: to_vtk (consider quadratic tetrahedron element)
- VolumeModel: to_msh (consider both order 1 and 2)
- Assembly: define a volmdlr Assembly object.
- Edge: direction_independent_is_close
- Arcellipse2D, 3D: complementary, translation
- Arcellipse2D, 3D: complementary
- Face3D: is_linesegment_crossing, linesegment_intersections_approximation.
- Assembly: define a volmdlr Assembly object.
- Contour2D: copy
- LineSegment2D: copy
- FullArcEllipse3D: split
- ArcEllipse3D: split, point_at_abscissa
- Vector: is_perpendicular_to
- babylonjs: add nested meshes
- CylindricalFace3D, ConicalFace3D, ToroidalFace3D, BSplineFace3D: neutral_fiber
- VolumeModel: get_shells
- WireMixin: wires_from_edges
- DisplayMesh3D: triangulation_faces
- Woodpecker CI setup
- ContourMixin: primitive_section_over_contour.
- Face3D: split_by_plane

### Fixed
- 2D conversion: create 2D function name in core_compiled
- LineSegment, Arc, BSplineCurve: get_shared_section()
- bSpline2D: linesegment_intersections
- BsplineCurve: from_points_interpolation
- Coverage: use coverage rc to enable cython coverage
- ClosedShel3D: cut_by_plane
- ClosedShell3D: union
- BSplineSurface3D: take into account oppened contour while using face_from_contours3d
- BsplineCurve: simplify
- Dessiaobject inheritance up-to-date
- Edge: unit_direction_vector, unit_normal_vector, split_between_two_points
- VolumeModel: get_mesh_lines (change tolerance 1e-20 to 1e-6)
- RevolutionSurface: fix some parametric operations.
- ClosedShel3D: intersection method
- Fix: plots
- add some fixes to pydocstyle errors
- ToroidalSurface3D: fix some parametric operations.
- Node2D, Node3D: is_close
- SphericalSurface3D: enhance arc3d_to_2d and bsplinecurve3d_to_2d.
- BSplineface3D: linesegment2d_to_3d, bsplinecurve2d_to_3d.
- OpenShell3D: get_geo_lines (use primitive.is_close)
- Basis3D: normalize
- Contour3D: from_step removes repeated edges from primitives list
- Face3D: add fixes to divide_face.
- ExtrusionSurface3D: linesegment2d_to_3d.
- Surface3D: repair_primitive_periodicity
- BSplineSurface3D: ban useless attr in serialization 
- utils.parametric: fix contour2d_healing
- BSplineSurface3D: ban useless attr in serialization
- BSplineCurve: simplify
- SphericalSurface3D: contour3d_to_2d
- WireMixin: to_wire_with_linesegments (use new methods, for 2D and 3D)
- ArcEllipse2d: point_belongs, abscissa, init.
- Face3D: face_inside - now considers inners_contours
- BoundingBox: point_belongs now considers bounds.
- ContourMixin: delete_shared_contour_section
- PlaneFace3D: merge_faces
- Contour2D: divide
- Step: raise NotimplementedError when it's not possible to instatiate assembly object.
- STL: handle mutiple space as separator
- fix: protect gmsh import

### Refactor
- Contour2D: cut_by_wire
- Contour2D: extract_with_points displaced to WireMixin
- Contour2D: extract_contour displaced to WireMixin and renamed to extract
- Contour2D: split_contour_with_sorted_points displaced to WireMixin and renamed to split_with_sorted_points
- Contour2D: get_divided_contours
- FullArc2D, FullArc3D: create FullArc Abstract class.
- Contour2D: ordering_contour
- WireMixin: order_wire
- Contour2D: delete cut_by_linesegments
- split faces.py into surfaces.py, faces.py and shells.py 
- ContourMixin: from_points
- ClosedShell3D: improve performance for boolean operations
- Face3D: reduce the triangulation discretization resolution of Toroidal and Cylindrical to improve redering performance.
- Cylinder: inheritance directly from ClosedShell3D
- Edges: cache middle_points and unit_direction_vector 
- Arc: add optional parameter center
- unittests: find dynamicly the folder for the json
- Arc: point_distance
- BSplineCurve: is_close
- CompositePrimitive3D: babylon_points
- WireMixin: split_with_sorted_points -> if a wire, and given points are start and end, return self directly.
- ContourMixin: contours_from_edges
- ExtrusionSurface3D: simplify bsplinecurve3d_to_2d method

### Changed
- better surface3d plots
- sphere methods renamed in_points & to_point_skin to inner points & skin_points
- Improve CylincricalFace3D and ToroidalFace3D rendering mesh.
- remove useless attribute in Bspline serialization
- Change python suport version from >=3.7 to >= 3.9
- LICENSE changed from GPL to Lesser GPL 
- Readme logo updated
- CI: do not check quality on tag

### Unittests
- Arc2D: test_arc_intersections
- TestEdge2DIntersections: test intersections for all edges.
- Circle2D: test_circle_intersections
- Contour2D: test_crossings, test_intersection_contour_with
- BSplineCurve: get_intersection_sections
- BSplineCurve2D: edge_intersections, arc_intersections, bsplinecurve_intersections
- CylindricalFace3D: test_triangulation_quality
- CylindricalSurface3D: test_point_projection
- BSplineCurve: point_projection
- ClosedShel3D: cut_by_plane
- Arc3D.minimum_distance_points_line
- New unittests for plane3d.
- ClosedShel3D: intersection
- Arcellipse2D: complementary
- Contour2D: contours_from_edges.
- PlaneFace3D: merge_faces
- Contour2D: divide.
- BSplineFace3D: test_linesegment_intersections_approximation.
- CylindricalFace3D: split_by_plane.

v0.10.0 [Released 20/04/2023]

### New Features
* Write .msh file (with stream)
* Arc: reverse
* BSplineCurve2D: offset
* Circle2D: bsplinecurve_intersections, point_distance
* ConicalSurface3D, CylindricalSurface3D: plot method
* BSplineCurve3D: minimum distance
* volmdlr.edge: FullArcEllipse
* BSplineCurve: evaluate_single
* Wire2: hash
* Contour3D: hash
* LineSegment3D, LineSegment2D, Arc3D, Arc2D, BSpline3D, BSpline2D: get_shared_section(), delete_shared_section()
* Contour2D: closest_point_to_point2, get_furthest_point_to_point2
* Block: octree, quadtree, subdivide_block

### Fixed
* Bspline in sweep
* Plane3D: plane_intersections
* fixes to step assemblies
* LineSegment3D: matrix_distance
* fixes to wire
* Arc: split. Case when spliting point is the start or end point.
* BplineCurve2D: tangent, vector_direction, normal_vector
* BSplineCurve: abscissa, line_intersections
* Add some important fixes to unittests: missing two __init__py files.
* Contour2D, Contour3D: merge_with()
* Edge: change unit_direction_vector and unit_normal_vector to concrete methods
* stl: add _standalone_in_db to Stl class
* BSplineSurface3D: merge_with
* Documentation: Add introduction to volmdlr technology
* BSplineSurface3D: refactor bsplinecurve3d_to_2d to take into account periodic behavior
* OpenedRoundedLineSegments2D/ClosedRoundedLineSegments2D: fix radius type
* Surface3D: debug some special cases while using face_from_contours3d.
* Step: debug some special cases while reading step file.
* BSplineSurface3D: fix simplify_surface method.
* Improve pylint code quality.
* PeriodicalSurface: enhance some parametric transformations.

### Removed
- stl: remove default value in from_stream method

### Changed

- argument convexe in volmdlr.cloud has been renamed to convex
- Add some missing docstrings in volmdlr.faces
- Using full arcs for Circles primitives

### Performance improvements
- BSplineCurve: compilation of some functions used by from_points_interpolation classmethod.
- BSplineSurface3D: compilation of some functions used in the evaluation of a parametric point.
- eq & hash: Some eq and hash methods have been fixed. starting from clases Point and Vector.
- BSplinecurve2D: point_belongs
- lighten some dicts with optional name
- Step reader: refactor to_volume_model. Remove the dependency of the method of creating a graph.

### Refactorings
- ContourMixin: to_polygon (for both 2D and 3D)
- BSplineCurve2D.point_distance 
- new dataclass EdgeStyle: to be used in several plot methods. simplifying its structure.


### Unittests
* BSplineCurve2D: offset, point_distance, point_belongs
* Circle2D: bspline_intersections, point_distance
* Unittests for Vector2D
* Unittests for Point2D
* Unittests for Vector3D
* Unittests for Point3D
* LineSegment3D: test_matrix_distance
* LineSegment3D, LineSegment2D, Arc3D, Arc2D, BSpline3D, BSpline2D: get_shared_section(), delete_shared_section()
* Contour3D: merge_with()
* Contour2D: closest_point_to_point2, get_furthest_point_to_point2

## v0.9.3

- build: bump dessia common to 0.10.0
- build: remove useless jsonschema dep
- build: update package.xml for freecad

## v0.9.1

### Fixed
- build: manifest was not shipping bspline_compiled
- fixed many pylint errors: 13/03/2023
- fix contour2d: divide

### Documentation
 - typo in CONTRIBUTING.md
 - typo in README.md

## v0.9.0 [released 03/26/2023]

### New Features
* Unit coversion factor parameter added to the end of the from_step arguments parameter (So we can convert the units correctly)
* SphericalSurface3D: rotation, translation, frame_mapping
* read steps: Identify assemblies in a step file.
* ClosedTriangleShell3D: to_trimesh method
* PointCloud3D: add method shell_distances to compute distances from triangular mesh in PointCloud3D
* BSplineSurface3D: Now the plot method uses u and v curves
* Create .geo and .msh files (Mesh geometries with GMSH)
* RevolutionSurface3D: point3d_to_2d, point2d_to_3d, plot, rectangular_cut, from_step
* RevolutionFace3D
* WiriMixin: from points: general method for Wire3D and 2D and for Contour2D and 3D.
* Added package.xml metadata in order to be listed in the FreeCAD Addon Manager
* Edge: local_discretization
* ArcEllipse2d: point_at_abscissa, translation, split, point_distance.

### Fixed

* WireMixin: abscissa (add tolerance as parameter)
* OpenRoundedLineSegment2D: deleted discretization_points() so it uses the one from WireMixin.
* Contour2D: moved bounding_rectangle and get_bounding_rectangle to Wire2D.
* BSplineCurve: from_points_interpolation, uses centripedal method for better fitting.
* Conical, Cylindrical and Toroidal Surfaces 3D: fix face_from_contours - bug when step file doesnot follow a standard.
* BSplineSurface3D: debug linesegment2d_to_3d method.
* Parametric operations with BSpline curves.
* OpenTriangleShell3D: fix from_mesh_data method.
* PeriodicalSurface: fix face from contours.
* LineSegment2D.line_intersections: verify if colinear first.
* Cylinder: to_dict, min_distance_to_other_cylinder.
* Step_assemblies: consider when no transformation is needed.
* fix some pydocstyle errors
* Script/step/workflow: Update Workflow, use last version of dessia_common
* LineSegment3D: Rotation method update due to points attribute deletion
* ConicalSurface3D: fix from_step class method by adding the angle convertion factor
* fix f string usage
* Add some typings
* Step: Step translator now handles some EDGE_LOOP inconsistencies coming from step files
* Arc2d: point_belongs, abscissa.


### Removed

- edges: remove attributes points from lines & linesegments for performance purpose


### Performance improvements

- wires.py's 2D objects: chache bounding_rectangle results
- faces.py's Triangle3D objects: subdescription points and triangles
- EdgeCollection3D: new object for displaying series of edges
- BSplineSurface3D: compile BSplineSurface3D.derivatives
- Contour2D.area(): save area in a cache variable.
- Contour2D.__eq__(): verify contour length first, when verify if two contours are the same.
- Contour2D.is_inside(): verify first if the area of the contour2 is not smaller that contour 1.
- Disabling pointer in to_dict for most primitives
- Better hash for shells, contours & wires 


### Refactorings
- Remove usage of deprecated method old_coordinates and new_coordinates
- Indicate 'inplace' methods as deprecated
* Wire: extract_with_points

### Documentation
- BoundingBox docstrings

### Unittests
- ConicalSurface3D: face_from_contours, bsplinecurve3d_to_2d.
- CompositePrimitive2D: rotation, translation, frame_mapping
- core.py: delete_double_point, step_ids_to_str
- CompositePrimitive3D: plot
- BoundingRectangle: bounds, plot, area, center, b_rectangle_intersection, is_inside_b_rectangle, point_belongs,
intersection_area, distance_to_b_rectangle, distance_to_point
- BoundingBox: center, add, to_dict, points, from_bounding_boxes, from_points, to_frame, volume, bbox_intersection,
is_inside_bbox, intersection_volume, distance_to_bbox, point_belongs, distance_to_point, plot
* VolumeModel: eq, volume, rotation, translation, frame_mapping, bounding_box, plot
* Wire: extract_with_points, split_with_two_points
* Arc2d: point_belongs, abscissa.
* ArcEllipse2d: point_belongs, abscissa, init, translation, split, point_at_abscissa, point_distance.

### CI
- add spell check to pylint with pyenchant
- make code_pydocstyle more explicit
- upload html coverage to cdn.dessia.tech
- limit time effect on master & testing

## v0.8.0 [Released 26/01/2023]

### New Features

- PlaneFace3D: project_faces
- OpenShell3D: project_coincident_faces_of
- GmshParser: to_vtk
- BSplineCurve: derivatives
- ClosedPolygon2D: point_belongs, now the user can choose whether points on the edge of the polygon
            should be considered inside or not.
- ArcEllipse2D: line_intersections, frame_mapping, linesegment_intersections
- Line2D: point_belongs, frame_mapping()
- New Class wires.Ellipse2D
- Ellipse2D: point_over_ellipse(), line_intersections(), linesegment_intersections(), discretization_points(),
abscissa(), point_angle_with_major_dir(), area(), rotation(), tranlation(), frame_mapping()
- Plane3D: is_parallel, fullarc_intersections
- Arc2D: cut_betweeen_two_points
- Contour3D: linesegment_intersections, line_intersections
- Circle3D: primitives: [Arc3D, Arc3D], get_primitives, abscissa, linesegment_intersections
- Arc3D: line_intersections, linesegment_intersections
- new module utils: intersections -> circle_3d_linesegment_intersections
- hash for Frame2D
- Ellipse3D: point_belongs, abscissa, length, to_2d
- CylindricalSurface3D: point_on_surface, is_coincident, arcellipse3d_to_2d
- BSplineSurface3D: derivatives

### Fixed

- PlaneFace3D: cut_by_coincident_face (consider self.inner_contours inside face)
- Contour2D: bounding_rectangle (specify number_points for discretization_points), point_belongs
- Line2D: line_intersections
- BSplineCurve2D: line_intersections
- PlaneFace3D: cut_by_coincident_face (consider self.inner_contours inside face)
- BSplineCurve2D: bounding_rectangle (specify number_points for discretization_points)
- Mesh: delete_duplicated_nodes
- BSplineSurface3D: fix arc3d_to_2d method
- Frame3D : fix from_point_and_vector method ( error for the case vector=main_axis)
- BSplineCurve2D: linesegment_intersections
- Contour2D: merge_primitives_with
- BSplineCurve: fix to take into account weighted B-spline curves.
- Step: fix reading of rational BSpline curves and surfaces from step file.
- BSplineCurve2D: tangent (use position/length)
- Babylon: some scene settings for better rendering
- Arc2D: fix get_center: name referenced before assignement
- SphericalSurface3D : enhancement of primitives parametrization on surface parametric domain.
- BSplineSurface3D: debug linesegment2d_to_3d method.
- Parametric operations with BSpline curves.
- OpenTriangleShell3D: fix from_mesh_data method
- pydocstyle fixes
- bounding box: fix for cylindrical and BSplineCurve3D
- contour2d: ordering_primitives, order_primitives
- Plane3D: plane_intersections, is_coindident
- contour2d: ordering_primitives, order_primitives
- Linesegment2D: infinite_primitive
- Arc2D: point_belongs
- Arc2D: infinite_primitive
- Wire2D: infinite_intersections
- infinite primitive offset of linesegment
- Ellispe3D: discretization_points
- BSplineSurface: Improved surface periodicity calculation

### Removed

- babylon script remaining functions

### Performance improvements
- ClosedPolygon2D: triangulation
- Cylinder: min_distance_to_other_cylinder
- BSplineCurve: discretization_points
- Face3D: triangulation
- triangulation performance by use of Node2D instead of points (x15 on casing)
- cache variable self._polygon_point_belongs_100, to avoid recalculating each
time we have to verify if a point is inside
- Improvements in BSplineSurface3D.point3d_to_2d performance
- Triangle3D serialization speed-up
- Serialization without memo for faces
- Custom serialization for BsplineCurves

### Refactorings

- Basis2D, Basis3D, Frame2D, Frame3D: old_coordinates and new_coordinates method are now deprecated.
local_to_global_coordinates and global_to_local_coordinates are the new more explicit ones.
- Line3D: intersections

### Unittests

- Contour2D: point_belongs
- Basis2D, Basis3D, Frame2D, Frame3D: local_to_global_coordinates and global_to_local_coordinates
- ArcEllipse2D: linesegment_intersections
- LineSegment2D: to_wire
- Line2D: point_belongs
- BSplineCurve2D: line_intersections
- Ellipse2D.point_over_ellipse()
- Ellipse2D.line_intersections()
- Ellipse2D.linesegment_intersections()
- Ellipse2D.discretization_points()
- Ellipse2D.abscissa()
- Ellipse2D.point_angle_with_major_dir()
- Ellipse2D.area()
- Ellipse2D.rotation()
- Ellipse2D.tranlation()
- Ellipse2D.frame_mapping()
- Line2D.frame_mapping()
- Plane3D: plane_intersections, fullarc_intersections, is_parallel, is_coincident
- Contour2D: offset
- ArcEllipse3D.to_2d()
- Circle3D: point_belongs
- Circle3D: discretization_points
- Arc3D: line_intersections, linesegment_intersections
- Contour2D: ordering_contour, is_ordered, order_contour
- Ellipse3D: point_belongs, abscissa, length, to_2d, discretization_points
- CylindricalSurface3D: point_on_surface, is_coincident

### CI

- Mandatory CHANGELOG.md update for PR
- pre-commit checks with cython-lint

## v0.7.0

### New Features

- Open/Closed TriangleShells: ability to implement specific algorithm to triangles
- Block: faces_center (calculate directly point in the middle of the faces)
- Circle2D: split_by_line
- BoundingRectangle: bounds, plot, area, center, b_rectangle_intersection, is_inside_b_rectangle, point_belongs, intersection_area, distance_to_b_rectangle, distance_to_point
- Cylinder: random_point_inside, interference_volume_with_other_cylinder, lhs_points_inside
- CylindricalSurface3D: line_intersections, linesegment_intersections, plane_intersection
- Line2D: point_distance
- Line3D: to_2d
- Line3D: skew_to (verifies if two Line3D are skew)
- LineSegment3D: line_interserctions
- ArcEllipse3D: discretization_points
- FullArc3D: linesegment_intersections
- Line: sort_points_along_line
- Line2D: point_belongs
- ArcEllipse2D: length, point_belongs, abscissa, bounding_rectangle, straight_line_area, discretization_points, reverse

### Fixed

- Contour2D: point_belongs
- BsplineCurve: abscissa (use different start point between 0 and length)
- Arc3D: plot
- Cylinder: point_belongs
- FullArc3D: plot (use discretization_points instead of discretise)
- Face3D: line_intersections: consider borders
- STL: from stream (use BinaryFile and StringFile instead of io.BinaryIO and FileIO)
- Step: from stream (use BinaryFile instead of io.BinaryIO)
- Contour: is_overlapping (consider intersecting_points is empty)
- LineSegment2D: to_wire (use discretization_points instead of discretise)
- ArcEllipse2D: to_3d
- Fix boolean operations when faces are 100% coincident
- Fix some to_step methods from edges.py and faces.py


### Performance improvements

- Avoid unneeded bbox computation


### Refactorings

- cleanup of ClosedShell (double methods with Openshells)
- LineSegment3D: intersections
- Line2D: sort_points_along_line



### Unittests

- PlaneFace3D: line_intersections
- BsplineCurve: abscissa
- Circle2D: split_by_line
- BoundingRectangle: area, center, intersection, is_inside, point_belongs, intersection_area, distance_to_point, distance_to_b_rectangle
- Cylinder: point_belongs, random_point_inside, interference_volume_with_other_cylinder, min_distance_to_other_cylinder, is_intersecting_other_cylinder, lhs_points_inside
- CylindricalFace3D: linesegment_intersections
- CylindricalSurface3D: line_intersections
- Line3D: line_distance
- Line3D: skew_to
- Line3D: intersections
- LineSegment3D: line_intersections
- LineSegment3D: linesegment_intersections
- Contour: is_overlapping
- LineSegment2D: line_intersections
- ArcEllipse3D: discretization_points
- FullArc3D: linesegment_intersections
- Line2D: sort_points_along_line
- Line3D: sort_points_along_line
- ArcEllipse2D: length, point_belongs, abscissa, bounding_rectangle, straight_line_area, discretization_points, reverse


## v0.6.1 [12/13/2022]

### Changes

- Import from dessia_common are now performed from dessia_common.core

### Fixed
- infinite primitive offset of linesegment

## v0.6.0 [11/7/2022]

### New Features

- Stl:load_from_file, to_volume_model
- Surface2D: copy (specific method)
- GmshParser: read_file (.msh) and related methods, define_triangular_element_mesh, define_tetrahedron_element_mesh
- Circle2D: primitives (defined with 2 Arc2D)
- Node2D/3D, TriangularElement, QuadrilateralElement2D, TriangularElement3D
- ElementsGroup: nodes, elements_per_node
- Mesh: bounding_rectangle, delete_duplicated_nodes
- PlaneFace3D: cut_by_coincident_face
- Vector2D: to_step
- BSplineCurve2D: to_step
- LineSegment3D: to_bspline_curve
- BSplineCurve3D: from_geomdl_curve
- Surface2D: line_crossings
- Surface2D: from_contour
- BSplineSurface3D: simpifly_surface - verifies if BSplineSurface3D could be a Plane3D
- OpenShell3D: to_step_face_ids
- Contour2D: repair_cut_contour
- Circle2D: cut_by_line

### Fixed

- Contour3D: average_center_point (use edge_polygon.points instead of points)
- Contour: edges_order_with_adjacent_contour
- Arc2D: translate_inplace
- Arc2D: point_belongs
- Arc2D: abscissa (consider point2d == arc2d.start/end)
- Arc2D: split (how to choose the interior point)
- Wire: extract_primitives (consider point1 and point2 belong to the same primitive, REMOVE Contour.extract_primitives)
- LineSegment: abcissa (consider point2d == arc2d.start/end)
- Contour2D: cut_by_wire
- Contour2D: point_belongs (bug when contour has only one primitive, like FullArc2D)
- Contour: contours_from_edges
- PlaneFace3D: face_intersections
- Edge: insert_knots_and_mutiplicity
- BSplineCurve3D: from_step
- Surface2D: cut_by_line
- Circle3D: to_step
- ArcEllipse3D.to_2d()
- infinite primitive offset of linesegment
- Contour3D: order_contour.

### Performance improvements

- Improve reading STEP files (Faster BSplineCurve3D.look_up_table, Better info when _edges not following eachother_ )
- Improve multiple substractions
- Speedup Contour2D.point_belongs using bounding_rectangle
- Custom to dicts for Shells and primitives inheriting


### Refactorings

- Normalize STL methods regarding STEP
- Refacor and update old code in mesh.py
- Define a Parent class 'Triangle' for Triangle2D/3D


### Unittests

- Wire: extract_primitives, extract_without_primitives


## v0.5.0

### New Features

- Contour: is_overlapping, is_supperposing
- Point, Edges and Wires: axial_symmetry
- Surface2D: rotation, rotation_inplace
- Wire2D: bsplinecurve_crossings,  bsplinecurve_intersections
- Cylinder: min_distance_to_other_cylinder, is_intersecting_other_cylinder
- New point_distance method for Wire3D

### Fixed

- Wire3D.babylonjs
- BSplineSurface3D.merge_with (consider overlapping, intersecting surfaces)
- Wire.extract_primitives (consider point1 & point2 belong to the same primitive)
- Wire.extract_without_primitives (consider the primitives’ order to choose the primitives)
- Contour.shared_primitives_with (consider contours sharing a lot of primitives groups)
- Contour2D.contour_intersections (check if the point is not already in the lis)
- Line.is_between_points (consider point1==point2)
- BSplineCurve2D.split (consider point==start/end)
- Contour3D.bounding_box (use _utd_bounding_box to be defined as a property)
- BSplineSurface3D.grid2d_deformed (add more constraints to compute surface deformation)
- BSplineSurface3D.from_cylindrical_faces (consider **kwargs parameters)
- Duplicated methods cleaned
- triangulation of planar faces
- Wire3D: fix Bounding box
- Wire3D: Bounding box
- Arc2D: primitives bad calculation (arc2d)
- Update plotdata in setup.py
- add some fixes pydocstyle

### Performance improvements

- Remove Copy param from movement of primitives and add inplace methods
- Improve union operations
- Return the same result type (a boolean) in Contour.is_sharing_primitives_with
- Add hidden attribute _bounding_rectangle for Contour2D
- Add hidden attribute _length for BSplineCurve2D/3D
- Consider different types of primitives in Wire.wire_intersections/wire_crossings
- Add hidden attribute _length for Edge

### Refactorings

- Define _eq_ in Contour (to be used for both 2D and 3D)
- Use Grid2D object in different BSplineSurface3D methods (especially: to_2d_with_dimension)
- Define length in LineSegment (to be used for both 2D and 3D)
- Delete diplicated methods (length and point_at_abscissa) from Contour3D (inherit from Wire)
- Define a Parent class 'Bsplinecurve' to mutulize Bsplinecurve2D/3D methods
- Clean duplicated methods
- Define length in LineSegment (to be used for both 2D and 3D)
- Delete diplicated methods (length and point_at_abscissa) from Contour3D (inherit from Wire)
- Define a Parent class 'Bsplinecurve' to mutulize Bsplinecurve2D/3D methods


## v0.4.0
### Fixed
- various fixes in cuts of wires and contours
- Fix of missing face in Union
- following dessia_common v0.7.0


## v0.3.0

### New Features
- Bspline with dimensions
- cut_by_line for Surface2D
- Bspline merge

### Fixed
- Various Steps improvement
- Bspline periodicity in step reading
- sewing improvements
- Substraction of shells

## v0.2.10

### New Features

- union of shells (only with planeface for the moment
- Sewing of polygon3D
- Concav hull of PointCloud2D

## v0.2.9

### New Features

- support STL import & export
- point cloud2D & cloud3D

## v0.2.8

### New Features

- support stringIO in step save

### Fixes

- depack of point2D
- to_vector2D

### Performance improvements

- better bounding box for cylindrical face


## [v0.2.7]
### Changed
- direction vector of linesegments are now normalized

### New Features

- straight line area for BsplineCurve2D
- split of circleby start end
- closedpolygon2d is_trigo
- Auto-adaptative camera/edge width babylonjs
- splitting of bsplinecurve2d
- BezierSurface3D implemented
- added rotation and translation for faces
- new classes BezierCurve2D and BezierCurve3D
- spherical surface
- (core): update plot_data method
- update plot_data methods in wires and edges
- step almost working for cylindrical, conical toroidal
- difference between intersections and crossings
- plot_data version set to 0.3.8 or above

### Fixes

- support of mixed vector point in to step
- remove debug mode babylonjs
- remove sci notation in step export
- use stable cdn for babylonjs
- sweep extrusion length
- line circle intersection with tolerance, normal and dir vector for arc
- offset of wire
- remove useless non serializable attr
- secondmoment area from straight lines
- reversed faces in extrusion correction
- enhancement of rotation/translation of shells
- bug fix BezierCurve2D and 3D
- eq and hash for basis and frames
- shell and frame mapped shell correctly read
- small try except added for step reading
- all SHAPE_REPRESENTATION are now read
- Arc3D from step full debug
- arc3d to 2d in bspline3d surface
- missing faces at end of sweep
- splitting faces and arcs
- perf in display nodes and toroidal aspect
- setup.py requires plot_data>=0.3.9
- (primitives2d): serialization
- debug of shell method
- porting shells methods
- Debug of conical faces
- Porting cylinders and hollow
- porting from missing from_contour3d for planeface
- reading steps, but artefact on faces
- Correcting arc from_step

### Performance improvements

- LineSegment2D.points is non serializable attribute
- ClosedPolygon2D.line_segment is non_serializable_attributes
- Optimization of mesh generation

#### Refactorings
- (edges): put data argument back into Arc2D.plot_data()
- (edges): redefined Arc2D.plot_data()

## v0.2.6

### Changed
- debugs on frame 2D

### Optimized
- babylon data generation speed up

## v0.2.5

### Added
- translation and rotation for various primitives

### Changed
- Frame3D rotation takes also into account origin
- following plot_data v0.5.3

## v0.2.4
### Added
- handle spherical surfaces
- positionning of parts in STEP reading

## v0.2.1
### Added
- step export

## v0.2

### Changed
- modules -2D or *3D renamed in *2d, *3d
- point and vector declared with their x, y, z vm.Point2D((0, 0)) -> vm.Point2D(0, 0)
- separating in new modules: display, wires, edges...
- PEP8: method names
- PointAtCurvilinearAbscissa changed to point_at_abscissa
- MPLPlot changed to plot()
- plot now returns only ax instead of fig, ax

## v0.1.11

### Added
- Calculate the distance between LineSegment3D/LS3D, Arc3D/LS3D, Arc3D/Arc3D and between CylindricalFace3D too.
- Use PlaneFace3D with contours2D in a classic way and use it with contours3D with a 'from_contours3d' as CylindricalFace3D does.
- Calculate the distance between CylindricalFace3D and PlaneFace3D.
- Calculate the distance between CylindricalFace3D, PlaneFace3D and ToroidalFace3D.
- contours2d.tessel_points which gives all points of a contour2d, and .points the end points of primitives.
- Implementation of ConicalFace3D in Core and RevolvedProfile.
- Implementation of SphericalFace3D in Core.
- BSplineFace3D works.

### Changed
- cut_contours in Face3D which take all points from a Contour2D, not one side like before. Furthermore, it is light and quick.

## [v0.1.10]
- typings
- workflow to instanciate point

## [v0.1.9]

### Added
- mesh module

## [v0.1.8]

### Added
- color and alpha options for various primitives
- line segments intersection

### Debug
- arcs: is_trigo and angle were sometimes false

## [v0.1.7]

### Added
- random vector and points
- dashed line option in babylon of LineSegment3D
- Measure2D
- babylon_data: a dict language to describe models to be unpacked by a babylonjs unpacker

### Removed
- constants o2D, x2D, y2D...: use O2D, X2D...

### Changed
- Mesure -> Measure3D<|MERGE_RESOLUTION|>--- conflicted
+++ resolved
@@ -14,10 +14,7 @@
 - perf: to_dict/dict_to_obj of OpenTriangleShell3D
 - Cylinder / Cone / HollowCylinder: from_center_point_and_axis
 - Cone: remove inheritance from RevolvedProfile
-<<<<<<< HEAD
 - BSplineSurface3D: partial removal of dependencies on geomdl objects
-
-=======
 - Ellipse2D: point_distance, bounding rectangle, ellipse_intersections
 - Curve: local_discretization
 - Ellipse3D: line_intersections, linesegment_intersections, ellipse_intersections
@@ -27,7 +24,6 @@
 - Arc3D: arc_intersections, arcellipse_intersections
 - Wire3D/Contour3D: edge_intersections, wire_intersections
 - BSpline3D: arc_intersections
->>>>>>> aa5e79e3
 ### Fixed
 - Sweep with non smoth path
 - plot of vector3D.
