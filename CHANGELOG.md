--- conflicted
+++ resolved
@@ -49,11 +49,8 @@
 - Arc2D: point_belongs
 - ArcEllipse2D: point_at_abscissa
 - Frame3D: import/export step.
-<<<<<<< HEAD
 - BSplineFace3D: neutral_fiber.
-=======
 - Circle3D: fix trim.
->>>>>>> 52d8a640
 - Edge: from_step trim of periodic curves with different orientation of original edge
 - Arc3D: fix abscissa, fix get_arc_point_angle
 - add missing toleraces to some methods.
