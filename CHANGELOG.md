--- conflicted
+++ resolved
@@ -8,23 +8,17 @@
 ## v0.14.0 [future]
 
 ### New Features
-<<<<<<< HEAD
 - DisplayTriangleShell3D: a TriangleShell3D optimized for performance of display / saving / loading.
-=======
 - BSplineSurface3D: from_points_interpolation, from_points_approximation.
->>>>>>> d3cf6eb3
 - nurbs module.
 - New curves classes: Hyperbola2D and Hyperbola3D.
 - Line: closest_point_on_line, from_point_and_vector
 - Line2D: get_slope, get_y_intersection.
 - New curves classes: Parabola2D/3D.
-<<<<<<< HEAD
 - ConicalSurface3D: line/line_segment intersections, perpendicular_plane_intersection
-=======
 - ConicalSurface3D: line/line_segment intersections, perpendicular_plane_intersection, parallel_plane_intersections, concurent_plane_intersections, plane_intersections.
 - Hyperbola2D/3D and Parabola2D/3D: split
-- 
->>>>>>> d3cf6eb3
+
 ### Fixed
 - add missing name attributes to classmethods
 - fixed circular imports
