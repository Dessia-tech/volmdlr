# Changelog

All notable changes to this project will be documented in this file.

The format is based on [Keep a Changelog](https://keepachangelog.com/en/1.0.0/),
and this project adheres to [Semantic Versioning](https://semver.org/spec/v2.0.0.html).


## v0.9.0 [Unreleased yet]

### New Features

* Unit coversion factor parameter added to the end of the from_step arguments parameter (So we can convert the units correctly)
* SphericalSurface3D: rotation, translation, frame_mapping
* read steps: Identify assemblies in a step file.
* ClosedTriangleShell3D: to_trimesh method
* PointCloud3D: add method shell_distances to compute distances from triangular mesh in PointCloud3D
* BSplineSurface3D: Now the plot method uses u and v curves
* Create .geo and .msh files (Mesh geometries with GMSH)
* RevolutionSurface3D: point3d_to_2d, point2d_to_3d, plot, rectangular_cut, from_step
* RevolutionFace3D
* WiriMixin: from points: general method for Wire3D and 2D and for Contour2D and 3D. 


### Fixed

* WireMixin: abscissa (add tolerance as parameter)
* OpenRoundedLineSegment2D: deleted discretization_points() so it uses the one from WireMixin.
* Contour2D: moved bounding_rectangle and get_bounding_rectangle to Wire2D. 
* BSplineCurve: from_points_interpolation, uses centripedal method for better fitting.
* Conical, Cylindrical and Toroidal Surfaces 3D: fix face_from_contours - bug when step file doesnot follow a standard. 
* BSplineSurface3D: debug linesegment2d_to_3d method.
* Parametric operations with BSpline curves.
* OpenTriangleShell3D: fix from_mesh_data method.
* PeriodicalSurface: fix face from contours.
* LineSegment2D.line_intersections: verify if colinear first.
* Cylinder: to_dict, min_distance_to_other_cylinder.
* Step_assemblies: consider when no transformation is needed.
* fix some pydocstyle errors
* Script/step/workflow: Update Workflow, use last version of dessia_common
* fix f string usage
### Removed

* edges: remove attributes points from lines & linesegments for performance purpose

### Performance improvements

* wires.py's 2D objects: chache bounding_rectangle results
* faces.py's Triangle3D objects: subdescription points and triangles
* EdgeCollection3D: new object for displaying series of edges
* BSplineSurface3D: compile BSplineSurface3D.derivatives
* Contour2D.area(): save area in a cache variable.
* Contour2D.__eq__(): verify contour length first, when verify if two contours are the same.
* Contour2D.is_inside(): verify first if the area of the contour2 is not smaller that contour 1.
* Disabling pointer in to_dict for most primitives
* Better hash for shells, contours & wires 

### Refactorings
- Remove usage of deprecated method old_coordinates and new_coordinates
- Indicate 'inplace' methods as deprecated


### Documentation
- BoundingBox docstrings

### Unittests
* ConicalSurface3D: face_from_contours, bsplinecurve3d_to_2d.
* CompositePrimitive2D: rotation, translation, frame_mapping
* core.py: delete_double_point, step_ids_to_str
* CompositePrimitive3D: plot
* BoundingRectangle: bounds, plot, area, center, b_rectangle_intersection, is_inside_b_rectangle, point_belongs,
intersection_area, distance_to_b_rectangle, distance_to_point
* BoundingBox: center, add, to_dict, points, from_bounding_boxes, from_points, to_frame, volume, bbox_intersection,
is_inside_bbox, intersection_volume, distance_to_bbox, point_belongs, distance_to_point, plot
* VolumeModel: eq, volume, rotation, translation, frame_mapping, bounding_box, plot

### CI
- add spell check to pylint with pyenchant
- make code_pydocstyle more explicit

## v0.8.0 [Released 26/01/2023]

### New Features

* PlaneFace3D: project_faces
* OpenShell3D: project_coincident_faces_of
* GmshParser: to_vtk
* BSplineCurve: derivatives
* ClosedPolygon2D: point_belongs, now the user can choose whether points on the edge of the polygon
            should be considered inside or not.
* ArcEllipse2D: line_intersections, frame_mapping, linesegment_intersections
* Line2D: point_belongs, frame_mapping()
* New Class wires.Ellipse2D
* Ellipse2D: point_over_ellipse(), line_intersections(), linesegment_intersections(), discretization_points(),
abscissa(), point_angle_with_major_dir(), area(), rotation(), tranlation(), frame_mapping()
* Plane3D: is_parallel, fullarc_intersections
* Arc2D: cut_betweeen_two_points
* Contour3D: linesegment_intersections, line_intersections
* Circle3D: primitives: [Arc3D, Arc3D], get_primitives, abscissa, linesegment_intersections
* Arc3D: line_intersections, linesegment_intersections
* new module utils: intersections -> circle_3d_linesegment_intersections
* hash for Frame2D
* Ellipse3D: point_belongs, abscissa, length, to_2d
* CylindricalSurface3D: point_on_surface, is_coincident, arcellipse3d_to_2d
* BSplineSurface3D: derivatives

### Fixed

* PlaneFace3D: cut_by_coincident_face (consider self.inner_contours inside face)
* Contour2D: bounding_rectangle (specify number_points for discretization_points), point_belongs
* Line2D: line_intersections
* BSplineCurve2D: line_intersections
* PlaneFace3D: cut_by_coincident_face (consider self.inner_contours inside face)
* BSplineCurve2D: bounding_rectangle (specify number_points for discretization_points)
* Mesh: delete_duplicated_nodes
* BSplineSurface3D: fix arc3d_to_2d method
* Frame3D : fix from_point_and_vector method ( error for the case vector=main_axis)
* BSplineCurve2D: linesegment_intersections
* Contour2D: merge_primitives_with
* BSplineCurve: fix to take into account weighted B-spline curves.
* Step: fix reading of rational BSpline curves and surfaces from step file.
* BSplineCurve2D: tangent (use position/length)
* Babylon: some scene settings for better rendering
* Arc2D: fix get_center: name referenced before assignement
* SphericalSurface3D : enhancement of primitives parametrization on surface parametric domain.
* BSplineSurface3D: debug linesegment2d_to_3d method.
* Parametric operations with BSpline curves.
* OpenTriangleShell3D: fix from_mesh_data method
* pydocstyle fixes
* bounding box: fix for cylindrical and BSplineCurve3D
* contour2d: ordering_primitives, order_primitives
* Plane3D: plane_intersections, is_coindident
* contour2d: ordering_primitives, order_primitives
* Linesegment2D: infinite_primitive
* Arc2D: point_belongs
* Arc2D: infinite_primitive
* Wire2D: infinite_intersections
* infinite primitive offset of linesegment
* Ellispe3D: discretization_points
* BSplineSurface: Improved surface periodicity calculation

### Removed

* babylon script remaining functions

### Performance improvements
* ClosedPolygon2D: triangulation
* Cylinder: min_distance_to_other_cylinder
* BSplineCurve: discretization_points
* Face3D: triangulation
* triangulation performance by use of Node2D instead of points (x15 on casing)
* cache variable self._polygon_point_belongs_100, to avoid recalculating each
time we have to verify if a point is inside
* Improvements in BSplineSurface3D.point3d_to_2d performance
* Triangle3D serialization speed-up
* Serialization without memo for faces
* Custom serialization for BsplineCurves

### Refactorings
* Basis2D, Basis3D, Frame2D, Frame3D: old_coordinates and new_coordinates method are now deprecated.
local_to_global_coordinates and global_to_local_coordinates are the new more explicit ones.
* Line3D: intersections

### Unittests

* Contour2D: point_belongs
* Basis2D, Basis3D, Frame2D, Frame3D: local_to_global_coordinates and global_to_local_coordinates
* ArcEllipse2D: linesegment_intersections
* LineSegment2D: to_wire
* Line2D: point_belongs
* BSplineCurve2D: line_intersections
* Ellipse2D.point_over_ellipse()
* Ellipse2D.line_intersections()
* Ellipse2D.linesegment_intersections()
* Ellipse2D.discretization_points()
* Ellipse2D.abscissa()
* Ellipse2D.point_angle_with_major_dir()
* Ellipse2D.area()
* Ellipse2D.rotation()
* Ellipse2D.tranlation()
* Ellipse2D.frame_mapping()
* Line2D.frame_mapping()
* Plane3D: plane_intersections, fullarc_intersections, is_parallel, is_coincident
* Contour2D: offset
* ArcEllipse3D.to_2d()
* Circle3D: point_belongs
* Circle3D: discretization_points
* Arc3D: line_intersections, linesegment_intersections
* Contour2D: ordering_contour, is_ordered, order_contour
* Ellipse3D: point_belongs, abscissa, length, to_2d, discretization_points
* CylindricalSurface3D: point_on_surface, is_coincident

### CI

* Mandatory CHANGELOG.md update for PR
* pre-commit checks with cython-lint

## v0.7.0 

### New Features

* Open/Closed TriangleShells: ability to implement specific algorithm to triangles
* Block: faces_center (calculate directly point in the middle of the faces)
* Circle2D: split_by_line
* BoundingRectangle: bounds, plot, area, center, b_rectangle_intersection, is_inside_b_rectangle, point_belongs, intersection_area, distance_to_b_rectangle, distance_to_point
* Cylinder: random_point_inside, interference_volume_with_other_cylinder, lhs_points_inside
* CylindricalSurface3D: line_intersections, linesegment_intersections, plane_intersection
* Line2D: point_distance
* Line3D: to_2d
* Line3D: skew_to (verifies if two Line3D are skew)
* LineSegment3D: line_interserctions
* ArcEllipse3D: discretization_points
* FullArc3D: linesegment_intersections
* Line: sort_points_along_line
* Line2D: point_belongs
* ArcEllipse2D: length, point_belongs, abscissa, bounding_rectangle, straight_line_area, discretization_points, reverse

### Fixed

* Contour2D: point_belongs
* BsplineCurve: abscissa (use different start point between 0 and length)
* Arc3D: plot
* Cylinder: point_belongs
* FullArc3D: plot (use discretization_points instead of discretise)
* Face3D: line_intersections: consider borders
* STL: from stream (use BinaryFile and StringFile instead of io.BinaryIO and FileIO)
* Step: from stream (use BinaryFile instead of io.BinaryIO)
* Contour: is_overlapping (consider intersecting_points is empty)
* LineSegment2D: to_wire (use discretization_points instead of discretise)
* ArcEllipse2D: to_3d
* Fix boolean operations when faces are 100% coincident
* Fix some to_step methods from edges.py and faces.py


### Performance improvements

* Avoid unneeded bbox computation


### Refactorings

* cleanup of ClosedShell (double methods with Openshells)
* LineSegment3D: intersections
* Line2D: sort_points_along_line



### Unittests

* PlaneFace3D: line_intersections
* BsplineCurve: abscissa
* Circle2D: split_by_line
* BoundingRectangle: area, center, intersection, is_inside, point_belongs, intersection_area, distance_to_point, distance_to_b_rectangle
* Cylinder: point_belongs, random_point_inside, interference_volume_with_other_cylinder, min_distance_to_other_cylinder, is_intersecting_other_cylinder, lhs_points_inside
* CylindricalFace3D: linesegment_intersections
* CylindricalSurface3D: line_intersections
* Line3D: line_distance
* Line3D: skew_to
* Line3D: intersections
* LineSegment3D: line_intersections
* LineSegment3D: linesegment_intersections
* Contour: is_overlapping
* LineSegment2D: line_intersections
* ArcEllipse3D: discretization_points
* FullArc3D: linesegment_intersections
* Line2D: sort_points_along_line
* Line3D: sort_points_along_line
* ArcEllipse2D: length, point_belongs, abscissa, bounding_rectangle, straight_line_area, discretization_points, reverse


## v0.6.1 [12/13/2022]

### Changes

* Import from dessia_common are now performed from dessia_common.core

### Fixed
* infinite primitive offset of linesegment

## v0.6.0 [11/7/2022]

### New Features

* Stl:load_from_file, to_volume_model
* Surface2D: copy (specific method)
* GmshParser: read_file (.msh) and related methods, define_triangular_element_mesh, define_tetrahedron_element_mesh
* Circle2D: primitives (defined with 2 Arc2D)
<<<<<<< HEAD
* Arc: reverse
*
=======
* Node2D/3D, TriangularElement, QuadrilateralElement2D, TriangularElement3D
* ElementsGroup: nodes, elements_per_node
* Mesh: bounding_rectangle, delete_duplicated_nodes
* PlaneFace3D: cut_by_coincident_face
* Vector2D: to_step
* BSplineCurve2D: to_step
* LineSegment3D: to_bspline_curve
* BSplineCurve3D: from_geomdl_curve
* Surface2D: line_crossings
* Surface2D: from_contour
* BSplineSurface3D: simpifly_surface - verifies if BSplineSurface3D could be a Plane3D
* OpenShell3D: to_step_face_ids
* Contour2D: repair_cut_contour
* Circle2D: cut_by_line
>>>>>>> 022f6bb1

### Fixed

* Contour3D: average_center_point (use edge_polygon.points instead of points)
* Contour: edges_order_with_adjacent_contour
<<<<<<< HEAD
* Arc2D: point_belongs (use is_trigo, consider point=start or end)
*
=======
* Arc2D: translate_inplace
* Arc2D: point_belongs
* Arc2D: abscissa (consider point2d == arc2d.start/end)
* Arc2D: split (how to choose the interior point)
* Wire: extract_primitives (consider point1 and point2 belong to the same primitive, REMOVE Contour.extract_primitives)
* LineSegment: abcissa (consider point2d == arc2d.start/end)
* Contour2D: cut_by_wire
* Contour2D: point_belongs (bug when contour has only one primitive, like FullArc2D)
* Contour: contours_from_edges
* PlaneFace3D: face_intersections
* Edge: insert_knots_and_mutiplicity
* BSplineCurve3D: from_step
* Surface2D: cut_by_line
* Circle3D: to_step
* ArcEllipse3D.to_2d()
* infinite primitive offset of linesegment
>>>>>>> 022f6bb1

### Performance improvements

* Improve reading STEP files (Faster BSplineCurve3D.look_up_table, Better info when _edges not following eachother_ )
* Improve multiple substractions
* Speedup Contour2D.point_belongs using bounding_rectangle
* Custom to dicts for Shells and primitives inheriting


### Refactorings

* Normalize STL methods regarding STEP
* Refacor and update old code in mesh.py
* Define a Parent class 'Triangle' for Triangle2D/3D


### Unittests

* Wire: extract_primitives, extract_without_primitives


## v0.5.0

### New Features

* Contour: is_overlapping, is_supperposing
* Point, Edges and Wires: axial_symmetry
* Surface2D: rotation, rotation_inplace
* Wire2D: bsplinecurve_crossings,  bsplinecurve_intersections
* Cylinder: min_distance_to_other_cylinder, is_intersecting_other_cylinder
* New point_distance method for Wire3D

### Fixed

* Wire3D.babylonjs
* BSplineSurface3D.merge_with (consider overlapping, intersecting surfaces)
* Wire.extract_primitives (consider point1 & point2 belong to the same primitive)
* Wire.extract_without_primitives (consider the primitives’ order to choose the primitives)
* Contour.shared_primitives_with (consider contours sharing a lot of primitives groups)
* Contour2D.contour_intersections (check if the point is not already in the lis)
* Line.is_between_points (consider point1==point2)
* BSplineCurve2D.split (consider point==start/end)
* Contour3D.bounding_box (use _utd_bounding_box to be defined as a property)
* BSplineSurface3D.grid2d_deformed (add more constraints to compute surface deformation)
* BSplineSurface3D.from_cylindrical_faces (consider **kwargs parameters)
* Duplicated methods cleaned
* triangulation of planar faces
* Wire3D: fix Bounding box
* Wire3D: Bounding box
* Arc2D: primitives bad calculation (arc2d)
* Update plotdata in setup.py
* add some fixes pydocstyle

### Performance improvements

* Remove Copy param from movement of primitives and add inplace methods
* Improve union operations
* Return the same result type (a boolean) in Contour.is_sharing_primitives_with
* Add hidden attribute _bounding_rectangle for Contour2D
* Add hidden attribute _length for BSplineCurve2D/3D
* Consider different types of primitives in Wire.wire_intersections/wire_crossings
* Add hidden attribute _length for Edge

### Refactorings

* Define _eq_ in Contour (to be used for both 2D and 3D)
* Use Grid2D object in different BSplineSurface3D methods (especially: to_2d_with_dimension)
* Define length in LineSegment (to be used for both 2D and 3D)
* Delete diplicated methods (length and point_at_abscissa) from Contour3D (inherit from Wire)
* Define a Parent class 'Bsplinecurve' to mutulize Bsplinecurve2D/3D methods
* Clean duplicated methods
* Define length in LineSegment (to be used for both 2D and 3D)
* Delete diplicated methods (length and point_at_abscissa) from Contour3D (inherit from Wire)
* Define a Parent class 'Bsplinecurve' to mutulize Bsplinecurve2D/3D methods


## v0.4.0
### Fixed
* various fixes in cuts of wires and contours
* Fix of missing face in Union
* following dessia_common v0.7.0


## v0.3.0

### New Features
* Bspline with dimensions
* cut_by_line for Surface2D
* Bspline merge

### Fixed
* Various Steps improvement
* Bspline periodicity in step reading
* sewing improvements
* Substraction of shells

## v0.2.10

### New Features

* union of shells (only with planeface for the moment
* Sewing of polygon3D
* Concav hull of PointCloud2D

## v0.2.9

### New Features

* support STL import & export
* point cloud2D & cloud3D

## v0.2.8

### New Features

* support stringIO in step save

### Fixes

* depack of point2D
* to_vector2D

### Performance improvements

* better bounding box for cylindrical face


## [v0.2.7]
### Changed
* direction vector of linesegments are now normalized

### New Features

* straight line area for BsplineCurve2D
* split of circleby start end
* closedpolygon2d is_trigo
* Auto-adaptative camera/edge width babylonjs
* splitting of bsplinecurve2d
* BezierSurface3D implemented
* added rotation and translation for faces
* new classes BezierCurve2D and BezierCurve3D
* spherical surface
* (core): update plot_data method
* update plot_data methods in wires and edges
* step almost working for cylindrical, conical toroidal
* difference between intersections and crossings
* plot_data version set to 0.3.8 or above

### Fixes

* support of mixed vector point in to step
* remove debug mode babylonjs
* remove sci notation in step export
* use stable cdn for babylonjs
* sweep extrusion length
* line circle intersection with tolerance, normal and dir vector for arc
* offset of wire
* remove useless non serializable attr
* secondmoment area from straight lines
* reversed faces in extrusion correction
* enhancement of rotation/translation of shells
* bug fix BezierCurve2D and 3D
* eq and hash for basis and frames
* shell and frame mapped shell correctly read
* small try except added for step reading
* all SHAPE_REPRESENTATION are now read
* Arc3D from step full debug
* arc3d to 2d in bspline3d surface
* missing faces at end of sweep
* splitting faces and arcs
* perf in display nodes and toroidal aspect
* setup.py requires plot_data>=0.3.9
* (primitives2d): serialization
* debug of shell method
* porting shells methods
* Debug of conical faces
* Porting cylinders and hollow
* porting from missing from_contour3d for planeface
* reading steps, but artefact on faces
* Correcting arc from_step

### Performance improvements

* LineSegment2D.points is non serializable attribute
* ClosedPolygon2D.line_segment is non_serializable_attributes
* Optimization of mesh generation

#### Refactorings
* (edges): put data argument back into Arc2D.plot_data()
* (edges): redefined Arc2D.plot_data()

## v0.2.6

### Changed
- debugs on frame 2D

### Optimized
- babylon data generation speed up

## v0.2.5

### Added
- translation and rotation for various primitives

### Changed
- Frame3D rotation takes also into account origin
- following plot_data v0.5.3

## v0.2.4
### Added
- handle spherical surfaces
- positionning of parts in STEP reading

## v0.2.1
### Added
- step export

## v0.2

### Changed
- modules *2D or *3D renamed in *2d, *3d
- point and vector declared with their x, y, z vm.Point2D((0, 0)) -> vm.Point2D(0, 0)
- separating in new modules: display, wires, edges...
- PEP8: method names
- PointAtCurvilinearAbscissa changed to point_at_abscissa
- MPLPlot changed to plot()
- plot now returns only ax instead of fig, ax

## v0.1.11

### Added
- Calculate the distance between LineSegment3D/LS3D, Arc3D/LS3D, Arc3D/Arc3D and between CylindricalFace3D too.
- Use PlaneFace3D with contours2D in a classic way and use it with contours3D with a 'from_contours3d' as CylindricalFace3D does.
- Calculate the distance between CylindricalFace3D and PlaneFace3D.
- Calculate the distance between CylindricalFace3D, PlaneFace3D and ToroidalFace3D.
- contours2d.tessel_points which gives all points of a contour2d, and .points the end points of primitives.
- Implementation of ConicalFace3D in Core and RevolvedProfile.
- Implementation of SphericalFace3D in Core.
- BSplineFace3D works.

### Changed
- cut_contours in Face3D which take all points from a Contour2D, not one side like before. Furthermore, it is light and quick.

## [v0.1.10]
- typings
- workflow to instanciate point

## [v0.1.9]

### Added
- mesh module

## [v0.1.8]

### Added
- color and alpha options for various primitives
- line segments intersection

### Debug
- arcs: is_trigo and angle were sometimes false

## [v0.1.7]

### Added
- random vector and points
- dashed line option in babylon of LineSegment3D
- Measure2D
- babylon_data: a dict language to describe models to be unpacked by a babylonjs unpacker

### Removed
- constants o2D, x2D, y2D...: use O2D, X2D...

### Changed
- Mesure -> Measure3D<|MERGE_RESOLUTION|>--- conflicted
+++ resolved
@@ -20,6 +20,7 @@
 * RevolutionSurface3D: point3d_to_2d, point2d_to_3d, plot, rectangular_cut, from_step
 * RevolutionFace3D
 * WiriMixin: from points: general method for Wire3D and 2D and for Contour2D and 3D. 
+* Arc: reverse
 
 
 ### Fixed
@@ -39,9 +40,12 @@
 * fix some pydocstyle errors
 * Script/step/workflow: Update Workflow, use last version of dessia_common
 * fix f string usage
+
+
 ### Removed
 
 * edges: remove attributes points from lines & linesegments for performance purpose
+
 
 ### Performance improvements
 
@@ -55,6 +59,7 @@
 * Disabling pointer in to_dict for most primitives
 * Better hash for shells, contours & wires 
 
+
 ### Refactorings
 - Remove usage of deprecated method old_coordinates and new_coordinates
 - Indicate 'inplace' methods as deprecated
@@ -62,6 +67,7 @@
 
 ### Documentation
 - BoundingBox docstrings
+
 
 ### Unittests
 * ConicalSurface3D: face_from_contours, bsplinecurve3d_to_2d.
@@ -74,9 +80,12 @@
 is_inside_bbox, intersection_volume, distance_to_bbox, point_belongs, distance_to_point, plot
 * VolumeModel: eq, volume, rotation, translation, frame_mapping, bounding_box, plot
 
+
 ### CI
 - add spell check to pylint with pyenchant
 - make code_pydocstyle more explicit
+
+
 
 ## v0.8.0 [Released 26/01/2023]
 
@@ -244,7 +253,6 @@
 * Line2D: sort_points_along_line
 
 
-
 ### Unittests
 
 * PlaneFace3D: line_intersections
@@ -285,10 +293,6 @@
 * Surface2D: copy (specific method)
 * GmshParser: read_file (.msh) and related methods, define_triangular_element_mesh, define_tetrahedron_element_mesh
 * Circle2D: primitives (defined with 2 Arc2D)
-<<<<<<< HEAD
-* Arc: reverse
-*
-=======
 * Node2D/3D, TriangularElement, QuadrilateralElement2D, TriangularElement3D
 * ElementsGroup: nodes, elements_per_node
 * Mesh: bounding_rectangle, delete_duplicated_nodes
@@ -303,16 +307,12 @@
 * OpenShell3D: to_step_face_ids
 * Contour2D: repair_cut_contour
 * Circle2D: cut_by_line
->>>>>>> 022f6bb1
+
 
 ### Fixed
 
 * Contour3D: average_center_point (use edge_polygon.points instead of points)
 * Contour: edges_order_with_adjacent_contour
-<<<<<<< HEAD
-* Arc2D: point_belongs (use is_trigo, consider point=start or end)
-*
-=======
 * Arc2D: translate_inplace
 * Arc2D: point_belongs
 * Arc2D: abscissa (consider point2d == arc2d.start/end)
@@ -329,7 +329,7 @@
 * Circle3D: to_step
 * ArcEllipse3D.to_2d()
 * infinite primitive offset of linesegment
->>>>>>> 022f6bb1
+
 
 ### Performance improvements
 
