# Changelog

All notable changes to this project will be documented in this file.

The format is based on [Keep a Changelog](https://keepachangelog.com/en/1.0.0/),
and this project adheres to [Semantic Versioning](https://semver.org/spec/v2.0.0.html).

## v0.11.0 [future]

### New Features
- BSplineCurve, Edge: simplify
- Plane3D: angle_between_planes, plane_betweeen_two_planes
- Edge: intersections, crossings, validate_crossings
- Arc2D: bsplinecurve_intersections, arc_intersections, arcellipse_intersections.
- ArcEllipse2D: bsplinecurve_intersections
- get_circle_intersections added to volmdlr.utils.intersections, so it can be used to calculate intersections between two arcs 2d.
- get_bsplinecurve_intersections added to volmdlr.utils.intersections. Used to calculate intersection between a bspline and another edge.
- Wire2D: edge_intersections, wire_intersections, edge_crossings, edge_intersections, validate_edge_crossings, validate_wire_crossings
- Contour2D: split_contour_with_sorted_points, intersection_contour_with
- CylindricalSurface3D: point_projection, point_distance
- ToroidalSurface3D: point_projection
- BsplineCurve: point_distance, point_belongs
- ContourMixin: is_adjacent
- Wire2D: area
- Circle2D: bsplinecurve_intersections.
- add tolerance param to many methods from edges and wires.
- Surface3D: add contour healing into face_from_contours3d method.
- ExtrusionSurface3D: implement missing cases for linesegment2d_to_3d method.
- BSplineSurface3D: to_plane3d
- BSplineFace3D: to_planeface3d
- BSplineCurve, Arc, LineSegment: is_close
- Core: get_edge_index_in_list, edge_in_list
- mesh: TetrahedralElementQuadratic 
- GmshParser: define_quadratic_tetrahedron_element_mesh
- GmshParser: to_vtk (consider quadratic tetrahedron element)
- VolumeModel: to_msh (consider both order 1 and 2)
- Assembly: define a volmdlr Assembly object.
- Edge: direction_independent_is_close
- Arcellipse2D, 3D: complementary, translation
- Arcellipse2D, 3D: complementary
- Face3D: is_linesegment_crossing
- BSplineFace3D: linesegment_intersections
- Assembly: define a volmdlr Assembly object.
- Contour2D: copy
- LineSegment2D: copy
- FullArcEllipse3D: split
- ArcEllipse3D: split, point_at_abscissa
- Vector: is_perpendicular_to
- babylonjs: add nested meshes


### Fixed
- 2D conversion: create 2D function name in core_compiled
- LineSegment, Arc, BSplineCurve: get_shared_section()
- bSpline2D: linesegment_intersections
- BsplineCurve: from_points_interpolation
- Coverage: use coverage rc to enable cython coverage
- ClosedShel3D: cut_by_plane
- ClosedShell3D: union
- BSplineSurface3D: take into account oppened contour while using face_from_contours3d
- BsplineCurve: simplify
- Dessiaobject inheritance up-to-date
- Edge: unit_direction_vector, unit_normal_vector, split_between_two_points
- VolumeModel: get_mesh_lines (change tolerance 1e-20 to 1e-6)
- RevolutionSurface: fix some parametric operations.
- ClosedShel3D: intersection method
- Fix: plots
- add some fixes to pydocstyle errors
- ToroidalSurface3D: fix some parametric operations.
- Node2D, Node3D: is_close
<<<<<<< HEAD
- SphericalSurface3D: enhance arc3d_to_2d and bsplinecurve3d_to_2d
=======
- SphericalSurface3D: enhance arc3d_to_2d and bsplinecurve3d_to_2d.
>>>>>>> b03eda2b
- BSplineface3D: linesegment2d_to_3d.
- OpenShell3D: get_geo_lines (use primitive.is_close)
- Basis3D: normalize
- Contour3D: from_step removes repeated edges from primitives list
- Face3D: add fixes to divide_face
- ExtrusionSurface3D: linesegment2d_to_3d.


### Refactor
- Contour2D: cut_by_wire
- Contour2D: extract_with_points displaced to WireMixin
- Contour2D: extract_contour displaced to WireMixin and renamed to extract
- Contour2D: split_contour_with_sorted_points displaced to WireMixin and renamed to split_with_sorted_points
- Contour2D: get_divided_contours
- FullArc2D, FullArc3D: create FullArc Abstract class.
- Contour2D: ordering_contour
- WireMixin: order_wire
- Contour2D: delete cut_by_linesegments
- split faces.py into surfaces.py, faces.py and shells.py 
- ContourMixin: from_points
- ClosedShell3D: improve performance for boolean operations
- Face3D: reduce the triangulation discretization resolution of Toroidal and Cylindrical to improve redering performance.
- Cylinder: inheritance directly from ClosedShell3D
- Edges: cache middle_points and unit_direction_vector 

### Changed
- better surface3d plots
- sphere methods renamed in_points & to_point_skin to inner points & skin_points

### Unittests
- Arc2D: test_arc_intersections
- TestEdge2DIntersections: test intersections for all edges.
- Circle2D: test_circle_intersections
- Contour2D: test_crossings, test_intersection_contour_with
- BSplineCurve: get_intersection_sections
- BSplineCurve2D: edge_intersections, arc_intersections, bsplinecurve_intersections
- CylindricalFace3D: test_triangulation_quality
- CylindricalSurface3D: test_point_projection
- BSplineCurve: point_projection
- ClosedShel3D: cut_by_plane
- Arc3D.minimum_distance_points_line
- New unittests for plane3d
- ClosedShel3D: intersection
- Arcellipse2D: complementary

## v0.10.0 [Unreleased yet]

### New Features
* Write .msh file (with stream)
* Arc: reverse
* BSplineCurve2D: offset
* Circle2D: bsplinecurve_intersections, point_distance
* ConicalSurface3D, CylindricalSurface3D: plot method
* BSplineCurve3D: minimum distance
* volmdlr.edge: FullArcEllipse
* BSplineCurve: evaluate_single
* Wire2: hash
* Contour3D: hash
* LineSegment3D, LineSegment2D, Arc3D, Arc2D, BSpline3D, BSpline2D: get_shared_section(), delete_shared_section()
* Contour2D: closest_point_to_point2, get_furthest_point_to_point2
### Fixed
* Bspline in sweep
* Plane3D: plane_intersections
* fixes to step assemblies
* LineSegment3D: matrix_distance
* fixes to wire
* Arc: split. Case when spliting point is the start or end point.
* BplineCurve2D: tangent, vector_direction, normal_vector
* BSplineCurve: abscissa, line_intersections
* Add some important fixes to unittests: missing two __init__py files.
* Contour2D, Contour3D: merge_with()
* Edge: change unit_direction_vector and unit_normal_vector to concrete methods
* stl: add _standalone_in_db to Stl class
* BSplineSurface3D: merge_with
* Documentation: Add introduction to volmdlr technology
* BSplineSurface3D: refactor bsplinecurve3d_to_2d to take into account periodic behavior
* OpenedRoundedLineSegments2D/ClosedRoundedLineSegments2D: fix radius type
* Surface3D: debug some special cases while using face_from_contours3d.
* Step: debug some special cases while reading step file.
* BSplineSurface3D: fix simplify_surface method.
* Improve pylint code quality.
* PeriodicalSurface: enhance some parametric transformations.

### Removed
- stl: remove default value in from_stream method

### Changed

- argument convexe in volmdlr.cloud has been renamed to convex
- Add some missing docstrings in volmdlr.faces
- Using full arcs for Circles primitives

### Performance improvements
- BSplineCurve: compilation of some functions used by from_points_interpolation classmethod.
- BSplineSurface3D: compilation of some functions used in the evaluation of a parametric point.
- eq & hash: Some eq and hash methods have been fixed. starting from clases Point and Vector.
- BSplinecurve2D: point_belongs
- lighten some dicts with optional name
- Step reader: refactor to_volume_model. Remove the dependency of the method of creating a graph.

### Refactorings
- ContourMixin: to_polygon (for both 2D and 3D)
- BSplineCurve2D.point_distance 
- new dataclass EdgeStyle: to be used in several plot methods. simplifying its structure.

### Unittests
* BSplineCurve2D: offset, point_distance, point_belongs
* Circle2D: bspline_intersections, point_distance
* Unittests for Vector2D
* Unittests for Point2D
* Unittests for Vector3D
* Unittests for Point3D
* LineSegment3D: test_matrix_distance
* LineSegment3D, LineSegment2D, Arc3D, Arc2D, BSpline3D, BSpline2D: get_shared_section(), delete_shared_section()
* Contour3D: merge_with()
* Contour2D: closest_point_to_point2, get_furthest_point_to_point2

## v0.9.3

- build: bump dessia common to 0.10.0
- build: remove useless jsonschema dep
- build: update package.xml for freecad

## v0.9.1

### Fixed
- build: manifest was not shipping bspline_compiled
- fixed many pylint errors: 13/03/2023
- fix contour2d: divide

### Documentation
 - typo in README.md

## v0.9.0 [released 03/26/2023]

### New Features
* Unit coversion factor parameter added to the end of the from_step arguments parameter (So we can convert the units correctly)
* SphericalSurface3D: rotation, translation, frame_mapping
* read steps: Identify assemblies in a step file.
* ClosedTriangleShell3D: to_trimesh method
* PointCloud3D: add method shell_distances to compute distances from triangular mesh in PointCloud3D
* BSplineSurface3D: Now the plot method uses u and v curves
* Create .geo and .msh files (Mesh geometries with GMSH)
* RevolutionSurface3D: point3d_to_2d, point2d_to_3d, plot, rectangular_cut, from_step
* RevolutionFace3D
* WiriMixin: from points: general method for Wire3D and 2D and for Contour2D and 3D. 
* Added package.xml metadata in order to be listed in the FreeCAD Addon Manager 
* Edge: local_discretization
* ArcEllipse2d: point_at_abscissa, translation, split, point_distance.

### Fixed

* WireMixin: abscissa (add tolerance as parameter)
* OpenRoundedLineSegment2D: deleted discretization_points() so it uses the one from WireMixin.
* Contour2D: moved bounding_rectangle and get_bounding_rectangle to Wire2D. 
* BSplineCurve: from_points_interpolation, uses centripedal method for better fitting.
* Conical, Cylindrical and Toroidal Surfaces 3D: fix face_from_contours - bug when step file doesnot follow a standard. 
* BSplineSurface3D: debug linesegment2d_to_3d method.
* Parametric operations with BSpline curves.
* OpenTriangleShell3D: fix from_mesh_data method.
* PeriodicalSurface: fix face from contours.
* LineSegment2D.line_intersections: verify if colinear first.
* Cylinder: to_dict, min_distance_to_other_cylinder.
* Step_assemblies: consider when no transformation is needed.
* fix some pydocstyle errors
* Script/step/workflow: Update Workflow, use last version of dessia_common
* LineSegment3D: Rotation method update due to points attribute deletion
* ConicalSurface3D: fix from_step class method by adding the angle convertion factor
* fix f string usage
* Add some typings
* Step: Step translator now handles some EDGE_LOOP inconsistencies coming from step files
* Arc2d: point_belongs, abscissa.
* ArcEllipse2d: point_belongs, abscissa, init.


### Removed

- edges: remove attributes points from lines & linesegments for performance purpose


### Performance improvements

- wires.py's 2D objects: chache bounding_rectangle results
- faces.py's Triangle3D objects: subdescription points and triangles
- EdgeCollection3D: new object for displaying series of edges
- BSplineSurface3D: compile BSplineSurface3D.derivatives
- Contour2D.area(): save area in a cache variable.
- Contour2D.__eq__(): verify contour length first, when verify if two contours are the same.
- Contour2D.is_inside(): verify first if the area of the contour2 is not smaller that contour 1.
- Disabling pointer in to_dict for most primitives
- Better hash for shells, contours & wires 


### Refactorings
- Remove usage of deprecated method old_coordinates and new_coordinates
- Indicate 'inplace' methods as deprecated
* Wire: extract_with_points

### Documentation
- BoundingBox docstrings

### Unittests
- ConicalSurface3D: face_from_contours, bsplinecurve3d_to_2d.
- CompositePrimitive2D: rotation, translation, frame_mapping
- core.py: delete_double_point, step_ids_to_str
- CompositePrimitive3D: plot
- BoundingRectangle: bounds, plot, area, center, b_rectangle_intersection, is_inside_b_rectangle, point_belongs,
intersection_area, distance_to_b_rectangle, distance_to_point
- BoundingBox: center, add, to_dict, points, from_bounding_boxes, from_points, to_frame, volume, bbox_intersection,
is_inside_bbox, intersection_volume, distance_to_bbox, point_belongs, distance_to_point, plot
* VolumeModel: eq, volume, rotation, translation, frame_mapping, bounding_box, plot
* Wire: extract_with_points, split_with_two_points
* Arc2d: point_belongs, abscissa.
* ArcEllipse2d: point_belongs, abscissa, init, translation, split, point_at_abscissa, point_distance.

### CI
- add spell check to pylint with pyenchant
- make code_pydocstyle more explicit
- upload html coverage to cdn.dessia.tech
- limit time effect on master & testing

## v0.8.0 [Released 26/01/2023]

### New Features

- PlaneFace3D: project_faces
- OpenShell3D: project_coincident_faces_of
- GmshParser: to_vtk
- BSplineCurve: derivatives
- ClosedPolygon2D: point_belongs, now the user can choose whether points on the edge of the polygon
            should be considered inside or not.
- ArcEllipse2D: line_intersections, frame_mapping, linesegment_intersections
- Line2D: point_belongs, frame_mapping()
- New Class wires.Ellipse2D
- Ellipse2D: point_over_ellipse(), line_intersections(), linesegment_intersections(), discretization_points(),
abscissa(), point_angle_with_major_dir(), area(), rotation(), tranlation(), frame_mapping()
- Plane3D: is_parallel, fullarc_intersections
- Arc2D: cut_betweeen_two_points
- Contour3D: linesegment_intersections, line_intersections
- Circle3D: primitives: [Arc3D, Arc3D], get_primitives, abscissa, linesegment_intersections
- Arc3D: line_intersections, linesegment_intersections
- new module utils: intersections -> circle_3d_linesegment_intersections
- hash for Frame2D
- Ellipse3D: point_belongs, abscissa, length, to_2d
- CylindricalSurface3D: point_on_surface, is_coincident, arcellipse3d_to_2d
- BSplineSurface3D: derivatives

### Fixed

- PlaneFace3D: cut_by_coincident_face (consider self.inner_contours inside face)
- Contour2D: bounding_rectangle (specify number_points for discretization_points), point_belongs
- Line2D: line_intersections
- BSplineCurve2D: line_intersections
- PlaneFace3D: cut_by_coincident_face (consider self.inner_contours inside face)
- BSplineCurve2D: bounding_rectangle (specify number_points for discretization_points)
- Mesh: delete_duplicated_nodes
- BSplineSurface3D: fix arc3d_to_2d method
- Frame3D : fix from_point_and_vector method ( error for the case vector=main_axis)
- BSplineCurve2D: linesegment_intersections
- Contour2D: merge_primitives_with
- BSplineCurve: fix to take into account weighted B-spline curves.
- Step: fix reading of rational BSpline curves and surfaces from step file.
- BSplineCurve2D: tangent (use position/length)
- Babylon: some scene settings for better rendering
- Arc2D: fix get_center: name referenced before assignement
- SphericalSurface3D : enhancement of primitives parametrization on surface parametric domain.
- BSplineSurface3D: debug linesegment2d_to_3d method.
- Parametric operations with BSpline curves.
- OpenTriangleShell3D: fix from_mesh_data method
- pydocstyle fixes
- bounding box: fix for cylindrical and BSplineCurve3D
- contour2d: ordering_primitives, order_primitives
- Plane3D: plane_intersections, is_coindident
- contour2d: ordering_primitives, order_primitives
- Linesegment2D: infinite_primitive
- Arc2D: point_belongs
- Arc2D: infinite_primitive
- Wire2D: infinite_intersections
- infinite primitive offset of linesegment
- Ellispe3D: discretization_points
- BSplineSurface: Improved surface periodicity calculation

### Removed

- babylon script remaining functions

### Performance improvements
- ClosedPolygon2D: triangulation
- Cylinder: min_distance_to_other_cylinder
- BSplineCurve: discretization_points
- Face3D: triangulation
- triangulation performance by use of Node2D instead of points (x15 on casing)
- cache variable self._polygon_point_belongs_100, to avoid recalculating each
time we have to verify if a point is inside
- Improvements in BSplineSurface3D.point3d_to_2d performance
- Triangle3D serialization speed-up
- Serialization without memo for faces
- Custom serialization for BsplineCurves

### Refactorings

- Basis2D, Basis3D, Frame2D, Frame3D: old_coordinates and new_coordinates method are now deprecated.
local_to_global_coordinates and global_to_local_coordinates are the new more explicit ones.
- Line3D: intersections

### Unittests

- Contour2D: point_belongs
- Basis2D, Basis3D, Frame2D, Frame3D: local_to_global_coordinates and global_to_local_coordinates
- ArcEllipse2D: linesegment_intersections
- LineSegment2D: to_wire
- Line2D: point_belongs
- BSplineCurve2D: line_intersections
- Ellipse2D.point_over_ellipse()
- Ellipse2D.line_intersections()
- Ellipse2D.linesegment_intersections()
- Ellipse2D.discretization_points()
- Ellipse2D.abscissa()
- Ellipse2D.point_angle_with_major_dir()
- Ellipse2D.area()
- Ellipse2D.rotation()
- Ellipse2D.tranlation()
- Ellipse2D.frame_mapping()
- Line2D.frame_mapping()
- Plane3D: plane_intersections, fullarc_intersections, is_parallel, is_coincident
- Contour2D: offset
- ArcEllipse3D.to_2d()
- Circle3D: point_belongs
- Circle3D: discretization_points
- Arc3D: line_intersections, linesegment_intersections
- Contour2D: ordering_contour, is_ordered, order_contour
- Ellipse3D: point_belongs, abscissa, length, to_2d, discretization_points
- CylindricalSurface3D: point_on_surface, is_coincident

### CI

- Mandatory CHANGELOG.md update for PR
- pre-commit checks with cython-lint

## v0.7.0 

### New Features

- Open/Closed TriangleShells: ability to implement specific algorithm to triangles
- Block: faces_center (calculate directly point in the middle of the faces)
- Circle2D: split_by_line
- BoundingRectangle: bounds, plot, area, center, b_rectangle_intersection, is_inside_b_rectangle, point_belongs, intersection_area, distance_to_b_rectangle, distance_to_point
- Cylinder: random_point_inside, interference_volume_with_other_cylinder, lhs_points_inside
- CylindricalSurface3D: line_intersections, linesegment_intersections, plane_intersection
- Line2D: point_distance
- Line3D: to_2d
- Line3D: skew_to (verifies if two Line3D are skew)
- LineSegment3D: line_interserctions
- ArcEllipse3D: discretization_points
- FullArc3D: linesegment_intersections
- Line: sort_points_along_line
- Line2D: point_belongs
- ArcEllipse2D: length, point_belongs, abscissa, bounding_rectangle, straight_line_area, discretization_points, reverse

### Fixed

- Contour2D: point_belongs
- BsplineCurve: abscissa (use different start point between 0 and length)
- Arc3D: plot
- Cylinder: point_belongs
- FullArc3D: plot (use discretization_points instead of discretise)
- Face3D: line_intersections: consider borders
- STL: from stream (use BinaryFile and StringFile instead of io.BinaryIO and FileIO)
- Step: from stream (use BinaryFile instead of io.BinaryIO)
- Contour: is_overlapping (consider intersecting_points is empty)
- LineSegment2D: to_wire (use discretization_points instead of discretise)
- ArcEllipse2D: to_3d
- Fix boolean operations when faces are 100% coincident
- Fix some to_step methods from edges.py and faces.py


### Performance improvements

- Avoid unneeded bbox computation


### Refactorings

- cleanup of ClosedShell (double methods with Openshells)
- LineSegment3D: intersections
- Line2D: sort_points_along_line



### Unittests

- PlaneFace3D: line_intersections
- BsplineCurve: abscissa
- Circle2D: split_by_line
- BoundingRectangle: area, center, intersection, is_inside, point_belongs, intersection_area, distance_to_point, distance_to_b_rectangle
- Cylinder: point_belongs, random_point_inside, interference_volume_with_other_cylinder, min_distance_to_other_cylinder, is_intersecting_other_cylinder, lhs_points_inside
- CylindricalFace3D: linesegment_intersections
- CylindricalSurface3D: line_intersections
- Line3D: line_distance
- Line3D: skew_to
- Line3D: intersections
- LineSegment3D: line_intersections
- LineSegment3D: linesegment_intersections
- Contour: is_overlapping
- LineSegment2D: line_intersections
- ArcEllipse3D: discretization_points
- FullArc3D: linesegment_intersections
- Line2D: sort_points_along_line
- Line3D: sort_points_along_line
- ArcEllipse2D: length, point_belongs, abscissa, bounding_rectangle, straight_line_area, discretization_points, reverse


## v0.6.1 [12/13/2022]

### Changes

- Import from dessia_common are now performed from dessia_common.core

### Fixed
- infinite primitive offset of linesegment

## v0.6.0 [11/7/2022]

### New Features

- Stl:load_from_file, to_volume_model
- Surface2D: copy (specific method)
- GmshParser: read_file (.msh) and related methods, define_triangular_element_mesh, define_tetrahedron_element_mesh
- Circle2D: primitives (defined with 2 Arc2D)
- Node2D/3D, TriangularElement, QuadrilateralElement2D, TriangularElement3D
- ElementsGroup: nodes, elements_per_node
- Mesh: bounding_rectangle, delete_duplicated_nodes
- PlaneFace3D: cut_by_coincident_face
- Vector2D: to_step
- BSplineCurve2D: to_step
- LineSegment3D: to_bspline_curve
- BSplineCurve3D: from_geomdl_curve
- Surface2D: line_crossings
- Surface2D: from_contour
- BSplineSurface3D: simpifly_surface - verifies if BSplineSurface3D could be a Plane3D
- OpenShell3D: to_step_face_ids
- Contour2D: repair_cut_contour
- Circle2D: cut_by_line

### Fixed

- Contour3D: average_center_point (use edge_polygon.points instead of points)
- Contour: edges_order_with_adjacent_contour
- Arc2D: translate_inplace
- Arc2D: point_belongs
- Arc2D: abscissa (consider point2d == arc2d.start/end)
- Arc2D: split (how to choose the interior point)
- Wire: extract_primitives (consider point1 and point2 belong to the same primitive, REMOVE Contour.extract_primitives)
- LineSegment: abcissa (consider point2d == arc2d.start/end)
- Contour2D: cut_by_wire
- Contour2D: point_belongs (bug when contour has only one primitive, like FullArc2D)
- Contour: contours_from_edges
- PlaneFace3D: face_intersections
- Edge: insert_knots_and_mutiplicity
- BSplineCurve3D: from_step
- Surface2D: cut_by_line
- Circle3D: to_step
- ArcEllipse3D.to_2d()
- infinite primitive offset of linesegment
- Contour3D: order_contour.

### Performance improvements

- Improve reading STEP files (Faster BSplineCurve3D.look_up_table, Better info when _edges not following eachother_ )
- Improve multiple substractions
- Speedup Contour2D.point_belongs using bounding_rectangle
- Custom to dicts for Shells and primitives inheriting


### Refactorings

- Normalize STL methods regarding STEP
- Refacor and update old code in mesh.py
- Define a Parent class 'Triangle' for Triangle2D/3D


### Unittests

- Wire: extract_primitives, extract_without_primitives


## v0.5.0

### New Features

- Contour: is_overlapping, is_supperposing
- Point, Edges and Wires: axial_symmetry
- Surface2D: rotation, rotation_inplace
- Wire2D: bsplinecurve_crossings,  bsplinecurve_intersections
- Cylinder: min_distance_to_other_cylinder, is_intersecting_other_cylinder
- New point_distance method for Wire3D

### Fixed

- Wire3D.babylonjs
- BSplineSurface3D.merge_with (consider overlapping, intersecting surfaces)
- Wire.extract_primitives (consider point1 & point2 belong to the same primitive)
- Wire.extract_without_primitives (consider the primitives’ order to choose the primitives)
- Contour.shared_primitives_with (consider contours sharing a lot of primitives groups)
- Contour2D.contour_intersections (check if the point is not already in the lis)
- Line.is_between_points (consider point1==point2)
- BSplineCurve2D.split (consider point==start/end)
- Contour3D.bounding_box (use _utd_bounding_box to be defined as a property)
- BSplineSurface3D.grid2d_deformed (add more constraints to compute surface deformation)
- BSplineSurface3D.from_cylindrical_faces (consider **kwargs parameters)
- Duplicated methods cleaned
- triangulation of planar faces
- Wire3D: fix Bounding box
- Wire3D: Bounding box
- Arc2D: primitives bad calculation (arc2d)
- Update plotdata in setup.py
- add some fixes pydocstyle

### Performance improvements

- Remove Copy param from movement of primitives and add inplace methods
- Improve union operations
- Return the same result type (a boolean) in Contour.is_sharing_primitives_with
- Add hidden attribute _bounding_rectangle for Contour2D
- Add hidden attribute _length for BSplineCurve2D/3D
- Consider different types of primitives in Wire.wire_intersections/wire_crossings
- Add hidden attribute _length for Edge

### Refactorings

- Define _eq_ in Contour (to be used for both 2D and 3D)
- Use Grid2D object in different BSplineSurface3D methods (especially: to_2d_with_dimension)
- Define length in LineSegment (to be used for both 2D and 3D)
- Delete diplicated methods (length and point_at_abscissa) from Contour3D (inherit from Wire)
- Define a Parent class 'Bsplinecurve' to mutulize Bsplinecurve2D/3D methods
- Clean duplicated methods
- Define length in LineSegment (to be used for both 2D and 3D)
- Delete diplicated methods (length and point_at_abscissa) from Contour3D (inherit from Wire)
- Define a Parent class 'Bsplinecurve' to mutulize Bsplinecurve2D/3D methods


## v0.4.0
### Fixed
- various fixes in cuts of wires and contours
- Fix of missing face in Union
- following dessia_common v0.7.0


## v0.3.0

### New Features
- Bspline with dimensions
- cut_by_line for Surface2D
- Bspline merge

### Fixed
- Various Steps improvement
- Bspline periodicity in step reading
- sewing improvements
- Substraction of shells

## v0.2.10

### New Features

- union of shells (only with planeface for the moment
- Sewing of polygon3D
- Concav hull of PointCloud2D

## v0.2.9

### New Features

- support STL import & export
- point cloud2D & cloud3D

## v0.2.8

### New Features

- support stringIO in step save

### Fixes

- depack of point2D
- to_vector2D

### Performance improvements

- better bounding box for cylindrical face


## [v0.2.7]
### Changed
- direction vector of linesegments are now normalized

### New Features

- straight line area for BsplineCurve2D
- split of circleby start end
- closedpolygon2d is_trigo
- Auto-adaptative camera/edge width babylonjs
- splitting of bsplinecurve2d
- BezierSurface3D implemented
- added rotation and translation for faces
- new classes BezierCurve2D and BezierCurve3D
- spherical surface
- (core): update plot_data method
- update plot_data methods in wires and edges
- step almost working for cylindrical, conical toroidal
- difference between intersections and crossings
- plot_data version set to 0.3.8 or above

### Fixes

- support of mixed vector point in to step
- remove debug mode babylonjs
- remove sci notation in step export
- use stable cdn for babylonjs
- sweep extrusion length
- line circle intersection with tolerance, normal and dir vector for arc
- offset of wire
- remove useless non serializable attr
- secondmoment area from straight lines
- reversed faces in extrusion correction
- enhancement of rotation/translation of shells
- bug fix BezierCurve2D and 3D
- eq and hash for basis and frames
- shell and frame mapped shell correctly read
- small try except added for step reading
- all SHAPE_REPRESENTATION are now read
- Arc3D from step full debug
- arc3d to 2d in bspline3d surface
- missing faces at end of sweep
- splitting faces and arcs
- perf in display nodes and toroidal aspect
- setup.py requires plot_data>=0.3.9
- (primitives2d): serialization
- debug of shell method
- porting shells methods
- Debug of conical faces
- Porting cylinders and hollow
- porting from missing from_contour3d for planeface
- reading steps, but artefact on faces
- Correcting arc from_step

### Performance improvements

- LineSegment2D.points is non serializable attribute
- ClosedPolygon2D.line_segment is non_serializable_attributes
- Optimization of mesh generation

#### Refactorings
- (edges): put data argument back into Arc2D.plot_data()
- (edges): redefined Arc2D.plot_data()

## v0.2.6

### Changed
- debugs on frame 2D

### Optimized
- babylon data generation speed up

## v0.2.5

### Added
- translation and rotation for various primitives

### Changed
- Frame3D rotation takes also into account origin
- following plot_data v0.5.3

## v0.2.4
### Added
- handle spherical surfaces
- positionning of parts in STEP reading

## v0.2.1
### Added
- step export

## v0.2

### Changed
- modules -2D or *3D renamed in *2d, *3d
- point and vector declared with their x, y, z vm.Point2D((0, 0)) -> vm.Point2D(0, 0)
- separating in new modules: display, wires, edges...
- PEP8: method names
- PointAtCurvilinearAbscissa changed to point_at_abscissa
- MPLPlot changed to plot()
- plot now returns only ax instead of fig, ax

## v0.1.11

### Added
- Calculate the distance between LineSegment3D/LS3D, Arc3D/LS3D, Arc3D/Arc3D and between CylindricalFace3D too.
- Use PlaneFace3D with contours2D in a classic way and use it with contours3D with a 'from_contours3d' as CylindricalFace3D does.
- Calculate the distance between CylindricalFace3D and PlaneFace3D.
- Calculate the distance between CylindricalFace3D, PlaneFace3D and ToroidalFace3D.
- contours2d.tessel_points which gives all points of a contour2d, and .points the end points of primitives.
- Implementation of ConicalFace3D in Core and RevolvedProfile.
- Implementation of SphericalFace3D in Core.
- BSplineFace3D works.

### Changed
- cut_contours in Face3D which take all points from a Contour2D, not one side like before. Furthermore, it is light and quick.

## [v0.1.10]
- typings
- workflow to instanciate point

## [v0.1.9]

### Added
- mesh module

## [v0.1.8]

### Added
- color and alpha options for various primitives
- line segments intersection

### Debug
- arcs: is_trigo and angle were sometimes false

## [v0.1.7]

### Added
- random vector and points
- dashed line option in babylon of LineSegment3D
- Measure2D
- babylon_data: a dict language to describe models to be unpacked by a babylonjs unpacker

### Removed
- constants o2D, x2D, y2D...: use O2D, X2D...

### Changed
- Mesure -> Measure3D<|MERGE_RESOLUTION|>--- conflicted
+++ resolved
@@ -68,18 +68,13 @@
 - add some fixes to pydocstyle errors
 - ToroidalSurface3D: fix some parametric operations.
 - Node2D, Node3D: is_close
-<<<<<<< HEAD
-- SphericalSurface3D: enhance arc3d_to_2d and bsplinecurve3d_to_2d
-=======
 - SphericalSurface3D: enhance arc3d_to_2d and bsplinecurve3d_to_2d.
->>>>>>> b03eda2b
 - BSplineface3D: linesegment2d_to_3d.
 - OpenShell3D: get_geo_lines (use primitive.is_close)
 - Basis3D: normalize
 - Contour3D: from_step removes repeated edges from primitives list
 - Face3D: add fixes to divide_face
 - ExtrusionSurface3D: linesegment2d_to_3d.
-
 
 ### Refactor
 - Contour2D: cut_by_wire
