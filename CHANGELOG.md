--- conflicted
+++ resolved
@@ -78,13 +78,12 @@
 - u_iso/v_iso: Returns the u-iso/v-iso curve of the surface.
 - Plane3D/CylindricalSurface/ConicalSurface/SphericalSurface3D : normal_at_point
 
-<<<<<<< HEAD
 #### core_compiled
 - Add custom Schemas for Vectors & Points
-=======
+
 #### shells.py
 - first version boolean operations with any faces.
->>>>>>> 470a7196
+
 
 #### global
 - Add reference_path to a handful of classes
