# Changelog

All notable changes to this project will be documented in this file.

The format is based on [Keep a Changelog](https://keepachangelog.com/en/1.0.0/),
and this project adheres to [Semantic Versioning](https://semver.org/spec/v2.0.0.html).

## v0.16.0 [future]

### New Features
- added missing hash and eq methods to several classes
- ArcEllipse2D/3D: get_shared_section and delete_shared_section.
- ConicalSurface3D: conicalsurface_intersections

#### faces.py
- Add primitives_mapping property: returns a dictionary containing the correspondence between the parametric and 3D boundaries of the faces.
- grid_points: returns a grid of points inside the surface2d of the face.

#### surfaces.py
- CylindricalSurface3D: parametric_points_to_3d
- ToroidalSurface3D: parametric_points_to_3d
- SphericalSurface3D: parametric_points_to_3d
- ConicalSurface3D: parametric_points_to_3d
- ExtrusionSurface3D: parametric_points_to_3d
- RevolutionSurface3D: parametric_points_to_3d
- Plane3D: parametric_points_to_3d
- BSplineSurface3D: parametric_points_to_3d
- BSplineSurface3D: decompose

### Fixed
- review hash and eq methods
- fix pylint.

#### curves.py
- Ellipse2D/3D: mutualize length method.
- Circle2D: abscissa method - consider frame direction during rotation.
- Line: is_close.

#### edges.py
- BSplineCurve: handles exceptions in simplify method.
- BSplineCurve: Consider overlaping curves also as periodic.
- BSplineCurve.simplify: handles exceptions.
- Arc2D: plot_data
- BSplineCurve: decompose into béziers patches of same degree.

#### faces.py
- Face3D: enhance from_contours3d.
- Face3D: divide_face_with_closed_cutting_contours - if inner_contour.area()/outer_contour.area() < 1e-9 ignore it.
- Face3D: point_belongs

#### primitives3d.py
- RevolvedProfile: to_dict

#### surface.py
- PeriodicalSurface: handles exceptions in connect_contours method.
- ExtrusionSurface3D: fullarcellipse3d_to_2d
- ExtrusionSurface3D: generalization of the _repair_points_order method to repair the order of parametric points of edges after transformation.
- ToroidalSurface3D: increases precision of point3d_to_2d.
- Surface3D: repeair_primitives_periodicity. Treat special case on surfaces with singularities.
- ToroidalSurface3D: plane_intersections.

#### wires.py
- Contour2D: cut_by_line.
- ContourMixin: is_ordered().


#### step.py
- Step: uses Regular Expressions to improve the performance.

#### core.py
- Add missing dark_mode parameter in save_babylonjs_to_file method.

### Refactor
- Big refactor to improve and simplify complex and long methods in various modules. 

#### surfaces.py
- contour3d_to_2d/contour2d_to_3d: Add option to return also a dictionary with the correspondence between the parametric and 3D primitives.
- BSplineSurface3D: point3d_to_2d

#### display.py
<<<<<<< HEAD
- refactor DisplayMesh.
=======
- refactor DisplayMesh
>>>>>>> 6b8c916d

### Changed
- Edge.split_between_two_points -> trim
- surfaces.py: point_on_surface -> point_belongs

### Unittests
- 

## v0.15.0

### New Features

#### core_compiled.py
- Point2D/Point3D: allow users to use a point or a list of points direct inside a numpy array. ex.: np.array(volmdlr.O3D)
- Point2D/Point3D: in_list. ** ATTENTION:** -> use in_list instead of volmdlr.core.point_in_list.
- cad_simplification: VoxelizationSimplify, TripleExtrusionSimplify, TriangleDecimationSimplify.

#### surfaces.py
- ToroidalSurface3D: line_intersections, linesegment_intersections, plane_intersections
- ToroidalSurface3D: cylindricalSurface_intersections, circle_intersections, fullarc_intersections, dict_to_object, conicalsurface_intersections, sphericalsurface_intersections
- ToroidalSurface3D: Handles degenerated surfaces (major_radius < minor_radius).
- CylindricalSurface3D: circle_intersections, sphericalsurface_intersections, cylindricalsurface_intersections
- ToroidalFace3D: PlaneFace3D intersectios.
- SphericalSurface3D: circle_intersections, arc_intersections, ellipse_intersections, arcellipse_intersections, sphericalsurface_intersections
- ConicalSurface3D: sphericalsurface_intersections
- General improvements on sufaces\` parametric operations.
- Surface2D: triangulation. Set tri_opt equal to "p".

#### edges.py
- BsplineCurve3D: circle_intersections.
- ArcEllipse3D/FullArcEllipse3D: line_intersections.

#### faces.py
- Face3D: get_face_polygons

#### curves.py
- Circle3D: point_distance.
#### shell.py
- OpenTriangleShell3D: triangle decimation
- ClosedTriangleShell3D: turn_normals_outwards, are_normals_pointing_outwards, turn_normals_inwards, are_normals_pointing_inwards
- DiplayTriangleShell3D: concatenate

#### core.py
- BoundingBox: is_close, scale
- BoundingBox: triangle_intersects_voxel, is_intersecting_triangle
#### discrete_representation.py
- Voxelization: from_mesh_data
- OctreeBasedVoxelization


#### step.py
- Support to Datakit CrossCadWare STEP file format.

### Fixed
- Drone : run generate sdist and generate bdist_wheel only on master
- drone.yml: add distribution types to be uploaded into pypi.

#### core.py
- VolumeModel: get_mesh_lines (change tolerance to 1e-5)

#### edges.py 
- Arc2D: direction conservation in rotation / translation / frame_mapping.
- FullArcEllipse: angle_start, angle_end.

#### surfaces.py
- ToroidalSurface3D: line_intersections, linesegment_intersections, plane_intersections.
- ConicalSurface3D: circle_generatrixes direction.
- PeriodicalSurface: handles exceptions in connect_contours method.
- ExtrusionSurface3D: fullarcellipse3d_to_2d
- ExtrusionSurface3D: generalization of the _repair_points_order method to repair the order of parametric points of edges after transformation.
- ToroidalSurface3D: increases precision of point3d_to_2d.
- Plane3D: plane intersections.

#### faces.py
- ToroidalFace3D: PlaneFace3D intersections.
- PlaneFace3D: circle_intersections. planeface_intersections
- BsplineFace3D: adjacent_direction_uu
- PlaneFace3D: project_faces (check first if surfaces are coincident)

#### wires.py
- delete remaining inplace methods in wires.py

#### shells.py
- Fixes to boolean operations. Added some tolerance parameters to some methods. 
- Shell3D: get_geo_lines (consider edge.inverse in get_edge_index_in_list check), is_shell_open
- DisplayTriangleShell3D: eq, data_eq, hash, data_hash, concatenate

#### surfaces.py 
- SphericalSurface3D: use circle 3d instead of polygon3D for plotting. 
- add bigger precision to plane-plane intersections.

#### utils
- common_operations separate_points_by_closeness: consider more than two cluster groups.

#### curves.py
- Circle3D: circle_intersectios when the circle are coplanar.
- Circle2D: Now, it needs a Frame2D and a radius instead of a Center and a Radius. This allows to easily control the circle's direction (clockwise/counterclockwise)

#### surfaces.py
- ExtrusionSurface3D: enhance parametric operations.

#### edges.py
- bsplineCurve: line_intersections. 

#### discrete_representation.py
- MatrixBasedVoxelization: _logical_operation
- Remove inheritance from ABC for platform usage

#### cad_simplification.py
- Remove inheritance from ABC for platform usage

### Refactor
- Face3D: create a generic method for calculating intersections between two faces: _generic_face_intersections.
- Voxelization: refactor class methods

#### core.py
- babylon_data: avoid using bounding_box for performance
- BoundingBox: uses numpy to improve performance.

#### core_compiled
- Frame2D: fix rotation, now it has an optional parameter rotate_basis, set to False by default option, so the user can specify if he wants to rotate also the basis of the frame.

#### edges.py
- Circle2D: Now, it needs a Frame2D and a radius instead of a Center and a Radius. This allows to easily control the circle's direction (clockwise/counterclockwise)
- Arc2D: Arc 2D now must follow the same rotation direction of its circle.
- LineSegment2D/3D: The line attribute from which the line segment was defined was converted to a property, for performance and memory efficiency reasons.
- BSplineCurve: improve line_intersections performance. 

#### faces.py
- Face3D: create a generic method for calculating intersections between two faces: _generic_face_intersections.

#### primitives3d.py
- Sweep: accepts an optional parameter starting_frame that can control the orientation of the profile.
- Block: get_bounding_box

#### shells.py
- boolean operations - now works also for triangle meshed objects, containing coincident faces.
#### surfaces.py
- ExtrusionSurface3D: Uses edge abscissa as u parameter.
- ExtrusionSurface3D: general improvements in parametric operations.


### Changed
- ToroidalSurface3D: init param tore_radius and small_radius changed to major_radius and minor_radius respectevely.
- ToroidalSurface3D: plots now use Circles 3D instead of ClosedPolygon3D. Performance improved.
- CylindricalSurface3D: More comprehesive plot
- BoundingBox: from_bounding_boxes
- BSplineCurve: improve line_intersections performance.
- core_compiled.pyx: update typing because Point2D, Point3D, Vector2D and Vector3D are now extension types (C structures.)
- BSplineCurve: improve line_intersections performance.
- SphericalSurface3D: enhance bsplinecurve3d_to_2d.


### Unittests
#### curves 
- Circle3D: new case to test_circle_intersections, new test: test_point_distance.
#### surfaces
- ToroidalSurface3D: test_line_intersections, test_plane_intersections, test_cylindrical_surface_intersections, test_circle_intersections
- CylindricalSurface3D:  test_circle_intersections.
#### faces
- ToroidalFace3D: PlaneFace3D intersectios.
- SphericalSurface3D: circle_intersections, arc_intersections, arcellipse_intersections
- PlaneFace3D: point_belongs
#### core
- BoundingBox: is_close, scale
#### primitives3d
- Block: from_bounding_box, get_bounding_box

## v0.14.0

### New Features
- DisplayTriangleShell3D: a TriangleShell3D optimized for performance of display / saving / loading.
- BSplineSurface3D: from_points_interpolation, from_points_approximation.
- nurbs module.
- New curves classes: Hyperbola2D and Hyperbola3D.
- Line: closest_point_on_line, from_point_and_vector
- Line2D: get_slope, get_y_intersection.
- New curves classes: Parabola2D/3D.
- ConicalSurface3D: line/line_segment intersections, perpendicular_plane_intersection
- ConicalSurface3D: line/line_segment intersections, perpendicular_plane_intersection, parallel_plane_intersections, concurent_plane_intersections, plane_intersections.
- Hyperbola2D/3D and Parabola2D/3D: split
- PlaneFace3D: conicalface_intersections
- CylindricalSurface3D: conicalsurface_intersections
- CylindricalFace3D: conicalface_intersections
- Curve: general_method curve_intersections
- Parabola2d/3D / Hyperbola2D/3D: point_belongs, tangent
- BSplineCurve: point_to_parameter, abscissa_to_parameter.
- Basis3D: is_normilized, is_orthogonal, is_orthonormal.
- BSplineSurface3D: fullarcellipse3d_to_2d
- ClosedPolygon2D: points_in_polygon

### Fixed
- add missing name attributes to classmethods.
- fixed circular imports
- BSplineSurface3D: from_points_interpolation, from_points_approximation.
- ConicalFace3D: point_belongs
- nurbs.core: find_multiplicity, evaluate_curve.
- LineSegment3d: line_intersections.
- Circle2D: line_intersections
- Step.read_lines: handles name with # character in name.
- ExtrusionSurface3D: enhance 3D to parametric operations.
- BSplineCurve: direction_vector, point_at_abscissa, abscissa, trim
- ConicalSurface3D and RevolutionSurface3D: bsplinecurve3d_to_2d when start or and points are at surface singularity
- ClosedCurves: discretization_points
- ArcEllipse3D: is_close
- LineSegment3D: revolution
- FullArcEllipse3D, FullArcEllipse2D: discretization_points
- ConicalSurface3D: linesegment2d_to_3d
- BSplineSurface3D: bsplinecurve3d_to_2d, prevents code execution from stopping when point3d_to_2d does not converge
- BSplineSurface3D: derivatives
- BSplineCurve: split
- Matrix based discrete representation: boolean operations
- read the docs settings
- fix: move code complexity at end
- ClosedPolygon2D: points_in_polygon, fix include_edge_points
- ClosedShell3D: is_face_between_shells

### Refactor
- TriangleShell3D: various improvement such as get_bounding_box, to_mesh_data, from_mesh_data, to_dict, dict_to_object

### Changed
- Cache BSplineCurve points into a numpy array to reduce memory usage.
- Vector2D, Vector3D: __repr__
- core_compiled: cdef functions' names.
- Vector2D, Vector3D, Point2D, Point3D: transformed into extension types for memory performance
- limit warning on step reading
- BSplineSurface3D: point3d_to_2d

### Unittests
- Hyperbola2D/3D: line_intersections
- Parabola2D/3D: line_intersections
- ConicalSurface3D: test_line_intersections, test_plane_intersections.

## v0.13.0

### New Features
- Line: reverse.
- BSplineCurve: Remove dependencies from the geomdl library.
- perf: to_dict/dict_to_obj of OpenTriangleShell3D
- Cylinder / Cone / HollowCylinder: from_center_point_and_axis
- Cone: remove inheritance from RevolvedProfile
- Ellipse2D: point_distance, bounding rectangle, ellipse_intersections
- Curve: local_discretization
- Ellipse3D: line_intersections, linesegment_intersections, ellipse_intersections
- ArcEllipse3D : Linesegment_intersections, arcellipse_intersections
- Circle3D: circle_intersections, ellipse_intersections
- Circle2D: ellipse_intersections.
- Arc3D: arc_intersections, arcellipse_intersections
- Wire3D/Contour3D: edge_intersections, wire_intersections
- BSpline3D: arc_intersections
- New module: discrete_representation for voxelization of 3D geometries and pixelization of 2D geometries
- BSplineSurface3D: partial removal of dependencies on geomdl objects

### Fixed
- Sweep with non smoth path
- plot of vector3D.
- BSplineSurface3D: point3d_to_2d, improve inital condition.
- EdgeCollection3D: babylon_meshes.
- BSplineCurve3D: trim
- FullArc3D: hash
- SphericalSurface3D: enhance repair_periodicity_method
- CylindricalSurface3D: concurrent_plane_intersection
- BSplineFace3D: fix neutral_fiber
- Step: assembly import
- BSplineFace3D: fix bounding_box.
- Ellipse3D: from_step
- edges.py: general improvements.
- ExtrusionSurface3D: point3d_to_2d.
- ExtrusionSurface3D: enhance parametric operations when the surface is periodic.
- BSplineFace3D: fix neutral_fiber
- BSplineSurface3D: improve bsplinecurve3d_to_2d.
- BSplineSurface3D: improve bsplinecurve3d_to_3d.
- Circle2D: plot
- Line3D: fix Line3D plot()
- Vector2D: plot()
- fix RevolutionFace3D init parameter wire to edge.
- Update documentation
- fix Sweep: bug when first primitive is an arc.
- fix closedshell3d volume
- Step.py: enhance step import/export
- VolumeModel: get_shells
- step.py uses deque in stack based algorithms
- VolumeModel: get_shells
- add error protection stl
- Sweep - add raise ValueError if section too big in comparision to arc radiuses
- Update cython version requirement in setup.py
- Step import: handles when there is an empty assembly in the file.
- Ellipse2D: point_at_abscissa
- ultis.common_operations: get_edge_distance_to_point and get_get_abscissa_discretization from edges so it can be used in curves too.
- edges.Edge._generic_minimum_distance
- LineSegment3D: distance_linesegment
- BSpline3D: linesegment_intersections

### Refactor
- refator some classes' init in primitives3D. 
- Shells: refactor.
- Composite_primitives
- Surface3D: enhance repair_primitives_periodicity method.
- volmdlr.utils.intersections:
- BSplineCurve: replace periodic bool parameter with verification inside from_points_intepolation method.
- Wire3D: removes heritage from volmdlr.core.CompositePrimitive3D
- BSplineCurve3D: bounding_box
- edges: minimum_distance.
- BSplineSurface3D: bsplinecurve3d_to_2d
- BSplineCurve: transform some attributs into lazy evaluation and Caching
- BSplineSurface3D: transform some attributs into lazy evaluation and Caching
- BSplineSurface3D: store control_points as numpy array for memory efficiency
- PlaneFace3D: distance_to_point -> point_distance
- remove normalize() methods for Vectors. Replaced by unit_vector(), it returns a new normalized vector.
- Cylinder / Cone / HollowCylinder: docstrings, typings, style, coherence
- BSplineSurface3D: point3d_to_2d performance improvements.


### Changed
- Moves functions from step.py to volmdlr.utils.step_reader
- Cylinder / HollowCylinder: `from_extremal_points` is now depracted. Use `from_end_points` instead (for lexical reason)

### Unittests
- Cylinder / Cone / HollowCylinder
- Ellipse2D: point_distance
- Ellipse3D: test_ellipse_intersections, test_linesegment_intersections
- ArcEllipse3D : Linesegment_intersections, arcellipse_intersections
- Circle3D: circle_intersections.
- Arc3D: arc_intersections, arcellipse_intersections, test_minimum_distance_bspline
- BSplineCurve3D: test_bspline_linesegment_minimum_distance, test_bspline_linesegment_intersections
- Contour3D: test_edge_intersections

## v0.12.0


### New Features
- New module: cad_simplification - OctreeBlockSimplify, TrippleExtrusionSimplify
- shells.py : function to performe union operations for a given list of shells.
- ClosedShell3D: is_face_intersecting, is_intersecting_with
- BoundingBox: get_points_inside_bbox, size
- Vector3D: unit_vector
- Face3D: split_inner_contour_intersecting_cutting_contours
- Shell3D: get_ray_casting_line_segment
- WireMixin: get_connected_wire, is_sharing_primitives_with
- OpenShell3D: faces_graph
- Plane3D: arc_intersections, bsplinecurve_intersections
- common_operations: split_wire_by_plane
- SphericalSurface3D: line_intersections, linesegment_intersections.
- Sweep with muitiform profile contour.
- minimum_distance: face-to-face, shell-to-shell
- OpenShell3D: from_faces (using faces graph)
- SphericalFace3D: from_contours3d_and_rectangular_cut
- RevolutionSurface3D: Translation
- wires.WireMixin: from_circle
- curves.CircleMixin: trim
- Face3D: point_distance
- BSplineCurve3D: revolution method.

### Fixed
- ClosedShell3D: is_face_inside, get_subtraction_valid_faces, valid_intersection_faces, point_belongs
- ContourMixin: delete_shared_contour_section, reorder_contour_at_point, are_extremity_points_touching
- RevolutionSurface3D: fix some special cases whiling transforming from 3D space to parametric domain.
- fix drone python version
- BSplineFace3D: neutral_fiber
- BSplineSurface3D: arc3d_to_2d, removes repeated parametric points if any.
- surfaces.Plane3D: linesegment_intersections
- Step export
- Face3D: is_linesegment_crossing.
- Edge: fix orientation of edges commig from step.
- BSplineCurve3D: from_step.
- Export to step file
- Step import
- Edge: fix orientation of edges commig from step.
- Sphere: point_belongs, inherits from ClosedShell3D instead of RevolvedProfile
- Step import.
- PeriodicalSurface: linesegment3d_to_2d, takes into account small 3D line segments that should be actually 3D arcs
- babylondata: removes empty objects.
- ClosedPolygon2D: point_belongs.
- Fullarc: get_reverse.
- Arc2D: point_belongs
- ArcEllipse2D: point_at_abscissa
- Frame3D: import/export step.
- BSplineFace3D: neutral_fiber.
- Step: read_lines, take into account the space character in step entity names
- Circle3D: fix trim.
- Edge: from_step trim of periodic curves with different orientation of original edge
- Arc3D: fix abscissa, fix get_arc_point_angle
- add missing toleraces to some methods.
- Arc3D: line_intersections
- Line3D: minimum_distance_points
- remove arcellipse handleling for bspline2d_3d.
- plot of vector3D
- Ellipse3D: discretization_points.

### Refactor
- ClosedShell3D: point_belongs, get_non_intersecting_faces
- BoundingBox: bbox_intersection
- Face3D: get_face_cutting_contours
- parametric.py: fix numerical instability in some functions used in Arc3D to parametric surface domain transformation.
- intersections: get_bsplinecurve_intersections generalization, so it can also be used
to calculate intersections between a plane 3d and bsplinecurve3d.
- Big refactor: New module curves.py containing classes as Line, Circle and Ellipse.
Most edges will now be formed by a curve and a start and end points. Unittests for all these classes have been created.
All adequations have been done for all tests and existing scripts.

- bspline_compiled: refactor binomial_coefficient for performance.
- Improve step translator.
- Delete inplace methods: rotation, translation and frame_mapping. replace by juste the rotation, translation and frame_mapping. objects are no longer changed inplace, a new transformed object is returned each time.
- OpenShell3D: faces_graph.
- RevolutionSurface3D: Improve init and methods

### Changed
- OpenShell3D: faces_graph is now vertices_graph. faces_graph method now represents the faces' topology of the shell.

### Unittests
- FullArc2D: split_between_two_points
- Face3D: set_operations_new_faces
- ClosedShell3D: point_belongs
- Plane3D: arc_intersections, bsplinecurve_intersections
- common_operations: split_wire_by_plane
- SphericalSurface3D: line_intersections, linesegment_intersections.

## v0.11.0


### New Features
- BSplineCurve, Edge: simplify
- Plane3D: angle_between_planes, plane_betweeen_two_planes
- Edge: intersections, crossings, validate_crossings
- Arc2D: bsplinecurve_intersections, arc_intersections, arcellipse_intersections.
- ArcEllipse2D: bsplinecurve_intersections
- get_circle_intersections added to volmdlr.utils.intersections, so it can be used to calculate intersections between two arcs 2d.
- get_bsplinecurve_intersections added to volmdlr.utils.intersections. Used to calculate intersection between a bspline and another edge.
- Wire2D: edge_intersections, wire_intersections, edge_crossings, edge_intersections, validate_edge_crossings, validate_wire_crossings
- Contour2D: split_contour_with_sorted_points, intersection_contour_with
- CylindricalSurface3D: point_projection, point_distance
- ToroidalSurface3D: point_projection
- BsplineCurve: point_distance, point_belongs
- ContourMixin: is_adjacent
- Wire2D: area
- Circle2D: bsplinecurve_intersections.
- add tolerance param to many methods from edges and wires.
- Surface3D: add contour healing into face_from_contours3d method.
- ExtrusionSurface3D: implement missing cases for linesegment2d_to_3d method.
- BSplineSurface3D: to_plane3d
- BSplineFace3D: to_planeface3d
- BSplineCurve, Arc, LineSegment: is_close
- Core: get_edge_index_in_list, edge_in_list
- mesh: TetrahedralElementQuadratic 
- GmshParser: define_quadratic_tetrahedron_element_mesh
- GmshParser: to_vtk (consider quadratic tetrahedron element)
- VolumeModel: to_msh (consider both order 1 and 2)
- Assembly: define a volmdlr Assembly object.
- Edge: direction_independent_is_close
- Arcellipse2D, 3D: complementary, translation
- Arcellipse2D, 3D: complementary
- Face3D: is_linesegment_crossing, linesegment_intersections_approximation.
- Assembly: define a volmdlr Assembly object.
- Contour2D: copy
- LineSegment2D: copy
- FullArcEllipse3D: split
- ArcEllipse3D: split, point_at_abscissa
- Vector: is_perpendicular_to
- babylonjs: add nested meshes
- CylindricalFace3D, ConicalFace3D, ToroidalFace3D, BSplineFace3D: neutral_fiber
- VolumeModel: get_shells
- WireMixin: wires_from_edges
- DisplayMesh3D: triangulation_faces
- Woodpecker CI setup
- ContourMixin: primitive_section_over_contour.
- Face3D: split_by_plane

### Fixed
- 2D conversion: create 2D function name in core_compiled
- LineSegment, Arc, BSplineCurve: get_shared_section()
- bSpline2D: linesegment_intersections
- BsplineCurve: from_points_interpolation
- Coverage: use coverage rc to enable cython coverage
- ClosedShel3D: cut_by_plane
- ClosedShell3D: union
- BSplineSurface3D: take into account oppened contour while using face_from_contours3d
- BsplineCurve: simplify
- Dessiaobject inheritance up-to-date
- Edge: unit_direction_vector, unit_normal_vector, split_between_two_points
- VolumeModel: get_mesh_lines (change tolerance 1e-20 to 1e-6)
- RevolutionSurface: fix some parametric operations.
- ClosedShel3D: intersection method
- Fix: plots
- add some fixes to pydocstyle errors
- ToroidalSurface3D: fix some parametric operations.
- Node2D, Node3D: is_close
- SphericalSurface3D: enhance arc3d_to_2d and bsplinecurve3d_to_2d.
- BSplineface3D: linesegment2d_to_3d, bsplinecurve2d_to_3d.
- OpenShell3D: get_geo_lines (use primitive.is_close)
- Basis3D: normalize
- Contour3D: from_step removes repeated edges from primitives list
- Face3D: add fixes to divide_face.
- ExtrusionSurface3D: linesegment2d_to_3d.
- Surface3D: repair_primitive_periodicity
- BSplineSurface3D: ban useless attr in serialization 
- utils.parametric: fix contour2d_healing
- BSplineSurface3D: ban useless attr in serialization
- BSplineCurve: simplify
- SphericalSurface3D: contour3d_to_2d
- WireMixin: to_wire_with_linesegments (use new methods, for 2D and 3D)
- ArcEllipse2d: point_belongs, abscissa, init.
- Face3D: face_inside - now considers inners_contours
- BoundingBox: point_belongs now considers bounds.
- ContourMixin: delete_shared_contour_section
- PlaneFace3D: merge_faces
- Contour2D: divide
- Step: raise NotimplementedError when it's not possible to instatiate assembly object.
- STL: handle mutiple space as separator
- fix: protect gmsh import

### Refactor
- Contour2D: cut_by_wire
- Contour2D: extract_with_points displaced to WireMixin
- Contour2D: extract_contour displaced to WireMixin and renamed to extract
- Contour2D: split_contour_with_sorted_points displaced to WireMixin and renamed to split_with_sorted_points
- Contour2D: get_divided_contours
- FullArc2D, FullArc3D: create FullArc Abstract class.
- Contour2D: ordering_contour
- WireMixin: order_wire
- Contour2D: delete cut_by_linesegments
- split faces.py into surfaces.py, faces.py and shells.py 
- ContourMixin: from_points
- ClosedShell3D: improve performance for boolean operations
- Face3D: reduce the triangulation discretization resolution of Toroidal and Cylindrical to improve redering performance.
- Cylinder: inheritance directly from ClosedShell3D
- Edges: cache middle_points and unit_direction_vector 
- Arc: add optional parameter center
- unittests: find dynamicly the folder for the json
- Arc: point_distance
- BSplineCurve: is_close
- CompositePrimitive3D: babylon_points
- WireMixin: split_with_sorted_points -> if a wire, and given points are start and end, return self directly.
- ContourMixin: contours_from_edges
- ExtrusionSurface3D: simplify bsplinecurve3d_to_2d method

### Changed
- better surface3d plots
- sphere methods renamed in_points & to_point_skin to inner points & skin_points
- Improve CylincricalFace3D and ToroidalFace3D rendering mesh.
- remove useless attribute in Bspline serialization
- Change python suport version from >=3.7 to >= 3.9
- LICENSE changed from GPL to Lesser GPL 
- Readme logo updated
- CI: do not check quality on tag

### Unittests
- Arc2D: test_arc_intersections
- TestEdge2DIntersections: test intersections for all edges.
- Circle2D: test_circle_intersections
- Contour2D: test_crossings, test_intersection_contour_with
- BSplineCurve: get_intersection_sections
- BSplineCurve2D: edge_intersections, arc_intersections, bsplinecurve_intersections
- CylindricalFace3D: test_triangulation_quality
- CylindricalSurface3D: test_point_projection
- BSplineCurve: point_projection
- ClosedShel3D: cut_by_plane
- Arc3D.minimum_distance_points_line
- New unittests for plane3d.
- ClosedShel3D: intersection
- Arcellipse2D: complementary
- Contour2D: contours_from_edges.
- PlaneFace3D: merge_faces
- Contour2D: divide.
- BSplineFace3D: test_linesegment_intersections_approximation.
- CylindricalFace3D: split_by_plane.

v0.10.0 [Released 20/04/2023]

### New Features
* Write .msh file (with stream)
* Arc: reverse
* BSplineCurve2D: offset
* Circle2D: bsplinecurve_intersections, point_distance
* ConicalSurface3D, CylindricalSurface3D: plot method
* BSplineCurve3D: minimum distance
* volmdlr.edge: FullArcEllipse
* BSplineCurve: evaluate_single
* Wire2: hash
* Contour3D: hash
* LineSegment3D, LineSegment2D, Arc3D, Arc2D, BSpline3D, BSpline2D: get_shared_section(), delete_shared_section()
* Contour2D: closest_point_to_point2, get_furthest_point_to_point2
* Block: octree, quadtree, subdivide_block

### Fixed
* Bspline in sweep
* Plane3D: plane_intersections
* fixes to step assemblies
* LineSegment3D: matrix_distance
* fixes to wire
* Arc: split. Case when spliting point is the start or end point.
* BplineCurve2D: tangent, vector_direction, normal_vector
* BSplineCurve: abscissa, line_intersections
* Add some important fixes to unittests: missing two __init__py files.
* Contour2D, Contour3D: merge_with()
* Edge: change unit_direction_vector and unit_normal_vector to concrete methods
* stl: add _standalone_in_db to Stl class
* BSplineSurface3D: merge_with
* Documentation: Add introduction to volmdlr technology
* BSplineSurface3D: refactor bsplinecurve3d_to_2d to take into account periodic behavior
* OpenedRoundedLineSegments2D/ClosedRoundedLineSegments2D: fix radius type
* Surface3D: debug some special cases while using face_from_contours3d.
* Step: debug some special cases while reading step file.
* BSplineSurface3D: fix simplify_surface method.
* Improve pylint code quality.
* PeriodicalSurface: enhance some parametric transformations.

### Removed
- stl: remove default value in from_stream method

### Changed

- argument convexe in volmdlr.cloud has been renamed to convex
- Add some missing docstrings in volmdlr.faces
- Using full arcs for Circles primitives

### Performance improvements
- BSplineCurve: compilation of some functions used by from_points_interpolation classmethod.
- BSplineSurface3D: compilation of some functions used in the evaluation of a parametric point.
- eq & hash: Some eq and hash methods have been fixed. starting from clases Point and Vector.
- BSplinecurve2D: point_belongs
- lighten some dicts with optional name
- Step reader: refactor to_volume_model. Remove the dependency of the method of creating a graph.

### Refactorings
- ContourMixin: to_polygon (for both 2D and 3D)
- BSplineCurve2D.point_distance 
- new dataclass EdgeStyle: to be used in several plot methods. simplifying its structure.


### Unittests
* BSplineCurve2D: offset, point_distance, point_belongs
* Circle2D: bspline_intersections, point_distance
* Unittests for Vector2D
* Unittests for Point2D
* Unittests for Vector3D
* Unittests for Point3D
* LineSegment3D: test_matrix_distance
* LineSegment3D, LineSegment2D, Arc3D, Arc2D, BSpline3D, BSpline2D: get_shared_section(), delete_shared_section()
* Contour3D: merge_with()
* Contour2D: closest_point_to_point2, get_furthest_point_to_point2

## v0.9.3

- build: bump dessia common to 0.10.0
- build: remove useless jsonschema dep
- build: update package.xml for freecad

## v0.9.1

### Fixed
- build: manifest was not shipping bspline_compiled
- fixed many pylint errors: 13/03/2023
- fix contour2d: divide

### Documentation
 - typo in CONTRIBUTING.md
 - typo in README.md

## v0.9.0 [released 03/26/2023]

### New Features
* Unit coversion factor parameter added to the end of the from_step arguments parameter (So we can convert the units correctly)
* SphericalSurface3D: rotation, translation, frame_mapping
* read steps: Identify assemblies in a step file.
* ClosedTriangleShell3D: to_trimesh method
* PointCloud3D: add method shell_distances to compute distances from triangular mesh in PointCloud3D
* BSplineSurface3D: Now the plot method uses u and v curves
* Create .geo and .msh files (Mesh geometries with GMSH)
* RevolutionSurface3D: point3d_to_2d, point2d_to_3d, plot, rectangular_cut, from_step
* RevolutionFace3D
* WiriMixin: from points: general method for Wire3D and 2D and for Contour2D and 3D.
* Added package.xml metadata in order to be listed in the FreeCAD Addon Manager
* Edge: local_discretization
* ArcEllipse2d: point_at_abscissa, translation, split, point_distance.

### Fixed

* WireMixin: abscissa (add tolerance as parameter)
* OpenRoundedLineSegment2D: deleted discretization_points() so it uses the one from WireMixin.
* Contour2D: moved bounding_rectangle and get_bounding_rectangle to Wire2D.
* BSplineCurve: from_points_interpolation, uses centripedal method for better fitting.
* Conical, Cylindrical and Toroidal Surfaces 3D: fix face_from_contours - bug when step file doesnot follow a standard.
* BSplineSurface3D: debug linesegment2d_to_3d method.
* Parametric operations with BSpline curves.
* OpenTriangleShell3D: fix from_mesh_data method.
* PeriodicalSurface: fix face from contours.
* LineSegment2D.line_intersections: verify if colinear first.
* Cylinder: to_dict, min_distance_to_other_cylinder.
* Step_assemblies: consider when no transformation is needed.
* fix some pydocstyle errors
* Script/step/workflow: Update Workflow, use last version of dessia_common
* LineSegment3D: Rotation method update due to points attribute deletion
* ConicalSurface3D: fix from_step class method by adding the angle convertion factor
* fix f string usage
* Add some typings
* Step: Step translator now handles some EDGE_LOOP inconsistencies coming from step files
* Arc2d: point_belongs, abscissa.


### Removed

- edges: remove attributes points from lines & linesegments for performance purpose


### Performance improvements

- wires.py's 2D objects: chache bounding_rectangle results
- faces.py's Triangle3D objects: subdescription points and triangles
- EdgeCollection3D: new object for displaying series of edges
- BSplineSurface3D: compile BSplineSurface3D.derivatives
- Contour2D.area(): save area in a cache variable.
- Contour2D.__eq__(): verify contour length first, when verify if two contours are the same.
- Contour2D.is_inside(): verify first if the area of the contour2 is not smaller that contour 1.
- Disabling pointer in to_dict for most primitives
- Better hash for shells, contours & wires 


### Refactorings
- Remove usage of deprecated method old_coordinates and new_coordinates
- Indicate 'inplace' methods as deprecated
* Wire: extract_with_points

### Documentation
- BoundingBox docstrings

### Unittests
- ConicalSurface3D: face_from_contours, bsplinecurve3d_to_2d.
- CompositePrimitive2D: rotation, translation, frame_mapping
- core.py: delete_double_point, step_ids_to_str
- CompositePrimitive3D: plot
- BoundingRectangle: bounds, plot, area, center, b_rectangle_intersection, is_inside_b_rectangle, point_belongs,
intersection_area, distance_to_b_rectangle, distance_to_point
- BoundingBox: center, add, to_dict, points, from_bounding_boxes, from_points, to_frame, volume, bbox_intersection,
is_inside_bbox, intersection_volume, distance_to_bbox, point_belongs, distance_to_point, plot
* VolumeModel: eq, volume, rotation, translation, frame_mapping, bounding_box, plot
* Wire: extract_with_points, split_with_two_points
* Arc2d: point_belongs, abscissa.
* ArcEllipse2d: point_belongs, abscissa, init, translation, split, point_at_abscissa, point_distance.

### CI
- add spell check to pylint with pyenchant
- make code_pydocstyle more explicit
- upload html coverage to cdn.dessia.tech
- limit time effect on master & testing

## v0.8.0 [Released 26/01/2023]

### New Features

- PlaneFace3D: project_faces
- OpenShell3D: project_coincident_faces_of
- GmshParser: to_vtk
- BSplineCurve: derivatives
- ClosedPolygon2D: point_belongs, now the user can choose whether points on the edge of the polygon
            should be considered inside or not.
- ArcEllipse2D: line_intersections, frame_mapping, linesegment_intersections
- Line2D: point_belongs, frame_mapping()
- New Class wires.Ellipse2D
- Ellipse2D: point_over_ellipse(), line_intersections(), linesegment_intersections(), discretization_points(),
abscissa(), point_angle_with_major_dir(), area(), rotation(), tranlation(), frame_mapping()
- Plane3D: is_parallel, fullarc_intersections
- Arc2D: cut_betweeen_two_points
- Contour3D: linesegment_intersections, line_intersections
- Circle3D: primitives: [Arc3D, Arc3D], get_primitives, abscissa, linesegment_intersections
- Arc3D: line_intersections, linesegment_intersections
- new module utils: intersections -> circle_3d_linesegment_intersections
- hash for Frame2D
- Ellipse3D: point_belongs, abscissa, length, to_2d
- CylindricalSurface3D: point_on_surface, is_coincident, arcellipse3d_to_2d
- BSplineSurface3D: derivatives

### Fixed

- PlaneFace3D: cut_by_coincident_face (consider self.inner_contours inside face)
- Contour2D: bounding_rectangle (specify number_points for discretization_points), point_belongs
- Line2D: line_intersections
- BSplineCurve2D: line_intersections
- PlaneFace3D: cut_by_coincident_face (consider self.inner_contours inside face)
- BSplineCurve2D: bounding_rectangle (specify number_points for discretization_points)
- Mesh: delete_duplicated_nodes
- BSplineSurface3D: fix arc3d_to_2d method
- Frame3D : fix from_point_and_vector method ( error for the case vector=main_axis)
- BSplineCurve2D: linesegment_intersections
- Contour2D: merge_primitives_with
- BSplineCurve: fix to take into account weighted B-spline curves.
- Step: fix reading of rational BSpline curves and surfaces from step file.
- BSplineCurve2D: tangent (use position/length)
- Babylon: some scene settings for better rendering
- Arc2D: fix get_center: name referenced before assignement
- SphericalSurface3D : enhancement of primitives parametrization on surface parametric domain.
- BSplineSurface3D: debug linesegment2d_to_3d method.
- Parametric operations with BSpline curves.
- OpenTriangleShell3D: fix from_mesh_data method
- pydocstyle fixes
- bounding box: fix for cylindrical and BSplineCurve3D
- contour2d: ordering_primitives, order_primitives
- Plane3D: plane_intersections, is_coindident
- contour2d: ordering_primitives, order_primitives
- Linesegment2D: infinite_primitive
- Arc2D: point_belongs
- Arc2D: infinite_primitive
- Wire2D: infinite_intersections
- infinite primitive offset of linesegment
- Ellispe3D: discretization_points
- BSplineSurface: Improved surface periodicity calculation

### Removed

- babylon script remaining functions

### Performance improvements
- ClosedPolygon2D: triangulation
- Cylinder: min_distance_to_other_cylinder
- BSplineCurve: discretization_points
- Face3D: triangulation
- triangulation performance by use of Node2D instead of points (x15 on casing)
- cache variable self._polygon_point_belongs_100, to avoid recalculating each
time we have to verify if a point is inside
- Improvements in BSplineSurface3D.point3d_to_2d performance
- Triangle3D serialization speed-up
- Serialization without memo for faces
- Custom serialization for BsplineCurves

### Refactorings

- Basis2D, Basis3D, Frame2D, Frame3D: old_coordinates and new_coordinates method are now deprecated.
local_to_global_coordinates and global_to_local_coordinates are the new more explicit ones.
- Line3D: intersections

### Unittests

- Contour2D: point_belongs
- Basis2D, Basis3D, Frame2D, Frame3D: local_to_global_coordinates and global_to_local_coordinates
- ArcEllipse2D: linesegment_intersections
- LineSegment2D: to_wire
- Line2D: point_belongs
- BSplineCurve2D: line_intersections
- Ellipse2D.point_over_ellipse()
- Ellipse2D.line_intersections()
- Ellipse2D.linesegment_intersections()
- Ellipse2D.discretization_points()
- Ellipse2D.abscissa()
- Ellipse2D.point_angle_with_major_dir()
- Ellipse2D.area()
- Ellipse2D.rotation()
- Ellipse2D.tranlation()
- Ellipse2D.frame_mapping()
- Line2D.frame_mapping()
- Plane3D: plane_intersections, fullarc_intersections, is_parallel, is_coincident
- Contour2D: offset
- ArcEllipse3D.to_2d()
- Circle3D: point_belongs
- Circle3D: discretization_points
- Arc3D: line_intersections, linesegment_intersections
- Contour2D: ordering_contour, is_ordered, order_contour
- Ellipse3D: point_belongs, abscissa, length, to_2d, discretization_points
- CylindricalSurface3D: point_on_surface, is_coincident

### CI

- Mandatory CHANGELOG.md update for PR
- pre-commit checks with cython-lint

## v0.7.0

### New Features

- Open/Closed TriangleShells: ability to implement specific algorithm to triangles
- Block: faces_center (calculate directly point in the middle of the faces)
- Circle2D: split_by_line
- BoundingRectangle: bounds, plot, area, center, b_rectangle_intersection, is_inside_b_rectangle, point_belongs, intersection_area, distance_to_b_rectangle, distance_to_point
- Cylinder: random_point_inside, interference_volume_with_other_cylinder, lhs_points_inside
- CylindricalSurface3D: line_intersections, linesegment_intersections, plane_intersection
- Line2D: point_distance
- Line3D: to_2d
- Line3D: skew_to (verifies if two Line3D are skew)
- LineSegment3D: line_interserctions
- ArcEllipse3D: discretization_points
- FullArc3D: linesegment_intersections
- Line: sort_points_along_line
- Line2D: point_belongs
- ArcEllipse2D: length, point_belongs, abscissa, bounding_rectangle, straight_line_area, discretization_points, reverse

### Fixed

- Contour2D: point_belongs
- BsplineCurve: abscissa (use different start point between 0 and length)
- Arc3D: plot
- Cylinder: point_belongs
- FullArc3D: plot (use discretization_points instead of discretise)
- Face3D: line_intersections: consider borders
- STL: from stream (use BinaryFile and StringFile instead of io.BinaryIO and FileIO)
- Step: from stream (use BinaryFile instead of io.BinaryIO)
- Contour: is_overlapping (consider intersecting_points is empty)
- LineSegment2D: to_wire (use discretization_points instead of discretise)
- ArcEllipse2D: to_3d
- Fix boolean operations when faces are 100% coincident
- Fix some to_step methods from edges.py and faces.py


### Performance improvements

- Avoid unneeded bbox computation


### Refactorings

- cleanup of ClosedShell (double methods with Openshells)
- LineSegment3D: intersections
- Line2D: sort_points_along_line



### Unittests

- PlaneFace3D: line_intersections
- BsplineCurve: abscissa
- Circle2D: split_by_line
- BoundingRectangle: area, center, intersection, is_inside, point_belongs, intersection_area, distance_to_point, distance_to_b_rectangle
- Cylinder: point_belongs, random_point_inside, interference_volume_with_other_cylinder, min_distance_to_other_cylinder, is_intersecting_other_cylinder, lhs_points_inside
- CylindricalFace3D: linesegment_intersections
- CylindricalSurface3D: line_intersections
- Line3D: line_distance
- Line3D: skew_to
- Line3D: intersections
- LineSegment3D: line_intersections
- LineSegment3D: linesegment_intersections
- Contour: is_overlapping
- LineSegment2D: line_intersections
- ArcEllipse3D: discretization_points
- FullArc3D: linesegment_intersections
- Line2D: sort_points_along_line
- Line3D: sort_points_along_line
- ArcEllipse2D: length, point_belongs, abscissa, bounding_rectangle, straight_line_area, discretization_points, reverse


## v0.6.1 [12/13/2022]

### Changes

- Import from dessia_common are now performed from dessia_common.core

### Fixed
- infinite primitive offset of linesegment

## v0.6.0 [11/7/2022]

### New Features

- Stl:load_from_file, to_volume_model
- Surface2D: copy (specific method)
- GmshParser: read_file (.msh) and related methods, define_triangular_element_mesh, define_tetrahedron_element_mesh
- Circle2D: primitives (defined with 2 Arc2D)
- Node2D/3D, TriangularElement, QuadrilateralElement2D, TriangularElement3D
- ElementsGroup: nodes, elements_per_node
- Mesh: bounding_rectangle, delete_duplicated_nodes
- PlaneFace3D: cut_by_coincident_face
- Vector2D: to_step
- BSplineCurve2D: to_step
- LineSegment3D: to_bspline_curve
- BSplineCurve3D: from_geomdl_curve
- Surface2D: line_crossings
- Surface2D: from_contour
- BSplineSurface3D: simpifly_surface - verifies if BSplineSurface3D could be a Plane3D
- OpenShell3D: to_step_face_ids
- Contour2D: repair_cut_contour
- Circle2D: cut_by_line

### Fixed

- Contour3D: average_center_point (use edge_polygon.points instead of points)
- Contour: edges_order_with_adjacent_contour
- Arc2D: translate_inplace
- Arc2D: point_belongs
- Arc2D: abscissa (consider point2d == arc2d.start/end)
- Arc2D: split (how to choose the interior point)
- Wire: extract_primitives (consider point1 and point2 belong to the same primitive, REMOVE Contour.extract_primitives)
- LineSegment: abcissa (consider point2d == arc2d.start/end)
- Contour2D: cut_by_wire
- Contour2D: point_belongs (bug when contour has only one primitive, like FullArc2D)
- Contour: contours_from_edges
- PlaneFace3D: face_intersections
- Edge: insert_knots_and_mutiplicity
- BSplineCurve3D: from_step
- Surface2D: cut_by_line
- Circle3D: to_step
- ArcEllipse3D.to_2d()
- infinite primitive offset of linesegment
- Contour3D: order_contour.

### Performance improvements

- Improve reading STEP files (Faster BSplineCurve3D.look_up_table, Better info when _edges not following eachother_ )
- Improve multiple substractions
- Speedup Contour2D.point_belongs using bounding_rectangle
- Custom to dicts for Shells and primitives inheriting


### Refactorings

- Normalize STL methods regarding STEP
- Refacor and update old code in mesh.py
- Define a Parent class 'Triangle' for Triangle2D/3D


### Unittests

- Wire: extract_primitives, extract_without_primitives


## v0.5.0

### New Features

- Contour: is_overlapping, is_supperposing
- Point, Edges and Wires: axial_symmetry
- Surface2D: rotation, rotation_inplace
- Wire2D: bsplinecurve_crossings,  bsplinecurve_intersections
- Cylinder: min_distance_to_other_cylinder, is_intersecting_other_cylinder
- New point_distance method for Wire3D

### Fixed

- Wire3D.babylonjs
- BSplineSurface3D.merge_with (consider overlapping, intersecting surfaces)
- Wire.extract_primitives (consider point1 & point2 belong to the same primitive)
- Wire.extract_without_primitives (consider the primitives’ order to choose the primitives)
- Contour.shared_primitives_with (consider contours sharing a lot of primitives groups)
- Contour2D.contour_intersections (check if the point is not already in the lis)
- Line.is_between_points (consider point1==point2)
- BSplineCurve2D.split (consider point==start/end)
- Contour3D.bounding_box (use _utd_bounding_box to be defined as a property)
- BSplineSurface3D.grid2d_deformed (add more constraints to compute surface deformation)
- BSplineSurface3D.from_cylindrical_faces (consider **kwargs parameters)
- Duplicated methods cleaned
- triangulation of planar faces
- Wire3D: fix Bounding box
- Wire3D: Bounding box
- Arc2D: primitives bad calculation (arc2d)
- Update plotdata in setup.py
- add some fixes pydocstyle

### Performance improvements

- Remove Copy param from movement of primitives and add inplace methods
- Improve union operations
- Return the same result type (a boolean) in Contour.is_sharing_primitives_with
- Add hidden attribute _bounding_rectangle for Contour2D
- Add hidden attribute _length for BSplineCurve2D/3D
- Consider different types of primitives in Wire.wire_intersections/wire_crossings
- Add hidden attribute _length for Edge

### Refactorings

- Define _eq_ in Contour (to be used for both 2D and 3D)
- Use Grid2D object in different BSplineSurface3D methods (especially: to_2d_with_dimension)
- Define length in LineSegment (to be used for both 2D and 3D)
- Delete diplicated methods (length and point_at_abscissa) from Contour3D (inherit from Wire)
- Define a Parent class 'Bsplinecurve' to mutulize Bsplinecurve2D/3D methods
- Clean duplicated methods
- Define length in LineSegment (to be used for both 2D and 3D)
- Delete diplicated methods (length and point_at_abscissa) from Contour3D (inherit from Wire)
- Define a Parent class 'Bsplinecurve' to mutulize Bsplinecurve2D/3D methods


## v0.4.0
### Fixed
- various fixes in cuts of wires and contours
- Fix of missing face in Union
- following dessia_common v0.7.0


## v0.3.0

### New Features
- Bspline with dimensions
- cut_by_line for Surface2D
- Bspline merge

### Fixed
- Various Steps improvement
- Bspline periodicity in step reading
- sewing improvements
- Substraction of shells

## v0.2.10

### New Features

- union of shells (only with planeface for the moment
- Sewing of polygon3D
- Concav hull of PointCloud2D

## v0.2.9

### New Features

- support STL import & export
- point cloud2D & cloud3D

## v0.2.8

### New Features

- support stringIO in step save

### Fixes

- depack of point2D
- to_vector2D

### Performance improvements

- better bounding box for cylindrical face


## [v0.2.7]
### Changed
- direction vector of linesegments are now normalized

### New Features

- straight line area for BsplineCurve2D
- split of circleby start end
- closedpolygon2d is_trigo
- Auto-adaptative camera/edge width babylonjs
- splitting of bsplinecurve2d
- BezierSurface3D implemented
- added rotation and translation for faces
- new classes BezierCurve2D and BezierCurve3D
- spherical surface
- (core): update plot_data method
- update plot_data methods in wires and edges
- step almost working for cylindrical, conical toroidal
- difference between intersections and crossings
- plot_data version set to 0.3.8 or above

### Fixes

- support of mixed vector point in to step
- remove debug mode babylonjs
- remove sci notation in step export
- use stable cdn for babylonjs
- sweep extrusion length
- line circle intersection with tolerance, normal and dir vector for arc
- offset of wire
- remove useless non serializable attr
- secondmoment area from straight lines
- reversed faces in extrusion correction
- enhancement of rotation/translation of shells
- bug fix BezierCurve2D and 3D
- eq and hash for basis and frames
- shell and frame mapped shell correctly read
- small try except added for step reading
- all SHAPE_REPRESENTATION are now read
- Arc3D from step full debug
- arc3d to 2d in bspline3d surface
- missing faces at end of sweep
- splitting faces and arcs
- perf in display nodes and toroidal aspect
- setup.py requires plot_data>=0.3.9
- (primitives2d): serialization
- debug of shell method
- porting shells methods
- Debug of conical faces
- Porting cylinders and hollow
- porting from missing from_contour3d for planeface
- reading steps, but artefact on faces
- Correcting arc from_step

### Performance improvements

- LineSegment2D.points is non serializable attribute
- ClosedPolygon2D.line_segment is non_serializable_attributes
- Optimization of mesh generation

#### Refactorings
- (edges): put data argument back into Arc2D.plot_data()
- (edges): redefined Arc2D.plot_data()

## v0.2.6

### Changed
- debugs on frame 2D

### Optimized
- babylon data generation speed up

## v0.2.5

### Added
- translation and rotation for various primitives

### Changed
- Frame3D rotation takes also into account origin
- following plot_data v0.5.3

## v0.2.4
### Added
- handle spherical surfaces
- positionning of parts in STEP reading

## v0.2.1
### Added
- step export

## v0.2

### Changed
- modules -2D or *3D renamed in *2d, *3d
- point and vector declared with their x, y, z vm.Point2D((0, 0)) -> vm.Point2D(0, 0)
- separating in new modules: display, wires, edges...
- PEP8: method names
- PointAtCurvilinearAbscissa changed to point_at_abscissa
- MPLPlot changed to plot()
- plot now returns only ax instead of fig, ax

## v0.1.11

### Added
- Calculate the distance between LineSegment3D/LS3D, Arc3D/LS3D, Arc3D/Arc3D and between CylindricalFace3D too.
- Use PlaneFace3D with contours2D in a classic way and use it with contours3D with a 'from_contours3d' as CylindricalFace3D does.
- Calculate the distance between CylindricalFace3D and PlaneFace3D.
- Calculate the distance between CylindricalFace3D, PlaneFace3D and ToroidalFace3D.
- contours2d.tessel_points which gives all points of a contour2d, and .points the end points of primitives.
- Implementation of ConicalFace3D in Core and RevolvedProfile.
- Implementation of SphericalFace3D in Core.
- BSplineFace3D works.

### Changed
- cut_contours in Face3D which take all points from a Contour2D, not one side like before. Furthermore, it is light and quick.

## [v0.1.10]
- typings
- workflow to instanciate point

## [v0.1.9]

### Added
- mesh module

## [v0.1.8]

### Added
- color and alpha options for various primitives
- line segments intersection

### Debug
- arcs: is_trigo and angle were sometimes false

## [v0.1.7]

### Added
- random vector and points
- dashed line option in babylon of LineSegment3D
- Measure2D
- babylon_data: a dict language to describe models to be unpacked by a babylonjs unpacker

### Removed
- constants o2D, x2D, y2D...: use O2D, X2D...

### Changed
- Mesure -> Measure3D<|MERGE_RESOLUTION|>--- conflicted
+++ resolved
@@ -78,11 +78,7 @@
 - BSplineSurface3D: point3d_to_2d
 
 #### display.py
-<<<<<<< HEAD
-- refactor DisplayMesh.
-=======
 - refactor DisplayMesh
->>>>>>> 6b8c916d
 
 ### Changed
 - Edge.split_between_two_points -> trim
