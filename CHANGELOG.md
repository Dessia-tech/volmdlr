--- conflicted
+++ resolved
@@ -55,16 +55,12 @@
 - add error protection stl
 - Sweep - add raise ValueError if section too big in comparision to arc radiuses
 - Update cython version requirement in setup.py
-<<<<<<< HEAD
 - Step import: handles when there is an empty assembly in the file.
-=======
 - Ellipse2D: point_at_abscissa
 - ultis.common_operations: get_edge_distance_to_point and get_get_abscissa_discretization from edges so it can be used in curves too.
 - edges.Edge._generic_minimum_distance
 - LineSegment3D: distance_linesegment
 - BSpline3D: linesegment_intersections
->>>>>>> aa5e79e3
-
 ### Refactor
 - refator some classes' init in primitives3D. 
 - Shells: refactor.
