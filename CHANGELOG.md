# Changelog

All notable changes to this project will be documented in this file.

The format is based on [Keep a Changelog](https://keepachangelog.com/en/1.0.0/),
and this project adheres to [Semantic Versioning](https://semver.org/spec/v2.0.0.html).


## v0.13.0 [future]

### New Features
- Line: reverse.
- BSplineCurve: Remove dependencies from the geomdl library.
- perf: to_dict/dict_to_obj of OpenTriangleShell3D
- Cylinder / Cone / HollowCylinder: from_center_point_and_axis
- Cone: remove inheritance from RevolvedProfile
<<<<<<< HEAD
- BSplineSurface3D: partial removal of dependencies on geomdl objects
- BSplineSurface3D: from_points_interpolation, from_points_approximation
=======
- Ellipse2D: point_distance
- Curve: local_discretization
>>>>>>> 2f467dbc

### Fixed
- Sweep with non smoth path
- plot of vector3D.
- BSplineSurface3D: point3d_to_2d, improve inital condition.
- EdgeCollection3D: babylon_meshes.
- BSplineCurve3D: trim
- FullArc3D: hash
- SphericalSurface3D: enhance repair_periodicity_method
- CylindricalSurface3D: concurrent_plane_intersection
- BSplineFace3D: fix neutral_fiber
- Step: assembly import
- BSplineFace3D: fix bounding_box.
- Ellipse3D: from_step
- edges.py: general improvements.
- ExtrusionSurface3D: point3d_to_2d.
- ExtrusionSurface3D: enhance parametric operations when the surface is periodic.
- BSplineFace3D: fix neutral_fiber
- BSplineSurface3D: improve bsplinecurve3d_to_2d.
- BSplineSurface3D: improve bsplinecurve3d_to_3d.
- Circle2D: plot
- Line3D: fix Line3D plot()
- Vector2D: plot()
- fix RevolutionFace3D init parameter wire to edge.
- fix Sweep: bug when first primitive is an arc.
- fix closedshell3d volume
- Step.py: enhance step import/export
- VolumeModel: get_shells
- step.py uses deque in stack based algorithms
- VolumeModel: get_shells
- add error protection stl
- Sweep - add raise ValueError if section too big in comparision to arc radiuses
- Update cython version requirement in setup.py
- Ellipse2D: point_at_abscissa
- ultis.common_operations: get_edge_distance_to_point and get_get_abscissa_discretization from edges so it can be used in curves too.

### Refactor
- refator some classes' init in primitives3D. 
- Shells: refactor.
- Composite_primitives
- Surface3D: enhance repair_primitives_periodicity method.
- volmdlr.utils.intersections:
- BSplineCurve: replace periodic bool parameter with verification inside from_points_intepolation method.
- Wire3D: removes heritage from volmdlr.core.CompositePrimitive3D
- BSplineCurve3D: bounding_box
- edges: minimum_distance.
- BSplineSurface3D: bsplinecurve3d_to_2d
- BSplineCurve: transform some attributs into lazy evaluation and Caching
- BSplineSurface3D: transform some attributs into lazy evaluation and Caching
- BSplineSurface3D: store control_points as numpy array for memory efficiency
- PlaneFace3D: distance_to_point -> point_distance
- Cylinder / Cone / HollowCylinder: docstrings, typings, style, coherence
- BSplineSurface3D: point3d_to_2d performance improvements.


### Changed
- Moves functions from step.py to volmdlr.utils.step_reader
- Cylinder / HollowCylinder: `from_extremal_points` is now depracted. Use `from_end_points` instead (for lexical reason)

### Unittests
- Cylinder / Cone / HollowCylinder
- Ellipse2D: point_distance

## v0.12.0


### New Features
- New module: cad_simplification - OctreeBlockSimplify, TrippleExtrusionSimplify
- shells.py : function to performe union operations for a given list of shells.
- ClosedShell3D: is_face_intersecting, is_intersecting_with
- BoundingBox: get_points_inside_bbox, size
- Vector3D: unit_vector
- Face3D: split_inner_contour_intersecting_cutting_contours
- Shell3D: get_ray_casting_line_segment
- WireMixin: get_connected_wire, is_sharing_primitives_with
- OpenShell3D: faces_graph
- Plane3D: arc_intersections, bsplinecurve_intersections
- common_operations: split_wire_by_plane
- SphericalSurface3D: line_intersections, linesegment_intersections.
- Sweep with muitiform profile contour.
- minimum_distance: face-to-face, shell-to-shell
- OpenShell3D: from_faces (using faces graph)
- SphericalFace3D: from_contours3d_and_rectangular_cut
- RevolutionSurface3D: Translation
- wires.WireMixin: from_circle
- curves.CircleMixin: trim

### Fixed
- ClosedShell3D: is_face_inside, get_subtraction_valid_faces, valid_intersection_faces, point_belongs
- ContourMixin: delete_shared_contour_section, reorder_contour_at_point, are_extremity_points_touching
- RevolutionSurface3D: fix some special cases whiling transforming from 3D space to parametric domain.
- fix drone python version
- BSplineFace3D: neutral_fiber
- BSplineSurface3D: arc3d_to_2d, removes repeated parametric points if any.
- surfaces.Plane3D: linesegment_intersections
- Step export
- Face3D: is_linesegment_crossing.
- Edge: fix orientation of edges commig from step.
- BSplineCurve3D: from_step.
- Export to step file
- Step import
- Edge: fix orientation of edges commig from step.
- Sphere: point_belongs, inherits from ClosedShell3D instead of RevolvedProfile
- Step import.
- PeriodicalSurface: linesegment3d_to_2d, takes into account small 3D line segments that should be actually 3D arcs
- babylondata: removes empty objects.
- ClosedPolygon2D: point_belongs.
- Fullarc: get_reverse.
- Arc2D: point_belongs
- ArcEllipse2D: point_at_abscissa
- Frame3D: import/export step.
- BSplineFace3D: neutral_fiber.
- Step: read_lines, take into account the space character in step entity names
- Circle3D: fix trim.
- Edge: from_step trim of periodic curves with different orientation of original edge
- Arc3D: fix abscissa, fix get_arc_point_angle
- add missing toleraces to some methods.
- Arc3D: line_intersections
- Line3D: minimum_distance_points
- remove arcellipse handleling for bspline2d_3d.
- plot of vector3D
- Ellipse3D: discretization_points.

### Refactor
- ClosedShell3D: point_belongs, get_non_intersecting_faces
- BoundingBox: bbox_intersection
- Face3D: get_face_cutting_contours
- parametric.py: fix numerical instability in some functions used in Arc3D to parametric surface domain transformation.
- intersections: get_bsplinecurve_intersections generalization, so it can also be used
to calculate intersections between a plane 3d and bsplinecurve3d.
- Big refactor: New module curves.py containing classes as Line, Circle and Ellipse.
Most edges will now be formed by a curve and a start and end points. Unittests for all these classes have been created.
All adequations have been done for all tests and existing scripts.

- bspline_compiled: refactor binomial_coefficient for performance.
- Improve step translator.
- Delete inplace methods: rotation, translation and frame_mapping
- OpenShell3D: faces_graph.
- RevolutionSurface3D: Improve init and methods

### Changed
- OpenShell3D: faces_graph is now vertices_graph. faces_graph method now represents the faces' topology of the shell.

### Unittests
- FullArc2D: split_between_two_points
- Face3D: set_operations_new_faces
- ClosedShell3D: point_belongs
- Plane3D: arc_intersections, bsplinecurve_intersections
- common_operations: split_wire_by_plane
- SphericalSurface3D: line_intersections, linesegment_intersections.

## v0.11.0


### New Features
- BSplineCurve, Edge: simplify
- Plane3D: angle_between_planes, plane_betweeen_two_planes
- Edge: intersections, crossings, validate_crossings
- Arc2D: bsplinecurve_intersections, arc_intersections, arcellipse_intersections.
- ArcEllipse2D: bsplinecurve_intersections
- get_circle_intersections added to volmdlr.utils.intersections, so it can be used to calculate intersections between two arcs 2d.
- get_bsplinecurve_intersections added to volmdlr.utils.intersections. Used to calculate intersection between a bspline and another edge.
- Wire2D: edge_intersections, wire_intersections, edge_crossings, edge_intersections, validate_edge_crossings, validate_wire_crossings
- Contour2D: split_contour_with_sorted_points, intersection_contour_with
- CylindricalSurface3D: point_projection, point_distance
- ToroidalSurface3D: point_projection
- BsplineCurve: point_distance, point_belongs
- ContourMixin: is_adjacent
- Wire2D: area
- Circle2D: bsplinecurve_intersections.
- add tolerance param to many methods from edges and wires.
- Surface3D: add contour healing into face_from_contours3d method.
- ExtrusionSurface3D: implement missing cases for linesegment2d_to_3d method.
- BSplineSurface3D: to_plane3d
- BSplineFace3D: to_planeface3d
- BSplineCurve, Arc, LineSegment: is_close
- Core: get_edge_index_in_list, edge_in_list
- mesh: TetrahedralElementQuadratic 
- GmshParser: define_quadratic_tetrahedron_element_mesh
- GmshParser: to_vtk (consider quadratic tetrahedron element)
- VolumeModel: to_msh (consider both order 1 and 2)
- Assembly: define a volmdlr Assembly object.
- Edge: direction_independent_is_close
- Arcellipse2D, 3D: complementary, translation
- Arcellipse2D, 3D: complementary
- Face3D: is_linesegment_crossing, linesegment_intersections_approximation.
- Assembly: define a volmdlr Assembly object.
- Contour2D: copy
- LineSegment2D: copy
- FullArcEllipse3D: split
- ArcEllipse3D: split, point_at_abscissa
- Vector: is_perpendicular_to
- babylonjs: add nested meshes
- CylindricalFace3D, ConicalFace3D, ToroidalFace3D, BSplineFace3D: neutral_fiber
- VolumeModel: get_shells
- WireMixin: wires_from_edges
- DisplayMesh3D: triangulation_faces
- Woodpecker CI setup
- ContourMixin: primitive_section_over_contour.
- Face3D: split_by_plane

### Fixed
- 2D conversion: create 2D function name in core_compiled
- LineSegment, Arc, BSplineCurve: get_shared_section()
- bSpline2D: linesegment_intersections
- BsplineCurve: from_points_interpolation
- Coverage: use coverage rc to enable cython coverage
- ClosedShel3D: cut_by_plane
- ClosedShell3D: union
- BSplineSurface3D: take into account oppened contour while using face_from_contours3d
- BsplineCurve: simplify
- Dessiaobject inheritance up-to-date
- Edge: unit_direction_vector, unit_normal_vector, split_between_two_points
- VolumeModel: get_mesh_lines (change tolerance 1e-20 to 1e-6)
- RevolutionSurface: fix some parametric operations.
- ClosedShel3D: intersection method
- Fix: plots
- add some fixes to pydocstyle errors
- ToroidalSurface3D: fix some parametric operations.
- Node2D, Node3D: is_close
- SphericalSurface3D: enhance arc3d_to_2d and bsplinecurve3d_to_2d.
- BSplineface3D: linesegment2d_to_3d, bsplinecurve2d_to_3d.
- OpenShell3D: get_geo_lines (use primitive.is_close)
- Basis3D: normalize
- Contour3D: from_step removes repeated edges from primitives list
- Face3D: add fixes to divide_face.
- ExtrusionSurface3D: linesegment2d_to_3d.
- Surface3D: repair_primitive_periodicity
- BSplineSurface3D: ban useless attr in serialization 
- utils.parametric: fix contour2d_healing
- BSplineSurface3D: ban useless attr in serialization
- BSplineCurve: simplify
- SphericalSurface3D: contour3d_to_2d
- WireMixin: to_wire_with_linesegments (use new methods, for 2D and 3D)
- ArcEllipse2d: point_belongs, abscissa, init.
- Face3D: face_inside - now considers inners_contours
- BoundingBox: point_belongs now considers bounds.
- ContourMixin: delete_shared_contour_section
- PlaneFace3D: merge_faces
- Contour2D: divide
- Step: raise NotimplementedError when it's not possible to instatiate assembly object.
- STL: handle mutiple space as separator
- fix: protect gmsh import

### Refactor
- Contour2D: cut_by_wire
- Contour2D: extract_with_points displaced to WireMixin
- Contour2D: extract_contour displaced to WireMixin and renamed to extract
- Contour2D: split_contour_with_sorted_points displaced to WireMixin and renamed to split_with_sorted_points
- Contour2D: get_divided_contours
- FullArc2D, FullArc3D: create FullArc Abstract class.
- Contour2D: ordering_contour
- WireMixin: order_wire
- Contour2D: delete cut_by_linesegments
- split faces.py into surfaces.py, faces.py and shells.py 
- ContourMixin: from_points
- ClosedShell3D: improve performance for boolean operations
- Face3D: reduce the triangulation discretization resolution of Toroidal and Cylindrical to improve redering performance.
- Cylinder: inheritance directly from ClosedShell3D
- Edges: cache middle_points and unit_direction_vector 
- Arc: add optional parameter center
- unittests: find dynamicly the folder for the json
- Arc: point_distance
- BSplineCurve: is_close
- CompositePrimitive3D: babylon_points
- WireMixin: split_with_sorted_points -> if a wire, and given points are start and end, return self directly.
- ContourMixin: contours_from_edges
- ExtrusionSurface3D: simplify bsplinecurve3d_to_2d method

### Changed
- better surface3d plots
- sphere methods renamed in_points & to_point_skin to inner points & skin_points
- Improve CylincricalFace3D and ToroidalFace3D rendering mesh.
- remove useless attribute in Bspline serialization
- Change python suport version from >=3.7 to >= 3.9
- LICENSE changed from GPL to Lesser GPL 
- Readme logo updated
- CI: do not check quality on tag

### Unittests
- Arc2D: test_arc_intersections
- TestEdge2DIntersections: test intersections for all edges.
- Circle2D: test_circle_intersections
- Contour2D: test_crossings, test_intersection_contour_with
- BSplineCurve: get_intersection_sections
- BSplineCurve2D: edge_intersections, arc_intersections, bsplinecurve_intersections
- CylindricalFace3D: test_triangulation_quality
- CylindricalSurface3D: test_point_projection
- BSplineCurve: point_projection
- ClosedShel3D: cut_by_plane
- Arc3D.minimum_distance_points_line
- New unittests for plane3d.
- ClosedShel3D: intersection
- Arcellipse2D: complementary
- Contour2D: contours_from_edges.
- PlaneFace3D: merge_faces
- Contour2D: divide.
- BSplineFace3D: test_linesegment_intersections_approximation.
- CylindricalFace3D: split_by_plane.

v0.10.0 [Released 20/04/2023]

### New Features
* Write .msh file (with stream)
* Arc: reverse
* BSplineCurve2D: offset
* Circle2D: bsplinecurve_intersections, point_distance
* ConicalSurface3D, CylindricalSurface3D: plot method
* BSplineCurve3D: minimum distance
* volmdlr.edge: FullArcEllipse
* BSplineCurve: evaluate_single
* Wire2: hash
* Contour3D: hash
* LineSegment3D, LineSegment2D, Arc3D, Arc2D, BSpline3D, BSpline2D: get_shared_section(), delete_shared_section()
* Contour2D: closest_point_to_point2, get_furthest_point_to_point2
* Block: octree, quadtree, subdivide_block

### Fixed
* Bspline in sweep
* Plane3D: plane_intersections
* fixes to step assemblies
* LineSegment3D: matrix_distance
* fixes to wire
* Arc: split. Case when spliting point is the start or end point.
* BplineCurve2D: tangent, vector_direction, normal_vector
* BSplineCurve: abscissa, line_intersections
* Add some important fixes to unittests: missing two __init__py files.
* Contour2D, Contour3D: merge_with()
* Edge: change unit_direction_vector and unit_normal_vector to concrete methods
* stl: add _standalone_in_db to Stl class
* BSplineSurface3D: merge_with
* Documentation: Add introduction to volmdlr technology
* BSplineSurface3D: refactor bsplinecurve3d_to_2d to take into account periodic behavior
* OpenedRoundedLineSegments2D/ClosedRoundedLineSegments2D: fix radius type
* Surface3D: debug some special cases while using face_from_contours3d.
* Step: debug some special cases while reading step file.
* BSplineSurface3D: fix simplify_surface method.
* Improve pylint code quality.
* PeriodicalSurface: enhance some parametric transformations.

### Removed
- stl: remove default value in from_stream method

### Changed

- argument convexe in volmdlr.cloud has been renamed to convex
- Add some missing docstrings in volmdlr.faces
- Using full arcs for Circles primitives

### Performance improvements
- BSplineCurve: compilation of some functions used by from_points_interpolation classmethod.
- BSplineSurface3D: compilation of some functions used in the evaluation of a parametric point.
- eq & hash: Some eq and hash methods have been fixed. starting from clases Point and Vector.
- BSplinecurve2D: point_belongs
- lighten some dicts with optional name
- Step reader: refactor to_volume_model. Remove the dependency of the method of creating a graph.

### Refactorings
- ContourMixin: to_polygon (for both 2D and 3D)
- BSplineCurve2D.point_distance 
- new dataclass EdgeStyle: to be used in several plot methods. simplifying its structure.


### Unittests
* BSplineCurve2D: offset, point_distance, point_belongs
* Circle2D: bspline_intersections, point_distance
* Unittests for Vector2D
* Unittests for Point2D
* Unittests for Vector3D
* Unittests for Point3D
* LineSegment3D: test_matrix_distance
* LineSegment3D, LineSegment2D, Arc3D, Arc2D, BSpline3D, BSpline2D: get_shared_section(), delete_shared_section()
* Contour3D: merge_with()
* Contour2D: closest_point_to_point2, get_furthest_point_to_point2

## v0.9.3

- build: bump dessia common to 0.10.0
- build: remove useless jsonschema dep
- build: update package.xml for freecad

## v0.9.1

### Fixed
- build: manifest was not shipping bspline_compiled
- fixed many pylint errors: 13/03/2023
- fix contour2d: divide

### Documentation
 - typo in CONTRIBUTING.md
 - typo in README.md

## v0.9.0 [released 03/26/2023]

### New Features
* Unit coversion factor parameter added to the end of the from_step arguments parameter (So we can convert the units correctly)
* SphericalSurface3D: rotation, translation, frame_mapping
* read steps: Identify assemblies in a step file.
* ClosedTriangleShell3D: to_trimesh method
* PointCloud3D: add method shell_distances to compute distances from triangular mesh in PointCloud3D
* BSplineSurface3D: Now the plot method uses u and v curves
* Create .geo and .msh files (Mesh geometries with GMSH)
* RevolutionSurface3D: point3d_to_2d, point2d_to_3d, plot, rectangular_cut, from_step
* RevolutionFace3D
* WiriMixin: from points: general method for Wire3D and 2D and for Contour2D and 3D.
* Added package.xml metadata in order to be listed in the FreeCAD Addon Manager
* Edge: local_discretization
* ArcEllipse2d: point_at_abscissa, translation, split, point_distance.

### Fixed

* WireMixin: abscissa (add tolerance as parameter)
* OpenRoundedLineSegment2D: deleted discretization_points() so it uses the one from WireMixin.
* Contour2D: moved bounding_rectangle and get_bounding_rectangle to Wire2D.
* BSplineCurve: from_points_interpolation, uses centripedal method for better fitting.
* Conical, Cylindrical and Toroidal Surfaces 3D: fix face_from_contours - bug when step file doesnot follow a standard.
* BSplineSurface3D: debug linesegment2d_to_3d method.
* Parametric operations with BSpline curves.
* OpenTriangleShell3D: fix from_mesh_data method.
* PeriodicalSurface: fix face from contours.
* LineSegment2D.line_intersections: verify if colinear first.
* Cylinder: to_dict, min_distance_to_other_cylinder.
* Step_assemblies: consider when no transformation is needed.
* fix some pydocstyle errors
* Script/step/workflow: Update Workflow, use last version of dessia_common
* LineSegment3D: Rotation method update due to points attribute deletion
* ConicalSurface3D: fix from_step class method by adding the angle convertion factor
* fix f string usage
* Add some typings
* Step: Step translator now handles some EDGE_LOOP inconsistencies coming from step files
* Arc2d: point_belongs, abscissa.


### Removed

- edges: remove attributes points from lines & linesegments for performance purpose


### Performance improvements

- wires.py's 2D objects: chache bounding_rectangle results
- faces.py's Triangle3D objects: subdescription points and triangles
- EdgeCollection3D: new object for displaying series of edges
- BSplineSurface3D: compile BSplineSurface3D.derivatives
- Contour2D.area(): save area in a cache variable.
- Contour2D.__eq__(): verify contour length first, when verify if two contours are the same.
- Contour2D.is_inside(): verify first if the area of the contour2 is not smaller that contour 1.
- Disabling pointer in to_dict for most primitives
- Better hash for shells, contours & wires 


### Refactorings
- Remove usage of deprecated method old_coordinates and new_coordinates
- Indicate 'inplace' methods as deprecated
* Wire: extract_with_points

### Documentation
- BoundingBox docstrings

### Unittests
- ConicalSurface3D: face_from_contours, bsplinecurve3d_to_2d.
- CompositePrimitive2D: rotation, translation, frame_mapping
- core.py: delete_double_point, step_ids_to_str
- CompositePrimitive3D: plot
- BoundingRectangle: bounds, plot, area, center, b_rectangle_intersection, is_inside_b_rectangle, point_belongs,
intersection_area, distance_to_b_rectangle, distance_to_point
- BoundingBox: center, add, to_dict, points, from_bounding_boxes, from_points, to_frame, volume, bbox_intersection,
is_inside_bbox, intersection_volume, distance_to_bbox, point_belongs, distance_to_point, plot
* VolumeModel: eq, volume, rotation, translation, frame_mapping, bounding_box, plot
* Wire: extract_with_points, split_with_two_points
* Arc2d: point_belongs, abscissa.
* ArcEllipse2d: point_belongs, abscissa, init, translation, split, point_at_abscissa, point_distance.

### CI
- add spell check to pylint with pyenchant
- make code_pydocstyle more explicit
- upload html coverage to cdn.dessia.tech
- limit time effect on master & testing

## v0.8.0 [Released 26/01/2023]

### New Features

- PlaneFace3D: project_faces
- OpenShell3D: project_coincident_faces_of
- GmshParser: to_vtk
- BSplineCurve: derivatives
- ClosedPolygon2D: point_belongs, now the user can choose whether points on the edge of the polygon
            should be considered inside or not.
- ArcEllipse2D: line_intersections, frame_mapping, linesegment_intersections
- Line2D: point_belongs, frame_mapping()
- New Class wires.Ellipse2D
- Ellipse2D: point_over_ellipse(), line_intersections(), linesegment_intersections(), discretization_points(),
abscissa(), point_angle_with_major_dir(), area(), rotation(), tranlation(), frame_mapping()
- Plane3D: is_parallel, fullarc_intersections
- Arc2D: cut_betweeen_two_points
- Contour3D: linesegment_intersections, line_intersections
- Circle3D: primitives: [Arc3D, Arc3D], get_primitives, abscissa, linesegment_intersections
- Arc3D: line_intersections, linesegment_intersections
- new module utils: intersections -> circle_3d_linesegment_intersections
- hash for Frame2D
- Ellipse3D: point_belongs, abscissa, length, to_2d
- CylindricalSurface3D: point_on_surface, is_coincident, arcellipse3d_to_2d
- BSplineSurface3D: derivatives

### Fixed

- PlaneFace3D: cut_by_coincident_face (consider self.inner_contours inside face)
- Contour2D: bounding_rectangle (specify number_points for discretization_points), point_belongs
- Line2D: line_intersections
- BSplineCurve2D: line_intersections
- PlaneFace3D: cut_by_coincident_face (consider self.inner_contours inside face)
- BSplineCurve2D: bounding_rectangle (specify number_points for discretization_points)
- Mesh: delete_duplicated_nodes
- BSplineSurface3D: fix arc3d_to_2d method
- Frame3D : fix from_point_and_vector method ( error for the case vector=main_axis)
- BSplineCurve2D: linesegment_intersections
- Contour2D: merge_primitives_with
- BSplineCurve: fix to take into account weighted B-spline curves.
- Step: fix reading of rational BSpline curves and surfaces from step file.
- BSplineCurve2D: tangent (use position/length)
- Babylon: some scene settings for better rendering
- Arc2D: fix get_center: name referenced before assignement
- SphericalSurface3D : enhancement of primitives parametrization on surface parametric domain.
- BSplineSurface3D: debug linesegment2d_to_3d method.
- Parametric operations with BSpline curves.
- OpenTriangleShell3D: fix from_mesh_data method
- pydocstyle fixes
- bounding box: fix for cylindrical and BSplineCurve3D
- contour2d: ordering_primitives, order_primitives
- Plane3D: plane_intersections, is_coindident
- contour2d: ordering_primitives, order_primitives
- Linesegment2D: infinite_primitive
- Arc2D: point_belongs
- Arc2D: infinite_primitive
- Wire2D: infinite_intersections
- infinite primitive offset of linesegment
- Ellispe3D: discretization_points
- BSplineSurface: Improved surface periodicity calculation

### Removed

- babylon script remaining functions

### Performance improvements
- ClosedPolygon2D: triangulation
- Cylinder: min_distance_to_other_cylinder
- BSplineCurve: discretization_points
- Face3D: triangulation
- triangulation performance by use of Node2D instead of points (x15 on casing)
- cache variable self._polygon_point_belongs_100, to avoid recalculating each
time we have to verify if a point is inside
- Improvements in BSplineSurface3D.point3d_to_2d performance
- Triangle3D serialization speed-up
- Serialization without memo for faces
- Custom serialization for BsplineCurves

### Refactorings

- Basis2D, Basis3D, Frame2D, Frame3D: old_coordinates and new_coordinates method are now deprecated.
local_to_global_coordinates and global_to_local_coordinates are the new more explicit ones.
- Line3D: intersections

### Unittests

- Contour2D: point_belongs
- Basis2D, Basis3D, Frame2D, Frame3D: local_to_global_coordinates and global_to_local_coordinates
- ArcEllipse2D: linesegment_intersections
- LineSegment2D: to_wire
- Line2D: point_belongs
- BSplineCurve2D: line_intersections
- Ellipse2D.point_over_ellipse()
- Ellipse2D.line_intersections()
- Ellipse2D.linesegment_intersections()
- Ellipse2D.discretization_points()
- Ellipse2D.abscissa()
- Ellipse2D.point_angle_with_major_dir()
- Ellipse2D.area()
- Ellipse2D.rotation()
- Ellipse2D.tranlation()
- Ellipse2D.frame_mapping()
- Line2D.frame_mapping()
- Plane3D: plane_intersections, fullarc_intersections, is_parallel, is_coincident
- Contour2D: offset
- ArcEllipse3D.to_2d()
- Circle3D: point_belongs
- Circle3D: discretization_points
- Arc3D: line_intersections, linesegment_intersections
- Contour2D: ordering_contour, is_ordered, order_contour
- Ellipse3D: point_belongs, abscissa, length, to_2d, discretization_points
- CylindricalSurface3D: point_on_surface, is_coincident

### CI

- Mandatory CHANGELOG.md update for PR
- pre-commit checks with cython-lint

## v0.7.0

### New Features

- Open/Closed TriangleShells: ability to implement specific algorithm to triangles
- Block: faces_center (calculate directly point in the middle of the faces)
- Circle2D: split_by_line
- BoundingRectangle: bounds, plot, area, center, b_rectangle_intersection, is_inside_b_rectangle, point_belongs, intersection_area, distance_to_b_rectangle, distance_to_point
- Cylinder: random_point_inside, interference_volume_with_other_cylinder, lhs_points_inside
- CylindricalSurface3D: line_intersections, linesegment_intersections, plane_intersection
- Line2D: point_distance
- Line3D: to_2d
- Line3D: skew_to (verifies if two Line3D are skew)
- LineSegment3D: line_interserctions
- ArcEllipse3D: discretization_points
- FullArc3D: linesegment_intersections
- Line: sort_points_along_line
- Line2D: point_belongs
- ArcEllipse2D: length, point_belongs, abscissa, bounding_rectangle, straight_line_area, discretization_points, reverse

### Fixed

- Contour2D: point_belongs
- BsplineCurve: abscissa (use different start point between 0 and length)
- Arc3D: plot
- Cylinder: point_belongs
- FullArc3D: plot (use discretization_points instead of discretise)
- Face3D: line_intersections: consider borders
- STL: from stream (use BinaryFile and StringFile instead of io.BinaryIO and FileIO)
- Step: from stream (use BinaryFile instead of io.BinaryIO)
- Contour: is_overlapping (consider intersecting_points is empty)
- LineSegment2D: to_wire (use discretization_points instead of discretise)
- ArcEllipse2D: to_3d
- Fix boolean operations when faces are 100% coincident
- Fix some to_step methods from edges.py and faces.py


### Performance improvements

- Avoid unneeded bbox computation


### Refactorings

- cleanup of ClosedShell (double methods with Openshells)
- LineSegment3D: intersections
- Line2D: sort_points_along_line



### Unittests

- PlaneFace3D: line_intersections
- BsplineCurve: abscissa
- Circle2D: split_by_line
- BoundingRectangle: area, center, intersection, is_inside, point_belongs, intersection_area, distance_to_point, distance_to_b_rectangle
- Cylinder: point_belongs, random_point_inside, interference_volume_with_other_cylinder, min_distance_to_other_cylinder, is_intersecting_other_cylinder, lhs_points_inside
- CylindricalFace3D: linesegment_intersections
- CylindricalSurface3D: line_intersections
- Line3D: line_distance
- Line3D: skew_to
- Line3D: intersections
- LineSegment3D: line_intersections
- LineSegment3D: linesegment_intersections
- Contour: is_overlapping
- LineSegment2D: line_intersections
- ArcEllipse3D: discretization_points
- FullArc3D: linesegment_intersections
- Line2D: sort_points_along_line
- Line3D: sort_points_along_line
- ArcEllipse2D: length, point_belongs, abscissa, bounding_rectangle, straight_line_area, discretization_points, reverse


## v0.6.1 [12/13/2022]

### Changes

- Import from dessia_common are now performed from dessia_common.core

### Fixed
- infinite primitive offset of linesegment

## v0.6.0 [11/7/2022]

### New Features

- Stl:load_from_file, to_volume_model
- Surface2D: copy (specific method)
- GmshParser: read_file (.msh) and related methods, define_triangular_element_mesh, define_tetrahedron_element_mesh
- Circle2D: primitives (defined with 2 Arc2D)
- Node2D/3D, TriangularElement, QuadrilateralElement2D, TriangularElement3D
- ElementsGroup: nodes, elements_per_node
- Mesh: bounding_rectangle, delete_duplicated_nodes
- PlaneFace3D: cut_by_coincident_face
- Vector2D: to_step
- BSplineCurve2D: to_step
- LineSegment3D: to_bspline_curve
- BSplineCurve3D: from_geomdl_curve
- Surface2D: line_crossings
- Surface2D: from_contour
- BSplineSurface3D: simpifly_surface - verifies if BSplineSurface3D could be a Plane3D
- OpenShell3D: to_step_face_ids
- Contour2D: repair_cut_contour
- Circle2D: cut_by_line

### Fixed

- Contour3D: average_center_point (use edge_polygon.points instead of points)
- Contour: edges_order_with_adjacent_contour
- Arc2D: translate_inplace
- Arc2D: point_belongs
- Arc2D: abscissa (consider point2d == arc2d.start/end)
- Arc2D: split (how to choose the interior point)
- Wire: extract_primitives (consider point1 and point2 belong to the same primitive, REMOVE Contour.extract_primitives)
- LineSegment: abcissa (consider point2d == arc2d.start/end)
- Contour2D: cut_by_wire
- Contour2D: point_belongs (bug when contour has only one primitive, like FullArc2D)
- Contour: contours_from_edges
- PlaneFace3D: face_intersections
- Edge: insert_knots_and_mutiplicity
- BSplineCurve3D: from_step
- Surface2D: cut_by_line
- Circle3D: to_step
- ArcEllipse3D.to_2d()
- infinite primitive offset of linesegment
- Contour3D: order_contour.

### Performance improvements

- Improve reading STEP files (Faster BSplineCurve3D.look_up_table, Better info when _edges not following eachother_ )
- Improve multiple substractions
- Speedup Contour2D.point_belongs using bounding_rectangle
- Custom to dicts for Shells and primitives inheriting


### Refactorings

- Normalize STL methods regarding STEP
- Refacor and update old code in mesh.py
- Define a Parent class 'Triangle' for Triangle2D/3D


### Unittests

- Wire: extract_primitives, extract_without_primitives


## v0.5.0

### New Features

- Contour: is_overlapping, is_supperposing
- Point, Edges and Wires: axial_symmetry
- Surface2D: rotation, rotation_inplace
- Wire2D: bsplinecurve_crossings,  bsplinecurve_intersections
- Cylinder: min_distance_to_other_cylinder, is_intersecting_other_cylinder
- New point_distance method for Wire3D

### Fixed

- Wire3D.babylonjs
- BSplineSurface3D.merge_with (consider overlapping, intersecting surfaces)
- Wire.extract_primitives (consider point1 & point2 belong to the same primitive)
- Wire.extract_without_primitives (consider the primitives’ order to choose the primitives)
- Contour.shared_primitives_with (consider contours sharing a lot of primitives groups)
- Contour2D.contour_intersections (check if the point is not already in the lis)
- Line.is_between_points (consider point1==point2)
- BSplineCurve2D.split (consider point==start/end)
- Contour3D.bounding_box (use _utd_bounding_box to be defined as a property)
- BSplineSurface3D.grid2d_deformed (add more constraints to compute surface deformation)
- BSplineSurface3D.from_cylindrical_faces (consider **kwargs parameters)
- Duplicated methods cleaned
- triangulation of planar faces
- Wire3D: fix Bounding box
- Wire3D: Bounding box
- Arc2D: primitives bad calculation (arc2d)
- Update plotdata in setup.py
- add some fixes pydocstyle

### Performance improvements

- Remove Copy param from movement of primitives and add inplace methods
- Improve union operations
- Return the same result type (a boolean) in Contour.is_sharing_primitives_with
- Add hidden attribute _bounding_rectangle for Contour2D
- Add hidden attribute _length for BSplineCurve2D/3D
- Consider different types of primitives in Wire.wire_intersections/wire_crossings
- Add hidden attribute _length for Edge

### Refactorings

- Define _eq_ in Contour (to be used for both 2D and 3D)
- Use Grid2D object in different BSplineSurface3D methods (especially: to_2d_with_dimension)
- Define length in LineSegment (to be used for both 2D and 3D)
- Delete diplicated methods (length and point_at_abscissa) from Contour3D (inherit from Wire)
- Define a Parent class 'Bsplinecurve' to mutulize Bsplinecurve2D/3D methods
- Clean duplicated methods
- Define length in LineSegment (to be used for both 2D and 3D)
- Delete diplicated methods (length and point_at_abscissa) from Contour3D (inherit from Wire)
- Define a Parent class 'Bsplinecurve' to mutulize Bsplinecurve2D/3D methods


## v0.4.0
### Fixed
- various fixes in cuts of wires and contours
- Fix of missing face in Union
- following dessia_common v0.7.0


## v0.3.0

### New Features
- Bspline with dimensions
- cut_by_line for Surface2D
- Bspline merge

### Fixed
- Various Steps improvement
- Bspline periodicity in step reading
- sewing improvements
- Substraction of shells

## v0.2.10

### New Features

- union of shells (only with planeface for the moment
- Sewing of polygon3D
- Concav hull of PointCloud2D

## v0.2.9

### New Features

- support STL import & export
- point cloud2D & cloud3D

## v0.2.8

### New Features

- support stringIO in step save

### Fixes

- depack of point2D
- to_vector2D

### Performance improvements

- better bounding box for cylindrical face


## [v0.2.7]
### Changed
- direction vector of linesegments are now normalized

### New Features

- straight line area for BsplineCurve2D
- split of circleby start end
- closedpolygon2d is_trigo
- Auto-adaptative camera/edge width babylonjs
- splitting of bsplinecurve2d
- BezierSurface3D implemented
- added rotation and translation for faces
- new classes BezierCurve2D and BezierCurve3D
- spherical surface
- (core): update plot_data method
- update plot_data methods in wires and edges
- step almost working for cylindrical, conical toroidal
- difference between intersections and crossings
- plot_data version set to 0.3.8 or above

### Fixes

- support of mixed vector point in to step
- remove debug mode babylonjs
- remove sci notation in step export
- use stable cdn for babylonjs
- sweep extrusion length
- line circle intersection with tolerance, normal and dir vector for arc
- offset of wire
- remove useless non serializable attr
- secondmoment area from straight lines
- reversed faces in extrusion correction
- enhancement of rotation/translation of shells
- bug fix BezierCurve2D and 3D
- eq and hash for basis and frames
- shell and frame mapped shell correctly read
- small try except added for step reading
- all SHAPE_REPRESENTATION are now read
- Arc3D from step full debug
- arc3d to 2d in bspline3d surface
- missing faces at end of sweep
- splitting faces and arcs
- perf in display nodes and toroidal aspect
- setup.py requires plot_data>=0.3.9
- (primitives2d): serialization
- debug of shell method
- porting shells methods
- Debug of conical faces
- Porting cylinders and hollow
- porting from missing from_contour3d for planeface
- reading steps, but artefact on faces
- Correcting arc from_step

### Performance improvements

- LineSegment2D.points is non serializable attribute
- ClosedPolygon2D.line_segment is non_serializable_attributes
- Optimization of mesh generation

#### Refactorings
- (edges): put data argument back into Arc2D.plot_data()
- (edges): redefined Arc2D.plot_data()

## v0.2.6

### Changed
- debugs on frame 2D

### Optimized
- babylon data generation speed up

## v0.2.5

### Added
- translation and rotation for various primitives

### Changed
- Frame3D rotation takes also into account origin
- following plot_data v0.5.3

## v0.2.4
### Added
- handle spherical surfaces
- positionning of parts in STEP reading

## v0.2.1
### Added
- step export

## v0.2

### Changed
- modules -2D or *3D renamed in *2d, *3d
- point and vector declared with their x, y, z vm.Point2D((0, 0)) -> vm.Point2D(0, 0)
- separating in new modules: display, wires, edges...
- PEP8: method names
- PointAtCurvilinearAbscissa changed to point_at_abscissa
- MPLPlot changed to plot()
- plot now returns only ax instead of fig, ax

## v0.1.11

### Added
- Calculate the distance between LineSegment3D/LS3D, Arc3D/LS3D, Arc3D/Arc3D and between CylindricalFace3D too.
- Use PlaneFace3D with contours2D in a classic way and use it with contours3D with a 'from_contours3d' as CylindricalFace3D does.
- Calculate the distance between CylindricalFace3D and PlaneFace3D.
- Calculate the distance between CylindricalFace3D, PlaneFace3D and ToroidalFace3D.
- contours2d.tessel_points which gives all points of a contour2d, and .points the end points of primitives.
- Implementation of ConicalFace3D in Core and RevolvedProfile.
- Implementation of SphericalFace3D in Core.
- BSplineFace3D works.

### Changed
- cut_contours in Face3D which take all points from a Contour2D, not one side like before. Furthermore, it is light and quick.

## [v0.1.10]
- typings
- workflow to instanciate point

## [v0.1.9]

### Added
- mesh module

## [v0.1.8]

### Added
- color and alpha options for various primitives
- line segments intersection

### Debug
- arcs: is_trigo and angle were sometimes false

## [v0.1.7]

### Added
- random vector and points
- dashed line option in babylon of LineSegment3D
- Measure2D
- babylon_data: a dict language to describe models to be unpacked by a babylonjs unpacker

### Removed
- constants o2D, x2D, y2D...: use O2D, X2D...

### Changed
- Mesure -> Measure3D<|MERGE_RESOLUTION|>--- conflicted
+++ resolved
@@ -14,13 +14,10 @@
 - perf: to_dict/dict_to_obj of OpenTriangleShell3D
 - Cylinder / Cone / HollowCylinder: from_center_point_and_axis
 - Cone: remove inheritance from RevolvedProfile
-<<<<<<< HEAD
+- Ellipse2D: point_distance
+- Curve: local_discretization
 - BSplineSurface3D: partial removal of dependencies on geomdl objects
 - BSplineSurface3D: from_points_interpolation, from_points_approximation
-=======
-- Ellipse2D: point_distance
-- Curve: local_discretization
->>>>>>> 2f467dbc
 
 ### Fixed
 - Sweep with non smoth path
