--- conflicted
+++ resolved
@@ -13,29 +13,19 @@
 * Block: faces_center (calculate directly point in the middle of the faces)
 * Circle2D: split_by_line
 * BoundingRectangle: bounds, plot, area, center, b_rectangle_intersection, is_inside_b_rectangle, point_belongs, intersection_area, distance_to_b_rectangle, distance_to_point
-<<<<<<< HEAD
-* CylindricalSurface3D: linesegment_intersections
-* CylindricalSurface3D: line_intersections
-* CylindricalSurface3D: plane_intersection
+* Cylinder: random_point_inside, interference_volume_with_other_cylinder, lhs_points_inside
+* CylindricalSurface3D: line_intersections, linesegment_intersections, plane_intersection
+* Line2D: point_distance
 * Line3D: to_2d
-* Line2D: point_distance
-* 
-=======
-* Cylinder: random_point_inside, interference_volume_with_other_cylinder, lhs_points_inside
->>>>>>> cee6a1ed
 
 
 ### Fixed
 
 * BsplineCurve: abscissa (use different start point between 0 and length)
 * Arc3D: plot
-<<<<<<< HEAD
-* CylindricalSurface3D: point3d_to_2d, if y < 0, add 2*pi to theta
-* fix Some to_step methods from edges.py and faces.py
-=======
 * Fix some to_step methods from edges.py and faces.py
 * Cylinder: point_belongs
->>>>>>> cee6a1ed
+* CylindricalSurface3D: point3d_to_2d (if y < 0, add 2*pi to theta)
 
 
 ### Performance improvements
@@ -57,12 +47,8 @@
 * Cylinder: point_belongs, random_point_inside, interference_volume_with_other_cylinder, min_distance_to_other_cylinder, is_intersecting_other_cylinder, lhs_points_inside
 
 
-<<<<<<< HEAD
-
-## v0.6.0 [Unrealeased]
-=======
+
 ## v0.6.0 [11/7/2022]
->>>>>>> cee6a1ed
 
 ### New Features
 
