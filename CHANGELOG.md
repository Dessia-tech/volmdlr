# Changelog

All notable changes to this project will be documented in this file.

The format is based on [Keep a Changelog](https://keepachangelog.com/en/1.0.0/),
and this project adheres to [Semantic Versioning](https://semver.org/spec/v2.0.0.html).

## v0.10.0 [Unreleased yet]

### New Features

* Write .msh file (with stream)
* Arc: reverse
* BSplineCurve2D: offset
* Circle2D: bsplinecurve_intersections, point_distance
* ConicalSurface3D, CylindricalSurface3D: plot method
* volmdlr.edge: FullArcEllipse
* BSplineCurve: evaluate_single
* Wire2: hash
* Contour3D: hash
* LineSegment3D, LineSegment2D, Arc3D, Arc2D, BSpline3D, BSpline2D: get_shared_section(), delete_shared_section()

### Fixed
* Bspline in sweep
* Plane3D: plane_intersections
* fixes to step assemblies
* fixes to wire
* Arc: split. Case when spliting point is the start or end point.
* BplineCurve2D: tangent, vector_direction, normal_vector
* BSplineCurve: abscissa
* Add some important fixes to unittests: missing two __init__py files.
* Contour2D, Contour3D: merge_with()
* Edge: change unit_direction_vector and unit_normal_vector to concrete methods
* stl: add _standalone_in_db to Stl class
* BSplineSurface3D: refactor bsplinecurve3d_to_2d to take into account periodic behavior
<<<<<<< HEAD
* OpenedRoundedLineSegments2D/ClosedRoundedLineSegments2D: fix radius type
=======
* Surface3D: debug some special cases while using face_from_contours3d.
>>>>>>> 0fd23485

### Removed
* stl: remove default value in from_stream method

### Changed

- argument convexe in volmdlr.cloud has been renamed to convex
- Add some missing docstrings in volmdlr.faces

### Performance improvements
* BSplineCurve: compilation of some functions used by from_points_interpolation classmethod.
* BSplineSurface3D: compilation of some functions used in the evaluation of a parametric point.
* eq & hash: Some eq and hash methods have been fixed. starting from clases Point and Vector.
* BSplinecurve2D: point_belongs
* lighten some dicts with optional name
* Step reader: refactor to_volume_model. Remove the dependency of the method of creating a graph.

### Refactorings
* ContourMixin: to_polygon (for both 2D and 3D)
* BSplineCurve2D.point_distance 
* new dataclass EdgeStyle: to be used in several plot methods. simplifying its structure.

### Unittests
* BSplineCurve2D: offset, point_distance, point_belongs
* Circle2D: bspline_intersections, point_distance
* Unittests for Vector2D
* Unittests for Point2D
* Unittests for Vector3D
* Unittests for Point3D
* LineSegment3D, LineSegment2D, Arc3D, Arc2D, BSpline3D, BSpline2D: get_shared_section(), delete_shared_section()
* Contour3D: merge_with()

## v0.9.1

### Fixed
- build: manifest was not shipping bspline_compiled
- fixed many pylint errors: 13/03/2023
- fix contour2d: divide

## v0.9.0 [Released 06/03/2023]

### New Features

* Unit coversion factor parameter added to the end of the from_step arguments parameter (So we can convert the units correctly)
* SphericalSurface3D: rotation, translation, frame_mapping
* read steps: Identify assemblies in a step file.
* ClosedTriangleShell3D: to_trimesh method
* PointCloud3D: add method shell_distances to compute distances from triangular mesh in PointCloud3D
* BSplineSurface3D: Now the plot method uses u and v curves
* Create .geo and .msh files (Mesh geometries with GMSH)
* RevolutionSurface3D: point3d_to_2d, point2d_to_3d, plot, rectangular_cut, from_step
* RevolutionFace3D
* WiriMixin: from points: general method for Wire3D and 2D and for Contour2D and 3D. 
* Added package.xml metadata in order to be listed in the FreeCAD Addon Manager 
* Edge: local_discretization

### Fixed

* WireMixin: abscissa (add tolerance as parameter)
* OpenRoundedLineSegment2D: deleted discretization_points() so it uses the one from WireMixin.
* Contour2D: moved bounding_rectangle and get_bounding_rectangle to Wire2D. 
* BSplineCurve: from_points_interpolation, uses centripedal method for better fitting.
* Conical, Cylindrical and Toroidal Surfaces 3D: fix face_from_contours - bug when step file doesnot follow a standard. 
* BSplineSurface3D: debug linesegment2d_to_3d method.
* Parametric operations with BSpline curves.
* OpenTriangleShell3D: fix from_mesh_data method.
* PeriodicalSurface: fix face from contours.
* LineSegment2D.line_intersections: verify if colinear first.
* Cylinder: to_dict, min_distance_to_other_cylinder.
* Step_assemblies: consider when no transformation is needed.
* fix some pydocstyle errors
* Script/step/workflow: Update Workflow, use last version of dessia_common
* LineSegment3D: Rotation method update due to points attribute deletion
* ConicalSurface3D: fix from_step class method by adding the angle convertion factor
* fix f string usage
* Add some typings
* Step: Step translator now handles some EDGE_LOOP inconsistencies coming from step files
* Arc2d: point_belongs, abscissa. 

### Removed

* edges: remove attributes points from lines & linesegments for performance purpose


### Performance improvements

* wires.py's 2D objects: chache bounding_rectangle results
* faces.py's Triangle3D objects: subdescription points and triangles
* EdgeCollection3D: new object for displaying series of edges
* BSplineSurface3D: compile BSplineSurface3D.derivatives
* Contour2D.area(): save area in a cache variable.
* Contour2D.__eq__(): verify contour length first, when verify if two contours are the same.
* Contour2D.is_inside(): verify first if the area of the contour2 is not smaller that contour 1.
* Disabling pointer in to_dict for most primitives
* Better hash for shells, contours & wires 


### Refactorings
- Remove usage of deprecated method old_coordinates and new_coordinates
- Indicate 'inplace' methods as deprecated


### Documentation
- BoundingBox docstrings

### Unittests
* ConicalSurface3D: face_from_contours, bsplinecurve3d_to_2d.
* CompositePrimitive2D: rotation, translation, frame_mapping
* core.py: delete_double_point, step_ids_to_str
* CompositePrimitive3D: plot
* BoundingRectangle: bounds, plot, area, center, b_rectangle_intersection, is_inside_b_rectangle, point_belongs,
intersection_area, distance_to_b_rectangle, distance_to_point
* BoundingBox: center, add, to_dict, points, from_bounding_boxes, from_points, to_frame, volume, bbox_intersection,
is_inside_bbox, intersection_volume, distance_to_bbox, point_belongs, distance_to_point, plot
* VolumeModel: eq, volume, rotation, translation, frame_mapping, bounding_box, plot
* Arc2d: point_belongs, abscissa.

### CI
- add spell check to pylint with pyenchant
- make code_pydocstyle more explicit
- upload html coverage to cdn.dessia.tech
- limit time effect on master & testing

## v0.8.0 [Released 26/01/2023]

### New Features

* PlaneFace3D: project_faces
* OpenShell3D: project_coincident_faces_of
* GmshParser: to_vtk
* BSplineCurve: derivatives
* ClosedPolygon2D: point_belongs, now the user can choose whether points on the edge of the polygon
            should be considered inside or not.
* ArcEllipse2D: line_intersections, frame_mapping, linesegment_intersections
* Line2D: point_belongs, frame_mapping()
* New Class wires.Ellipse2D
* Ellipse2D: point_over_ellipse(), line_intersections(), linesegment_intersections(), discretization_points(),
abscissa(), point_angle_with_major_dir(), area(), rotation(), tranlation(), frame_mapping()
* Plane3D: is_parallel, fullarc_intersections
* Arc2D: cut_betweeen_two_points
* Contour3D: linesegment_intersections, line_intersections
* Circle3D: primitives: [Arc3D, Arc3D], get_primitives, abscissa, linesegment_intersections
* Arc3D: line_intersections, linesegment_intersections
* new module utils: intersections -> circle_3d_linesegment_intersections
* hash for Frame2D
* Ellipse3D: point_belongs, abscissa, length, to_2d
* CylindricalSurface3D: point_on_surface, is_coincident, arcellipse3d_to_2d
* BSplineSurface3D: derivatives

### Fixed

* PlaneFace3D: cut_by_coincident_face (consider self.inner_contours inside face)
* Contour2D: bounding_rectangle (specify number_points for discretization_points), point_belongs
* Line2D: line_intersections
* BSplineCurve2D: line_intersections
* PlaneFace3D: cut_by_coincident_face (consider self.inner_contours inside face)
* BSplineCurve2D: bounding_rectangle (specify number_points for discretization_points)
* Mesh: delete_duplicated_nodes
* BSplineSurface3D: fix arc3d_to_2d method
* Frame3D : fix from_point_and_vector method ( error for the case vector=main_axis)
* BSplineCurve2D: linesegment_intersections
* Contour2D: merge_primitives_with
* BSplineCurve: fix to take into account weighted B-spline curves.
* Step: fix reading of rational BSpline curves and surfaces from step file.
* BSplineCurve2D: tangent (use position/length)
* Babylon: some scene settings for better rendering
* Arc2D: fix get_center: name referenced before assignement
* SphericalSurface3D : enhancement of primitives parametrization on surface parametric domain.
* BSplineSurface3D: debug linesegment2d_to_3d method.
* Parametric operations with BSpline curves.
* OpenTriangleShell3D: fix from_mesh_data method
* pydocstyle fixes
* bounding box: fix for cylindrical and BSplineCurve3D
* contour2d: ordering_primitives, order_primitives
* Plane3D: plane_intersections, is_coindident
* contour2d: ordering_primitives, order_primitives
* Linesegment2D: infinite_primitive
* Arc2D: point_belongs
* Arc2D: infinite_primitive
* Wire2D: infinite_intersections
* infinite primitive offset of linesegment
* Ellispe3D: discretization_points
* BSplineSurface: Improved surface periodicity calculation

### Removed

* babylon script remaining functions

### Performance improvements
* ClosedPolygon2D: triangulation
* Cylinder: min_distance_to_other_cylinder
* BSplineCurve: discretization_points
* Face3D: triangulation
* triangulation performance by use of Node2D instead of points (x15 on casing)
* cache variable self._polygon_point_belongs_100, to avoid recalculating each
time we have to verify if a point is inside
* Improvements in BSplineSurface3D.point3d_to_2d performance
* Triangle3D serialization speed-up
* Serialization without memo for faces
* Custom serialization for BsplineCurves

### Refactorings

* Basis2D, Basis3D, Frame2D, Frame3D: old_coordinates and new_coordinates method are now deprecated.
local_to_global_coordinates and global_to_local_coordinates are the new more explicit ones.
* Line3D: intersections

### Unittests

* Contour2D: point_belongs
* Basis2D, Basis3D, Frame2D, Frame3D: local_to_global_coordinates and global_to_local_coordinates
* ArcEllipse2D: linesegment_intersections
* LineSegment2D: to_wire
* Line2D: point_belongs
* BSplineCurve2D: line_intersections
* Ellipse2D.point_over_ellipse()
* Ellipse2D.line_intersections()
* Ellipse2D.linesegment_intersections()
* Ellipse2D.discretization_points()
* Ellipse2D.abscissa()
* Ellipse2D.point_angle_with_major_dir()
* Ellipse2D.area()
* Ellipse2D.rotation()
* Ellipse2D.tranlation()
* Ellipse2D.frame_mapping()
* Line2D.frame_mapping()
* Plane3D: plane_intersections, fullarc_intersections, is_parallel, is_coincident
* Contour2D: offset
* ArcEllipse3D.to_2d()
* Circle3D: point_belongs
* Circle3D: discretization_points
* Arc3D: line_intersections, linesegment_intersections
* Contour2D: ordering_contour, is_ordered, order_contour
* Ellipse3D: point_belongs, abscissa, length, to_2d, discretization_points
* CylindricalSurface3D: point_on_surface, is_coincident

### CI

* Mandatory CHANGELOG.md update for PR
* pre-commit checks with cython-lint

## v0.7.0 

### New Features

* Open/Closed TriangleShells: ability to implement specific algorithm to triangles
* Block: faces_center (calculate directly point in the middle of the faces)
* Circle2D: split_by_line
* BoundingRectangle: bounds, plot, area, center, b_rectangle_intersection, is_inside_b_rectangle, point_belongs, intersection_area, distance_to_b_rectangle, distance_to_point
* Cylinder: random_point_inside, interference_volume_with_other_cylinder, lhs_points_inside
* CylindricalSurface3D: line_intersections, linesegment_intersections, plane_intersection
* Line2D: point_distance
* Line3D: to_2d
* Line3D: skew_to (verifies if two Line3D are skew)
* LineSegment3D: line_interserctions
* ArcEllipse3D: discretization_points
* FullArc3D: linesegment_intersections
* Line: sort_points_along_line
* Line2D: point_belongs
* ArcEllipse2D: length, point_belongs, abscissa, bounding_rectangle, straight_line_area, discretization_points, reverse

### Fixed

* Contour2D: point_belongs
* BsplineCurve: abscissa (use different start point between 0 and length)
* Arc3D: plot
* Cylinder: point_belongs
* FullArc3D: plot (use discretization_points instead of discretise)
* Face3D: line_intersections: consider borders
* STL: from stream (use BinaryFile and StringFile instead of io.BinaryIO and FileIO)
* Step: from stream (use BinaryFile instead of io.BinaryIO)
* Contour: is_overlapping (consider intersecting_points is empty)
* LineSegment2D: to_wire (use discretization_points instead of discretise)
* ArcEllipse2D: to_3d
* Fix boolean operations when faces are 100% coincident
* Fix some to_step methods from edges.py and faces.py


### Performance improvements

* Avoid unneeded bbox computation


### Refactorings

* cleanup of ClosedShell (double methods with Openshells)
* LineSegment3D: intersections
* Line2D: sort_points_along_line



### Unittests

* PlaneFace3D: line_intersections
* BsplineCurve: abscissa
* Circle2D: split_by_line
* BoundingRectangle: area, center, intersection, is_inside, point_belongs, intersection_area, distance_to_point, distance_to_b_rectangle
* Cylinder: point_belongs, random_point_inside, interference_volume_with_other_cylinder, min_distance_to_other_cylinder, is_intersecting_other_cylinder, lhs_points_inside
* CylindricalFace3D: linesegment_intersections
* CylindricalSurface3D: line_intersections
* Line3D: line_distance
* Line3D: skew_to
* Line3D: intersections
* LineSegment3D: line_intersections
* LineSegment3D: linesegment_intersections
* Contour: is_overlapping
* LineSegment2D: line_intersections
* ArcEllipse3D: discretization_points
* FullArc3D: linesegment_intersections
* Line2D: sort_points_along_line
* Line3D: sort_points_along_line
* ArcEllipse2D: length, point_belongs, abscissa, bounding_rectangle, straight_line_area, discretization_points, reverse


## v0.6.1 [12/13/2022]

### Changes

* Import from dessia_common are now performed from dessia_common.core

### Fixed
* infinite primitive offset of linesegment

## v0.6.0 [11/7/2022]

### New Features

* Stl:load_from_file, to_volume_model
* Surface2D: copy (specific method)
* GmshParser: read_file (.msh) and related methods, define_triangular_element_mesh, define_tetrahedron_element_mesh
* Circle2D: primitives (defined with 2 Arc2D)
* Node2D/3D, TriangularElement, QuadrilateralElement2D, TriangularElement3D
* ElementsGroup: nodes, elements_per_node
* Mesh: bounding_rectangle, delete_duplicated_nodes
* PlaneFace3D: cut_by_coincident_face
* Vector2D: to_step
* BSplineCurve2D: to_step
* LineSegment3D: to_bspline_curve
* BSplineCurve3D: from_geomdl_curve
* Surface2D: line_crossings
* Surface2D: from_contour
* BSplineSurface3D: simpifly_surface - verifies if BSplineSurface3D could be a Plane3D
* OpenShell3D: to_step_face_ids
* Contour2D: repair_cut_contour
* Circle2D: cut_by_line

### Fixed

* Contour3D: average_center_point (use edge_polygon.points instead of points)
* Contour: edges_order_with_adjacent_contour
* Arc2D: translate_inplace
* Arc2D: point_belongs
* Arc2D: abscissa (consider point2d == arc2d.start/end)
* Arc2D: split (how to choose the interior point)
* Wire: extract_primitives (consider point1 and point2 belong to the same primitive, REMOVE Contour.extract_primitives)
* LineSegment: abcissa (consider point2d == arc2d.start/end)
* Contour2D: cut_by_wire
* Contour2D: point_belongs (bug when contour has only one primitive, like FullArc2D)
* Contour: contours_from_edges
* PlaneFace3D: face_intersections
* Edge: insert_knots_and_mutiplicity
* BSplineCurve3D: from_step
* Surface2D: cut_by_line
* Circle3D: to_step
* ArcEllipse3D.to_2d()
* infinite primitive offset of linesegment
* Contour3D: order_contour.

### Performance improvements

* Improve reading STEP files (Faster BSplineCurve3D.look_up_table, Better info when _edges not following eachother_ )
* Improve multiple substractions
* Speedup Contour2D.point_belongs using bounding_rectangle
* Custom to dicts for Shells and primitives inheriting


### Refactorings

* Normalize STL methods regarding STEP
* Refacor and update old code in mesh.py
* Define a Parent class 'Triangle' for Triangle2D/3D


### Unittests

* Wire: extract_primitives, extract_without_primitives


## v0.5.0

### New Features

* Contour: is_overlapping, is_supperposing
* Point, Edges and Wires: axial_symmetry
* Surface2D: rotation, rotation_inplace
* Wire2D: bsplinecurve_crossings,  bsplinecurve_intersections
* Cylinder: min_distance_to_other_cylinder, is_intersecting_other_cylinder
* New point_distance method for Wire3D

### Fixed

* Wire3D.babylonjs
* BSplineSurface3D.merge_with (consider overlapping, intersecting surfaces)
* Wire.extract_primitives (consider point1 & point2 belong to the same primitive)
* Wire.extract_without_primitives (consider the primitives’ order to choose the primitives)
* Contour.shared_primitives_with (consider contours sharing a lot of primitives groups)
* Contour2D.contour_intersections (check if the point is not already in the lis)
* Line.is_between_points (consider point1==point2)
* BSplineCurve2D.split (consider point==start/end)
* Contour3D.bounding_box (use _utd_bounding_box to be defined as a property)
* BSplineSurface3D.grid2d_deformed (add more constraints to compute surface deformation)
* BSplineSurface3D.from_cylindrical_faces (consider **kwargs parameters)
* Duplicated methods cleaned
* triangulation of planar faces
* Wire3D: fix Bounding box
* Wire3D: Bounding box
* Arc2D: primitives bad calculation (arc2d)
* Update plotdata in setup.py
* add some fixes pydocstyle

### Performance improvements

* Remove Copy param from movement of primitives and add inplace methods
* Improve union operations
* Return the same result type (a boolean) in Contour.is_sharing_primitives_with
* Add hidden attribute _bounding_rectangle for Contour2D
* Add hidden attribute _length for BSplineCurve2D/3D
* Consider different types of primitives in Wire.wire_intersections/wire_crossings
* Add hidden attribute _length for Edge

### Refactorings

* Define _eq_ in Contour (to be used for both 2D and 3D)
* Use Grid2D object in different BSplineSurface3D methods (especially: to_2d_with_dimension)
* Define length in LineSegment (to be used for both 2D and 3D)
* Delete diplicated methods (length and point_at_abscissa) from Contour3D (inherit from Wire)
* Define a Parent class 'Bsplinecurve' to mutulize Bsplinecurve2D/3D methods
* Clean duplicated methods
* Define length in LineSegment (to be used for both 2D and 3D)
* Delete diplicated methods (length and point_at_abscissa) from Contour3D (inherit from Wire)
* Define a Parent class 'Bsplinecurve' to mutulize Bsplinecurve2D/3D methods


## v0.4.0
### Fixed
* various fixes in cuts of wires and contours
* Fix of missing face in Union
* following dessia_common v0.7.0


## v0.3.0

### New Features
* Bspline with dimensions
* cut_by_line for Surface2D
* Bspline merge

### Fixed
* Various Steps improvement
* Bspline periodicity in step reading
* sewing improvements
* Substraction of shells

## v0.2.10

### New Features

* union of shells (only with planeface for the moment
* Sewing of polygon3D
* Concav hull of PointCloud2D

## v0.2.9

### New Features

* support STL import & export
* point cloud2D & cloud3D

## v0.2.8

### New Features

* support stringIO in step save

### Fixes

* depack of point2D
* to_vector2D

### Performance improvements

* better bounding box for cylindrical face


## [v0.2.7]
### Changed
* direction vector of linesegments are now normalized

### New Features

* straight line area for BsplineCurve2D
* split of circleby start end
* closedpolygon2d is_trigo
* Auto-adaptative camera/edge width babylonjs
* splitting of bsplinecurve2d
* BezierSurface3D implemented
* added rotation and translation for faces
* new classes BezierCurve2D and BezierCurve3D
* spherical surface
* (core): update plot_data method
* update plot_data methods in wires and edges
* step almost working for cylindrical, conical toroidal
* difference between intersections and crossings
* plot_data version set to 0.3.8 or above

### Fixes

* support of mixed vector point in to step
* remove debug mode babylonjs
* remove sci notation in step export
* use stable cdn for babylonjs
* sweep extrusion length
* line circle intersection with tolerance, normal and dir vector for arc
* offset of wire
* remove useless non serializable attr
* secondmoment area from straight lines
* reversed faces in extrusion correction
* enhancement of rotation/translation of shells
* bug fix BezierCurve2D and 3D
* eq and hash for basis and frames
* shell and frame mapped shell correctly read
* small try except added for step reading
* all SHAPE_REPRESENTATION are now read
* Arc3D from step full debug
* arc3d to 2d in bspline3d surface
* missing faces at end of sweep
* splitting faces and arcs
* perf in display nodes and toroidal aspect
* setup.py requires plot_data>=0.3.9
* (primitives2d): serialization
* debug of shell method
* porting shells methods
* Debug of conical faces
* Porting cylinders and hollow
* porting from missing from_contour3d for planeface
* reading steps, but artefact on faces
* Correcting arc from_step

### Performance improvements

* LineSegment2D.points is non serializable attribute
* ClosedPolygon2D.line_segment is non_serializable_attributes
* Optimization of mesh generation

#### Refactorings
* (edges): put data argument back into Arc2D.plot_data()
* (edges): redefined Arc2D.plot_data()

## v0.2.6

### Changed
- debugs on frame 2D

### Optimized
- babylon data generation speed up

## v0.2.5

### Added
- translation and rotation for various primitives

### Changed
- Frame3D rotation takes also into account origin
- following plot_data v0.5.3

## v0.2.4
### Added
- handle spherical surfaces
- positionning of parts in STEP reading

## v0.2.1
### Added
- step export

## v0.2

### Changed
- modules *2D or *3D renamed in *2d, *3d
- point and vector declared with their x, y, z vm.Point2D((0, 0)) -> vm.Point2D(0, 0)
- separating in new modules: display, wires, edges...
- PEP8: method names
- PointAtCurvilinearAbscissa changed to point_at_abscissa
- MPLPlot changed to plot()
- plot now returns only ax instead of fig, ax

## v0.1.11

### Added
- Calculate the distance between LineSegment3D/LS3D, Arc3D/LS3D, Arc3D/Arc3D and between CylindricalFace3D too.
- Use PlaneFace3D with contours2D in a classic way and use it with contours3D with a 'from_contours3d' as CylindricalFace3D does.
- Calculate the distance between CylindricalFace3D and PlaneFace3D.
- Calculate the distance between CylindricalFace3D, PlaneFace3D and ToroidalFace3D.
- contours2d.tessel_points which gives all points of a contour2d, and .points the end points of primitives.
- Implementation of ConicalFace3D in Core and RevolvedProfile.
- Implementation of SphericalFace3D in Core.
- BSplineFace3D works.

### Changed
- cut_contours in Face3D which take all points from a Contour2D, not one side like before. Furthermore, it is light and quick.

## [v0.1.10]
- typings
- workflow to instanciate point

## [v0.1.9]

### Added
- mesh module

## [v0.1.8]

### Added
- color and alpha options for various primitives
- line segments intersection

### Debug
- arcs: is_trigo and angle were sometimes false

## [v0.1.7]

### Added
- random vector and points
- dashed line option in babylon of LineSegment3D
- Measure2D
- babylon_data: a dict language to describe models to be unpacked by a babylonjs unpacker

### Removed
- constants o2D, x2D, y2D...: use O2D, X2D...

### Changed
- Mesure -> Measure3D<|MERGE_RESOLUTION|>--- conflicted
+++ resolved
@@ -33,11 +33,8 @@
 * Edge: change unit_direction_vector and unit_normal_vector to concrete methods
 * stl: add _standalone_in_db to Stl class
 * BSplineSurface3D: refactor bsplinecurve3d_to_2d to take into account periodic behavior
-<<<<<<< HEAD
 * OpenedRoundedLineSegments2D/ClosedRoundedLineSegments2D: fix radius type
-=======
 * Surface3D: debug some special cases while using face_from_contours3d.
->>>>>>> 0fd23485
 
 ### Removed
 * stl: remove default value in from_stream method
