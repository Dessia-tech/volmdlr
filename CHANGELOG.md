--- conflicted
+++ resolved
@@ -39,11 +39,8 @@
 - BSplineCurve3D: from_step.
 - Export to step file
 - Step import
-<<<<<<< HEAD
 - Edge: fix orientation of edges commig from step.
-=======
 - Sphere: point_belongs, inherits from ClosedShell3D instead of RevolvedProfile
->>>>>>> 763192ea
 - PeriodicalSurface: linesegment3d_to_2d, takes into account small 3D line segments that should be actually 3D arcs
 - babylondata: removes empty objects.
 - ClosedPolygon2D: point_belongs.
