# Changelog

All notable changes to this project will be documented in this file.

The format is based on [Keep a Changelog](https://keepachangelog.com/en/1.0.0/),
and this project adheres to [Semantic Versioning](https://semver.org/spec/v2.0.0.html).

## v0.11.0 [future]

### New Features
- BSplineCurve, Edge: simplify
- Plane3D: angle_between_planes, plane_betweeen_two_planes
- Edge: intersections, crossings, validate_crossings
- Arc2D: bsplinecurve_intersections, arc_intersections, arcellipse_intersections.
- ArcEllipse2D: bsplinecurve_intersections
- get_circle_intersections added to volmdlr.utils.intersections, so it can be used to calculate intersections between two arcs 2d.
- get_bsplinecurve_intersections added to volmdlr.utils.intersections. Used to calculate intersection between a bspline and another edge.
- Wire2D: edge_intersections, wire_intersections, edge_crossings, edge_intersections, validate_edge_crossings, validate_wire_crossings
- Contour2D: split_contour_with_sorted_points, intersection_contour_with
- CylindricalSurface3D: point_projection, point_distance
- ToroidalSurface3D: point_projection
- BsplineCurve: point_distance, point_belongs
- ContourMixin: is_adjacent
- Wire2D: area
- Circle2D: bsplinecurve_intersections.
- add tolerance param to many methods from edges and wires.
- Surface3D: add contour healing into face_from_contours3d method.
- ExtrusionSurface3D: implement missing cases for linesegment2d_to_3d method.
- BSplineSurface3D: to_plane3d
- BSplineFace3D: to_planeface3d
- BSplineCurve, Arc, LineSegment: is_close
- Core: get_edge_index_in_list, edge_in_list
<<<<<<< HEAD
- VolumeModel: to_msh (consider both order 1 and 2)
=======
- mesh: TetrahedralElementQuadratic 
- GmshParser: define_quadratic_tetrahedron_element_mesh
>>>>>>> 8d64c270

### Fixed
- 2D conversion: create 2D function name in core_compiled
- LineSegment, Arc, BSplineCurve: get_shared_section()
- bSpline2D: linesegment_intersections
- BsplineCurve: from_points_interpolation
- Coverage: use coverage rc to enable cython coverage
- ClosedShel3D: cut_by_plane
- ClosedShell3D: union
- BSplineSurface3D: take into account oppened contour while using face_from_contours3d
- BsplineCurve: simplify
- Dessiaobject inheritance up-to-date
- Edge: unit_direction_vector, unit_normal_vector
- VolumeModel: get_mesh_lines (change tolerance 1e-20 to 1e-6)

### Refactor
- Contour2D: cut_by_wire
- Contour2D: extract_with_points displaced to WireMixin
- Contour2D: extract_contour displaced to WireMixin and renamed to extract
- Contour2D: split_contour_with_sorted_points displaced to WireMixin and renamed to split_with_sorted_points
- Contour2D: get_divided_contours
- FullArc2D, FullArc3D: create FullArc Abstract class.
- Contour2D: ordering_contour
- WireMixin: order_wire
- Contour2D: delete cut_by_linesegments
- split faces.py into surfaces.py, faces.py and shells.py
- ContourMixin: from_points

### Changed
- better surface3d plots
- sphere methods renamed in_points & to_point_skin to inner points & skin_points

### Unittests
- Arc2D: test_arc_intersections
- TestEdge2DIntersections: test intersections for all edges.
- Circle2D: test_circle_intersections
- Contour2D: test_crossings, test_intersection_contour_with
- BSplineCurve: get_intersection_sections
- BSplineCurve2D: edge_intersections, arc_intersections, bsplinecurve_intersections
- CylindricalFace3D: test_triangulation_quality
- CylindricalSurface3D: test_point_projection
- BSplineCurve: point_projection
- ClosedShel3D: cut_by_plane
- Arc3D.minimum_distance_points_line

## v0.10.0 [Unreleased yet]

### New Features
* Write .msh file (with stream)
* Arc: reverse
* BSplineCurve2D: offset
* Circle2D: bsplinecurve_intersections, point_distance
* ConicalSurface3D, CylindricalSurface3D: plot method
* BSplineCurve3D: minimum distance
* volmdlr.edge: FullArcEllipse
* BSplineCurve: evaluate_single
* Wire2: hash
* Contour3D: hash
* LineSegment3D, LineSegment2D, Arc3D, Arc2D, BSpline3D, BSpline2D: get_shared_section(), delete_shared_section()
* Contour2D: closest_point_to_point2, get_furthest_point_to_point2
### Fixed
* Bspline in sweep
* Plane3D: plane_intersections
* fixes to step assemblies
* LineSegment3D: matrix_distance
* fixes to wire
* Arc: split. Case when spliting point is the start or end point.
* BplineCurve2D: tangent, vector_direction, normal_vector
* BSplineCurve: abscissa, line_intersections
* Add some important fixes to unittests: missing two __init__py files.
* Contour2D, Contour3D: merge_with()
* Edge: change unit_direction_vector and unit_normal_vector to concrete methods
* stl: add _standalone_in_db to Stl class
* BSplineSurface3D: merge_with
* Documentation: Add introduction to volmdlr technology
* BSplineSurface3D: refactor bsplinecurve3d_to_2d to take into account periodic behavior
* OpenedRoundedLineSegments2D/ClosedRoundedLineSegments2D: fix radius type
* Surface3D: debug some special cases while using face_from_contours3d.
* Step: debug some special cases while reading step file.
* BSplineSurface3D: fix simplify_surface method.
* Improve pylint code quality.
* PeriodicalSurface: enhance some parametric transformations.

### Removed
- stl: remove default value in from_stream method

### Changed

- argument convexe in volmdlr.cloud has been renamed to convex
- Add some missing docstrings in volmdlr.faces
- Using full arcs for Circles primitives

### Performance improvements
- BSplineCurve: compilation of some functions used by from_points_interpolation classmethod.
- BSplineSurface3D: compilation of some functions used in the evaluation of a parametric point.
- eq & hash: Some eq and hash methods have been fixed. starting from clases Point and Vector.
- BSplinecurve2D: point_belongs
- lighten some dicts with optional name
- Step reader: refactor to_volume_model. Remove the dependency of the method of creating a graph.

### Refactorings
- ContourMixin: to_polygon (for both 2D and 3D)
- BSplineCurve2D.point_distance 
- new dataclass EdgeStyle: to be used in several plot methods. simplifying its structure.

### Unittests
* BSplineCurve2D: offset, point_distance, point_belongs
* Circle2D: bspline_intersections, point_distance
* Unittests for Vector2D
* Unittests for Point2D
* Unittests for Vector3D
* Unittests for Point3D
* LineSegment3D: test_matrix_distance
* LineSegment3D, LineSegment2D, Arc3D, Arc2D, BSpline3D, BSpline2D: get_shared_section(), delete_shared_section()
* Contour3D: merge_with()
* Contour2D: closest_point_to_point2, get_furthest_point_to_point2

## v0.9.3

- build: bump dessia common to 0.10.0
- build: remove useless jsonschema dep
- build: update package.xml for freecad

## v0.9.1

### Fixed
- build: manifest was not shipping bspline_compiled
- fixed many pylint errors: 13/03/2023
- fix contour2d: divide

### Documentation
 - typo in README.md

## v0.9.0 [released 03/26/2023]

### New Features
* Unit coversion factor parameter added to the end of the from_step arguments parameter (So we can convert the units correctly)
* SphericalSurface3D: rotation, translation, frame_mapping
* read steps: Identify assemblies in a step file.
* ClosedTriangleShell3D: to_trimesh method
* PointCloud3D: add method shell_distances to compute distances from triangular mesh in PointCloud3D
* BSplineSurface3D: Now the plot method uses u and v curves
* Create .geo and .msh files (Mesh geometries with GMSH)
* RevolutionSurface3D: point3d_to_2d, point2d_to_3d, plot, rectangular_cut, from_step
* RevolutionFace3D
* WiriMixin: from points: general method for Wire3D and 2D and for Contour2D and 3D. 
* Added package.xml metadata in order to be listed in the FreeCAD Addon Manager 
* Edge: local_discretization
* ArcEllipse2d: point_at_abscissa, translation, split, point_distance.

### Fixed

* WireMixin: abscissa (add tolerance as parameter)
* OpenRoundedLineSegment2D: deleted discretization_points() so it uses the one from WireMixin.
* Contour2D: moved bounding_rectangle and get_bounding_rectangle to Wire2D. 
* BSplineCurve: from_points_interpolation, uses centripedal method for better fitting.
* Conical, Cylindrical and Toroidal Surfaces 3D: fix face_from_contours - bug when step file doesnot follow a standard. 
* BSplineSurface3D: debug linesegment2d_to_3d method.
* Parametric operations with BSpline curves.
* OpenTriangleShell3D: fix from_mesh_data method.
* PeriodicalSurface: fix face from contours.
* LineSegment2D.line_intersections: verify if colinear first.
* Cylinder: to_dict, min_distance_to_other_cylinder.
* Step_assemblies: consider when no transformation is needed.
* fix some pydocstyle errors
* Script/step/workflow: Update Workflow, use last version of dessia_common
* LineSegment3D: Rotation method update due to points attribute deletion
* ConicalSurface3D: fix from_step class method by adding the angle convertion factor
* fix f string usage
* Add some typings
* Step: Step translator now handles some EDGE_LOOP inconsistencies coming from step files
* Arc2d: point_belongs, abscissa.
* ArcEllipse2d: point_belongs, abscissa, init.


### Removed

- edges: remove attributes points from lines & linesegments for performance purpose


### Performance improvements

- wires.py's 2D objects: chache bounding_rectangle results
- faces.py's Triangle3D objects: subdescription points and triangles
- EdgeCollection3D: new object for displaying series of edges
- BSplineSurface3D: compile BSplineSurface3D.derivatives
- Contour2D.area(): save area in a cache variable.
- Contour2D.__eq__(): verify contour length first, when verify if two contours are the same.
- Contour2D.is_inside(): verify first if the area of the contour2 is not smaller that contour 1.
- Disabling pointer in to_dict for most primitives
- Better hash for shells, contours & wires 


### Refactorings
- Remove usage of deprecated method old_coordinates and new_coordinates
- Indicate 'inplace' methods as deprecated
* Wire: extract_with_points

### Documentation
- BoundingBox docstrings

### Unittests
- ConicalSurface3D: face_from_contours, bsplinecurve3d_to_2d.
- CompositePrimitive2D: rotation, translation, frame_mapping
- core.py: delete_double_point, step_ids_to_str
- CompositePrimitive3D: plot
- BoundingRectangle: bounds, plot, area, center, b_rectangle_intersection, is_inside_b_rectangle, point_belongs,
intersection_area, distance_to_b_rectangle, distance_to_point
- BoundingBox: center, add, to_dict, points, from_bounding_boxes, from_points, to_frame, volume, bbox_intersection,
is_inside_bbox, intersection_volume, distance_to_bbox, point_belongs, distance_to_point, plot
* VolumeModel: eq, volume, rotation, translation, frame_mapping, bounding_box, plot
* Wire: extract_with_points, split_with_two_points
* Arc2d: point_belongs, abscissa.
* ArcEllipse2d: point_belongs, abscissa, init, translation, split, point_at_abscissa, point_distance.

### CI
- add spell check to pylint with pyenchant
- make code_pydocstyle more explicit
- upload html coverage to cdn.dessia.tech
- limit time effect on master & testing

## v0.8.0 [Released 26/01/2023]

### New Features

- PlaneFace3D: project_faces
- OpenShell3D: project_coincident_faces_of
- GmshParser: to_vtk
- BSplineCurve: derivatives
- ClosedPolygon2D: point_belongs, now the user can choose whether points on the edge of the polygon
            should be considered inside or not.
- ArcEllipse2D: line_intersections, frame_mapping, linesegment_intersections
- Line2D: point_belongs, frame_mapping()
- New Class wires.Ellipse2D
- Ellipse2D: point_over_ellipse(), line_intersections(), linesegment_intersections(), discretization_points(),
abscissa(), point_angle_with_major_dir(), area(), rotation(), tranlation(), frame_mapping()
- Plane3D: is_parallel, fullarc_intersections
- Arc2D: cut_betweeen_two_points
- Contour3D: linesegment_intersections, line_intersections
- Circle3D: primitives: [Arc3D, Arc3D], get_primitives, abscissa, linesegment_intersections
- Arc3D: line_intersections, linesegment_intersections
- new module utils: intersections -> circle_3d_linesegment_intersections
- hash for Frame2D
- Ellipse3D: point_belongs, abscissa, length, to_2d
- CylindricalSurface3D: point_on_surface, is_coincident, arcellipse3d_to_2d
- BSplineSurface3D: derivatives

### Fixed

- PlaneFace3D: cut_by_coincident_face (consider self.inner_contours inside face)
- Contour2D: bounding_rectangle (specify number_points for discretization_points), point_belongs
- Line2D: line_intersections
- BSplineCurve2D: line_intersections
- PlaneFace3D: cut_by_coincident_face (consider self.inner_contours inside face)
- BSplineCurve2D: bounding_rectangle (specify number_points for discretization_points)
- Mesh: delete_duplicated_nodes
- BSplineSurface3D: fix arc3d_to_2d method
- Frame3D : fix from_point_and_vector method ( error for the case vector=main_axis)
- BSplineCurve2D: linesegment_intersections
- Contour2D: merge_primitives_with
- BSplineCurve: fix to take into account weighted B-spline curves.
- Step: fix reading of rational BSpline curves and surfaces from step file.
- BSplineCurve2D: tangent (use position/length)
- Babylon: some scene settings for better rendering
- Arc2D: fix get_center: name referenced before assignement
- SphericalSurface3D : enhancement of primitives parametrization on surface parametric domain.
- BSplineSurface3D: debug linesegment2d_to_3d method.
- Parametric operations with BSpline curves.
- OpenTriangleShell3D: fix from_mesh_data method
- pydocstyle fixes
- bounding box: fix for cylindrical and BSplineCurve3D
- contour2d: ordering_primitives, order_primitives
- Plane3D: plane_intersections, is_coindident
- contour2d: ordering_primitives, order_primitives
- Linesegment2D: infinite_primitive
- Arc2D: point_belongs
- Arc2D: infinite_primitive
- Wire2D: infinite_intersections
- infinite primitive offset of linesegment
- Ellispe3D: discretization_points
- BSplineSurface: Improved surface periodicity calculation

### Removed

- babylon script remaining functions

### Performance improvements
- ClosedPolygon2D: triangulation
- Cylinder: min_distance_to_other_cylinder
- BSplineCurve: discretization_points
- Face3D: triangulation
- triangulation performance by use of Node2D instead of points (x15 on casing)
- cache variable self._polygon_point_belongs_100, to avoid recalculating each
time we have to verify if a point is inside
- Improvements in BSplineSurface3D.point3d_to_2d performance
- Triangle3D serialization speed-up
- Serialization without memo for faces
- Custom serialization for BsplineCurves

### Refactorings

- Basis2D, Basis3D, Frame2D, Frame3D: old_coordinates and new_coordinates method are now deprecated.
local_to_global_coordinates and global_to_local_coordinates are the new more explicit ones.
- Line3D: intersections

### Unittests

- Contour2D: point_belongs
- Basis2D, Basis3D, Frame2D, Frame3D: local_to_global_coordinates and global_to_local_coordinates
- ArcEllipse2D: linesegment_intersections
- LineSegment2D: to_wire
- Line2D: point_belongs
- BSplineCurve2D: line_intersections
- Ellipse2D.point_over_ellipse()
- Ellipse2D.line_intersections()
- Ellipse2D.linesegment_intersections()
- Ellipse2D.discretization_points()
- Ellipse2D.abscissa()
- Ellipse2D.point_angle_with_major_dir()
- Ellipse2D.area()
- Ellipse2D.rotation()
- Ellipse2D.tranlation()
- Ellipse2D.frame_mapping()
- Line2D.frame_mapping()
- Plane3D: plane_intersections, fullarc_intersections, is_parallel, is_coincident
- Contour2D: offset
- ArcEllipse3D.to_2d()
- Circle3D: point_belongs
- Circle3D: discretization_points
- Arc3D: line_intersections, linesegment_intersections
- Contour2D: ordering_contour, is_ordered, order_contour
- Ellipse3D: point_belongs, abscissa, length, to_2d, discretization_points
- CylindricalSurface3D: point_on_surface, is_coincident

### CI

- Mandatory CHANGELOG.md update for PR
- pre-commit checks with cython-lint

## v0.7.0 

### New Features

- Open/Closed TriangleShells: ability to implement specific algorithm to triangles
- Block: faces_center (calculate directly point in the middle of the faces)
- Circle2D: split_by_line
- BoundingRectangle: bounds, plot, area, center, b_rectangle_intersection, is_inside_b_rectangle, point_belongs, intersection_area, distance_to_b_rectangle, distance_to_point
- Cylinder: random_point_inside, interference_volume_with_other_cylinder, lhs_points_inside
- CylindricalSurface3D: line_intersections, linesegment_intersections, plane_intersection
- Line2D: point_distance
- Line3D: to_2d
- Line3D: skew_to (verifies if two Line3D are skew)
- LineSegment3D: line_interserctions
- ArcEllipse3D: discretization_points
- FullArc3D: linesegment_intersections
- Line: sort_points_along_line
- Line2D: point_belongs
- ArcEllipse2D: length, point_belongs, abscissa, bounding_rectangle, straight_line_area, discretization_points, reverse

### Fixed

- Contour2D: point_belongs
- BsplineCurve: abscissa (use different start point between 0 and length)
- Arc3D: plot
- Cylinder: point_belongs
- FullArc3D: plot (use discretization_points instead of discretise)
- Face3D: line_intersections: consider borders
- STL: from stream (use BinaryFile and StringFile instead of io.BinaryIO and FileIO)
- Step: from stream (use BinaryFile instead of io.BinaryIO)
- Contour: is_overlapping (consider intersecting_points is empty)
- LineSegment2D: to_wire (use discretization_points instead of discretise)
- ArcEllipse2D: to_3d
- Fix boolean operations when faces are 100% coincident
- Fix some to_step methods from edges.py and faces.py


### Performance improvements

- Avoid unneeded bbox computation


### Refactorings

- cleanup of ClosedShell (double methods with Openshells)
- LineSegment3D: intersections
- Line2D: sort_points_along_line



### Unittests

- PlaneFace3D: line_intersections
- BsplineCurve: abscissa
- Circle2D: split_by_line
- BoundingRectangle: area, center, intersection, is_inside, point_belongs, intersection_area, distance_to_point, distance_to_b_rectangle
- Cylinder: point_belongs, random_point_inside, interference_volume_with_other_cylinder, min_distance_to_other_cylinder, is_intersecting_other_cylinder, lhs_points_inside
- CylindricalFace3D: linesegment_intersections
- CylindricalSurface3D: line_intersections
- Line3D: line_distance
- Line3D: skew_to
- Line3D: intersections
- LineSegment3D: line_intersections
- LineSegment3D: linesegment_intersections
- Contour: is_overlapping
- LineSegment2D: line_intersections
- ArcEllipse3D: discretization_points
- FullArc3D: linesegment_intersections
- Line2D: sort_points_along_line
- Line3D: sort_points_along_line
- ArcEllipse2D: length, point_belongs, abscissa, bounding_rectangle, straight_line_area, discretization_points, reverse


## v0.6.1 [12/13/2022]

### Changes

- Import from dessia_common are now performed from dessia_common.core

### Fixed
- infinite primitive offset of linesegment

## v0.6.0 [11/7/2022]

### New Features

- Stl:load_from_file, to_volume_model
- Surface2D: copy (specific method)
- GmshParser: read_file (.msh) and related methods, define_triangular_element_mesh, define_tetrahedron_element_mesh
- Circle2D: primitives (defined with 2 Arc2D)
- Node2D/3D, TriangularElement, QuadrilateralElement2D, TriangularElement3D
- ElementsGroup: nodes, elements_per_node
- Mesh: bounding_rectangle, delete_duplicated_nodes
- PlaneFace3D: cut_by_coincident_face
- Vector2D: to_step
- BSplineCurve2D: to_step
- LineSegment3D: to_bspline_curve
- BSplineCurve3D: from_geomdl_curve
- Surface2D: line_crossings
- Surface2D: from_contour
- BSplineSurface3D: simpifly_surface - verifies if BSplineSurface3D could be a Plane3D
- OpenShell3D: to_step_face_ids
- Contour2D: repair_cut_contour
- Circle2D: cut_by_line

### Fixed

- Contour3D: average_center_point (use edge_polygon.points instead of points)
- Contour: edges_order_with_adjacent_contour
- Arc2D: translate_inplace
- Arc2D: point_belongs
- Arc2D: abscissa (consider point2d == arc2d.start/end)
- Arc2D: split (how to choose the interior point)
- Wire: extract_primitives (consider point1 and point2 belong to the same primitive, REMOVE Contour.extract_primitives)
- LineSegment: abcissa (consider point2d == arc2d.start/end)
- Contour2D: cut_by_wire
- Contour2D: point_belongs (bug when contour has only one primitive, like FullArc2D)
- Contour: contours_from_edges
- PlaneFace3D: face_intersections
- Edge: insert_knots_and_mutiplicity
- BSplineCurve3D: from_step
- Surface2D: cut_by_line
- Circle3D: to_step
- ArcEllipse3D.to_2d()
- infinite primitive offset of linesegment
- Contour3D: order_contour.

### Performance improvements

- Improve reading STEP files (Faster BSplineCurve3D.look_up_table, Better info when _edges not following eachother_ )
- Improve multiple substractions
- Speedup Contour2D.point_belongs using bounding_rectangle
- Custom to dicts for Shells and primitives inheriting


### Refactorings

- Normalize STL methods regarding STEP
- Refacor and update old code in mesh.py
- Define a Parent class 'Triangle' for Triangle2D/3D


### Unittests

- Wire: extract_primitives, extract_without_primitives


## v0.5.0

### New Features

- Contour: is_overlapping, is_supperposing
- Point, Edges and Wires: axial_symmetry
- Surface2D: rotation, rotation_inplace
- Wire2D: bsplinecurve_crossings,  bsplinecurve_intersections
- Cylinder: min_distance_to_other_cylinder, is_intersecting_other_cylinder
- New point_distance method for Wire3D

### Fixed

- Wire3D.babylonjs
- BSplineSurface3D.merge_with (consider overlapping, intersecting surfaces)
- Wire.extract_primitives (consider point1 & point2 belong to the same primitive)
- Wire.extract_without_primitives (consider the primitives’ order to choose the primitives)
- Contour.shared_primitives_with (consider contours sharing a lot of primitives groups)
- Contour2D.contour_intersections (check if the point is not already in the lis)
- Line.is_between_points (consider point1==point2)
- BSplineCurve2D.split (consider point==start/end)
- Contour3D.bounding_box (use _utd_bounding_box to be defined as a property)
- BSplineSurface3D.grid2d_deformed (add more constraints to compute surface deformation)
- BSplineSurface3D.from_cylindrical_faces (consider **kwargs parameters)
- Duplicated methods cleaned
- triangulation of planar faces
- Wire3D: fix Bounding box
- Wire3D: Bounding box
- Arc2D: primitives bad calculation (arc2d)
- Update plotdata in setup.py
- add some fixes pydocstyle

### Performance improvements

- Remove Copy param from movement of primitives and add inplace methods
- Improve union operations
- Return the same result type (a boolean) in Contour.is_sharing_primitives_with
- Add hidden attribute _bounding_rectangle for Contour2D
- Add hidden attribute _length for BSplineCurve2D/3D
- Consider different types of primitives in Wire.wire_intersections/wire_crossings
- Add hidden attribute _length for Edge

### Refactorings

- Define _eq_ in Contour (to be used for both 2D and 3D)
- Use Grid2D object in different BSplineSurface3D methods (especially: to_2d_with_dimension)
- Define length in LineSegment (to be used for both 2D and 3D)
- Delete diplicated methods (length and point_at_abscissa) from Contour3D (inherit from Wire)
- Define a Parent class 'Bsplinecurve' to mutulize Bsplinecurve2D/3D methods
- Clean duplicated methods
- Define length in LineSegment (to be used for both 2D and 3D)
- Delete diplicated methods (length and point_at_abscissa) from Contour3D (inherit from Wire)
- Define a Parent class 'Bsplinecurve' to mutulize Bsplinecurve2D/3D methods


## v0.4.0
### Fixed
- various fixes in cuts of wires and contours
- Fix of missing face in Union
- following dessia_common v0.7.0


## v0.3.0

### New Features
- Bspline with dimensions
- cut_by_line for Surface2D
- Bspline merge

### Fixed
- Various Steps improvement
- Bspline periodicity in step reading
- sewing improvements
- Substraction of shells

## v0.2.10

### New Features

- union of shells (only with planeface for the moment
- Sewing of polygon3D
- Concav hull of PointCloud2D

## v0.2.9

### New Features

- support STL import & export
- point cloud2D & cloud3D

## v0.2.8

### New Features

- support stringIO in step save

### Fixes

- depack of point2D
- to_vector2D

### Performance improvements

- better bounding box for cylindrical face


## [v0.2.7]
### Changed
- direction vector of linesegments are now normalized

### New Features

- straight line area for BsplineCurve2D
- split of circleby start end
- closedpolygon2d is_trigo
- Auto-adaptative camera/edge width babylonjs
- splitting of bsplinecurve2d
- BezierSurface3D implemented
- added rotation and translation for faces
- new classes BezierCurve2D and BezierCurve3D
- spherical surface
- (core): update plot_data method
- update plot_data methods in wires and edges
- step almost working for cylindrical, conical toroidal
- difference between intersections and crossings
- plot_data version set to 0.3.8 or above

### Fixes

- support of mixed vector point in to step
- remove debug mode babylonjs
- remove sci notation in step export
- use stable cdn for babylonjs
- sweep extrusion length
- line circle intersection with tolerance, normal and dir vector for arc
- offset of wire
- remove useless non serializable attr
- secondmoment area from straight lines
- reversed faces in extrusion correction
- enhancement of rotation/translation of shells
- bug fix BezierCurve2D and 3D
- eq and hash for basis and frames
- shell and frame mapped shell correctly read
- small try except added for step reading
- all SHAPE_REPRESENTATION are now read
- Arc3D from step full debug
- arc3d to 2d in bspline3d surface
- missing faces at end of sweep
- splitting faces and arcs
- perf in display nodes and toroidal aspect
- setup.py requires plot_data>=0.3.9
- (primitives2d): serialization
- debug of shell method
- porting shells methods
- Debug of conical faces
- Porting cylinders and hollow
- porting from missing from_contour3d for planeface
- reading steps, but artefact on faces
- Correcting arc from_step

### Performance improvements

- LineSegment2D.points is non serializable attribute
- ClosedPolygon2D.line_segment is non_serializable_attributes
- Optimization of mesh generation

#### Refactorings
- (edges): put data argument back into Arc2D.plot_data()
- (edges): redefined Arc2D.plot_data()

## v0.2.6

### Changed
- debugs on frame 2D

### Optimized
- babylon data generation speed up

## v0.2.5

### Added
- translation and rotation for various primitives

### Changed
- Frame3D rotation takes also into account origin
- following plot_data v0.5.3

## v0.2.4
### Added
- handle spherical surfaces
- positionning of parts in STEP reading

## v0.2.1
### Added
- step export

## v0.2

### Changed
- modules -2D or *3D renamed in *2d, *3d
- point and vector declared with their x, y, z vm.Point2D((0, 0)) -> vm.Point2D(0, 0)
- separating in new modules: display, wires, edges...
- PEP8: method names
- PointAtCurvilinearAbscissa changed to point_at_abscissa
- MPLPlot changed to plot()
- plot now returns only ax instead of fig, ax

## v0.1.11

### Added
- Calculate the distance between LineSegment3D/LS3D, Arc3D/LS3D, Arc3D/Arc3D and between CylindricalFace3D too.
- Use PlaneFace3D with contours2D in a classic way and use it with contours3D with a 'from_contours3d' as CylindricalFace3D does.
- Calculate the distance between CylindricalFace3D and PlaneFace3D.
- Calculate the distance between CylindricalFace3D, PlaneFace3D and ToroidalFace3D.
- contours2d.tessel_points which gives all points of a contour2d, and .points the end points of primitives.
- Implementation of ConicalFace3D in Core and RevolvedProfile.
- Implementation of SphericalFace3D in Core.
- BSplineFace3D works.

### Changed
- cut_contours in Face3D which take all points from a Contour2D, not one side like before. Furthermore, it is light and quick.

## [v0.1.10]
- typings
- workflow to instanciate point

## [v0.1.9]

### Added
- mesh module

## [v0.1.8]

### Added
- color and alpha options for various primitives
- line segments intersection

### Debug
- arcs: is_trigo and angle were sometimes false

## [v0.1.7]

### Added
- random vector and points
- dashed line option in babylon of LineSegment3D
- Measure2D
- babylon_data: a dict language to describe models to be unpacked by a babylonjs unpacker

### Removed
- constants o2D, x2D, y2D...: use O2D, X2D...

### Changed
- Mesure -> Measure3D<|MERGE_RESOLUTION|>--- conflicted
+++ resolved
@@ -30,12 +30,9 @@
 - BSplineFace3D: to_planeface3d
 - BSplineCurve, Arc, LineSegment: is_close
 - Core: get_edge_index_in_list, edge_in_list
-<<<<<<< HEAD
-- VolumeModel: to_msh (consider both order 1 and 2)
-=======
 - mesh: TetrahedralElementQuadratic 
 - GmshParser: define_quadratic_tetrahedron_element_mesh
->>>>>>> 8d64c270
+- VolumeModel: to_msh (consider both order 1 and 2)
 
 ### Fixed
 - 2D conversion: create 2D function name in core_compiled
