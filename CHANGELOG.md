# Changelog

All notable changes to this project will be documented in this file.

The format is based on [Keep a Changelog](https://keepachangelog.com/en/1.0.0/),
and this project adheres to [Semantic Versioning](https://semver.org/spec/v2.0.0.html).

## Unrealeased
<<<<<<< HEAD
* Duplicated methods cleaned
=======
### Fixed
* Remove Copy param from movement of primitives and add inplace methods

* improvements to union operations

### Fixed
* Wire3D babylonjs

>>>>>>> 7d89de76

## v0.4.0
### Fixed
* various fixes in cuts of wires and contours
* Fix of missing face in Union
* following dessia_common v0.7.0


## v0.3.0

### New Features
* Bspline with dimensions
* cut_by_line for Surface2D
* Bspline merge

### Fixed
* Various Steps improvement
* Bspline periodicity in step reading
* sewing improvements
* Substraction of shells

## v0.2.10

### New Features

* union of shells (only with planeface for the moment 
* Sewing of polygon3D
* Concav hull of PointCloud2D

## v0.2.9

### New Features

* support STL import & export
* point cloud2D & cloud3D

## v0.2.8

### New Features

* support stringIO in step save

### Fixes

* depack of point2D
* to_vector2D

### Performance improvements

* better bounding box for cylindrical face


## [v0.2.7]
### Changed
* direction vector of linesegments are now normalized

### New Features

* straight line area for BsplineCurve2D
* split of circleby start end
* closedpolygon2d is_trigo
* Auto-adaptative camera/edge width babylonjs
* splitting of bsplinecurve2d
* BezierSurface3D implemented
* added rotation and translation for faces
* new classes BezierCurve2D and BezierCurve3D
* spherical surface
* (core): update plot_data method
* update plot_data methods in wires and edges
* step almost working for cylindrical, conical toroidal
* difference between intersections and crossings
* plot_data version set to 0.3.8 or above

### Fixes

* support of mixed vector point in to step
* remove debug mode babylonjs
* remove sci notation in step export
* use stable cdn for babylonjs
* sweep extrusion length
* line circle intersection with tolerance, normal and dir vector for arc
* offset of wire
* remove useless non serializable attr
* secondmoment area from straight lines
* reversed faces in extrusion correction
* enhancement of rotation/translation of shells
* bug fix BezierCurve2D and 3D
* eq and hash for basis and frames
* shell and frame mapped shell correctly read
* small try except added for step reading
* all SHAPE_REPRESENTATION are now read
* Arc3D from step full debug
* arc3d to 2d in bspline3d surface
* missing faces at end of sweep
* splitting faces and arcs
* perf in display nodes and toroidal aspect
* setup.py requires plot_data>=0.3.9
* (primitives2d): serialization
* debug of shell method
* porting shells methods
* Debug of conical faces
* Porting cylinders and hollow
* porting from missing from_contour3d for planeface
* reading steps, but artefact on faces
* Correcting arc from_step

### Performance improvements

* LineSegment2D.points is non serializable attribute
* ClosedPolygon2D.line_segment is non_serializable_attributes
* Optimization of mesh generation

#### Refactorings
* (edges): put data argument back into Arc2D.plot_data()
* (edges): redefined Arc2D.plot_data()

## v0.2.6

### Changed
- debugs on frame 2D 

### Optimized
- babylon data generation speed up

## v0.2.5

### Added
- translation and rotation for various primitives

### Changed
- Frame3D rotation takes also into account origin
- following plot_data v0.5.3

## v0.2.4
### Added
- handle spherical surfaces
- positionning of parts in STEP reading

## v0.2.1
### Added
- step export

## v0.2

### Changed
- modules *2D or *3D renamed in *2d, *3d
- point and vector declared with their x, y, z vm.Point2D((0, 0)) -> vm.Point2D(0, 0)
- separating in new modules: display, wires, edges...
- PEP8: method names
- PointAtCurvilinearAbscissa changed to point_at_abscissa
- MPLPlot changed to plot()
- plot now returns only ax instead of fig, ax 

## v0.1.11

### Added 
- Calculate the distance between LineSegment3D/LS3D, Arc3D/LS3D, Arc3D/Arc3D and between CylindricalFace3D too.
- Use PlaneFace3D with contours2D in a classic way and use it with contours3D with a 'from_contours3d' as CylindricalFace3D does.
- Calculate the distance between CylindricalFace3D and PlaneFace3D.
- Calculate the distance between CylindricalFace3D, PlaneFace3D and ToroidalFace3D.
- contours2d.tessel_points which gives all points of a contour2d, and .points the end points of primitives.
- Implementation of ConicalFace3D in Core and RevolvedProfile.
- Implementation of SphericalFace3D in Core.
- BSplineFace3D works.

### Changed
- cut_contours in Face3D which take all points from a Contour2D, not one side like before. Furthermore, it is light and quick.

## [v0.1.10]
- typings
- workflow to instanciate point

## [v0.1.9]

### Added
- mesh module

## [v0.1.8]

### Added
- color and alpha options for various primitives
- line segments intersection
 
### Debug
- arcs: is_trigo and angle were sometimes false

## [v0.1.7]

### Added
- random vector and points
- dashed line option in babylon of LineSegment3D
- Measure2D
- babylon_data: a dict language to describe models to be unpacked by a babylonjs unpacker

### Removed
- constants o2D, x2D, y2D...: use O2D, X2D...

### Changed
- Mesure -> Measure3D<|MERGE_RESOLUTION|>--- conflicted
+++ resolved
@@ -6,9 +6,7 @@
 and this project adheres to [Semantic Versioning](https://semver.org/spec/v2.0.0.html).
 
 ## Unrealeased
-<<<<<<< HEAD
 * Duplicated methods cleaned
-=======
 ### Fixed
 * Remove Copy param from movement of primitives and add inplace methods
 
@@ -17,7 +15,6 @@
 ### Fixed
 * Wire3D babylonjs
 
->>>>>>> 7d89de76
 
 ## v0.4.0
 ### Fixed
