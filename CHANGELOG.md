--- conflicted
+++ resolved
@@ -16,41 +16,37 @@
 * Cylinder: random_point_inside, interference_volume_with_other_cylinder, lhs_points_inside
 * CylindricalSurface3D: line_intersections, linesegment_intersections, plane_intersection
 * Line2D: point_distance
-
 * Line3D: to_2d
 * ArcEllipse2D: straight_line_area
 * Line3D: skew_to: Verifies if two Line3D are skew
-* LineSegment3D.line_interserctions
-<<<<<<< HEAD
+* LineSegment3D: line_interserctions
+* ArcEllipse3D: discretization_points
+* FullArc3D: linesegment_intersections
 * Line: sort_points_along_line
-
-=======
-* ArcEllipse3D.discretization_points
-* FullArc3D.linesegment_intersections
->>>>>>> be41ba9c
 
 
 ### Fixed
 
 * BsplineCurve: abscissa (use different start point between 0 and length)
 * Arc3D: plot
-* Fix some to_step methods from edges.py and faces.py
 * Cylinder: point_belongs
 * FullArc3D: plot (use discretization_points instead of discretise)
-* Face3D.line_intersections: consider borders
+* Face3D: line_intersections: consider borders
 * STL: from stream (use BinaryFile and StringFile instead of io.BinaryIO and FileIO)
 * Step: from stream (use BinaryFile instead of io.BinaryIO)
 * Contour: is_overlapping (consider intersecting_points is empty)
 * LineSegment2D: to_wire (use discretization_points instead of discretise)
 * Fix boolean operations when faces are 100% coincident
+* Fix some to_step methods from edges.py and faces.py
 
 
 ### Performance improvements
 
 * Avoid unneeded bbox computation
 
+
 ### Refactorings
-* LineSegment3D.intersections
+* LineSegment3D: intersections
 * Line2D: sort_points_along_line
 
 
@@ -70,13 +66,10 @@
 * LineSegment3D: linesegment_intersections
 * Contour: is_overlapping
 * LineSegment2D: to_wire
-<<<<<<< HEAD
+* ArcEllipse3D: discretization_points
+* FullArc3D: linesegment_intersections
 * Line2D: sort_points_along_line
 * Line3D: sort_points_along_line
-=======
-* ArcEllipse3D.discretization_points
-* FullArc3D.linesegment_intersections
->>>>>>> be41ba9c
 
 
 ## v0.6.0 [11/7/2022]
