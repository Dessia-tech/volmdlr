--- conflicted
+++ resolved
@@ -25,11 +25,8 @@
 - Shells: refactor.
 - Composite_primitives
 - Surface3D: enhance repair_primitives_periodicity method.
-<<<<<<< HEAD
+- BSplineCurve: replace periodic bool parameter with verification inside from_points_intepolation method.
 - BSplineCurve3D: bounding_box
-=======
-- BSplineCurve: replace periodic bool parameter with verification inside from_points_intepolation method.
->>>>>>> 0d71a379
 
 ### Changed
 -
