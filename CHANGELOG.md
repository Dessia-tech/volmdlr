--- conflicted
+++ resolved
@@ -31,14 +31,11 @@
 - BSplineFace3D: neutral_fiber
 - BSplineSurface3D: arc3d_to_2d, removes repeated parametric points if any.
 - surfaces.Plane3D: linesegment_intersections
-<<<<<<< HEAD
-- Export to step file
-=======
 - Step export
 - Face3D: is_linesegment_crossing.
 - Edge: fix orientation of edges commig from step.
 - BSplineCurve3D: from_step.
->>>>>>> 23fe2721
+- Export to step file
 - Step import
 - Edge: fix orientation of edges commig from step.
 - PeriodicalSurface: linesegment3d_to_2d, takes into account small 3D line segments that should be actually 3D arcs
