--- conflicted
+++ resolved
@@ -13,7 +13,7 @@
 * Arc: reverse
 * BSplineCurve2D: offset
 * Circle2D: bsplinecurve_intersections, point_distance
-
+* ConicalSurface3D, CylindricalSurface3D: plot method
 ### Fixed
 
 
@@ -55,14 +55,8 @@
 * Create .geo and .msh files (Mesh geometries with GMSH)
 * RevolutionSurface3D: point3d_to_2d, point2d_to_3d, plot, rectangular_cut, from_step
 * RevolutionFace3D
-<<<<<<< HEAD
-* WiriMixin: from points: general method for Wire3D and 2D and for Contour2D and 3D.
-* ConicalSurface3D, CylindricalSurface3D: plot method
-
-=======
 * WiriMixin: from points: general method for Wire3D and 2D and for Contour2D and 3D. 
- 
->>>>>>> ab110c86
+
 
 ### Fixed
 
@@ -125,10 +119,7 @@
 ### CI
 - add spell check to pylint with pyenchant
 - make code_pydocstyle more explicit
-<<<<<<< HEAD
 - upload html coverage to cdn.dessia.tech
-=======
->>>>>>> ab110c86
 - limit time effect on master & testing
 
 ## v0.8.0 [Released 26/01/2023]
