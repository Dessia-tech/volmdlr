--- conflicted
+++ resolved
@@ -37,21 +37,12 @@
 * Consider different types of primitives in Wire.wire_intersections/wire_crossings
 
 
-<<<<<<< HEAD
-#### Refactorings
+### Refactorings
 
 * Define __eq__ in Contour (to be used for both 2D and 3D)
 * Use Grid2D object in different BSplineSurface3D methods (especially: to_2d_with_dimension)
 * Define a Parent class 'Bsplinecurve' to mutulize Bsplinecurve2D/3D methods
 
-=======
-
-* improvements to union operations
-
-### Fixed
-Remove Copy param from movement of primitives and add inplace methods
-* Wire3D babylonjs
->>>>>>> b91c8e1f
 
 
 ## v0.4.0
