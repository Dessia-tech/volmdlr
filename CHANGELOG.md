# Changelog

All notable changes to this project will be documented in this file.

The format is based on [Keep a Changelog](https://keepachangelog.com/en/1.0.0/),
and this project adheres to [Semantic Versioning](https://semver.org/spec/v2.0.0.html).

## v0.11.0 [future]

### New Features
- BSplineCurve, Edge: simplify
- Plane3D: angle_between_planes, plane_betweeen_two_planes
- Edge: intersections, crossings, validate_crossings
- Arc2D: bsplinecurve_intersections, arc_intersections, arcellipse_intersections.
- ArcEllipse2D: bsplinecurve_intersections
- get_circle_intersections added to volmdlr.utils.intersections, so it can be used to calculate intersections between two arcs 2d.
- get_bsplinecurve_intersections added to volmdlr.utils.intersections. Used to calculate intersection between a bspline and another edge.
- Wire2D: edge_intersections, wire_intersections, edge_crossings, edge_intersections, validate_edge_crossings, validate_wire_crossings
- Contour2D: split_contour_with_sorted_points, intersection_contour_with
- CylindricalSurface3D: point_projection, point_distance
- ToroidalSurface3D: point_projection
- BsplineCurve: point_distance, point_belongs
- ContourMixin: is_adjacent
- Wire2D: area
- Circle2D: bsplinecurve_intersections.
- add tolerance param to many methods from edges and wires.
- Surface3D: add contour healing into face_from_contours3d method.
- ExtrusionSurface3D: implement missing cases for linesegment2d_to_3d method.
- BSplineSurface3D: to_plane3d
- BSplineFace3D: to_planeface3d
- BSplineCurve, Arc, LineSegment: is_close
- Core: get_edge_index_in_list, edge_in_list
- mesh: TetrahedralElementQuadratic 
- GmshParser: define_quadratic_tetrahedron_element_mesh
- GmshParser: to_vtk (consider quadratic tetrahedron element)
- Assembly: define a volmdlr Assembly object.
- Edge: direction_independent_is_close
<<<<<<< HEAD
- Arcellipse2D, 3D: complementary, translation
=======
- Arcellipse2D, 3D: complementary
- Assembly: define a volmdlr Assembly object.
>>>>>>> c08ece48
- Contour2D: copy
- LineSegment2D: copy
-

### Fixed
- 2D conversion: create 2D function name in core_compiled
- LineSegment, Arc, BSplineCurve: get_shared_section()
- bSpline2D: linesegment_intersections
- BsplineCurve: from_points_interpolation
- Coverage: use coverage rc to enable cython coverage
- ClosedShel3D: cut_by_plane
- ClosedShell3D: union
- BSplineSurface3D: take into account oppened contour while using face_from_contours3d
- BsplineCurve: simplify
- Dessiaobject inheritance up-to-date
- Edge: unit_direction_vector, unit_normal_vector
- VolumeModel: get_mesh_lines (change tolerance 1e-20 to 1e-6)
- RevolutionSurface: fix some parametric operations.
- ClosedShel3D: intersection method
- Fix: plots
- add some fixes to pydocstyle errors


### Refactor
- Contour2D: cut_by_wire
- Contour2D: extract_with_points displaced to WireMixin
- Contour2D: extract_contour displaced to WireMixin and renamed to extract
- Contour2D: split_contour_with_sorted_points displaced to WireMixin and renamed to split_with_sorted_points
- Contour2D: get_divided_contours
- FullArc2D, FullArc3D: create FullArc Abstract class.
- Contour2D: ordering_contour
- WireMixin: order_wire
- Contour2D: delete cut_by_linesegments
- split faces.py into surfaces.py, faces.py and shells.py 
- ContourMixin: from_points
- ClosedShell3D: improve performance for boolean operations
- Face3D: reduce the triangulation discretization resolution of Toroidal and Cylindrical to improve redering performance.

### Changed
- better surface3d plots
- sphere methods renamed in_points & to_point_skin to inner points & skin_points

### Unittests
- Arc2D: test_arc_intersections
- TestEdge2DIntersections: test intersections for all edges.
- Circle2D: test_circle_intersections
- Contour2D: test_crossings, test_intersection_contour_with
- BSplineCurve: get_intersection_sections
- BSplineCurve2D: edge_intersections, arc_intersections, bsplinecurve_intersections
- CylindricalFace3D: test_triangulation_quality
- CylindricalSurface3D: test_point_projection
- BSplineCurve: point_projection
- ClosedShel3D: cut_by_plane
- Arc3D.minimum_distance_points_line
- New unittests for plane3d
- ClosedShel3D: intersection
- Arcellipse2D: complementary

## v0.10.0 [Unreleased yet]

### New Features
* Write .msh file (with stream)
* Arc: reverse
* BSplineCurve2D: offset
* Circle2D: bsplinecurve_intersections, point_distance
* ConicalSurface3D, CylindricalSurface3D: plot method
* BSplineCurve3D: minimum distance
* volmdlr.edge: FullArcEllipse
* BSplineCurve: evaluate_single
* Wire2: hash
* Contour3D: hash
* LineSegment3D, LineSegment2D, Arc3D, Arc2D, BSpline3D, BSpline2D: get_shared_section(), delete_shared_section()
* Contour2D: closest_point_to_point2, get_furthest_point_to_point2
### Fixed
* Bspline in sweep
* Plane3D: plane_intersections
* fixes to step assemblies
* LineSegment3D: matrix_distance
* fixes to wire
* Arc: split. Case when spliting point is the start or end point.
* BplineCurve2D: tangent, vector_direction, normal_vector
* BSplineCurve: abscissa, line_intersections
* Add some important fixes to unittests: missing two __init__py files.
* Contour2D, Contour3D: merge_with()
* Edge: change unit_direction_vector and unit_normal_vector to concrete methods
* stl: add _standalone_in_db to Stl class
* BSplineSurface3D: merge_with
* Documentation: Add introduction to volmdlr technology
* BSplineSurface3D: refactor bsplinecurve3d_to_2d to take into account periodic behavior
* OpenedRoundedLineSegments2D/ClosedRoundedLineSegments2D: fix radius type
* Surface3D: debug some special cases while using face_from_contours3d.
* Step: debug some special cases while reading step file.
* BSplineSurface3D: fix simplify_surface method.
* Improve pylint code quality.
* PeriodicalSurface: enhance some parametric transformations.

### Removed
- stl: remove default value in from_stream method

### Changed

- argument convexe in volmdlr.cloud has been renamed to convex
- Add some missing docstrings in volmdlr.faces
- Using full arcs for Circles primitives

### Performance improvements
- BSplineCurve: compilation of some functions used by from_points_interpolation classmethod.
- BSplineSurface3D: compilation of some functions used in the evaluation of a parametric point.
- eq & hash: Some eq and hash methods have been fixed. starting from clases Point and Vector.
- BSplinecurve2D: point_belongs
- lighten some dicts with optional name
- Step reader: refactor to_volume_model. Remove the dependency of the method of creating a graph.

### Refactorings
- ContourMixin: to_polygon (for both 2D and 3D)
- BSplineCurve2D.point_distance 
- new dataclass EdgeStyle: to be used in several plot methods. simplifying its structure.

### Unittests
* BSplineCurve2D: offset, point_distance, point_belongs
* Circle2D: bspline_intersections, point_distance
* Unittests for Vector2D
* Unittests for Point2D
* Unittests for Vector3D
* Unittests for Point3D
* LineSegment3D: test_matrix_distance
* LineSegment3D, LineSegment2D, Arc3D, Arc2D, BSpline3D, BSpline2D: get_shared_section(), delete_shared_section()
* Contour3D: merge_with()
* Contour2D: closest_point_to_point2, get_furthest_point_to_point2

## v0.9.3

- build: bump dessia common to 0.10.0
- build: remove useless jsonschema dep
- build: update package.xml for freecad

## v0.9.1

### Fixed
- build: manifest was not shipping bspline_compiled
- fixed many pylint errors: 13/03/2023
- fix contour2d: divide

### Documentation
 - typo in README.md

## v0.9.0 [released 03/26/2023]

### New Features
* Unit coversion factor parameter added to the end of the from_step arguments parameter (So we can convert the units correctly)
* SphericalSurface3D: rotation, translation, frame_mapping
* read steps: Identify assemblies in a step file.
* ClosedTriangleShell3D: to_trimesh method
* PointCloud3D: add method shell_distances to compute distances from triangular mesh in PointCloud3D
* BSplineSurface3D: Now the plot method uses u and v curves
* Create .geo and .msh files (Mesh geometries with GMSH)
* RevolutionSurface3D: point3d_to_2d, point2d_to_3d, plot, rectangular_cut, from_step
* RevolutionFace3D
* WiriMixin: from points: general method for Wire3D and 2D and for Contour2D and 3D. 
* Added package.xml metadata in order to be listed in the FreeCAD Addon Manager 
* Edge: local_discretization
* ArcEllipse2d: point_at_abscissa, translation, split, point_distance.

### Fixed

* WireMixin: abscissa (add tolerance as parameter)
* OpenRoundedLineSegment2D: deleted discretization_points() so it uses the one from WireMixin.
* Contour2D: moved bounding_rectangle and get_bounding_rectangle to Wire2D. 
* BSplineCurve: from_points_interpolation, uses centripedal method for better fitting.
* Conical, Cylindrical and Toroidal Surfaces 3D: fix face_from_contours - bug when step file doesnot follow a standard. 
* BSplineSurface3D: debug linesegment2d_to_3d method.
* Parametric operations with BSpline curves.
* OpenTriangleShell3D: fix from_mesh_data method.
* PeriodicalSurface: fix face from contours.
* LineSegment2D.line_intersections: verify if colinear first.
* Cylinder: to_dict, min_distance_to_other_cylinder.
* Step_assemblies: consider when no transformation is needed.
* fix some pydocstyle errors
* Script/step/workflow: Update Workflow, use last version of dessia_common
* LineSegment3D: Rotation method update due to points attribute deletion
* ConicalSurface3D: fix from_step class method by adding the angle convertion factor
* fix f string usage
* Add some typings
* Step: Step translator now handles some EDGE_LOOP inconsistencies coming from step files
* Arc2d: point_belongs, abscissa.
* ArcEllipse2d: point_belongs, abscissa, init.


### Removed

- edges: remove attributes points from lines & linesegments for performance purpose


### Performance improvements

- wires.py's 2D objects: chache bounding_rectangle results
- faces.py's Triangle3D objects: subdescription points and triangles
- EdgeCollection3D: new object for displaying series of edges
- BSplineSurface3D: compile BSplineSurface3D.derivatives
- Contour2D.area(): save area in a cache variable.
- Contour2D.__eq__(): verify contour length first, when verify if two contours are the same.
- Contour2D.is_inside(): verify first if the area of the contour2 is not smaller that contour 1.
- Disabling pointer in to_dict for most primitives
- Better hash for shells, contours & wires 


### Refactorings
- Remove usage of deprecated method old_coordinates and new_coordinates
- Indicate 'inplace' methods as deprecated
* Wire: extract_with_points

### Documentation
- BoundingBox docstrings

### Unittests
- ConicalSurface3D: face_from_contours, bsplinecurve3d_to_2d.
- CompositePrimitive2D: rotation, translation, frame_mapping
- core.py: delete_double_point, step_ids_to_str
- CompositePrimitive3D: plot
- BoundingRectangle: bounds, plot, area, center, b_rectangle_intersection, is_inside_b_rectangle, point_belongs,
intersection_area, distance_to_b_rectangle, distance_to_point
- BoundingBox: center, add, to_dict, points, from_bounding_boxes, from_points, to_frame, volume, bbox_intersection,
is_inside_bbox, intersection_volume, distance_to_bbox, point_belongs, distance_to_point, plot
* VolumeModel: eq, volume, rotation, translation, frame_mapping, bounding_box, plot
* Wire: extract_with_points, split_with_two_points
* Arc2d: point_belongs, abscissa.
* ArcEllipse2d: point_belongs, abscissa, init, translation, split, point_at_abscissa, point_distance.

### CI
- add spell check to pylint with pyenchant
- make code_pydocstyle more explicit
- upload html coverage to cdn.dessia.tech
- limit time effect on master & testing

## v0.8.0 [Released 26/01/2023]

### New Features

- PlaneFace3D: project_faces
- OpenShell3D: project_coincident_faces_of
- GmshParser: to_vtk
- BSplineCurve: derivatives
- ClosedPolygon2D: point_belongs, now the user can choose whether points on the edge of the polygon
            should be considered inside or not.
- ArcEllipse2D: line_intersections, frame_mapping, linesegment_intersections
- Line2D: point_belongs, frame_mapping()
- New Class wires.Ellipse2D
- Ellipse2D: point_over_ellipse(), line_intersections(), linesegment_intersections(), discretization_points(),
abscissa(), point_angle_with_major_dir(), area(), rotation(), tranlation(), frame_mapping()
- Plane3D: is_parallel, fullarc_intersections
- Arc2D: cut_betweeen_two_points
- Contour3D: linesegment_intersections, line_intersections
- Circle3D: primitives: [Arc3D, Arc3D], get_primitives, abscissa, linesegment_intersections
- Arc3D: line_intersections, linesegment_intersections
- new module utils: intersections -> circle_3d_linesegment_intersections
- hash for Frame2D
- Ellipse3D: point_belongs, abscissa, length, to_2d
- CylindricalSurface3D: point_on_surface, is_coincident, arcellipse3d_to_2d
- BSplineSurface3D: derivatives

### Fixed

- PlaneFace3D: cut_by_coincident_face (consider self.inner_contours inside face)
- Contour2D: bounding_rectangle (specify number_points for discretization_points), point_belongs
- Line2D: line_intersections
- BSplineCurve2D: line_intersections
- PlaneFace3D: cut_by_coincident_face (consider self.inner_contours inside face)
- BSplineCurve2D: bounding_rectangle (specify number_points for discretization_points)
- Mesh: delete_duplicated_nodes
- BSplineSurface3D: fix arc3d_to_2d method
- Frame3D : fix from_point_and_vector method ( error for the case vector=main_axis)
- BSplineCurve2D: linesegment_intersections
- Contour2D: merge_primitives_with
- BSplineCurve: fix to take into account weighted B-spline curves.
- Step: fix reading of rational BSpline curves and surfaces from step file.
- BSplineCurve2D: tangent (use position/length)
- Babylon: some scene settings for better rendering
- Arc2D: fix get_center: name referenced before assignement
- SphericalSurface3D : enhancement of primitives parametrization on surface parametric domain.
- BSplineSurface3D: debug linesegment2d_to_3d method.
- Parametric operations with BSpline curves.
- OpenTriangleShell3D: fix from_mesh_data method
- pydocstyle fixes
- bounding box: fix for cylindrical and BSplineCurve3D
- contour2d: ordering_primitives, order_primitives
- Plane3D: plane_intersections, is_coindident
- contour2d: ordering_primitives, order_primitives
- Linesegment2D: infinite_primitive
- Arc2D: point_belongs
- Arc2D: infinite_primitive
- Wire2D: infinite_intersections
- infinite primitive offset of linesegment
- Ellispe3D: discretization_points
- BSplineSurface: Improved surface periodicity calculation

### Removed

- babylon script remaining functions

### Performance improvements
- ClosedPolygon2D: triangulation
- Cylinder: min_distance_to_other_cylinder
- BSplineCurve: discretization_points
- Face3D: triangulation
- triangulation performance by use of Node2D instead of points (x15 on casing)
- cache variable self._polygon_point_belongs_100, to avoid recalculating each
time we have to verify if a point is inside
- Improvements in BSplineSurface3D.point3d_to_2d performance
- Triangle3D serialization speed-up
- Serialization without memo for faces
- Custom serialization for BsplineCurves

### Refactorings

- Basis2D, Basis3D, Frame2D, Frame3D: old_coordinates and new_coordinates method are now deprecated.
local_to_global_coordinates and global_to_local_coordinates are the new more explicit ones.
- Line3D: intersections

### Unittests

- Contour2D: point_belongs
- Basis2D, Basis3D, Frame2D, Frame3D: local_to_global_coordinates and global_to_local_coordinates
- ArcEllipse2D: linesegment_intersections
- LineSegment2D: to_wire
- Line2D: point_belongs
- BSplineCurve2D: line_intersections
- Ellipse2D.point_over_ellipse()
- Ellipse2D.line_intersections()
- Ellipse2D.linesegment_intersections()
- Ellipse2D.discretization_points()
- Ellipse2D.abscissa()
- Ellipse2D.point_angle_with_major_dir()
- Ellipse2D.area()
- Ellipse2D.rotation()
- Ellipse2D.tranlation()
- Ellipse2D.frame_mapping()
- Line2D.frame_mapping()
- Plane3D: plane_intersections, fullarc_intersections, is_parallel, is_coincident
- Contour2D: offset
- ArcEllipse3D.to_2d()
- Circle3D: point_belongs
- Circle3D: discretization_points
- Arc3D: line_intersections, linesegment_intersections
- Contour2D: ordering_contour, is_ordered, order_contour
- Ellipse3D: point_belongs, abscissa, length, to_2d, discretization_points
- CylindricalSurface3D: point_on_surface, is_coincident

### CI

- Mandatory CHANGELOG.md update for PR
- pre-commit checks with cython-lint

## v0.7.0 

### New Features

- Open/Closed TriangleShells: ability to implement specific algorithm to triangles
- Block: faces_center (calculate directly point in the middle of the faces)
- Circle2D: split_by_line
- BoundingRectangle: bounds, plot, area, center, b_rectangle_intersection, is_inside_b_rectangle, point_belongs, intersection_area, distance_to_b_rectangle, distance_to_point
- Cylinder: random_point_inside, interference_volume_with_other_cylinder, lhs_points_inside
- CylindricalSurface3D: line_intersections, linesegment_intersections, plane_intersection
- Line2D: point_distance
- Line3D: to_2d
- Line3D: skew_to (verifies if two Line3D are skew)
- LineSegment3D: line_interserctions
- ArcEllipse3D: discretization_points
- FullArc3D: linesegment_intersections
- Line: sort_points_along_line
- Line2D: point_belongs
- ArcEllipse2D: length, point_belongs, abscissa, bounding_rectangle, straight_line_area, discretization_points, reverse

### Fixed

- Contour2D: point_belongs
- BsplineCurve: abscissa (use different start point between 0 and length)
- Arc3D: plot
- Cylinder: point_belongs
- FullArc3D: plot (use discretization_points instead of discretise)
- Face3D: line_intersections: consider borders
- STL: from stream (use BinaryFile and StringFile instead of io.BinaryIO and FileIO)
- Step: from stream (use BinaryFile instead of io.BinaryIO)
- Contour: is_overlapping (consider intersecting_points is empty)
- LineSegment2D: to_wire (use discretization_points instead of discretise)
- ArcEllipse2D: to_3d
- Fix boolean operations when faces are 100% coincident
- Fix some to_step methods from edges.py and faces.py


### Performance improvements

- Avoid unneeded bbox computation


### Refactorings

- cleanup of ClosedShell (double methods with Openshells)
- LineSegment3D: intersections
- Line2D: sort_points_along_line



### Unittests

- PlaneFace3D: line_intersections
- BsplineCurve: abscissa
- Circle2D: split_by_line
- BoundingRectangle: area, center, intersection, is_inside, point_belongs, intersection_area, distance_to_point, distance_to_b_rectangle
- Cylinder: point_belongs, random_point_inside, interference_volume_with_other_cylinder, min_distance_to_other_cylinder, is_intersecting_other_cylinder, lhs_points_inside
- CylindricalFace3D: linesegment_intersections
- CylindricalSurface3D: line_intersections
- Line3D: line_distance
- Line3D: skew_to
- Line3D: intersections
- LineSegment3D: line_intersections
- LineSegment3D: linesegment_intersections
- Contour: is_overlapping
- LineSegment2D: line_intersections
- ArcEllipse3D: discretization_points
- FullArc3D: linesegment_intersections
- Line2D: sort_points_along_line
- Line3D: sort_points_along_line
- ArcEllipse2D: length, point_belongs, abscissa, bounding_rectangle, straight_line_area, discretization_points, reverse


## v0.6.1 [12/13/2022]

### Changes

- Import from dessia_common are now performed from dessia_common.core

### Fixed
- infinite primitive offset of linesegment

## v0.6.0 [11/7/2022]

### New Features

- Stl:load_from_file, to_volume_model
- Surface2D: copy (specific method)
- GmshParser: read_file (.msh) and related methods, define_triangular_element_mesh, define_tetrahedron_element_mesh
- Circle2D: primitives (defined with 2 Arc2D)
- Node2D/3D, TriangularElement, QuadrilateralElement2D, TriangularElement3D
- ElementsGroup: nodes, elements_per_node
- Mesh: bounding_rectangle, delete_duplicated_nodes
- PlaneFace3D: cut_by_coincident_face
- Vector2D: to_step
- BSplineCurve2D: to_step
- LineSegment3D: to_bspline_curve
- BSplineCurve3D: from_geomdl_curve
- Surface2D: line_crossings
- Surface2D: from_contour
- BSplineSurface3D: simpifly_surface - verifies if BSplineSurface3D could be a Plane3D
- OpenShell3D: to_step_face_ids
- Contour2D: repair_cut_contour
- Circle2D: cut_by_line

### Fixed

- Contour3D: average_center_point (use edge_polygon.points instead of points)
- Contour: edges_order_with_adjacent_contour
- Arc2D: translate_inplace
- Arc2D: point_belongs
- Arc2D: abscissa (consider point2d == arc2d.start/end)
- Arc2D: split (how to choose the interior point)
- Wire: extract_primitives (consider point1 and point2 belong to the same primitive, REMOVE Contour.extract_primitives)
- LineSegment: abcissa (consider point2d == arc2d.start/end)
- Contour2D: cut_by_wire
- Contour2D: point_belongs (bug when contour has only one primitive, like FullArc2D)
- Contour: contours_from_edges
- PlaneFace3D: face_intersections
- Edge: insert_knots_and_mutiplicity
- BSplineCurve3D: from_step
- Surface2D: cut_by_line
- Circle3D: to_step
- ArcEllipse3D.to_2d()
- infinite primitive offset of linesegment
- Contour3D: order_contour.

### Performance improvements

- Improve reading STEP files (Faster BSplineCurve3D.look_up_table, Better info when _edges not following eachother_ )
- Improve multiple substractions
- Speedup Contour2D.point_belongs using bounding_rectangle
- Custom to dicts for Shells and primitives inheriting


### Refactorings

- Normalize STL methods regarding STEP
- Refacor and update old code in mesh.py
- Define a Parent class 'Triangle' for Triangle2D/3D


### Unittests

- Wire: extract_primitives, extract_without_primitives


## v0.5.0

### New Features

- Contour: is_overlapping, is_supperposing
- Point, Edges and Wires: axial_symmetry
- Surface2D: rotation, rotation_inplace
- Wire2D: bsplinecurve_crossings,  bsplinecurve_intersections
- Cylinder: min_distance_to_other_cylinder, is_intersecting_other_cylinder
- New point_distance method for Wire3D

### Fixed

- Wire3D.babylonjs
- BSplineSurface3D.merge_with (consider overlapping, intersecting surfaces)
- Wire.extract_primitives (consider point1 & point2 belong to the same primitive)
- Wire.extract_without_primitives (consider the primitives’ order to choose the primitives)
- Contour.shared_primitives_with (consider contours sharing a lot of primitives groups)
- Contour2D.contour_intersections (check if the point is not already in the lis)
- Line.is_between_points (consider point1==point2)
- BSplineCurve2D.split (consider point==start/end)
- Contour3D.bounding_box (use _utd_bounding_box to be defined as a property)
- BSplineSurface3D.grid2d_deformed (add more constraints to compute surface deformation)
- BSplineSurface3D.from_cylindrical_faces (consider **kwargs parameters)
- Duplicated methods cleaned
- triangulation of planar faces
- Wire3D: fix Bounding box
- Wire3D: Bounding box
- Arc2D: primitives bad calculation (arc2d)
- Update plotdata in setup.py
- add some fixes pydocstyle

### Performance improvements

- Remove Copy param from movement of primitives and add inplace methods
- Improve union operations
- Return the same result type (a boolean) in Contour.is_sharing_primitives_with
- Add hidden attribute _bounding_rectangle for Contour2D
- Add hidden attribute _length for BSplineCurve2D/3D
- Consider different types of primitives in Wire.wire_intersections/wire_crossings
- Add hidden attribute _length for Edge

### Refactorings

- Define _eq_ in Contour (to be used for both 2D and 3D)
- Use Grid2D object in different BSplineSurface3D methods (especially: to_2d_with_dimension)
- Define length in LineSegment (to be used for both 2D and 3D)
- Delete diplicated methods (length and point_at_abscissa) from Contour3D (inherit from Wire)
- Define a Parent class 'Bsplinecurve' to mutulize Bsplinecurve2D/3D methods
- Clean duplicated methods
- Define length in LineSegment (to be used for both 2D and 3D)
- Delete diplicated methods (length and point_at_abscissa) from Contour3D (inherit from Wire)
- Define a Parent class 'Bsplinecurve' to mutulize Bsplinecurve2D/3D methods


## v0.4.0
### Fixed
- various fixes in cuts of wires and contours
- Fix of missing face in Union
- following dessia_common v0.7.0


## v0.3.0

### New Features
- Bspline with dimensions
- cut_by_line for Surface2D
- Bspline merge

### Fixed
- Various Steps improvement
- Bspline periodicity in step reading
- sewing improvements
- Substraction of shells

## v0.2.10

### New Features

- union of shells (only with planeface for the moment
- Sewing of polygon3D
- Concav hull of PointCloud2D

## v0.2.9

### New Features

- support STL import & export
- point cloud2D & cloud3D

## v0.2.8

### New Features

- support stringIO in step save

### Fixes

- depack of point2D
- to_vector2D

### Performance improvements

- better bounding box for cylindrical face


## [v0.2.7]
### Changed
- direction vector of linesegments are now normalized

### New Features

- straight line area for BsplineCurve2D
- split of circleby start end
- closedpolygon2d is_trigo
- Auto-adaptative camera/edge width babylonjs
- splitting of bsplinecurve2d
- BezierSurface3D implemented
- added rotation and translation for faces
- new classes BezierCurve2D and BezierCurve3D
- spherical surface
- (core): update plot_data method
- update plot_data methods in wires and edges
- step almost working for cylindrical, conical toroidal
- difference between intersections and crossings
- plot_data version set to 0.3.8 or above

### Fixes

- support of mixed vector point in to step
- remove debug mode babylonjs
- remove sci notation in step export
- use stable cdn for babylonjs
- sweep extrusion length
- line circle intersection with tolerance, normal and dir vector for arc
- offset of wire
- remove useless non serializable attr
- secondmoment area from straight lines
- reversed faces in extrusion correction
- enhancement of rotation/translation of shells
- bug fix BezierCurve2D and 3D
- eq and hash for basis and frames
- shell and frame mapped shell correctly read
- small try except added for step reading
- all SHAPE_REPRESENTATION are now read
- Arc3D from step full debug
- arc3d to 2d in bspline3d surface
- missing faces at end of sweep
- splitting faces and arcs
- perf in display nodes and toroidal aspect
- setup.py requires plot_data>=0.3.9
- (primitives2d): serialization
- debug of shell method
- porting shells methods
- Debug of conical faces
- Porting cylinders and hollow
- porting from missing from_contour3d for planeface
- reading steps, but artefact on faces
- Correcting arc from_step

### Performance improvements

- LineSegment2D.points is non serializable attribute
- ClosedPolygon2D.line_segment is non_serializable_attributes
- Optimization of mesh generation

#### Refactorings
- (edges): put data argument back into Arc2D.plot_data()
- (edges): redefined Arc2D.plot_data()

## v0.2.6

### Changed
- debugs on frame 2D

### Optimized
- babylon data generation speed up

## v0.2.5

### Added
- translation and rotation for various primitives

### Changed
- Frame3D rotation takes also into account origin
- following plot_data v0.5.3

## v0.2.4
### Added
- handle spherical surfaces
- positionning of parts in STEP reading

## v0.2.1
### Added
- step export

## v0.2

### Changed
- modules -2D or *3D renamed in *2d, *3d
- point and vector declared with their x, y, z vm.Point2D((0, 0)) -> vm.Point2D(0, 0)
- separating in new modules: display, wires, edges...
- PEP8: method names
- PointAtCurvilinearAbscissa changed to point_at_abscissa
- MPLPlot changed to plot()
- plot now returns only ax instead of fig, ax

## v0.1.11

### Added
- Calculate the distance between LineSegment3D/LS3D, Arc3D/LS3D, Arc3D/Arc3D and between CylindricalFace3D too.
- Use PlaneFace3D with contours2D in a classic way and use it with contours3D with a 'from_contours3d' as CylindricalFace3D does.
- Calculate the distance between CylindricalFace3D and PlaneFace3D.
- Calculate the distance between CylindricalFace3D, PlaneFace3D and ToroidalFace3D.
- contours2d.tessel_points which gives all points of a contour2d, and .points the end points of primitives.
- Implementation of ConicalFace3D in Core and RevolvedProfile.
- Implementation of SphericalFace3D in Core.
- BSplineFace3D works.

### Changed
- cut_contours in Face3D which take all points from a Contour2D, not one side like before. Furthermore, it is light and quick.

## [v0.1.10]
- typings
- workflow to instanciate point

## [v0.1.9]

### Added
- mesh module

## [v0.1.8]

### Added
- color and alpha options for various primitives
- line segments intersection

### Debug
- arcs: is_trigo and angle were sometimes false

## [v0.1.7]

### Added
- random vector and points
- dashed line option in babylon of LineSegment3D
- Measure2D
- babylon_data: a dict language to describe models to be unpacked by a babylonjs unpacker

### Removed
- constants o2D, x2D, y2D...: use O2D, X2D...

### Changed
- Mesure -> Measure3D<|MERGE_RESOLUTION|>--- conflicted
+++ resolved
@@ -35,12 +35,9 @@
 - GmshParser: to_vtk (consider quadratic tetrahedron element)
 - Assembly: define a volmdlr Assembly object.
 - Edge: direction_independent_is_close
-<<<<<<< HEAD
 - Arcellipse2D, 3D: complementary, translation
-=======
 - Arcellipse2D, 3D: complementary
 - Assembly: define a volmdlr Assembly object.
->>>>>>> c08ece48
 - Contour2D: copy
 - LineSegment2D: copy
 -
