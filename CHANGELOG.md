# Changelog

All notable changes to this project will be documented in this file.

The format is based on [Keep a Changelog](https://keepachangelog.com/en/1.0.0/),
and this project adheres to [Semantic Versioning](https://semver.org/spec/v2.0.0.html).

## Unrealeased

### New Features


### Fixed

* Contour2D: bounding_rectangle (specify number_points for discretization_points)
* BSplineCurve2D: bounding_rectangle (specify number_points for discretization_points)


### Performance improvements


### Refactorings


### Unittests

* Contour2D: point_belongs



## Unrealeased

### New Features

* Block: faces_center (calculate directly point in the middle of the faces)
* Circle2D: split_by_line
* BoundingRectangle: bounds, plot, area, center, b_rectangle_intersection, is_inside_b_rectangle, point_belongs, intersection_area, distance_to_b_rectangle, distance_to_point
* Cylinder: random_point_inside, interference_volume_with_other_cylinder, lhs_points_inside
* CylindricalSurface3D: line_intersections, linesegment_intersections, plane_intersection
* Line2D: point_distance
* Line3D: to_2d
* Line3D: skew_to (verifies if two Line3D are skew)
* LineSegment3D: line_interserctions
* ArcEllipse3D: discretization_points
* FullArc3D: linesegment_intersections
* Line: sort_points_along_line
* ArcEllipse2D: length, point_belongs, abscissa, bounding_rectangle, straight_line_area, discretization_points, reverse
* New Class wires.Ellipse2D
* Ellipse2D.point_over_ellipse()
* Ellipse2D.line_intersections()
* Ellipse2D.linesegment_intersections()
* Ellipse2D.discretization_points()
* Ellipse2D.abscissa()
* Ellipse2D.point_angle_with_major_dir()
* Ellipse2D.area()
* Ellipse2D.rotation()
* Ellipse2D.tranlation()
* Ellipse2D.frame_mapping()
* Line2D.frame_mapping()
<<<<<<< HEAD
* Plane3D: is_parallel, fullarc_intersections
=======
* Arc2D: cut_betweeen_two_points
>>>>>>> beccd6ba
* Contour3D: linesegment_intersections, line_intersections
* Circle3D: primitives: [Arc3D, Arc3D], get_primitives, abscissa, linesegment_intersections
* Arc3D: line_intersections, linesegment_intersections
* new module utils: intersections -> circle_3d_linesegment_intersections
* Ellipse3D: point_belongs, abscissa, length, to_2d
* CylindricalSurface3D: point_on_surface, is_coincident, arcellipse3d_to_2d


### Fixed

* Contour2D: point_belongs
* BsplineCurve: abscissa (use different start point between 0 and length)
* Arc3D: plot
* Cylinder: point_belongs
* FullArc3D: plot (use discretization_points instead of discretise)
* Face3D: line_intersections: consider borders
* STL: from stream (use BinaryFile and StringFile instead of io.BinaryIO and FileIO)
* Step: from stream (use BinaryFile instead of io.BinaryIO)
* Contour: is_overlapping (consider intersecting_points is empty)
* LineSegment2D: to_wire (use discretization_points instead of discretise)
* ArcEllipse2D: to_3d
* Fix boolean operations when faces are 100% coincident
* Fix some to_step methods from edges.py and faces.py
<<<<<<< HEAD
* Plane3D: plane_intersections, is_coindident
=======
* Linesegment2D: infinite_primitive
* Arc2D: point_belongs
* Arc2D: infinite_primitive
* Wire2D: infinite_intersections
>>>>>>> beccd6ba
* infinite primitive offset of linesegment
* Ellispe3D: discretization_points

### Performance improvements

* Avoid unneeded bbox computation


### Refactorings
* LineSegment3D: intersections
* Line2D: sort_points_along_line
* Line3D: intersections


### Unittests

* PlaneFace3D: line_intersections
* BsplineCurve: abscissa
* Circle2D: split_by_line
* BoundingRectangle: area, center, intersection, is_inside, point_belongs, intersection_area, distance_to_point, distance_to_b_rectangle
* Cylinder: point_belongs, random_point_inside, interference_volume_with_other_cylinder, min_distance_to_other_cylinder, is_intersecting_other_cylinder, lhs_points_inside
* CylindricalFace3D: linesegment_intersections
* CylindricalSurface3D: line_intersections
* Line3D: line_distance
* Line3D: skew_to
* Line3D: intersections
* LineSegment3D: line_intersections
* LineSegment3D: linesegment_intersections
* Contour: is_overlapping
* LineSegment2D: to_wire
* ArcEllipse3D: discretization_points
* FullArc3D: linesegment_intersections
* Line2D: sort_points_along_line
* Line3D: sort_points_along_line
* ArcEllipse2D: length, point_belongs, abscissa, bounding_rectangle, straight_line_area, discretization_points, reverse
* Ellipse2D.point_over_ellipse()
* Ellipse2D.line_intersections()
* Ellipse2D.linesegment_intersections()
* Ellipse2D.discretization_points()
* Ellipse2D.abscissa()
* Ellipse2D.point_angle_with_major_dir()
* Ellipse2D.area()
* Ellipse2D.rotation()
* Ellipse2D.tranlation()
* Ellipse2D.frame_mapping()
* Line2D.frame_mapping()
<<<<<<< HEAD
* Plane3D: plane_intersections, fullarc_intersections, is_parallel, is_coincident
=======
* Contour2D: offset
>>>>>>> beccd6ba
* ArcEllipse3D.to_2d()
* Circle3D: point_belongs
* Circle3D: discretization_points
* Arc3D: line_intersections, linesegment_intersections
* Ellipse3D: point_belongs, abscissa, length, to_2d, discretization_points
* CylindricalSurface3D: point_on_surface, is_coincident

## v0.6.1 [12/13/2022]

### Changes

* Import from dessia_common are now performed from dessia_common.core

### Fixed
* infinite primitive offset of linesegment

## v0.6.0 [11/7/2022]

### New Features

* Stl:load_from_file, to_volume_model
* Surface2D: copy (specific method)
* GmshParser: read_file (.msh) and related methods, define_triangular_element_mesh, define_tetrahedron_element_mesh
* Circle2D: primitives (defined with 2 Arc2D)
* Node2D/3D, TriangularElement, QuadrilateralElement2D, TriangularElement3D
* ElementsGroup: nodes, elements_per_node
* Mesh: bounding_rectangle, delete_duplicated_nodes
* PlaneFace3D: cut_by_coincident_face
* Vector2D: to_step
* BSplineCurve2D: to_step
* LineSegment3D: to_bspline_curve
* BSplineCurve3D: from_geomdl_curve
* Surface2D: line_crossings
* Surface2D: from_contour
* BSplineSurface3D: simpifly_surface - verifies if BSplineSurface3D could be a Plane3D
* OpenShell3D: to_step_face_ids
* Contour2D: repair_cut_contour
* Circle2D: cut_by_line

### Fixed

* Contour3D: average_center_point (use edge_polygon.points instead of points)
* Contour: edges_order_with_adjacent_contour
* Arc2D: translate_inplace
* Arc2D: point_belongs
* Arc2D: abscissa (consider point2d == arc2d.start/end)
* Arc2D: split (how to choose the interior point)
* Wire: extract_primitives (consider point1 and point2 belong to the same primitive, REMOVE Contour.extract_primitives)
* LineSegment: abcissa (consider point2d == arc2d.start/end)
* Contour2D: cut_by_wire
* Contour2D: point_belongs (bug when contour has only one primitive, like FullArc2D)
* Contour: contours_from_edges
* PlaneFace3D: face_intersections
* Edge: insert_knots_and_mutiplicity
* BSplineCurve3D: from_step
* Surface2D: cut_by_line
* Circle3D: to_step
* ArcEllipse3D.to_2d()
* infinite primitive offset of linesegment

### Performance improvements

* Improve reading STEP files (Faster BSplineCurve3D.look_up_table, Better info when _edges not following eachother_ )
* Improve multiple substractions
* Speedup Contour2D.point_belongs using bounding_rectangle
* Custom to dicts for Shells and primitives inheriting


### Refactorings

* Normalize STL methods regarding STEP
* Refacor and update old code in mesh.py
* Define a Parent class 'Triangle' for Triangle2D/3D


### Unittests

* Wire: extract_primitives, extract_without_primitives


## v0.5.0

### New Features

* Contour: is_overlapping, is_supperposing
* Point, Edges and Wires: axial_symmetry
* Surface2D: rotation, rotation_inplace
* Wire2D: bsplinecurve_crossings,  bsplinecurve_intersections
* Cylinder: min_distance_to_other_cylinder, is_intersecting_other_cylinder
* New point_distance method for Wire3D

### Fixed

* Wire3D.babylonjs
* BSplineSurface3D.merge_with (consider overlapping, intersecting surfaces)
* Wire.extract_primitives (consider point1 & point2 belong to the same primitive)
* Wire.extract_without_primitives (consider the primitives’ order to choose the primitives)
* Contour.shared_primitives_with (consider contours sharing a lot of primitives groups)
* Contour2D.contour_intersections (check if the point is not already in the lis)
* Line.is_between_points (consider point1==point2)
* BSplineCurve2D.split (consider point==start/end)
* Contour3D.bounding_box (use _utd_bounding_box to be defined as a property)
* BSplineSurface3D.grid2d_deformed (add more constraints to compute surface deformation)
* BSplineSurface3D.from_cylindrical_faces (consider **kwargs parameters)
* Duplicated methods cleaned
* triangulation of planar faces

### Performance improvements

* Remove Copy param from movement of primitives and add inplace methods
* Improve union operations
* Return the same result type (a boolean) in Contour.is_sharing_primitives_with
* Add hidden attribute _bounding_rectangle for Contour2D
* Add hidden attribute _length for BSplineCurve2D/3D
* Consider different types of primitives in Wire.wire_intersections/wire_crossings
* Add hidden attribute _length for Edge

### Refactorings

* Define _eq_ in Contour (to be used for both 2D and 3D)
* Use Grid2D object in different BSplineSurface3D methods (especially: to_2d_with_dimension)
* Define length in LineSegment (to be used for both 2D and 3D)
* Delete diplicated methods (length and point_at_abscissa) from Contour3D (inherit from Wire)
* Define a Parent class 'Bsplinecurve' to mutulize Bsplinecurve2D/3D methods
* Clean duplicated methods
* Define length in LineSegment (to be used for both 2D and 3D)
* Delete diplicated methods (length and point_at_abscissa) from Contour3D (inherit from Wire)
* Define a Parent class 'Bsplinecurve' to mutulize Bsplinecurve2D/3D methods


## v0.4.0
### Fixed
* various fixes in cuts of wires and contours
* Fix of missing face in Union
* following dessia_common v0.7.0


## v0.3.0

### New Features
* Bspline with dimensions
* cut_by_line for Surface2D
* Bspline merge

### Fixed
* Various Steps improvement
* Bspline periodicity in step reading
* sewing improvements
* Substraction of shells

## v0.2.10

### New Features

* union of shells (only with planeface for the moment 
* Sewing of polygon3D
* Concav hull of PointCloud2D

## v0.2.9

### New Features

* support STL import & export
* point cloud2D & cloud3D

## v0.2.8

### New Features

* support stringIO in step save

### Fixes

* depack of point2D
* to_vector2D

### Performance improvements

* better bounding box for cylindrical face


## [v0.2.7]
### Changed
* direction vector of linesegments are now normalized

### New Features

* straight line area for BsplineCurve2D
* split of circleby start end
* closedpolygon2d is_trigo
* Auto-adaptative camera/edge width babylonjs
* splitting of bsplinecurve2d
* BezierSurface3D implemented
* added rotation and translation for faces
* new classes BezierCurve2D and BezierCurve3D
* spherical surface
* (core): update plot_data method
* update plot_data methods in wires and edges
* step almost working for cylindrical, conical toroidal
* difference between intersections and crossings
* plot_data version set to 0.3.8 or above

### Fixes

* support of mixed vector point in to step
* remove debug mode babylonjs
* remove sci notation in step export
* use stable cdn for babylonjs
* sweep extrusion length
* line circle intersection with tolerance, normal and dir vector for arc
* offset of wire
* remove useless non serializable attr
* secondmoment area from straight lines
* reversed faces in extrusion correction
* enhancement of rotation/translation of shells
* bug fix BezierCurve2D and 3D
* eq and hash for basis and frames
* shell and frame mapped shell correctly read
* small try except added for step reading
* all SHAPE_REPRESENTATION are now read
* Arc3D from step full debug
* arc3d to 2d in bspline3d surface
* missing faces at end of sweep
* splitting faces and arcs
* perf in display nodes and toroidal aspect
* setup.py requires plot_data>=0.3.9
* (primitives2d): serialization
* debug of shell method
* porting shells methods
* Debug of conical faces
* Porting cylinders and hollow
* porting from missing from_contour3d for planeface
* reading steps, but artefact on faces
* Correcting arc from_step

### Performance improvements

* LineSegment2D.points is non serializable attribute
* ClosedPolygon2D.line_segment is non_serializable_attributes
* Optimization of mesh generation

#### Refactorings
* (edges): put data argument back into Arc2D.plot_data()
* (edges): redefined Arc2D.plot_data()

## v0.2.6

### Changed
- debugs on frame 2D 

### Optimized
- babylon data generation speed up

## v0.2.5

### Added
- translation and rotation for various primitives

### Changed
- Frame3D rotation takes also into account origin
- following plot_data v0.5.3

## v0.2.4
### Added
- handle spherical surfaces
- positionning of parts in STEP reading

## v0.2.1
### Added
- step export

## v0.2

### Changed
- modules *2D or *3D renamed in *2d, *3d
- point and vector declared with their x, y, z vm.Point2D((0, 0)) -> vm.Point2D(0, 0)
- separating in new modules: display, wires, edges...
- PEP8: method names
- PointAtCurvilinearAbscissa changed to point_at_abscissa
- MPLPlot changed to plot()
- plot now returns only ax instead of fig, ax 

## v0.1.11

### Added 
- Calculate the distance between LineSegment3D/LS3D, Arc3D/LS3D, Arc3D/Arc3D and between CylindricalFace3D too.
- Use PlaneFace3D with contours2D in a classic way and use it with contours3D with a 'from_contours3d' as CylindricalFace3D does.
- Calculate the distance between CylindricalFace3D and PlaneFace3D.
- Calculate the distance between CylindricalFace3D, PlaneFace3D and ToroidalFace3D.
- contours2d.tessel_points which gives all points of a contour2d, and .points the end points of primitives.
- Implementation of ConicalFace3D in Core and RevolvedProfile.
- Implementation of SphericalFace3D in Core.
- BSplineFace3D works.

### Changed
- cut_contours in Face3D which take all points from a Contour2D, not one side like before. Furthermore, it is light and quick.

## [v0.1.10]
- typings
- workflow to instanciate point

## [v0.1.9]

### Added
- mesh module

## [v0.1.8]

### Added
- color and alpha options for various primitives
- line segments intersection
 
### Debug
- arcs: is_trigo and angle were sometimes false

## [v0.1.7]

### Added
- random vector and points
- dashed line option in babylon of LineSegment3D
- Measure2D
- babylon_data: a dict language to describe models to be unpacked by a babylonjs unpacker

### Removed
- constants o2D, x2D, y2D...: use O2D, X2D...

### Changed
- Mesure -> Measure3D<|MERGE_RESOLUTION|>--- conflicted
+++ resolved
@@ -57,11 +57,8 @@
 * Ellipse2D.tranlation()
 * Ellipse2D.frame_mapping()
 * Line2D.frame_mapping()
-<<<<<<< HEAD
 * Plane3D: is_parallel, fullarc_intersections
-=======
 * Arc2D: cut_betweeen_two_points
->>>>>>> beccd6ba
 * Contour3D: linesegment_intersections, line_intersections
 * Circle3D: primitives: [Arc3D, Arc3D], get_primitives, abscissa, linesegment_intersections
 * Arc3D: line_intersections, linesegment_intersections
@@ -85,14 +82,11 @@
 * ArcEllipse2D: to_3d
 * Fix boolean operations when faces are 100% coincident
 * Fix some to_step methods from edges.py and faces.py
-<<<<<<< HEAD
 * Plane3D: plane_intersections, is_coindident
-=======
 * Linesegment2D: infinite_primitive
 * Arc2D: point_belongs
 * Arc2D: infinite_primitive
 * Wire2D: infinite_intersections
->>>>>>> beccd6ba
 * infinite primitive offset of linesegment
 * Ellispe3D: discretization_points
 
@@ -139,11 +133,8 @@
 * Ellipse2D.tranlation()
 * Ellipse2D.frame_mapping()
 * Line2D.frame_mapping()
-<<<<<<< HEAD
 * Plane3D: plane_intersections, fullarc_intersections, is_parallel, is_coincident
-=======
 * Contour2D: offset
->>>>>>> beccd6ba
 * ArcEllipse3D.to_2d()
 * Circle3D: point_belongs
 * Circle3D: discretization_points
