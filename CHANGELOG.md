# Changelog

All notable changes to this project will be documented in this file.

The format is based on [Keep a Changelog](https://keepachangelog.com/en/1.0.0/),
and this project adheres to [Semantic Versioning](https://semver.org/spec/v2.0.0.html).


## v0.17.0 [Future]
### New Features

#### curves.py
- Ellipse3D: to_step
#### edges.py
- ArcEllipse3D/FullArcEllipse3D: to_step

#### faces.py
-

#### edges.py
- Fix FullArc2D generation from 3 points

#### surfaces.py
-

<<<<<<< HEAD
#### core_compiled
- Add custom Schemas for Vectors & Points
=======
#### global
- Add reference_path to a handful of classes
>>>>>>> ab08a272

### Fixed
#### edges.py
- BSplineCurve3D: move_frame_along
- Arc2D: start and end angle, and arc angle.

#### faces.py
- Toroidalface ConicalFace intersections.

#### step.py
- Fix Step.create_connections with wireframe models

#### core.py
- Fix Compound step export for wireframe models.

#### edges.py
- edge: intersections -> new parameter force_sort, to force sorting intersection points along curve.

#### surfaces.py
-

#### wires.py

### Refactor

#### Global
- Leverage Mesh3D class capabilities in simplification and voxelization

#### surfaces.py
- ToroidalSuface3D: toroidal_surface_intersections
- Contour2D - point_belongs
- ConicalSurface3D: Refactoring of the conical surface definition in accordance with ISO 10303.

### Changed
- load_from_file -> from_json
- Delete outdated_methods: bbox_intersections -> is_intersecting | b_rectangle_intersections -> is_intersecting
- For points in the interior of an object: point_belongs -> point_inside
- For points ON an object: point_belongs
- edges/curves.py cut_between_two_points -> trim
- defines ordering of curve methods
- npy -> np

#### CI
- Avoid calling babylonjs method in CI to reduce CI time
- Avoid `pip install .` in drone as it is redundant with `python setup.py build_ext --inplace`
- Re-order CI steps to build doc in the end / perform shortest test first
- Avoid duplication of test between push and PR


### Updates
- Documentation

### Unittests
- Toroidalface ConicalFace intersections.
- Avoid showing babylonjs in unit tests / ci_scripts


## v0.16.0

### New Features
- added missing hash and eq methods to several classes
- ArcEllipse2D/3D: get_shared_section and delete_shared_section.
- ConicalSurface3D: conicalsurface_intersections.
- cad_simplification: AlphaWrapSimplify
- nurbs/operations: link_curves

#### edges.py
- BSplineCurve: decompose into béziers patches of same degree.
- BSplineCurve: merge_with and merge_with_curves

#### faces.py
- Add primitives_mapping property: returns a dictionary containing the correspondence between the parametric and 3D boundaries of the faces.
- grid_points: returns a grid of points inside the surface2d of the face.

#### surfaces.py
- CylindricalSurface3D: parametric_points_to_3d
- ToroidalSurface3D: parametric_points_to_3d
- SphericalSurface3D: parametric_points_to_3d
- ConicalSurface3D: parametric_points_to_3d
- ExtrusionSurface3D: parametric_points_to_3d
- RevolutionSurface3D: parametric_points_to_3d
- Plane3D: parametric_points_to_3d
- BSplineSurface3D: parametric_points_to_3d
- BSplineSurface3D: decompose.
- BSplineSurface3D:extract_curves method. Extracts curves from the surface given an ordered list of parameters in u or v direction.
- ToroidalSurface3D: torus-torus intersections.

### Fixed
- review hash and eq methods.
- fix pylint.
- Add some missing docstrings.
- Add _serializable_dict to points and vectors objects. This method is important to some platform checks, as they don't inherite from DessiaObject anymore.

#### curves.py
- Ellipse2D/3D: mutualize length method.
- Circle2D: abscissa method - consider frame direction during rotation.
- Line: is_close.
- Circle3D: Line intersections

#### edges.py
- BSplineCurve: handles exceptions in simplify method.
- BSplineCurve: Consider overlaping curves also as periodic.
- BSplineCurve.simplify: handles exceptions.
- Arc2D: plot_data
- LineSegment3D: planar_revolution.
- BSplineCurve: abscissa: use curve decomposition.
- BSplineCurve: trim on periodic curves.

#### faces.py
- Face3D: enhance from_contours3d.
- Face3D: enhance from_contours3d. Checks if inner contours position are according outer contour position in parametric domain for periodical surfaces.
- Face3D: divide_face_with_closed_cutting_contours - if inner_contour.area()/outer_contour.area() < 1e-9 ignore it.
- Face3D: point_belongs

#### primitives3d.py
- RevolvedProfile: to_dict

#### surface.py
- PeriodicalSurface: handles exceptions in connect_contours method.
- ExtrusionSurface3D: fullarcellipse3d_to_2d
- ExtrusionSurface3D: generalization of the _repair_points_order method to repair the order of parametric points of edges after transformation.
- ToroidalSurface3D: increases precision of point3d_to_2d.
- Surface3D: repeair_primitives_periodicity. Treat special case on surfaces with singularities.
- ToroidalSurface3D: plane_intersections.
- Remove duplicated attributes.
- BSplineSurface3D: point_inversion_grid_search.
- BSplineSurface3D: implements a more robust point3d_to_2d method.

#### wires.py
- Contour2D: cut_by_line.
- ContourMixin: is_ordered().


#### step.py
- Step: uses Regular Expressions to improve the performance.

#### core.py
- Add missing dark_mode parameter in save_babylonjs_to_file method.

### Refactor
- Big refactor to improve and simplify complex and long methods in various modules. 

#### surfaces.py
- contour3d_to_2d/contour2d_to_3d: Add option to return also a dictionary with the correspondence between the parametric and 3D primitives.
- BSplineSurface3D: point3d_to_2d, improve the method to ensure convergence

#### display.py
- refactor DisplayMesh.
- refactor DisplayMesh to Mesh3D
- enable stl / ply / 3mf / obj import and export with Mesh3D object
- implement various Mesh3D manipulations methods
- improve performance

### Changed
- Edge.split_between_two_points -> trim
- surfaces.py: point_on_surface -> point_belongs
- Numpyfy BSplines

### Build
- try adding github actions to testpypi

### Unittests
- 

## 0.15.2

### build
- fix build test before upload to pypi

## 0.15.1

### build

- Use pip install instead of setuptools install in order to avoid .egg being generating and preventing PyPI upload

## v0.15.0

### New Features

#### core_compiled.py
- Point2D/Point3D: allow users to use a point or a list of points direct inside a numpy array. ex.: np.array(volmdlr.O3D)
- Point2D/Point3D: in_list. ** ATTENTION:** -> use in_list instead of volmdlr.core.point_in_list.
- cad_simplification: VoxelizationSimplify, TripleExtrusionSimplify, TriangleDecimationSimplify.

#### surfaces.py
- ToroidalSurface3D: line_intersections, linesegment_intersections, plane_intersections
- ToroidalSurface3D: cylindricalSurface_intersections, circle_intersections, fullarc_intersections, dict_to_object, conicalsurface_intersections, sphericalsurface_intersections
- ToroidalSurface3D: Handles degenerated surfaces (major_radius < minor_radius).
- CylindricalSurface3D: circle_intersections, sphericalsurface_intersections, cylindricalsurface_intersections
- ToroidalFace3D: PlaneFace3D intersectios.
- SphericalSurface3D: circle_intersections, arc_intersections, ellipse_intersections, arcellipse_intersections, sphericalsurface_intersections
- ConicalSurface3D: sphericalsurface_intersections
- General improvements on sufaces\` parametric operations.
- Surface2D: triangulation. Set tri_opt equal to "p".

#### edges.py
- BsplineCurve3D: circle_intersections.
- ArcEllipse3D/FullArcEllipse3D: line_intersections.

#### faces.py
- Face3D: get_face_polygons

#### curves.py
- Circle3D: point_distance.
#### shell.py
- OpenTriangleShell3D: triangle decimation
- ClosedTriangleShell3D: turn_normals_outwards, are_normals_pointing_outwards, turn_normals_inwards, are_normals_pointing_inwards
- DiplayTriangleShell3D: concatenate

#### core.py
- BoundingBox: is_close, scale
- BoundingBox: triangle_intersects_voxel, is_intersecting_triangle
#### discrete_representation.py
- Voxelization: from_mesh_data
- OctreeBasedVoxelization


#### step.py
- Support to Datakit CrossCadWare STEP file format.

### Fixed
- Drone : run generate sdist and generate bdist_wheel only on master
- drone.yml: add distribution types to be uploaded into pypi.

#### core.py
- VolumeModel: get_mesh_lines (change tolerance to 1e-5)

#### edges.py 
- Arc2D: direction conservation in rotation / translation / frame_mapping.
- FullArcEllipse: angle_start, angle_end.

#### surfaces.py
- ToroidalSurface3D: line_intersections, linesegment_intersections, plane_intersections.
- ConicalSurface3D: circle_generatrixes direction.
- PeriodicalSurface: handles exceptions in connect_contours method.
- ExtrusionSurface3D: fullarcellipse3d_to_2d
- ExtrusionSurface3D: generalization of the _repair_points_order method to repair the order of parametric points of edges after transformation.
- ToroidalSurface3D: increases precision of point3d_to_2d.
- Plane3D: plane intersections.

#### faces.py
- ToroidalFace3D: PlaneFace3D intersections.
- PlaneFace3D: circle_intersections. planeface_intersections
- BsplineFace3D: adjacent_direction_uu
- PlaneFace3D: project_faces (check first if surfaces are coincident)

#### wires.py
- delete remaining inplace methods in wires.py

#### shells.py
- Fixes to boolean operations. Added some tolerance parameters to some methods. 
- Shell3D: get_geo_lines (consider edge.inverse in get_edge_index_in_list check), is_shell_open
- DisplayTriangleShell3D: eq, data_eq, hash, data_hash, concatenate

#### surfaces.py 
- SphericalSurface3D: use circle 3d instead of polygon3D for plotting. 
- add bigger precision to plane-plane intersections.

#### utils
- common_operations separate_points_by_closeness: consider more than two cluster groups.

#### curves.py
- Circle3D: circle_intersectios when the circle are coplanar.
- Circle2D: Now, it needs a Frame2D and a radius instead of a Center and a Radius. This allows to easily control the circle's direction (clockwise/counterclockwise)

#### surfaces.py
- ExtrusionSurface3D: enhance parametric operations.

#### edges.py
- bsplineCurve: line_intersections. 

#### discrete_representation.py
- MatrixBasedVoxelization: _logical_operation
- Remove inheritance from ABC for platform usage

#### cad_simplification.py
- Remove inheritance from ABC for platform usage

### Refactor
- Face3D: create a generic method for calculating intersections between two faces: _generic_face_intersections.
- Voxelization: refactor class methods

#### core.py
- babylon_data: avoid using bounding_box for performance
- BoundingBox: uses numpy to improve performance.

#### core_compiled
- Frame2D: fix rotation, now it has an optional parameter rotate_basis, set to False by default option, so the user can specify if he wants to rotate also the basis of the frame.

#### edges.py
- Circle2D: Now, it needs a Frame2D and a radius instead of a Center and a Radius. This allows to easily control the circle's direction (clockwise/counterclockwise)
- Arc2D: Arc 2D now must follow the same rotation direction of its circle.
- LineSegment2D/3D: The line attribute from which the line segment was defined was converted to a property, for performance and memory efficiency reasons.
- BSplineCurve: improve line_intersections performance. 

#### faces.py
- Face3D: create a generic method for calculating intersections between two faces: _generic_face_intersections.

#### primitives3d.py
- Sweep: accepts an optional parameter starting_frame that can control the orientation of the profile.
- Block: get_bounding_box

#### shells.py
- boolean operations - now works also for triangle meshed objects, containing coincident faces.
#### surfaces.py
- ExtrusionSurface3D: Uses edge abscissa as u parameter.
- ExtrusionSurface3D: general improvements in parametric operations.


### Changed
- ToroidalSurface3D: init param tore_radius and small_radius changed to major_radius and minor_radius respectevely.
- ToroidalSurface3D: plots now use Circles 3D instead of ClosedPolygon3D. Performance improved.
- CylindricalSurface3D: More comprehesive plot
- BoundingBox: from_bounding_boxes
- BSplineCurve: improve line_intersections performance.
- core_compiled.pyx: update typing because Point2D, Point3D, Vector2D and Vector3D are now extension types (C structures.)
- BSplineCurve: improve line_intersections performance.
- SphericalSurface3D: enhance bsplinecurve3d_to_2d.

### Unittests
#### curves 
- Circle3D: new case to test_circle_intersections, new test: test_point_distance.
#### surfaces
- ToroidalSurface3D: test_line_intersections, test_plane_intersections, test_cylindrical_surface_intersections, test_circle_intersections
- CylindricalSurface3D:  test_circle_intersections.
#### faces
- ToroidalFace3D: PlaneFace3D intersectios.
- SphericalSurface3D: circle_intersections, arc_intersections, arcellipse_intersections
- PlaneFace3D: point_belongs
#### core
- BoundingBox: is_close, scale
#### primitives3d
- Block: from_bounding_box, get_bounding_box

## v0.14.0

### New Features
- DisplayTriangleShell3D: a TriangleShell3D optimized for performance of display / saving / loading.
- BSplineSurface3D: from_points_interpolation, from_points_approximation.
- nurbs module.
- New curves classes: Hyperbola2D and Hyperbola3D.
- Line: closest_point_on_line, from_point_and_vector
- Line2D: get_slope, get_y_intersection.
- New curves classes: Parabola2D/3D.
- ConicalSurface3D: line/line_segment intersections, perpendicular_plane_intersection
- ConicalSurface3D: line/line_segment intersections, perpendicular_plane_intersection, parallel_plane_intersections, concurent_plane_intersections, plane_intersections.
- Hyperbola2D/3D and Parabola2D/3D: split
- PlaneFace3D: conicalface_intersections
- CylindricalSurface3D: conicalsurface_intersections
- CylindricalFace3D: conicalface_intersections
- Curve: general_method curve_intersections
- Parabola2d/3D / Hyperbola2D/3D: point_belongs, tangent
- BSplineCurve: point_to_parameter, abscissa_to_parameter.
- Basis3D: is_normilized, is_orthogonal, is_orthonormal.
- BSplineSurface3D: fullarcellipse3d_to_2d
- ClosedPolygon2D: points_in_polygon

### Fixed
- add missing name attributes to classmethods.
- fixed circular imports
- BSplineSurface3D: from_points_interpolation, from_points_approximation.
- ConicalFace3D: point_belongs
- nurbs.core: find_multiplicity, evaluate_curve.
- LineSegment3d: line_intersections.
- Circle2D: line_intersections
- Step.read_lines: handles name with # character in name.
- ExtrusionSurface3D: enhance 3D to parametric operations.
- BSplineCurve: direction_vector, point_at_abscissa, abscissa, trim
- ConicalSurface3D and RevolutionSurface3D: bsplinecurve3d_to_2d when start or and points are at surface singularity
- ClosedCurves: discretization_points
- ArcEllipse3D: is_close
- LineSegment3D: revolution
- FullArcEllipse3D, FullArcEllipse2D: discretization_points
- ConicalSurface3D: linesegment2d_to_3d
- BSplineSurface3D: bsplinecurve3d_to_2d, prevents code execution from stopping when point3d_to_2d does not converge
- BSplineSurface3D: derivatives
- BSplineCurve: split
- Matrix based discrete representation: boolean operations
- read the docs settings
- fix: move code complexity at end
- ClosedPolygon2D: points_in_polygon, fix include_edge_points
- ClosedShell3D: is_face_between_shells

### Refactor
- TriangleShell3D: various improvement such as get_bounding_box, to_mesh_data, from_mesh_data, to_dict, dict_to_object

### Changed
- Cache BSplineCurve points into a numpy array to reduce memory usage.
- Vector2D, Vector3D: __repr__
- core_compiled: cdef functions' names.
- Vector2D, Vector3D, Point2D, Point3D: transformed into extension types for memory performance
- limit warning on step reading
- BSplineSurface3D: point3d_to_2d

### Unittests
- Hyperbola2D/3D: line_intersections
- Parabola2D/3D: line_intersections
- ConicalSurface3D: test_line_intersections, test_plane_intersections.

## v0.13.0

### New Features
- Line: reverse.
- BSplineCurve: Remove dependencies from the geomdl library.
- perf: to_dict/dict_to_obj of OpenTriangleShell3D
- Cylinder / Cone / HollowCylinder: from_center_point_and_axis
- Cone: remove inheritance from RevolvedProfile
- Ellipse2D: point_distance, bounding rectangle, ellipse_intersections
- Curve: local_discretization
- Ellipse3D: line_intersections, linesegment_intersections, ellipse_intersections
- ArcEllipse3D : Linesegment_intersections, arcellipse_intersections
- Circle3D: circle_intersections, ellipse_intersections
- Circle2D: ellipse_intersections.
- Arc3D: arc_intersections, arcellipse_intersections
- Wire3D/Contour3D: edge_intersections, wire_intersections
- BSpline3D: arc_intersections
- New module: discrete_representation for voxelization of 3D geometries and pixelization of 2D geometries
- BSplineSurface3D: partial removal of dependencies on geomdl objects

### Fixed
- Sweep with non smoth path
- plot of vector3D.
- BSplineSurface3D: point3d_to_2d, improve inital condition.
- EdgeCollection3D: babylon_meshes.
- BSplineCurve3D: trim
- FullArc3D: hash
- SphericalSurface3D: enhance repair_periodicity_method
- CylindricalSurface3D: concurrent_plane_intersection
- BSplineFace3D: fix neutral_fiber
- Step: assembly import
- BSplineFace3D: fix bounding_box.
- Ellipse3D: from_step
- edges.py: general improvements.
- ExtrusionSurface3D: point3d_to_2d.
- ExtrusionSurface3D: enhance parametric operations when the surface is periodic.
- BSplineFace3D: fix neutral_fiber
- BSplineSurface3D: improve bsplinecurve3d_to_2d.
- BSplineSurface3D: improve bsplinecurve3d_to_3d.
- Circle2D: plot
- Line3D: fix Line3D plot()
- Vector2D: plot()
- fix RevolutionFace3D init parameter wire to edge.
- Update documentation
- fix Sweep: bug when first primitive is an arc.
- fix closedshell3d volume
- Step.py: enhance step import/export
- VolumeModel: get_shells
- step.py uses deque in stack based algorithms
- VolumeModel: get_shells
- add error protection stl
- Sweep - add raise ValueError if section too big in comparision to arc radiuses
- Update cython version requirement in setup.py
- Step import: handles when there is an empty assembly in the file.
- Ellipse2D: point_at_abscissa
- ultis.common_operations: get_edge_distance_to_point and get_get_abscissa_discretization from edges so it can be used in curves too.
- edges.Edge._generic_minimum_distance
- LineSegment3D: distance_linesegment
- BSpline3D: linesegment_intersections

### Refactor
- refator some classes' init in primitives3D. 
- Shells: refactor.
- Composite_primitives
- Surface3D: enhance repair_primitives_periodicity method.
- volmdlr.utils.intersections:
- BSplineCurve: replace periodic bool parameter with verification inside from_points_intepolation method.
- Wire3D: removes heritage from volmdlr.core.CompositePrimitive3D
- BSplineCurve3D: bounding_box
- edges: minimum_distance.
- BSplineSurface3D: bsplinecurve3d_to_2d
- BSplineCurve: transform some attributs into lazy evaluation and Caching
- BSplineSurface3D: transform some attributs into lazy evaluation and Caching
- BSplineSurface3D: store control_points as numpy array for memory efficiency
- PlaneFace3D: distance_to_point -> point_distance
- remove normalize() methods for Vectors. Replaced by unit_vector(), it returns a new normalized vector.
- Cylinder / Cone / HollowCylinder: docstrings, typings, style, coherence
- BSplineSurface3D: point3d_to_2d performance improvements.


### Changed
- Moves functions from step.py to volmdlr.utils.step_reader
- Cylinder / HollowCylinder: `from_extremal_points` is now depracted. Use `from_end_points` instead (for lexical reason)

### Unittests
- Cylinder / Cone / HollowCylinder
- Ellipse2D: point_distance
- Ellipse3D: test_ellipse_intersections, test_linesegment_intersections
- ArcEllipse3D : Linesegment_intersections, arcellipse_intersections
- Circle3D: circle_intersections.
- Arc3D: arc_intersections, arcellipse_intersections, test_minimum_distance_bspline
- BSplineCurve3D: test_bspline_linesegment_minimum_distance, test_bspline_linesegment_intersections
- Contour3D: test_edge_intersections

## v0.12.0


### New Features
- New module: cad_simplification - OctreeBlockSimplify, TrippleExtrusionSimplify
- shells.py : function to performe union operations for a given list of shells.
- ClosedShell3D: is_face_intersecting, is_intersecting_with
- BoundingBox: get_points_inside_bbox, size
- Vector3D: unit_vector
- Face3D: split_inner_contour_intersecting_cutting_contours
- Shell3D: get_ray_casting_line_segment
- WireMixin: get_connected_wire, is_sharing_primitives_with
- OpenShell3D: faces_graph
- Plane3D: arc_intersections, bsplinecurve_intersections
- common_operations: split_wire_by_plane
- SphericalSurface3D: line_intersections, linesegment_intersections.
- Sweep with muitiform profile contour.
- minimum_distance: face-to-face, shell-to-shell
- OpenShell3D: from_faces (using faces graph)
- SphericalFace3D: from_contours3d_and_rectangular_cut
- RevolutionSurface3D: Translation
- wires.WireMixin: from_circle
- curves.CircleMixin: trim
- Face3D: point_distance
- BSplineCurve3D: revolution method.

### Fixed
- ClosedShell3D: is_face_inside, get_subtraction_valid_faces, valid_intersection_faces, point_belongs
- ContourMixin: delete_shared_contour_section, reorder_contour_at_point, are_extremity_points_touching
- RevolutionSurface3D: fix some special cases whiling transforming from 3D space to parametric domain.
- fix drone python version
- BSplineFace3D: neutral_fiber
- BSplineSurface3D: arc3d_to_2d, removes repeated parametric points if any.
- surfaces.Plane3D: linesegment_intersections
- Step export
- Face3D: is_linesegment_crossing.
- Edge: fix orientation of edges commig from step.
- BSplineCurve3D: from_step.
- Export to step file
- Step import
- Edge: fix orientation of edges commig from step.
- Sphere: point_belongs, inherits from ClosedShell3D instead of RevolvedProfile
- Step import.
- PeriodicalSurface: linesegment3d_to_2d, takes into account small 3D line segments that should be actually 3D arcs
- babylondata: removes empty objects.
- ClosedPolygon2D: point_belongs.
- Fullarc: get_reverse.
- Arc2D: point_belongs
- ArcEllipse2D: point_at_abscissa
- Frame3D: import/export step.
- BSplineFace3D: neutral_fiber.
- Step: read_lines, take into account the space character in step entity names
- Circle3D: fix trim.
- Edge: from_step trim of periodic curves with different orientation of original edge
- Arc3D: fix abscissa, fix get_arc_point_angle
- add missing toleraces to some methods.
- Arc3D: line_intersections
- Line3D: minimum_distance_points
- remove arcellipse handleling for bspline2d_3d.
- plot of vector3D
- Ellipse3D: discretization_points.

### Refactor
- ClosedShell3D: point_belongs, get_non_intersecting_faces
- BoundingBox: bbox_intersection
- Face3D: get_face_cutting_contours
- parametric.py: fix numerical instability in some functions used in Arc3D to parametric surface domain transformation.
- intersections: get_bsplinecurve_intersections generalization, so it can also be used
to calculate intersections between a plane 3d and bsplinecurve3d.
- Big refactor: New module curves.py containing classes as Line, Circle and Ellipse.
Most edges will now be formed by a curve and a start and end points. Unittests for all these classes have been created.
All adequations have been done for all tests and existing scripts.

- bspline_compiled: refactor binomial_coefficient for performance.
- Improve step translator.
- Delete inplace methods: rotation, translation and frame_mapping. replace by juste the rotation, translation and frame_mapping. objects are no longer changed inplace, a new transformed object is returned each time.
- OpenShell3D: faces_graph.
- RevolutionSurface3D: Improve init and methods

### Changed
- OpenShell3D: faces_graph is now vertices_graph. faces_graph method now represents the faces' topology of the shell.

### Unittests
- FullArc2D: split_between_two_points
- Face3D: set_operations_new_faces
- ClosedShell3D: point_belongs
- Plane3D: arc_intersections, bsplinecurve_intersections
- common_operations: split_wire_by_plane
- SphericalSurface3D: line_intersections, linesegment_intersections.

## v0.11.0


### New Features
- BSplineCurve, Edge: simplify
- Plane3D: angle_between_planes, plane_betweeen_two_planes
- Edge: intersections, crossings, validate_crossings
- Arc2D: bsplinecurve_intersections, arc_intersections, arcellipse_intersections.
- ArcEllipse2D: bsplinecurve_intersections
- get_circle_intersections added to volmdlr.utils.intersections, so it can be used to calculate intersections between two arcs 2d.
- get_bsplinecurve_intersections added to volmdlr.utils.intersections. Used to calculate intersection between a bspline and another edge.
- Wire2D: edge_intersections, wire_intersections, edge_crossings, edge_intersections, validate_edge_crossings, validate_wire_crossings
- Contour2D: split_contour_with_sorted_points, intersection_contour_with
- CylindricalSurface3D: point_projection, point_distance
- ToroidalSurface3D: point_projection
- BsplineCurve: point_distance, point_belongs
- ContourMixin: is_adjacent
- Wire2D: area
- Circle2D: bsplinecurve_intersections.
- add tolerance param to many methods from edges and wires.
- Surface3D: add contour healing into face_from_contours3d method.
- ExtrusionSurface3D: implement missing cases for linesegment2d_to_3d method.
- BSplineSurface3D: to_plane3d
- BSplineFace3D: to_planeface3d
- BSplineCurve, Arc, LineSegment: is_close
- Core: get_edge_index_in_list, edge_in_list
- mesh: TetrahedralElementQuadratic 
- GmshParser: define_quadratic_tetrahedron_element_mesh
- GmshParser: to_vtk (consider quadratic tetrahedron element)
- VolumeModel: to_msh (consider both order 1 and 2)
- Assembly: define a volmdlr Assembly object.
- Edge: direction_independent_is_close
- Arcellipse2D, 3D: complementary, translation
- Arcellipse2D, 3D: complementary
- Face3D: is_linesegment_crossing, linesegment_intersections_approximation.
- Assembly: define a volmdlr Assembly object.
- Contour2D: copy
- LineSegment2D: copy
- FullArcEllipse3D: split
- ArcEllipse3D: split, point_at_abscissa
- Vector: is_perpendicular_to
- babylonjs: add nested meshes
- CylindricalFace3D, ConicalFace3D, ToroidalFace3D, BSplineFace3D: neutral_fiber
- VolumeModel: get_shells
- WireMixin: wires_from_edges
- DisplayMesh3D: triangulation_faces
- Woodpecker CI setup
- ContourMixin: primitive_section_over_contour.
- Face3D: split_by_plane

### Fixed
- 2D conversion: create 2D function name in core_compiled
- LineSegment, Arc, BSplineCurve: get_shared_section()
- bSpline2D: linesegment_intersections
- BsplineCurve: from_points_interpolation
- Coverage: use coverage rc to enable cython coverage
- ClosedShel3D: cut_by_plane
- ClosedShell3D: union
- BSplineSurface3D: take into account oppened contour while using face_from_contours3d
- BsplineCurve: simplify
- Dessiaobject inheritance up-to-date
- Edge: unit_direction_vector, unit_normal_vector, split_between_two_points
- VolumeModel: get_mesh_lines (change tolerance 1e-20 to 1e-6)
- RevolutionSurface: fix some parametric operations.
- ClosedShel3D: intersection method
- Fix: plots
- add some fixes to pydocstyle errors
- ToroidalSurface3D: fix some parametric operations.
- Node2D, Node3D: is_close
- SphericalSurface3D: enhance arc3d_to_2d and bsplinecurve3d_to_2d.
- BSplineface3D: linesegment2d_to_3d, bsplinecurve2d_to_3d.
- OpenShell3D: get_geo_lines (use primitive.is_close)
- Basis3D: normalize
- Contour3D: from_step removes repeated edges from primitives list
- Face3D: add fixes to divide_face.
- ExtrusionSurface3D: linesegment2d_to_3d.
- Surface3D: repair_primitive_periodicity
- BSplineSurface3D: ban useless attr in serialization 
- utils.parametric: fix contour2d_healing
- BSplineSurface3D: ban useless attr in serialization
- BSplineCurve: simplify
- SphericalSurface3D: contour3d_to_2d
- WireMixin: to_wire_with_linesegments (use new methods, for 2D and 3D)
- ArcEllipse2d: point_belongs, abscissa, init.
- Face3D: face_inside - now considers inners_contours
- BoundingBox: point_belongs now considers bounds.
- ContourMixin: delete_shared_contour_section
- PlaneFace3D: merge_faces
- Contour2D: divide
- Step: raise NotimplementedError when it's not possible to instatiate assembly object.
- STL: handle mutiple space as separator
- fix: protect gmsh import

### Refactor
- Contour2D: cut_by_wire
- Contour2D: extract_with_points displaced to WireMixin
- Contour2D: extract_contour displaced to WireMixin and renamed to extract
- Contour2D: split_contour_with_sorted_points displaced to WireMixin and renamed to split_with_sorted_points
- Contour2D: get_divided_contours
- FullArc2D, FullArc3D: create FullArc Abstract class.
- Contour2D: ordering_contour
- WireMixin: order_wire
- Contour2D: delete cut_by_linesegments
- split faces.py into surfaces.py, faces.py and shells.py 
- ContourMixin: from_points
- ClosedShell3D: improve performance for boolean operations
- Face3D: reduce the triangulation discretization resolution of Toroidal and Cylindrical to improve redering performance.
- Cylinder: inheritance directly from ClosedShell3D
- Edges: cache middle_points and unit_direction_vector 
- Arc: add optional parameter center
- unittests: find dynamicly the folder for the json
- Arc: point_distance
- BSplineCurve: is_close
- CompositePrimitive3D: babylon_points
- WireMixin: split_with_sorted_points -> if a wire, and given points are start and end, return self directly.
- ContourMixin: contours_from_edges
- ExtrusionSurface3D: simplify bsplinecurve3d_to_2d method

### Changed
- better surface3d plots
- sphere methods renamed in_points & to_point_skin to inner points & skin_points
- Improve CylincricalFace3D and ToroidalFace3D rendering mesh.
- remove useless attribute in Bspline serialization
- Change python suport version from >=3.7 to >= 3.9
- LICENSE changed from GPL to Lesser GPL 
- Readme logo updated
- CI: do not check quality on tag

### Unittests
- Arc2D: test_arc_intersections
- TestEdge2DIntersections: test intersections for all edges.
- Circle2D: test_circle_intersections
- Contour2D: test_crossings, test_intersection_contour_with
- BSplineCurve: get_intersection_sections
- BSplineCurve2D: edge_intersections, arc_intersections, bsplinecurve_intersections
- CylindricalFace3D: test_triangulation_quality
- CylindricalSurface3D: test_point_projection
- BSplineCurve: point_projection
- ClosedShel3D: cut_by_plane
- Arc3D.minimum_distance_points_line
- New unittests for plane3d.
- ClosedShel3D: intersection
- Arcellipse2D: complementary
- Contour2D: contours_from_edges.
- PlaneFace3D: merge_faces
- Contour2D: divide.
- BSplineFace3D: test_linesegment_intersections_approximation.
- CylindricalFace3D: split_by_plane.

v0.10.0 [Released 20/04/2023]

### New Features
* Write .msh file (with stream)
* Arc: reverse
* BSplineCurve2D: offset
* Circle2D: bsplinecurve_intersections, point_distance
* ConicalSurface3D, CylindricalSurface3D: plot method
* BSplineCurve3D: minimum distance
* volmdlr.edge: FullArcEllipse
* BSplineCurve: evaluate_single
* Wire2: hash
* Contour3D: hash
* LineSegment3D, LineSegment2D, Arc3D, Arc2D, BSpline3D, BSpline2D: get_shared_section(), delete_shared_section()
* Contour2D: closest_point_to_point2, get_furthest_point_to_point2
* Block: octree, quadtree, subdivide_block

### Fixed
* Bspline in sweep
* Plane3D: plane_intersections
* fixes to step assemblies
* LineSegment3D: matrix_distance
* fixes to wire
* Arc: split. Case when spliting point is the start or end point.
* BplineCurve2D: tangent, vector_direction, normal_vector
* BSplineCurve: abscissa, line_intersections
* Add some important fixes to unittests: missing two __init__py files.
* Contour2D, Contour3D: merge_with()
* Edge: change unit_direction_vector and unit_normal_vector to concrete methods
* stl: add _standalone_in_db to Stl class
* BSplineSurface3D: merge_with
* Documentation: Add introduction to volmdlr technology
* BSplineSurface3D: refactor bsplinecurve3d_to_2d to take into account periodic behavior
* OpenedRoundedLineSegments2D/ClosedRoundedLineSegments2D: fix radius type
* Surface3D: debug some special cases while using face_from_contours3d.
* Step: debug some special cases while reading step file.
* BSplineSurface3D: fix simplify_surface method.
* Improve pylint code quality.
* PeriodicalSurface: enhance some parametric transformations.

### Removed
- stl: remove default value in from_stream method

### Changed

- argument convexe in volmdlr.cloud has been renamed to convex
- Add some missing docstrings in volmdlr.faces
- Using full arcs for Circles primitives

### Performance improvements
- BSplineCurve: compilation of some functions used by from_points_interpolation classmethod.
- BSplineSurface3D: compilation of some functions used in the evaluation of a parametric point.
- eq & hash: Some eq and hash methods have been fixed. starting from clases Point and Vector.
- BSplinecurve2D: point_belongs
- lighten some dicts with optional name
- Step reader: refactor to_volume_model. Remove the dependency of the method of creating a graph.

### Refactorings
- ContourMixin: to_polygon (for both 2D and 3D)
- BSplineCurve2D.point_distance 
- new dataclass EdgeStyle: to be used in several plot methods. simplifying its structure.


### Unittests
* BSplineCurve2D: offset, point_distance, point_belongs
* Circle2D: bspline_intersections, point_distance
* Unittests for Vector2D
* Unittests for Point2D
* Unittests for Vector3D
* Unittests for Point3D
* LineSegment3D: test_matrix_distance
* LineSegment3D, LineSegment2D, Arc3D, Arc2D, BSpline3D, BSpline2D: get_shared_section(), delete_shared_section()
* Contour3D: merge_with()
* Contour2D: closest_point_to_point2, get_furthest_point_to_point2

## v0.9.3

- build: bump dessia common to 0.10.0
- build: remove useless jsonschema dep
- build: update package.xml for freecad

## v0.9.1

### Fixed
- build: manifest was not shipping bspline_compiled
- fixed many pylint errors: 13/03/2023
- fix contour2d: divide

### Documentation
 - typo in CONTRIBUTING.md
 - typo in README.md

## v0.9.0 [released 03/26/2023]

### New Features
* Unit coversion factor parameter added to the end of the from_step arguments parameter (So we can convert the units correctly)
* SphericalSurface3D: rotation, translation, frame_mapping
* read steps: Identify assemblies in a step file.
* ClosedTriangleShell3D: to_trimesh method
* PointCloud3D: add method shell_distances to compute distances from triangular mesh in PointCloud3D
* BSplineSurface3D: Now the plot method uses u and v curves
* Create .geo and .msh files (Mesh geometries with GMSH)
* RevolutionSurface3D: point3d_to_2d, point2d_to_3d, plot, rectangular_cut, from_step
* RevolutionFace3D
* WiriMixin: from points: general method for Wire3D and 2D and for Contour2D and 3D.
* Added package.xml metadata in order to be listed in the FreeCAD Addon Manager
* Edge: local_discretization
* ArcEllipse2d: point_at_abscissa, translation, split, point_distance.

### Fixed

* WireMixin: abscissa (add tolerance as parameter)
* OpenRoundedLineSegment2D: deleted discretization_points() so it uses the one from WireMixin.
* Contour2D: moved bounding_rectangle and get_bounding_rectangle to Wire2D.
* BSplineCurve: from_points_interpolation, uses centripedal method for better fitting.
* Conical, Cylindrical and Toroidal Surfaces 3D: fix face_from_contours - bug when step file doesnot follow a standard.
* BSplineSurface3D: debug linesegment2d_to_3d method.
* Parametric operations with BSpline curves.
* OpenTriangleShell3D: fix from_mesh_data method.
* PeriodicalSurface: fix face from contours.
* LineSegment2D.line_intersections: verify if colinear first.
* Cylinder: to_dict, min_distance_to_other_cylinder.
* Step_assemblies: consider when no transformation is needed.
* fix some pydocstyle errors
* Script/step/workflow: Update Workflow, use last version of dessia_common
* LineSegment3D: Rotation method update due to points attribute deletion
* ConicalSurface3D: fix from_step class method by adding the angle convertion factor
* fix f string usage
* Add some typings
* Step: Step translator now handles some EDGE_LOOP inconsistencies coming from step files
* Arc2d: point_belongs, abscissa.


### Removed

- edges: remove attributes points from lines & linesegments for performance purpose


### Performance improvements

- wires.py's 2D objects: chache bounding_rectangle results
- faces.py's Triangle3D objects: subdescription points and triangles
- EdgeCollection3D: new object for displaying series of edges
- BSplineSurface3D: compile BSplineSurface3D.derivatives
- Contour2D.area(): save area in a cache variable.
- Contour2D.__eq__(): verify contour length first, when verify if two contours are the same.
- Contour2D.is_inside(): verify first if the area of the contour2 is not smaller that contour 1.
- Disabling pointer in to_dict for most primitives
- Better hash for shells, contours & wires 


### Refactorings
- Remove usage of deprecated method old_coordinates and new_coordinates
- Indicate 'inplace' methods as deprecated
* Wire: extract_with_points

### Documentation
- BoundingBox docstrings

### Unittests
- ConicalSurface3D: face_from_contours, bsplinecurve3d_to_2d.
- CompositePrimitive2D: rotation, translation, frame_mapping
- core.py: delete_double_point, step_ids_to_str
- CompositePrimitive3D: plot
- BoundingRectangle: bounds, plot, area, center, b_rectangle_intersection, is_inside_b_rectangle, point_belongs,
intersection_area, distance_to_b_rectangle, distance_to_point
- BoundingBox: center, add, to_dict, points, from_bounding_boxes, from_points, to_frame, volume, bbox_intersection,
is_inside_bbox, intersection_volume, distance_to_bbox, point_belongs, distance_to_point, plot
* VolumeModel: eq, volume, rotation, translation, frame_mapping, bounding_box, plot
* Wire: extract_with_points, split_with_two_points
* Arc2d: point_belongs, abscissa.
* ArcEllipse2d: point_belongs, abscissa, init, translation, split, point_at_abscissa, point_distance.

### CI
- add spell check to pylint with pyenchant
- make code_pydocstyle more explicit
- upload html coverage to cdn.dessia.tech
- limit time effect on master & testing

## v0.8.0 [Released 26/01/2023]

### New Features

- PlaneFace3D: project_faces
- OpenShell3D: project_coincident_faces_of
- GmshParser: to_vtk
- BSplineCurve: derivatives
- ClosedPolygon2D: point_belongs, now the user can choose whether points on the edge of the polygon
            should be considered inside or not.
- ArcEllipse2D: line_intersections, frame_mapping, linesegment_intersections
- Line2D: point_belongs, frame_mapping()
- New Class wires.Ellipse2D
- Ellipse2D: point_over_ellipse(), line_intersections(), linesegment_intersections(), discretization_points(),
abscissa(), point_angle_with_major_dir(), area(), rotation(), tranlation(), frame_mapping()
- Plane3D: is_parallel, fullarc_intersections
- Arc2D: cut_betweeen_two_points
- Contour3D: linesegment_intersections, line_intersections
- Circle3D: primitives: [Arc3D, Arc3D], get_primitives, abscissa, linesegment_intersections
- Arc3D: line_intersections, linesegment_intersections
- new module utils: intersections -> circle_3d_linesegment_intersections
- hash for Frame2D
- Ellipse3D: point_belongs, abscissa, length, to_2d
- CylindricalSurface3D: point_on_surface, is_coincident, arcellipse3d_to_2d
- BSplineSurface3D: derivatives

### Fixed

- PlaneFace3D: cut_by_coincident_face (consider self.inner_contours inside face)
- Contour2D: bounding_rectangle (specify number_points for discretization_points), point_belongs
- Line2D: line_intersections
- BSplineCurve2D: line_intersections
- PlaneFace3D: cut_by_coincident_face (consider self.inner_contours inside face)
- BSplineCurve2D: bounding_rectangle (specify number_points for discretization_points)
- Mesh: delete_duplicated_nodes
- BSplineSurface3D: fix arc3d_to_2d method
- Frame3D : fix from_point_and_vector method ( error for the case vector=main_axis)
- BSplineCurve2D: linesegment_intersections
- Contour2D: merge_primitives_with
- BSplineCurve: fix to take into account weighted B-spline curves.
- Step: fix reading of rational BSpline curves and surfaces from step file.
- BSplineCurve2D: tangent (use position/length)
- Babylon: some scene settings for better rendering
- Arc2D: fix get_center: name referenced before assignement
- SphericalSurface3D : enhancement of primitives parametrization on surface parametric domain.
- BSplineSurface3D: debug linesegment2d_to_3d method.
- Parametric operations with BSpline curves.
- OpenTriangleShell3D: fix from_mesh_data method
- pydocstyle fixes
- bounding box: fix for cylindrical and BSplineCurve3D
- contour2d: ordering_primitives, order_primitives
- Plane3D: plane_intersections, is_coindident
- contour2d: ordering_primitives, order_primitives
- Linesegment2D: infinite_primitive
- Arc2D: point_belongs
- Arc2D: infinite_primitive
- Wire2D: infinite_intersections
- infinite primitive offset of linesegment
- Ellispe3D: discretization_points
- BSplineSurface: Improved surface periodicity calculation

### Removed

- babylon script remaining functions

### Performance improvements
- ClosedPolygon2D: triangulation
- Cylinder: min_distance_to_other_cylinder
- BSplineCurve: discretization_points
- Face3D: triangulation
- triangulation performance by use of Node2D instead of points (x15 on casing)
- cache variable self._polygon_point_belongs_100, to avoid recalculating each
time we have to verify if a point is inside
- Improvements in BSplineSurface3D.point3d_to_2d performance
- Triangle3D serialization speed-up
- Serialization without memo for faces
- Custom serialization for BsplineCurves

### Refactorings

- Basis2D, Basis3D, Frame2D, Frame3D: old_coordinates and new_coordinates method are now deprecated.
local_to_global_coordinates and global_to_local_coordinates are the new more explicit ones.
- Line3D: intersections

### Unittests

- Contour2D: point_belongs
- Basis2D, Basis3D, Frame2D, Frame3D: local_to_global_coordinates and global_to_local_coordinates
- ArcEllipse2D: linesegment_intersections
- LineSegment2D: to_wire
- Line2D: point_belongs
- BSplineCurve2D: line_intersections
- Ellipse2D.point_over_ellipse()
- Ellipse2D.line_intersections()
- Ellipse2D.linesegment_intersections()
- Ellipse2D.discretization_points()
- Ellipse2D.abscissa()
- Ellipse2D.point_angle_with_major_dir()
- Ellipse2D.area()
- Ellipse2D.rotation()
- Ellipse2D.tranlation()
- Ellipse2D.frame_mapping()
- Line2D.frame_mapping()
- Plane3D: plane_intersections, fullarc_intersections, is_parallel, is_coincident
- Contour2D: offset
- ArcEllipse3D.to_2d()
- Circle3D: point_belongs
- Circle3D: discretization_points
- Arc3D: line_intersections, linesegment_intersections
- Contour2D: ordering_contour, is_ordered, order_contour
- Ellipse3D: point_belongs, abscissa, length, to_2d, discretization_points
- CylindricalSurface3D: point_on_surface, is_coincident

### CI

- Mandatory CHANGELOG.md update for PR
- pre-commit checks with cython-lint

## v0.7.0

### New Features

- Open/Closed TriangleShells: ability to implement specific algorithm to triangles
- Block: faces_center (calculate directly point in the middle of the faces)
- Circle2D: split_by_line
- BoundingRectangle: bounds, plot, area, center, b_rectangle_intersection, is_inside_b_rectangle, point_belongs, intersection_area, distance_to_b_rectangle, distance_to_point
- Cylinder: random_point_inside, interference_volume_with_other_cylinder, lhs_points_inside
- CylindricalSurface3D: line_intersections, linesegment_intersections, plane_intersection
- Line2D: point_distance
- Line3D: to_2d
- Line3D: skew_to (verifies if two Line3D are skew)
- LineSegment3D: line_interserctions
- ArcEllipse3D: discretization_points
- FullArc3D: linesegment_intersections
- Line: sort_points_along_line
- Line2D: point_belongs
- ArcEllipse2D: length, point_belongs, abscissa, bounding_rectangle, straight_line_area, discretization_points, reverse

### Fixed

- Contour2D: point_belongs
- BsplineCurve: abscissa (use different start point between 0 and length)
- Arc3D: plot
- Cylinder: point_belongs
- FullArc3D: plot (use discretization_points instead of discretise)
- Face3D: line_intersections: consider borders
- STL: from stream (use BinaryFile and StringFile instead of io.BinaryIO and FileIO)
- Step: from stream (use BinaryFile instead of io.BinaryIO)
- Contour: is_overlapping (consider intersecting_points is empty)
- LineSegment2D: to_wire (use discretization_points instead of discretise)
- ArcEllipse2D: to_3d
- Fix boolean operations when faces are 100% coincident
- Fix some to_step methods from edges.py and faces.py


### Performance improvements

- Avoid unneeded bbox computation


### Refactorings

- cleanup of ClosedShell (double methods with Openshells)
- LineSegment3D: intersections
- Line2D: sort_points_along_line



### Unittests

- PlaneFace3D: line_intersections
- BsplineCurve: abscissa
- Circle2D: split_by_line
- BoundingRectangle: area, center, intersection, is_inside, point_belongs, intersection_area, distance_to_point, distance_to_b_rectangle
- Cylinder: point_belongs, random_point_inside, interference_volume_with_other_cylinder, min_distance_to_other_cylinder, is_intersecting_other_cylinder, lhs_points_inside
- CylindricalFace3D: linesegment_intersections
- CylindricalSurface3D: line_intersections
- Line3D: line_distance
- Line3D: skew_to
- Line3D: intersections
- LineSegment3D: line_intersections
- LineSegment3D: linesegment_intersections
- Contour: is_overlapping
- LineSegment2D: line_intersections
- ArcEllipse3D: discretization_points
- FullArc3D: linesegment_intersections
- Line2D: sort_points_along_line
- Line3D: sort_points_along_line
- ArcEllipse2D: length, point_belongs, abscissa, bounding_rectangle, straight_line_area, discretization_points, reverse


## v0.6.1 [12/13/2022]

### Changes

- Import from dessia_common are now performed from dessia_common.core

### Fixed
- infinite primitive offset of linesegment

## v0.6.0 [11/7/2022]

### New Features

- Stl:load_from_file, to_volume_model
- Surface2D: copy (specific method)
- GmshParser: read_file (.msh) and related methods, define_triangular_element_mesh, define_tetrahedron_element_mesh
- Circle2D: primitives (defined with 2 Arc2D)
- Node2D/3D, TriangularElement, QuadrilateralElement2D, TriangularElement3D
- ElementsGroup: nodes, elements_per_node
- Mesh: bounding_rectangle, delete_duplicated_nodes
- PlaneFace3D: cut_by_coincident_face
- Vector2D: to_step
- BSplineCurve2D: to_step
- LineSegment3D: to_bspline_curve
- BSplineCurve3D: from_geomdl_curve
- Surface2D: line_crossings
- Surface2D: from_contour
- BSplineSurface3D: simpifly_surface - verifies if BSplineSurface3D could be a Plane3D
- OpenShell3D: to_step_face_ids
- Contour2D: repair_cut_contour
- Circle2D: cut_by_line

### Fixed

- Contour3D: average_center_point (use edge_polygon.points instead of points)
- Contour: edges_order_with_adjacent_contour
- Arc2D: translate_inplace
- Arc2D: point_belongs
- Arc2D: abscissa (consider point2d == arc2d.start/end)
- Arc2D: split (how to choose the interior point)
- Wire: extract_primitives (consider point1 and point2 belong to the same primitive, REMOVE Contour.extract_primitives)
- LineSegment: abcissa (consider point2d == arc2d.start/end)
- Contour2D: cut_by_wire
- Contour2D: point_belongs (bug when contour has only one primitive, like FullArc2D)
- Contour: contours_from_edges
- PlaneFace3D: face_intersections
- Edge: insert_knots_and_mutiplicity
- BSplineCurve3D: from_step
- Surface2D: cut_by_line
- Circle3D: to_step
- ArcEllipse3D.to_2d()
- infinite primitive offset of linesegment
- Contour3D: order_contour.

### Performance improvements

- Improve reading STEP files (Faster BSplineCurve3D.look_up_table, Better info when _edges not following eachother_ )
- Improve multiple substractions
- Speedup Contour2D.point_belongs using bounding_rectangle
- Custom to dicts for Shells and primitives inheriting


### Refactorings

- Normalize STL methods regarding STEP
- Refacor and update old code in mesh.py
- Define a Parent class 'Triangle' for Triangle2D/3D


### Unittests

- Wire: extract_primitives, extract_without_primitives


## v0.5.0

### New Features

- Contour: is_overlapping, is_supperposing
- Point, Edges and Wires: axial_symmetry
- Surface2D: rotation, rotation_inplace
- Wire2D: bsplinecurve_crossings,  bsplinecurve_intersections
- Cylinder: min_distance_to_other_cylinder, is_intersecting_other_cylinder
- New point_distance method for Wire3D

### Fixed

- Wire3D.babylonjs
- BSplineSurface3D.merge_with (consider overlapping, intersecting surfaces)
- Wire.extract_primitives (consider point1 & point2 belong to the same primitive)
- Wire.extract_without_primitives (consider the primitives’ order to choose the primitives)
- Contour.shared_primitives_with (consider contours sharing a lot of primitives groups)
- Contour2D.contour_intersections (check if the point is not already in the lis)
- Line.is_between_points (consider point1==point2)
- BSplineCurve2D.split (consider point==start/end)
- Contour3D.bounding_box (use _utd_bounding_box to be defined as a property)
- BSplineSurface3D.grid2d_deformed (add more constraints to compute surface deformation)
- BSplineSurface3D.from_cylindrical_faces (consider **kwargs parameters)
- Duplicated methods cleaned
- triangulation of planar faces
- Wire3D: fix Bounding box
- Wire3D: Bounding box
- Arc2D: primitives bad calculation (arc2d)
- Update plotdata in setup.py
- add some fixes pydocstyle

### Performance improvements

- Remove Copy param from movement of primitives and add inplace methods
- Improve union operations
- Return the same result type (a boolean) in Contour.is_sharing_primitives_with
- Add hidden attribute _bounding_rectangle for Contour2D
- Add hidden attribute _length for BSplineCurve2D/3D
- Consider different types of primitives in Wire.wire_intersections/wire_crossings
- Add hidden attribute _length for Edge

### Refactorings

- Define _eq_ in Contour (to be used for both 2D and 3D)
- Use Grid2D object in different BSplineSurface3D methods (especially: to_2d_with_dimension)
- Define length in LineSegment (to be used for both 2D and 3D)
- Delete diplicated methods (length and point_at_abscissa) from Contour3D (inherit from Wire)
- Define a Parent class 'Bsplinecurve' to mutulize Bsplinecurve2D/3D methods
- Clean duplicated methods
- Define length in LineSegment (to be used for both 2D and 3D)
- Delete diplicated methods (length and point_at_abscissa) from Contour3D (inherit from Wire)
- Define a Parent class 'Bsplinecurve' to mutulize Bsplinecurve2D/3D methods


## v0.4.0
### Fixed
- various fixes in cuts of wires and contours
- Fix of missing face in Union
- following dessia_common v0.7.0


## v0.3.0

### New Features
- Bspline with dimensions
- cut_by_line for Surface2D
- Bspline merge

### Fixed
- Various Steps improvement
- Bspline periodicity in step reading
- sewing improvements
- Substraction of shells

## v0.2.10

### New Features

- union of shells (only with planeface for the moment
- Sewing of polygon3D
- Concav hull of PointCloud2D

## v0.2.9

### New Features

- support STL import & export
- point cloud2D & cloud3D

## v0.2.8

### New Features

- support stringIO in step save

### Fixes

- depack of point2D
- to_vector2D

### Performance improvements

- better bounding box for cylindrical face


## [v0.2.7]
### Changed
- direction vector of linesegments are now normalized

### New Features

- straight line area for BsplineCurve2D
- split of circleby start end
- closedpolygon2d is_trigo
- Auto-adaptative camera/edge width babylonjs
- splitting of bsplinecurve2d
- BezierSurface3D implemented
- added rotation and translation for faces
- new classes BezierCurve2D and BezierCurve3D
- spherical surface
- (core): update plot_data method
- update plot_data methods in wires and edges
- step almost working for cylindrical, conical toroidal
- difference between intersections and crossings
- plot_data version set to 0.3.8 or above

### Fixes

- support of mixed vector point in to step
- remove debug mode babylonjs
- remove sci notation in step export
- use stable cdn for babylonjs
- sweep extrusion length
- line circle intersection with tolerance, normal and dir vector for arc
- offset of wire
- remove useless non serializable attr
- secondmoment area from straight lines
- reversed faces in extrusion correction
- enhancement of rotation/translation of shells
- bug fix BezierCurve2D and 3D
- eq and hash for basis and frames
- shell and frame mapped shell correctly read
- small try except added for step reading
- all SHAPE_REPRESENTATION are now read
- Arc3D from step full debug
- arc3d to 2d in bspline3d surface
- missing faces at end of sweep
- splitting faces and arcs
- perf in display nodes and toroidal aspect
- setup.py requires plot_data>=0.3.9
- (primitives2d): serialization
- debug of shell method
- porting shells methods
- Debug of conical faces
- Porting cylinders and hollow
- porting from missing from_contour3d for planeface
- reading steps, but artefact on faces
- Correcting arc from_step

### Performance improvements

- LineSegment2D.points is non serializable attribute
- ClosedPolygon2D.line_segment is non_serializable_attributes
- Optimization of mesh generation

#### Refactorings
- (edges): put data argument back into Arc2D.plot_data()
- (edges): redefined Arc2D.plot_data()

## v0.2.6

### Changed
- debugs on frame 2D

### Optimized
- babylon data generation speed up

## v0.2.5

### Added
- translation and rotation for various primitives

### Changed
- Frame3D rotation takes also into account origin
- following plot_data v0.5.3

## v0.2.4
### Added
- handle spherical surfaces
- positionning of parts in STEP reading

## v0.2.1
### Added
- step export

## v0.2

### Changed
- modules -2D or *3D renamed in *2d, *3d
- point and vector declared with their x, y, z vm.Point2D((0, 0)) -> vm.Point2D(0, 0)
- separating in new modules: display, wires, edges...
- PEP8: method names
- PointAtCurvilinearAbscissa changed to point_at_abscissa
- MPLPlot changed to plot()
- plot now returns only ax instead of fig, ax

## v0.1.11

### Added
- Calculate the distance between LineSegment3D/LS3D, Arc3D/LS3D, Arc3D/Arc3D and between CylindricalFace3D too.
- Use PlaneFace3D with contours2D in a classic way and use it with contours3D with a 'from_contours3d' as CylindricalFace3D does.
- Calculate the distance between CylindricalFace3D and PlaneFace3D.
- Calculate the distance between CylindricalFace3D, PlaneFace3D and ToroidalFace3D.
- contours2d.tessel_points which gives all points of a contour2d, and .points the end points of primitives.
- Implementation of ConicalFace3D in Core and RevolvedProfile.
- Implementation of SphericalFace3D in Core.
- BSplineFace3D works.

### Changed
- cut_contours in Face3D which take all points from a Contour2D, not one side like before. Furthermore, it is light and quick.

## [v0.1.10]
- typings
- workflow to instanciate point

## [v0.1.9]

### Added
- mesh module

## [v0.1.8]

### Added
- color and alpha options for various primitives
- line segments intersection

### Debug
- arcs: is_trigo and angle were sometimes false

## [v0.1.7]

### Added
- random vector and points
- dashed line option in babylon of LineSegment3D
- Measure2D
- babylon_data: a dict language to describe models to be unpacked by a babylonjs unpacker

### Removed
- constants o2D, x2D, y2D...: use O2D, X2D...

### Changed
- Mesure -> Measure3D<|MERGE_RESOLUTION|>--- conflicted
+++ resolved
@@ -23,13 +23,12 @@
 #### surfaces.py
 -
 
-<<<<<<< HEAD
 #### core_compiled
 - Add custom Schemas for Vectors & Points
-=======
+
 #### global
 - Add reference_path to a handful of classes
->>>>>>> ab08a272
+
 
 ### Fixed
 #### edges.py
