--- conflicted
+++ resolved
@@ -24,16 +24,16 @@
 - OpenTriangleShell3D: triangle decimation
 
 ### Fixed
-<<<<<<< HEAD
+
 #### core_compiled
 - Frame2D: fix rotation.
-=======
+
 #### edges.py 
 - Arc2D: direction conservation in rotation / translation / frame_mapping.
 
 #### surfaces.py
 - ToroidalSurface3D: line_intersections, linesegment_intersections, plane_intersections 
->>>>>>> 69ac63d1
+
 
 #### faces.py
 - ToroidalFace3D: PlaneFace3D intersections.
