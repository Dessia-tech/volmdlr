# Changelog

All notable changes to this project will be documented in this file.

The format is based on [Keep a Changelog](https://keepachangelog.com/en/1.0.0/),
and this project adheres to [Semantic Versioning](https://semver.org/spec/v2.0.0.html).

## v0.8.0 [Unrealeased]

### New Features


### Fixed

* PlaneFace3D: cut_by_coincident_face (consider self.inner_contours inside face)
* Contour2D: bounding_rectangle (specify number_points for discretization_points)
* BSplineCurve2D: bounding_rectangle (specify number_points for discretization_points)


### Performance improvements


### Refactorings


### Unittests

* Contour2D: point_belongs



## v0.7.0 [Testing]

### New Features

* Block: faces_center (calculate directly point in the middle of the faces)
* Circle2D: split_by_line
* BoundingRectangle: bounds, plot, area, center, b_rectangle_intersection, is_inside_b_rectangle, point_belongs, intersection_area, distance_to_b_rectangle, distance_to_point
* Cylinder: random_point_inside, interference_volume_with_other_cylinder, lhs_points_inside
* CylindricalSurface3D: line_intersections, linesegment_intersections, plane_intersection
* Line2D: point_distance
* Line3D: to_2d
* Line3D: skew_to (verifies if two Line3D are skew)
* LineSegment3D: line_interserctions
* ArcEllipse3D: discretization_points
* FullArc3D: linesegment_intersections
* Line: sort_points_along_line
* Line2D: point_belongs
* ArcEllipse2D: length, point_belongs, abscissa, bounding_rectangle, straight_line_area, discretization_points, reverse
* New Class wires.Ellipse2D
* Ellipse2D.point_over_ellipse()
* Ellipse2D.line_intersections()
* Ellipse2D.linesegment_intersections()
* Ellipse2D.discretization_points()
* Ellipse2D.abscissa()
* Ellipse2D.point_angle_with_major_dir()
* Ellipse2D.area()
* Ellipse2D.rotation()
* Ellipse2D.tranlation()
* Ellipse2D.frame_mapping()
* Line2D.frame_mapping()
* Plane3D: is_parallel, fullarc_intersections
* Arc2D: cut_betweeen_two_points
* Contour3D: linesegment_intersections, line_intersections
* Circle3D: primitives: [Arc3D, Arc3D], get_primitives, abscissa, linesegment_intersections
* Arc3D: line_intersections, linesegment_intersections
* new module utils: intersections -> circle_3d_linesegment_intersections
* hash for Frame2D
* Ellipse3D: point_belongs, abscissa, length, to_2d
* CylindricalSurface3D: point_on_surface, is_coincident, arcellipse3d_to_2d

### Fixed

* Contour2D: point_belongs
* BsplineCurve: abscissa (use different start point between 0 and length)
* Arc3D: plot
* Cylinder: point_belongs
* FullArc3D: plot (use discretization_points instead of discretise)
* Face3D: line_intersections: consider borders
* STL: from stream (use BinaryFile and StringFile instead of io.BinaryIO and FileIO)
* Step: from stream (use BinaryFile instead of io.BinaryIO)
* Contour: is_overlapping (consider intersecting_points is empty)
* LineSegment2D: to_wire (use discretization_points instead of discretise)
<<<<<<< HEAD
* Line2D: line_intersections
* BSplineCurve2D: line_intersections
=======
* PlaneFace3D: cut_by_coincident_face (consider self.inner_contours inside face)
>>>>>>> 9a8143b6
* ArcEllipse2D: to_3d
* Fix boolean operations when faces are 100% coincident
* Fix some to_step methods from edges.py and faces.py
* contour2d: ordering_primitives, order_primitives
* Plane3D: plane_intersections, is_coindident
* Linesegment2D: infinite_primitive
* Arc2D: point_belongs
* Arc2D: infinite_primitive
* Wire2D: infinite_intersections
* infinite primitive offset of linesegment
* Ellispe3D: discretization_points

### Performance improvements

* Avoid unneeded bbox computation
* cache variable self._polygon_point_belongs_100, to avoid recalculating each
time we have to verify if a point is inside


### Refactorings
* LineSegment3D: intersections
* Line2D: sort_points_along_line
* Line3D: intersections


### Unittests

* PlaneFace3D: line_intersections
* BsplineCurve: abscissa
* Circle2D: split_by_line
* BoundingRectangle: area, center, intersection, is_inside, point_belongs, intersection_area, distance_to_point, distance_to_b_rectangle
* Cylinder: point_belongs, random_point_inside, interference_volume_with_other_cylinder, min_distance_to_other_cylinder, is_intersecting_other_cylinder, lhs_points_inside
* CylindricalFace3D: linesegment_intersections
* CylindricalSurface3D: line_intersections
* Line3D: line_distance
* Line3D: skew_to
* Line3D: intersections
* LineSegment3D: line_intersections
* LineSegment3D: linesegment_intersections
* Contour: is_overlapping
* LineSegment2D: to_wire
* Line2D: point_belongs
* BSplineCurve2D: line_intersections
* LineSegment2D: line_intersections
* ArcEllipse3D: discretization_points
* FullArc3D: linesegment_intersections
* Line2D: sort_points_along_line
* Line3D: sort_points_along_line
* ArcEllipse2D: length, point_belongs, abscissa, bounding_rectangle, straight_line_area, discretization_points, reverse
* Ellipse2D.point_over_ellipse()
* Ellipse2D.line_intersections()
* Ellipse2D.linesegment_intersections()
* Ellipse2D.discretization_points()
* Ellipse2D.abscissa()
* Ellipse2D.point_angle_with_major_dir()
* Ellipse2D.area()
* Ellipse2D.rotation()
* Ellipse2D.tranlation()
* Ellipse2D.frame_mapping()
* Line2D.frame_mapping()
* Plane3D: plane_intersections, fullarc_intersections, is_parallel, is_coincident
* Contour2D: offset
* ArcEllipse3D.to_2d()
* Circle3D: point_belongs
* Circle3D: discretization_points
* Arc3D: line_intersections, linesegment_intersections
* Contour2D: ordering_contour, is_ordered, order_contour
* Ellipse3D: point_belongs, abscissa, length, to_2d, discretization_points
* CylindricalSurface3D: point_on_surface, is_coincident


## v0.6.1 [12/13/2022]

### Changes

* Import from dessia_common are now performed from dessia_common.core

### Fixed
* infinite primitive offset of linesegment

## v0.6.0 [11/7/2022]

### New Features

* Stl:load_from_file, to_volume_model
* Surface2D: copy (specific method)
* GmshParser: read_file (.msh) and related methods, define_triangular_element_mesh, define_tetrahedron_element_mesh
* Circle2D: primitives (defined with 2 Arc2D)
* Node2D/3D, TriangularElement, QuadrilateralElement2D, TriangularElement3D
* ElementsGroup: nodes, elements_per_node
* Mesh: bounding_rectangle, delete_duplicated_nodes
* PlaneFace3D: cut_by_coincident_face
* Vector2D: to_step
* BSplineCurve2D: to_step
* LineSegment3D: to_bspline_curve
* BSplineCurve3D: from_geomdl_curve
* Surface2D: line_crossings
* Surface2D: from_contour
* BSplineSurface3D: simpifly_surface - verifies if BSplineSurface3D could be a Plane3D
* OpenShell3D: to_step_face_ids
* Contour2D: repair_cut_contour
* Circle2D: cut_by_line

### Fixed

* Contour3D: average_center_point (use edge_polygon.points instead of points)
* Contour: edges_order_with_adjacent_contour
* Arc2D: translate_inplace
* Arc2D: point_belongs
* Arc2D: abscissa (consider point2d == arc2d.start/end)
* Arc2D: split (how to choose the interior point)
* Wire: extract_primitives (consider point1 and point2 belong to the same primitive, REMOVE Contour.extract_primitives)
* LineSegment: abcissa (consider point2d == arc2d.start/end)
* Contour2D: cut_by_wire
* Contour2D: point_belongs (bug when contour has only one primitive, like FullArc2D)
* Contour: contours_from_edges
* PlaneFace3D: face_intersections
* Edge: insert_knots_and_mutiplicity
* BSplineCurve3D: from_step
* Surface2D: cut_by_line
* Circle3D: to_step
* ArcEllipse3D.to_2d()
* infinite primitive offset of linesegment

### Performance improvements

* Improve reading STEP files (Faster BSplineCurve3D.look_up_table, Better info when _edges not following eachother_ )
* Improve multiple substractions
* Speedup Contour2D.point_belongs using bounding_rectangle
* Custom to dicts for Shells and primitives inheriting


### Refactorings

* Normalize STL methods regarding STEP
* Refacor and update old code in mesh.py
* Define a Parent class 'Triangle' for Triangle2D/3D


### Unittests

* Wire: extract_primitives, extract_without_primitives


## v0.5.0

### New Features

* Contour: is_overlapping, is_supperposing
* Point, Edges and Wires: axial_symmetry
* Surface2D: rotation, rotation_inplace
* Wire2D: bsplinecurve_crossings,  bsplinecurve_intersections
* Cylinder: min_distance_to_other_cylinder, is_intersecting_other_cylinder
* New point_distance method for Wire3D

### Fixed

* Wire3D.babylonjs
* BSplineSurface3D.merge_with (consider overlapping, intersecting surfaces)
* Wire.extract_primitives (consider point1 & point2 belong to the same primitive)
* Wire.extract_without_primitives (consider the primitives’ order to choose the primitives)
* Contour.shared_primitives_with (consider contours sharing a lot of primitives groups)
* Contour2D.contour_intersections (check if the point is not already in the lis)
* Line.is_between_points (consider point1==point2)
* BSplineCurve2D.split (consider point==start/end)
* Contour3D.bounding_box (use _utd_bounding_box to be defined as a property)
* BSplineSurface3D.grid2d_deformed (add more constraints to compute surface deformation)
* BSplineSurface3D.from_cylindrical_faces (consider **kwargs parameters)
* Duplicated methods cleaned
* triangulation of planar faces

### Performance improvements

* Remove Copy param from movement of primitives and add inplace methods
* Improve union operations
* Return the same result type (a boolean) in Contour.is_sharing_primitives_with
* Add hidden attribute _bounding_rectangle for Contour2D
* Add hidden attribute _length for BSplineCurve2D/3D
* Consider different types of primitives in Wire.wire_intersections/wire_crossings
* Add hidden attribute _length for Edge

### Refactorings

* Define _eq_ in Contour (to be used for both 2D and 3D)
* Use Grid2D object in different BSplineSurface3D methods (especially: to_2d_with_dimension)
* Define length in LineSegment (to be used for both 2D and 3D)
* Delete diplicated methods (length and point_at_abscissa) from Contour3D (inherit from Wire)
* Define a Parent class 'Bsplinecurve' to mutulize Bsplinecurve2D/3D methods
* Clean duplicated methods
* Define length in LineSegment (to be used for both 2D and 3D)
* Delete diplicated methods (length and point_at_abscissa) from Contour3D (inherit from Wire)
* Define a Parent class 'Bsplinecurve' to mutulize Bsplinecurve2D/3D methods


## v0.4.0
### Fixed
* various fixes in cuts of wires and contours
* Fix of missing face in Union
* following dessia_common v0.7.0


## v0.3.0

### New Features
* Bspline with dimensions
* cut_by_line for Surface2D
* Bspline merge

### Fixed
* Various Steps improvement
* Bspline periodicity in step reading
* sewing improvements
* Substraction of shells

## v0.2.10

### New Features

* union of shells (only with planeface for the moment 
* Sewing of polygon3D
* Concav hull of PointCloud2D

## v0.2.9

### New Features

* support STL import & export
* point cloud2D & cloud3D

## v0.2.8

### New Features

* support stringIO in step save

### Fixes

* depack of point2D
* to_vector2D

### Performance improvements

* better bounding box for cylindrical face


## [v0.2.7]
### Changed
* direction vector of linesegments are now normalized

### New Features

* straight line area for BsplineCurve2D
* split of circleby start end
* closedpolygon2d is_trigo
* Auto-adaptative camera/edge width babylonjs
* splitting of bsplinecurve2d
* BezierSurface3D implemented
* added rotation and translation for faces
* new classes BezierCurve2D and BezierCurve3D
* spherical surface
* (core): update plot_data method
* update plot_data methods in wires and edges
* step almost working for cylindrical, conical toroidal
* difference between intersections and crossings
* plot_data version set to 0.3.8 or above

### Fixes

* support of mixed vector point in to step
* remove debug mode babylonjs
* remove sci notation in step export
* use stable cdn for babylonjs
* sweep extrusion length
* line circle intersection with tolerance, normal and dir vector for arc
* offset of wire
* remove useless non serializable attr
* secondmoment area from straight lines
* reversed faces in extrusion correction
* enhancement of rotation/translation of shells
* bug fix BezierCurve2D and 3D
* eq and hash for basis and frames
* shell and frame mapped shell correctly read
* small try except added for step reading
* all SHAPE_REPRESENTATION are now read
* Arc3D from step full debug
* arc3d to 2d in bspline3d surface
* missing faces at end of sweep
* splitting faces and arcs
* perf in display nodes and toroidal aspect
* setup.py requires plot_data>=0.3.9
* (primitives2d): serialization
* debug of shell method
* porting shells methods
* Debug of conical faces
* Porting cylinders and hollow
* porting from missing from_contour3d for planeface
* reading steps, but artefact on faces
* Correcting arc from_step

### Performance improvements

* LineSegment2D.points is non serializable attribute
* ClosedPolygon2D.line_segment is non_serializable_attributes
* Optimization of mesh generation

#### Refactorings
* (edges): put data argument back into Arc2D.plot_data()
* (edges): redefined Arc2D.plot_data()

## v0.2.6

### Changed
- debugs on frame 2D 

### Optimized
- babylon data generation speed up

## v0.2.5

### Added
- translation and rotation for various primitives

### Changed
- Frame3D rotation takes also into account origin
- following plot_data v0.5.3

## v0.2.4
### Added
- handle spherical surfaces
- positionning of parts in STEP reading

## v0.2.1
### Added
- step export

## v0.2

### Changed
- modules *2D or *3D renamed in *2d, *3d
- point and vector declared with their x, y, z vm.Point2D((0, 0)) -> vm.Point2D(0, 0)
- separating in new modules: display, wires, edges...
- PEP8: method names
- PointAtCurvilinearAbscissa changed to point_at_abscissa
- MPLPlot changed to plot()
- plot now returns only ax instead of fig, ax 

## v0.1.11

### Added 
- Calculate the distance between LineSegment3D/LS3D, Arc3D/LS3D, Arc3D/Arc3D and between CylindricalFace3D too.
- Use PlaneFace3D with contours2D in a classic way and use it with contours3D with a 'from_contours3d' as CylindricalFace3D does.
- Calculate the distance between CylindricalFace3D and PlaneFace3D.
- Calculate the distance between CylindricalFace3D, PlaneFace3D and ToroidalFace3D.
- contours2d.tessel_points which gives all points of a contour2d, and .points the end points of primitives.
- Implementation of ConicalFace3D in Core and RevolvedProfile.
- Implementation of SphericalFace3D in Core.
- BSplineFace3D works.

### Changed
- cut_contours in Face3D which take all points from a Contour2D, not one side like before. Furthermore, it is light and quick.

## [v0.1.10]
- typings
- workflow to instanciate point

## [v0.1.9]

### Added
- mesh module

## [v0.1.8]

### Added
- color and alpha options for various primitives
- line segments intersection
 
### Debug
- arcs: is_trigo and angle were sometimes false

## [v0.1.7]

### Added
- random vector and points
- dashed line option in babylon of LineSegment3D
- Measure2D
- babylon_data: a dict language to describe models to be unpacked by a babylonjs unpacker

### Removed
- constants o2D, x2D, y2D...: use O2D, X2D...

### Changed
- Mesure -> Measure3D<|MERGE_RESOLUTION|>--- conflicted
+++ resolved
@@ -81,12 +81,9 @@
 * Step: from stream (use BinaryFile instead of io.BinaryIO)
 * Contour: is_overlapping (consider intersecting_points is empty)
 * LineSegment2D: to_wire (use discretization_points instead of discretise)
-<<<<<<< HEAD
 * Line2D: line_intersections
 * BSplineCurve2D: line_intersections
-=======
 * PlaneFace3D: cut_by_coincident_face (consider self.inner_contours inside face)
->>>>>>> 9a8143b6
 * ArcEllipse2D: to_3d
 * Fix boolean operations when faces are 100% coincident
 * Fix some to_step methods from edges.py and faces.py
