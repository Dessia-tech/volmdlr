--- conflicted
+++ resolved
@@ -42,9 +42,6 @@
 - fix Sweep: bug when first primitive is an arc.
 - fix closedshell3d volume
 - Step.py: enhance step import/export
-<<<<<<< HEAD
-
-=======
 - VolumeModel: get_shells
 - step.py uses deque in stack based algorithms
 - VolumeModel: get_shells
@@ -52,7 +49,7 @@
 - Sweep - add raise ValueError if section too big in comparision to arc radiuses
 - Update cython version requirement in setup.py
 - 
->>>>>>> 915b4d8d
+
 ### Refactor
 - refator some classes' init in primitives3D. 
 - Shells: refactor.
