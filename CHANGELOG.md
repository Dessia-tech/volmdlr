--- conflicted
+++ resolved
@@ -18,24 +18,13 @@
 #### edges.py
 - BSplineCurve: handles exceptions in simplify method.
 - BSplineCurve: Consider overlaping curves also as periodic.
-<<<<<<< HEAD
-
-#### surface.py
-- PeriodicalSurface: handles exceptions in connect_contours method.
-- ExtrusionSurface3D: fullarcellipse3d_to_2d
-
-### Refactor
-=======
 - BSplineCurve.simplify: handles exceptions.
 - 
 #### surface.py
 - PeriodicalSurface: handles exceptions in connect_contours method.
+- ExtrusionSurface3D: fullarcellipse3d_to_2d
 
 ### Refactor
-
-#### step.py
-- Step: uses Regular Expressions to improve the performance.
->>>>>>> 679ab8c7
 
 ### Changed
 -
