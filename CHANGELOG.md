# Changelog

All notable changes to this project will be documented in this file.

The format is based on [Keep a Changelog](https://keepachangelog.com/en/1.0.0/),
and this project adheres to [Semantic Versioning](https://semver.org/spec/v2.0.0.html).


## v0.12.0 [future]

### New Features
- New module: cad_simplification - OctreeBlockSimplify, TrippleExtrusionSimplify
- shells.py : function to performe union operations for a given list of shells.
- ClosedShell3D: is_face_intersecting, is_intersecting_with
- BoundingBox: get_points_inside_bbox, size
- Vector3D: unit_vector
- Face3D: split_inner_contour_intersecting_cutting_contours
- Shell3D: get_ray_casting_line_segment
- WireMixin: get_connected_wire, is_sharing_primitives_with
- OpenShell3D: faces_graph
- Plane3D: arc_intersections, bsplinecurve_intersections
- common_operations: split_wire_by_plane
- SphericalSurface3D: line_intersections, linesegment_intersections.
- Sweep with muitiform profile contour.
- OpenShell3D: from_faces (using faces graph)
- SphericalFace3D: from_contours3d_and_rectangular_cut

### Fixed
- ClosedShell3D: is_face_inside, get_subtraction_valid_faces, valid_intersection_faces, point_belongs
- ContourMixin: delete_shared_contour_section, reorder_contour_at_point, are_extremity_points_touching
- RevolutionSurface3D: fix some special cases whiling transforming from 3D space to parametric domain.
- fix drone python version
- BSplineFace3D: neutral_fiber
- BSplineSurface3D: arc3d_to_2d, removes repeated parametric points if any.
- surfaces.Plane3D: linesegment_intersections
- Step export
- Face3D: is_linesegment_crossing.
- Edge: fix orientation of edges commig from step.
- BSplineCurve3D: from_step.
- Export to step file
- Step import
- Edge: fix orientation of edges commig from step.
<<<<<<< HEAD
=======
- Sphere: point_belongs, inherits from ClosedShell3D instead of RevolvedProfile
>>>>>>> 10d19fca
- PeriodicalSurface: linesegment3d_to_2d, takes into account small 3D line segments that should be actually 3D arcs
- babylondata: removes empty objects.
- ClosedPolygon2D: point_belongs.
- Fullarc: get_reverse.
<<<<<<< HEAD
- Frame3D: import/export step.
=======
- Arc2D: point_belongs
- ArcEllipse2D: point_at_abscissa
>>>>>>> 10d19fca

### Refactor
- ClosedShell3D: point_belongs, get_non_intersecting_faces
- BoundingBox: bbox_intersection
- Face3D: get_face_cutting_contours
- parametric.py: fix numerical instability in some functions used in Arc3D to parametric surface domain transformation.
- intersections: get_bsplinecurve_intersections generalization, so it can also be used
to calculate intersections between a plane 3d and bsplinecurve3d.
- Big refactor: New module curves.py containing classes as Line, Circle and Ellipse.
Most edges will now be formed by a curve and a start and end points. Unittests for all these classes have been created.
All adequations have been done for all tests and existing scripts.

- bspline_compiled: refactor binomial_coefficient for performance.
- Improve step translator.
- Delete inplace methods: rotation, translation and frame_mapping
- OpenShell3D: faces_graph.


### Changed
- OpenShell3D: faces_graph is now vertices_graph. faces_graph method now represents the faces' topology of the shell.

### Unittests
- FullArc2D: split_between_two_points
- Face3D: set_operations_new_faces
- ClosedShell3D: point_belongs
- Plane3D: arc_intersections, bsplinecurve_intersections
- common_operations: split_wire_by_plane
- SphericalSurface3D: line_intersections, linesegment_intersections.

## v0.11.0 [unreleased]


### New Features
- BSplineCurve, Edge: simplify
- Plane3D: angle_between_planes, plane_betweeen_two_planes
- Edge: intersections, crossings, validate_crossings
- Arc2D: bsplinecurve_intersections, arc_intersections, arcellipse_intersections.
- ArcEllipse2D: bsplinecurve_intersections
- get_circle_intersections added to volmdlr.utils.intersections, so it can be used to calculate intersections between two arcs 2d.
- get_bsplinecurve_intersections added to volmdlr.utils.intersections. Used to calculate intersection between a bspline and another edge.
- Wire2D: edge_intersections, wire_intersections, edge_crossings, edge_intersections, validate_edge_crossings, validate_wire_crossings
- Contour2D: split_contour_with_sorted_points, intersection_contour_with
- CylindricalSurface3D: point_projection, point_distance
- ToroidalSurface3D: point_projection
- BsplineCurve: point_distance, point_belongs
- ContourMixin: is_adjacent
- Wire2D: area
- Circle2D: bsplinecurve_intersections.
- add tolerance param to many methods from edges and wires.
- Surface3D: add contour healing into face_from_contours3d method.
- ExtrusionSurface3D: implement missing cases for linesegment2d_to_3d method.
- BSplineSurface3D: to_plane3d
- BSplineFace3D: to_planeface3d
- BSplineCurve, Arc, LineSegment: is_close
- Core: get_edge_index_in_list, edge_in_list
- mesh: TetrahedralElementQuadratic 
- GmshParser: define_quadratic_tetrahedron_element_mesh
- GmshParser: to_vtk (consider quadratic tetrahedron element)
- VolumeModel: to_msh (consider both order 1 and 2)
- Assembly: define a volmdlr Assembly object.
- Edge: direction_independent_is_close
- Arcellipse2D, 3D: complementary, translation
- Arcellipse2D, 3D: complementary
- Face3D: is_linesegment_crossing, linesegment_intersections_approximation.
- Assembly: define a volmdlr Assembly object.
- Contour2D: copy
- LineSegment2D: copy
- FullArcEllipse3D: split
- ArcEllipse3D: split, point_at_abscissa
- Vector: is_perpendicular_to
- babylonjs: add nested meshes
- CylindricalFace3D, ConicalFace3D, ToroidalFace3D, BSplineFace3D: neutral_fiber
- VolumeModel: get_shells
- WireMixin: wires_from_edges
- DisplayMesh3D: triangulation_faces
- Woodpecker CI setup
- ContourMixin: primitive_section_over_contour.
- Face3D: split_by_plane

### Fixed
- 2D conversion: create 2D function name in core_compiled
- LineSegment, Arc, BSplineCurve: get_shared_section()
- bSpline2D: linesegment_intersections
- BsplineCurve: from_points_interpolation
- Coverage: use coverage rc to enable cython coverage
- ClosedShel3D: cut_by_plane
- ClosedShell3D: union
- BSplineSurface3D: take into account oppened contour while using face_from_contours3d
- BsplineCurve: simplify
- Dessiaobject inheritance up-to-date
- Edge: unit_direction_vector, unit_normal_vector, split_between_two_points
- VolumeModel: get_mesh_lines (change tolerance 1e-20 to 1e-6)
- RevolutionSurface: fix some parametric operations.
- ClosedShel3D: intersection method
- Fix: plots
- add some fixes to pydocstyle errors
- ToroidalSurface3D: fix some parametric operations.
- Node2D, Node3D: is_close
- SphericalSurface3D: enhance arc3d_to_2d and bsplinecurve3d_to_2d.
- BSplineface3D: linesegment2d_to_3d, bsplinecurve2d_to_3d.
- OpenShell3D: get_geo_lines (use primitive.is_close)
- Basis3D: normalize
- Contour3D: from_step removes repeated edges from primitives list
- Face3D: add fixes to divide_face.
- ExtrusionSurface3D: linesegment2d_to_3d.
- Surface3D: repair_primitive_periodicity
- BSplineSurface3D: ban useless attr in serialization 
- utils.parametric: fix contour2d_healing
- BSplineSurface3D: ban useless attr in serialization
- BSplineCurve: simplify
- SphericalSurface3D: contour3d_to_2d
- WireMixin: to_wire_with_linesegments (use new methods, for 2D and 3D)
- ArcEllipse2d: point_belongs, abscissa, init.
- Face3D: face_inside - now considers inners_contours
- BoundingBox: point_belongs now considers bounds.
- ContourMixin: delete_shared_contour_section
- PlaneFace3D: merge_faces
- Contour2D: divide
- Step: raise NotimplementedError when it's not possible to instatiate assembly object.


### Refactor
- Contour2D: cut_by_wire
- Contour2D: extract_with_points displaced to WireMixin
- Contour2D: extract_contour displaced to WireMixin and renamed to extract
- Contour2D: split_contour_with_sorted_points displaced to WireMixin and renamed to split_with_sorted_points
- Contour2D: get_divided_contours
- FullArc2D, FullArc3D: create FullArc Abstract class.
- Contour2D: ordering_contour
- WireMixin: order_wire
- Contour2D: delete cut_by_linesegments
- split faces.py into surfaces.py, faces.py and shells.py 
- ContourMixin: from_points
- ClosedShell3D: improve performance for boolean operations
- Face3D: reduce the triangulation discretization resolution of Toroidal and Cylindrical to improve redering performance.
- Cylinder: inheritance directly from ClosedShell3D
- Edges: cache middle_points and unit_direction_vector 
- Arc: add optional parameter center
- unittests: find dynamicly the folder for the json
- Arc: point_distance
- BSplineCurve: is_close
- CompositePrimitive3D: babylon_points
- WireMixin: split_with_sorted_points -> if a wire, and given points are start and end, return self directly.
- ContourMixin: contours_from_edges
- ExtrusionSurface3D: simplify bsplinecurve3d_to_2d method

### Changed
- better surface3d plots
- sphere methods renamed in_points & to_point_skin to inner points & skin_points
- Improve CylincricalFace3D and ToroidalFace3D rendering mesh.
- remove useless attribute in Bspline serialization
- Change python suport version from >=3.7 to >= 3.9
- LICENSE changed from GPL to Lesser GPL 
- Readme logo updated

### Unittests
- Arc2D: test_arc_intersections
- TestEdge2DIntersections: test intersections for all edges.
- Circle2D: test_circle_intersections
- Contour2D: test_crossings, test_intersection_contour_with
- BSplineCurve: get_intersection_sections
- BSplineCurve2D: edge_intersections, arc_intersections, bsplinecurve_intersections
- CylindricalFace3D: test_triangulation_quality
- CylindricalSurface3D: test_point_projection
- BSplineCurve: point_projection
- ClosedShel3D: cut_by_plane
- Arc3D.minimum_distance_points_line
- New unittests for plane3d.
- ClosedShel3D: intersection
- Arcellipse2D: complementary
- Contour2D: contours_from_edges.
- PlaneFace3D: merge_faces
- Contour2D: divide.
- BSplineFace3D: test_linesegment_intersections_approximation.
- CylindricalFace3D: split_by_plane.

v0.10.0 [Released 20/04/2023]

### New Features
* Write .msh file (with stream)
* Arc: reverse
* BSplineCurve2D: offset
* Circle2D: bsplinecurve_intersections, point_distance
* ConicalSurface3D, CylindricalSurface3D: plot method
* BSplineCurve3D: minimum distance
* volmdlr.edge: FullArcEllipse
* BSplineCurve: evaluate_single
* Wire2: hash
* Contour3D: hash
* LineSegment3D, LineSegment2D, Arc3D, Arc2D, BSpline3D, BSpline2D: get_shared_section(), delete_shared_section()
* Contour2D: closest_point_to_point2, get_furthest_point_to_point2
* Block: octree, quadtree, subdivide_block

### Fixed
* Bspline in sweep
* Plane3D: plane_intersections
* fixes to step assemblies
* LineSegment3D: matrix_distance
* fixes to wire
* Arc: split. Case when spliting point is the start or end point.
* BplineCurve2D: tangent, vector_direction, normal_vector
* BSplineCurve: abscissa, line_intersections
* Add some important fixes to unittests: missing two __init__py files.
* Contour2D, Contour3D: merge_with()
* Edge: change unit_direction_vector and unit_normal_vector to concrete methods
* stl: add _standalone_in_db to Stl class
* BSplineSurface3D: merge_with
* Documentation: Add introduction to volmdlr technology
* BSplineSurface3D: refactor bsplinecurve3d_to_2d to take into account periodic behavior
* OpenedRoundedLineSegments2D/ClosedRoundedLineSegments2D: fix radius type
* Surface3D: debug some special cases while using face_from_contours3d.
* Step: debug some special cases while reading step file.
* BSplineSurface3D: fix simplify_surface method.
* Improve pylint code quality.
* PeriodicalSurface: enhance some parametric transformations.

### Removed
- stl: remove default value in from_stream method

### Changed

- argument convexe in volmdlr.cloud has been renamed to convex
- Add some missing docstrings in volmdlr.faces
- Using full arcs for Circles primitives

### Performance improvements
- BSplineCurve: compilation of some functions used by from_points_interpolation classmethod.
- BSplineSurface3D: compilation of some functions used in the evaluation of a parametric point.
- eq & hash: Some eq and hash methods have been fixed. starting from clases Point and Vector.
- BSplinecurve2D: point_belongs
- lighten some dicts with optional name
- Step reader: refactor to_volume_model. Remove the dependency of the method of creating a graph.

### Refactorings
- ContourMixin: to_polygon (for both 2D and 3D)
- BSplineCurve2D.point_distance 
- new dataclass EdgeStyle: to be used in several plot methods. simplifying its structure.


### Unittests
* BSplineCurve2D: offset, point_distance, point_belongs
* Circle2D: bspline_intersections, point_distance
* Unittests for Vector2D
* Unittests for Point2D
* Unittests for Vector3D
* Unittests for Point3D
* LineSegment3D: test_matrix_distance
* LineSegment3D, LineSegment2D, Arc3D, Arc2D, BSpline3D, BSpline2D: get_shared_section(), delete_shared_section()
* Contour3D: merge_with()
* Contour2D: closest_point_to_point2, get_furthest_point_to_point2

## v0.9.3

- build: bump dessia common to 0.10.0
- build: remove useless jsonschema dep
- build: update package.xml for freecad

## v0.9.1

### Fixed
- build: manifest was not shipping bspline_compiled
- fixed many pylint errors: 13/03/2023
- fix contour2d: divide

### Documentation
 - typo in CONTRIBUTING.md
 - typo in README.md

## v0.9.0 [released 03/26/2023]

### New Features
* Unit coversion factor parameter added to the end of the from_step arguments parameter (So we can convert the units correctly)
* SphericalSurface3D: rotation, translation, frame_mapping
* read steps: Identify assemblies in a step file.
* ClosedTriangleShell3D: to_trimesh method
* PointCloud3D: add method shell_distances to compute distances from triangular mesh in PointCloud3D
* BSplineSurface3D: Now the plot method uses u and v curves
* Create .geo and .msh files (Mesh geometries with GMSH)
* RevolutionSurface3D: point3d_to_2d, point2d_to_3d, plot, rectangular_cut, from_step
* RevolutionFace3D
* WiriMixin: from points: general method for Wire3D and 2D and for Contour2D and 3D.
* Added package.xml metadata in order to be listed in the FreeCAD Addon Manager
* Edge: local_discretization
* ArcEllipse2d: point_at_abscissa, translation, split, point_distance.

### Fixed

* WireMixin: abscissa (add tolerance as parameter)
* OpenRoundedLineSegment2D: deleted discretization_points() so it uses the one from WireMixin.
* Contour2D: moved bounding_rectangle and get_bounding_rectangle to Wire2D.
* BSplineCurve: from_points_interpolation, uses centripedal method for better fitting.
* Conical, Cylindrical and Toroidal Surfaces 3D: fix face_from_contours - bug when step file doesnot follow a standard.
* BSplineSurface3D: debug linesegment2d_to_3d method.
* Parametric operations with BSpline curves.
* OpenTriangleShell3D: fix from_mesh_data method.
* PeriodicalSurface: fix face from contours.
* LineSegment2D.line_intersections: verify if colinear first.
* Cylinder: to_dict, min_distance_to_other_cylinder.
* Step_assemblies: consider when no transformation is needed.
* fix some pydocstyle errors
* Script/step/workflow: Update Workflow, use last version of dessia_common
* LineSegment3D: Rotation method update due to points attribute deletion
* ConicalSurface3D: fix from_step class method by adding the angle convertion factor
* fix f string usage
* Add some typings
* Step: Step translator now handles some EDGE_LOOP inconsistencies coming from step files
* Arc2d: point_belongs, abscissa.


### Removed

- edges: remove attributes points from lines & linesegments for performance purpose


### Performance improvements

- wires.py's 2D objects: chache bounding_rectangle results
- faces.py's Triangle3D objects: subdescription points and triangles
- EdgeCollection3D: new object for displaying series of edges
- BSplineSurface3D: compile BSplineSurface3D.derivatives
- Contour2D.area(): save area in a cache variable.
- Contour2D.__eq__(): verify contour length first, when verify if two contours are the same.
- Contour2D.is_inside(): verify first if the area of the contour2 is not smaller that contour 1.
- Disabling pointer in to_dict for most primitives
- Better hash for shells, contours & wires 


### Refactorings
- Remove usage of deprecated method old_coordinates and new_coordinates
- Indicate 'inplace' methods as deprecated
* Wire: extract_with_points

### Documentation
- BoundingBox docstrings

### Unittests
- ConicalSurface3D: face_from_contours, bsplinecurve3d_to_2d.
- CompositePrimitive2D: rotation, translation, frame_mapping
- core.py: delete_double_point, step_ids_to_str
- CompositePrimitive3D: plot
- BoundingRectangle: bounds, plot, area, center, b_rectangle_intersection, is_inside_b_rectangle, point_belongs,
intersection_area, distance_to_b_rectangle, distance_to_point
- BoundingBox: center, add, to_dict, points, from_bounding_boxes, from_points, to_frame, volume, bbox_intersection,
is_inside_bbox, intersection_volume, distance_to_bbox, point_belongs, distance_to_point, plot
* VolumeModel: eq, volume, rotation, translation, frame_mapping, bounding_box, plot
* Wire: extract_with_points, split_with_two_points
* Arc2d: point_belongs, abscissa.
* ArcEllipse2d: point_belongs, abscissa, init, translation, split, point_at_abscissa, point_distance.

### CI
- add spell check to pylint with pyenchant
- make code_pydocstyle more explicit
- upload html coverage to cdn.dessia.tech
- limit time effect on master & testing

## v0.8.0 [Released 26/01/2023]

### New Features

- PlaneFace3D: project_faces
- OpenShell3D: project_coincident_faces_of
- GmshParser: to_vtk
- BSplineCurve: derivatives
- ClosedPolygon2D: point_belongs, now the user can choose whether points on the edge of the polygon
            should be considered inside or not.
- ArcEllipse2D: line_intersections, frame_mapping, linesegment_intersections
- Line2D: point_belongs, frame_mapping()
- New Class wires.Ellipse2D
- Ellipse2D: point_over_ellipse(), line_intersections(), linesegment_intersections(), discretization_points(),
abscissa(), point_angle_with_major_dir(), area(), rotation(), tranlation(), frame_mapping()
- Plane3D: is_parallel, fullarc_intersections
- Arc2D: cut_betweeen_two_points
- Contour3D: linesegment_intersections, line_intersections
- Circle3D: primitives: [Arc3D, Arc3D], get_primitives, abscissa, linesegment_intersections
- Arc3D: line_intersections, linesegment_intersections
- new module utils: intersections -> circle_3d_linesegment_intersections
- hash for Frame2D
- Ellipse3D: point_belongs, abscissa, length, to_2d
- CylindricalSurface3D: point_on_surface, is_coincident, arcellipse3d_to_2d
- BSplineSurface3D: derivatives

### Fixed

- PlaneFace3D: cut_by_coincident_face (consider self.inner_contours inside face)
- Contour2D: bounding_rectangle (specify number_points for discretization_points), point_belongs
- Line2D: line_intersections
- BSplineCurve2D: line_intersections
- PlaneFace3D: cut_by_coincident_face (consider self.inner_contours inside face)
- BSplineCurve2D: bounding_rectangle (specify number_points for discretization_points)
- Mesh: delete_duplicated_nodes
- BSplineSurface3D: fix arc3d_to_2d method
- Frame3D : fix from_point_and_vector method ( error for the case vector=main_axis)
- BSplineCurve2D: linesegment_intersections
- Contour2D: merge_primitives_with
- BSplineCurve: fix to take into account weighted B-spline curves.
- Step: fix reading of rational BSpline curves and surfaces from step file.
- BSplineCurve2D: tangent (use position/length)
- Babylon: some scene settings for better rendering
- Arc2D: fix get_center: name referenced before assignement
- SphericalSurface3D : enhancement of primitives parametrization on surface parametric domain.
- BSplineSurface3D: debug linesegment2d_to_3d method.
- Parametric operations with BSpline curves.
- OpenTriangleShell3D: fix from_mesh_data method
- pydocstyle fixes
- bounding box: fix for cylindrical and BSplineCurve3D
- contour2d: ordering_primitives, order_primitives
- Plane3D: plane_intersections, is_coindident
- contour2d: ordering_primitives, order_primitives
- Linesegment2D: infinite_primitive
- Arc2D: point_belongs
- Arc2D: infinite_primitive
- Wire2D: infinite_intersections
- infinite primitive offset of linesegment
- Ellispe3D: discretization_points
- BSplineSurface: Improved surface periodicity calculation

### Removed

- babylon script remaining functions

### Performance improvements
- ClosedPolygon2D: triangulation
- Cylinder: min_distance_to_other_cylinder
- BSplineCurve: discretization_points
- Face3D: triangulation
- triangulation performance by use of Node2D instead of points (x15 on casing)
- cache variable self._polygon_point_belongs_100, to avoid recalculating each
time we have to verify if a point is inside
- Improvements in BSplineSurface3D.point3d_to_2d performance
- Triangle3D serialization speed-up
- Serialization without memo for faces
- Custom serialization for BsplineCurves

### Refactorings

- Basis2D, Basis3D, Frame2D, Frame3D: old_coordinates and new_coordinates method are now deprecated.
local_to_global_coordinates and global_to_local_coordinates are the new more explicit ones.
- Line3D: intersections

### Unittests

- Contour2D: point_belongs
- Basis2D, Basis3D, Frame2D, Frame3D: local_to_global_coordinates and global_to_local_coordinates
- ArcEllipse2D: linesegment_intersections
- LineSegment2D: to_wire
- Line2D: point_belongs
- BSplineCurve2D: line_intersections
- Ellipse2D.point_over_ellipse()
- Ellipse2D.line_intersections()
- Ellipse2D.linesegment_intersections()
- Ellipse2D.discretization_points()
- Ellipse2D.abscissa()
- Ellipse2D.point_angle_with_major_dir()
- Ellipse2D.area()
- Ellipse2D.rotation()
- Ellipse2D.tranlation()
- Ellipse2D.frame_mapping()
- Line2D.frame_mapping()
- Plane3D: plane_intersections, fullarc_intersections, is_parallel, is_coincident
- Contour2D: offset
- ArcEllipse3D.to_2d()
- Circle3D: point_belongs
- Circle3D: discretization_points
- Arc3D: line_intersections, linesegment_intersections
- Contour2D: ordering_contour, is_ordered, order_contour
- Ellipse3D: point_belongs, abscissa, length, to_2d, discretization_points
- CylindricalSurface3D: point_on_surface, is_coincident

### CI

- Mandatory CHANGELOG.md update for PR
- pre-commit checks with cython-lint

## v0.7.0

### New Features

- Open/Closed TriangleShells: ability to implement specific algorithm to triangles
- Block: faces_center (calculate directly point in the middle of the faces)
- Circle2D: split_by_line
- BoundingRectangle: bounds, plot, area, center, b_rectangle_intersection, is_inside_b_rectangle, point_belongs, intersection_area, distance_to_b_rectangle, distance_to_point
- Cylinder: random_point_inside, interference_volume_with_other_cylinder, lhs_points_inside
- CylindricalSurface3D: line_intersections, linesegment_intersections, plane_intersection
- Line2D: point_distance
- Line3D: to_2d
- Line3D: skew_to (verifies if two Line3D are skew)
- LineSegment3D: line_interserctions
- ArcEllipse3D: discretization_points
- FullArc3D: linesegment_intersections
- Line: sort_points_along_line
- Line2D: point_belongs
- ArcEllipse2D: length, point_belongs, abscissa, bounding_rectangle, straight_line_area, discretization_points, reverse

### Fixed

- Contour2D: point_belongs
- BsplineCurve: abscissa (use different start point between 0 and length)
- Arc3D: plot
- Cylinder: point_belongs
- FullArc3D: plot (use discretization_points instead of discretise)
- Face3D: line_intersections: consider borders
- STL: from stream (use BinaryFile and StringFile instead of io.BinaryIO and FileIO)
- Step: from stream (use BinaryFile instead of io.BinaryIO)
- Contour: is_overlapping (consider intersecting_points is empty)
- LineSegment2D: to_wire (use discretization_points instead of discretise)
- ArcEllipse2D: to_3d
- Fix boolean operations when faces are 100% coincident
- Fix some to_step methods from edges.py and faces.py


### Performance improvements

- Avoid unneeded bbox computation


### Refactorings

- cleanup of ClosedShell (double methods with Openshells)
- LineSegment3D: intersections
- Line2D: sort_points_along_line



### Unittests

- PlaneFace3D: line_intersections
- BsplineCurve: abscissa
- Circle2D: split_by_line
- BoundingRectangle: area, center, intersection, is_inside, point_belongs, intersection_area, distance_to_point, distance_to_b_rectangle
- Cylinder: point_belongs, random_point_inside, interference_volume_with_other_cylinder, min_distance_to_other_cylinder, is_intersecting_other_cylinder, lhs_points_inside
- CylindricalFace3D: linesegment_intersections
- CylindricalSurface3D: line_intersections
- Line3D: line_distance
- Line3D: skew_to
- Line3D: intersections
- LineSegment3D: line_intersections
- LineSegment3D: linesegment_intersections
- Contour: is_overlapping
- LineSegment2D: line_intersections
- ArcEllipse3D: discretization_points
- FullArc3D: linesegment_intersections
- Line2D: sort_points_along_line
- Line3D: sort_points_along_line
- ArcEllipse2D: length, point_belongs, abscissa, bounding_rectangle, straight_line_area, discretization_points, reverse


## v0.6.1 [12/13/2022]

### Changes

- Import from dessia_common are now performed from dessia_common.core

### Fixed
- infinite primitive offset of linesegment

## v0.6.0 [11/7/2022]

### New Features

- Stl:load_from_file, to_volume_model
- Surface2D: copy (specific method)
- GmshParser: read_file (.msh) and related methods, define_triangular_element_mesh, define_tetrahedron_element_mesh
- Circle2D: primitives (defined with 2 Arc2D)
- Node2D/3D, TriangularElement, QuadrilateralElement2D, TriangularElement3D
- ElementsGroup: nodes, elements_per_node
- Mesh: bounding_rectangle, delete_duplicated_nodes
- PlaneFace3D: cut_by_coincident_face
- Vector2D: to_step
- BSplineCurve2D: to_step
- LineSegment3D: to_bspline_curve
- BSplineCurve3D: from_geomdl_curve
- Surface2D: line_crossings
- Surface2D: from_contour
- BSplineSurface3D: simpifly_surface - verifies if BSplineSurface3D could be a Plane3D
- OpenShell3D: to_step_face_ids
- Contour2D: repair_cut_contour
- Circle2D: cut_by_line

### Fixed

- Contour3D: average_center_point (use edge_polygon.points instead of points)
- Contour: edges_order_with_adjacent_contour
- Arc2D: translate_inplace
- Arc2D: point_belongs
- Arc2D: abscissa (consider point2d == arc2d.start/end)
- Arc2D: split (how to choose the interior point)
- Wire: extract_primitives (consider point1 and point2 belong to the same primitive, REMOVE Contour.extract_primitives)
- LineSegment: abcissa (consider point2d == arc2d.start/end)
- Contour2D: cut_by_wire
- Contour2D: point_belongs (bug when contour has only one primitive, like FullArc2D)
- Contour: contours_from_edges
- PlaneFace3D: face_intersections
- Edge: insert_knots_and_mutiplicity
- BSplineCurve3D: from_step
- Surface2D: cut_by_line
- Circle3D: to_step
- ArcEllipse3D.to_2d()
- infinite primitive offset of linesegment
- Contour3D: order_contour.

### Performance improvements

- Improve reading STEP files (Faster BSplineCurve3D.look_up_table, Better info when _edges not following eachother_ )
- Improve multiple substractions
- Speedup Contour2D.point_belongs using bounding_rectangle
- Custom to dicts for Shells and primitives inheriting


### Refactorings

- Normalize STL methods regarding STEP
- Refacor and update old code in mesh.py
- Define a Parent class 'Triangle' for Triangle2D/3D


### Unittests

- Wire: extract_primitives, extract_without_primitives


## v0.5.0

### New Features

- Contour: is_overlapping, is_supperposing
- Point, Edges and Wires: axial_symmetry
- Surface2D: rotation, rotation_inplace
- Wire2D: bsplinecurve_crossings,  bsplinecurve_intersections
- Cylinder: min_distance_to_other_cylinder, is_intersecting_other_cylinder
- New point_distance method for Wire3D

### Fixed

- Wire3D.babylonjs
- BSplineSurface3D.merge_with (consider overlapping, intersecting surfaces)
- Wire.extract_primitives (consider point1 & point2 belong to the same primitive)
- Wire.extract_without_primitives (consider the primitives’ order to choose the primitives)
- Contour.shared_primitives_with (consider contours sharing a lot of primitives groups)
- Contour2D.contour_intersections (check if the point is not already in the lis)
- Line.is_between_points (consider point1==point2)
- BSplineCurve2D.split (consider point==start/end)
- Contour3D.bounding_box (use _utd_bounding_box to be defined as a property)
- BSplineSurface3D.grid2d_deformed (add more constraints to compute surface deformation)
- BSplineSurface3D.from_cylindrical_faces (consider **kwargs parameters)
- Duplicated methods cleaned
- triangulation of planar faces
- Wire3D: fix Bounding box
- Wire3D: Bounding box
- Arc2D: primitives bad calculation (arc2d)
- Update plotdata in setup.py
- add some fixes pydocstyle

### Performance improvements

- Remove Copy param from movement of primitives and add inplace methods
- Improve union operations
- Return the same result type (a boolean) in Contour.is_sharing_primitives_with
- Add hidden attribute _bounding_rectangle for Contour2D
- Add hidden attribute _length for BSplineCurve2D/3D
- Consider different types of primitives in Wire.wire_intersections/wire_crossings
- Add hidden attribute _length for Edge

### Refactorings

- Define _eq_ in Contour (to be used for both 2D and 3D)
- Use Grid2D object in different BSplineSurface3D methods (especially: to_2d_with_dimension)
- Define length in LineSegment (to be used for both 2D and 3D)
- Delete diplicated methods (length and point_at_abscissa) from Contour3D (inherit from Wire)
- Define a Parent class 'Bsplinecurve' to mutulize Bsplinecurve2D/3D methods
- Clean duplicated methods
- Define length in LineSegment (to be used for both 2D and 3D)
- Delete diplicated methods (length and point_at_abscissa) from Contour3D (inherit from Wire)
- Define a Parent class 'Bsplinecurve' to mutulize Bsplinecurve2D/3D methods


## v0.4.0
### Fixed
- various fixes in cuts of wires and contours
- Fix of missing face in Union
- following dessia_common v0.7.0


## v0.3.0

### New Features
- Bspline with dimensions
- cut_by_line for Surface2D
- Bspline merge

### Fixed
- Various Steps improvement
- Bspline periodicity in step reading
- sewing improvements
- Substraction of shells

## v0.2.10

### New Features

- union of shells (only with planeface for the moment
- Sewing of polygon3D
- Concav hull of PointCloud2D

## v0.2.9

### New Features

- support STL import & export
- point cloud2D & cloud3D

## v0.2.8

### New Features

- support stringIO in step save

### Fixes

- depack of point2D
- to_vector2D

### Performance improvements

- better bounding box for cylindrical face


## [v0.2.7]
### Changed
- direction vector of linesegments are now normalized

### New Features

- straight line area for BsplineCurve2D
- split of circleby start end
- closedpolygon2d is_trigo
- Auto-adaptative camera/edge width babylonjs
- splitting of bsplinecurve2d
- BezierSurface3D implemented
- added rotation and translation for faces
- new classes BezierCurve2D and BezierCurve3D
- spherical surface
- (core): update plot_data method
- update plot_data methods in wires and edges
- step almost working for cylindrical, conical toroidal
- difference between intersections and crossings
- plot_data version set to 0.3.8 or above

### Fixes

- support of mixed vector point in to step
- remove debug mode babylonjs
- remove sci notation in step export
- use stable cdn for babylonjs
- sweep extrusion length
- line circle intersection with tolerance, normal and dir vector for arc
- offset of wire
- remove useless non serializable attr
- secondmoment area from straight lines
- reversed faces in extrusion correction
- enhancement of rotation/translation of shells
- bug fix BezierCurve2D and 3D
- eq and hash for basis and frames
- shell and frame mapped shell correctly read
- small try except added for step reading
- all SHAPE_REPRESENTATION are now read
- Arc3D from step full debug
- arc3d to 2d in bspline3d surface
- missing faces at end of sweep
- splitting faces and arcs
- perf in display nodes and toroidal aspect
- setup.py requires plot_data>=0.3.9
- (primitives2d): serialization
- debug of shell method
- porting shells methods
- Debug of conical faces
- Porting cylinders and hollow
- porting from missing from_contour3d for planeface
- reading steps, but artefact on faces
- Correcting arc from_step

### Performance improvements

- LineSegment2D.points is non serializable attribute
- ClosedPolygon2D.line_segment is non_serializable_attributes
- Optimization of mesh generation

#### Refactorings
- (edges): put data argument back into Arc2D.plot_data()
- (edges): redefined Arc2D.plot_data()

## v0.2.6

### Changed
- debugs on frame 2D

### Optimized
- babylon data generation speed up

## v0.2.5

### Added
- translation and rotation for various primitives

### Changed
- Frame3D rotation takes also into account origin
- following plot_data v0.5.3

## v0.2.4
### Added
- handle spherical surfaces
- positionning of parts in STEP reading

## v0.2.1
### Added
- step export

## v0.2

### Changed
- modules -2D or *3D renamed in *2d, *3d
- point and vector declared with their x, y, z vm.Point2D((0, 0)) -> vm.Point2D(0, 0)
- separating in new modules: display, wires, edges...
- PEP8: method names
- PointAtCurvilinearAbscissa changed to point_at_abscissa
- MPLPlot changed to plot()
- plot now returns only ax instead of fig, ax

## v0.1.11

### Added
- Calculate the distance between LineSegment3D/LS3D, Arc3D/LS3D, Arc3D/Arc3D and between CylindricalFace3D too.
- Use PlaneFace3D with contours2D in a classic way and use it with contours3D with a 'from_contours3d' as CylindricalFace3D does.
- Calculate the distance between CylindricalFace3D and PlaneFace3D.
- Calculate the distance between CylindricalFace3D, PlaneFace3D and ToroidalFace3D.
- contours2d.tessel_points which gives all points of a contour2d, and .points the end points of primitives.
- Implementation of ConicalFace3D in Core and RevolvedProfile.
- Implementation of SphericalFace3D in Core.
- BSplineFace3D works.

### Changed
- cut_contours in Face3D which take all points from a Contour2D, not one side like before. Furthermore, it is light and quick.

## [v0.1.10]
- typings
- workflow to instanciate point

## [v0.1.9]

### Added
- mesh module

## [v0.1.8]

### Added
- color and alpha options for various primitives
- line segments intersection

### Debug
- arcs: is_trigo and angle were sometimes false

## [v0.1.7]

### Added
- random vector and points
- dashed line option in babylon of LineSegment3D
- Measure2D
- babylon_data: a dict language to describe models to be unpacked by a babylonjs unpacker

### Removed
- constants o2D, x2D, y2D...: use O2D, X2D...

### Changed
- Mesure -> Measure3D<|MERGE_RESOLUTION|>--- conflicted
+++ resolved
@@ -40,20 +40,14 @@
 - Export to step file
 - Step import
 - Edge: fix orientation of edges commig from step.
-<<<<<<< HEAD
-=======
 - Sphere: point_belongs, inherits from ClosedShell3D instead of RevolvedProfile
->>>>>>> 10d19fca
 - PeriodicalSurface: linesegment3d_to_2d, takes into account small 3D line segments that should be actually 3D arcs
 - babylondata: removes empty objects.
 - ClosedPolygon2D: point_belongs.
 - Fullarc: get_reverse.
-<<<<<<< HEAD
-- Frame3D: import/export step.
-=======
 - Arc2D: point_belongs
 - ArcEllipse2D: point_at_abscissa
->>>>>>> 10d19fca
+- Frame3D: import/export step.
 
 ### Refactor
 - ClosedShell3D: point_belongs, get_non_intersecting_faces
