# Changelog

All notable changes to this project will be documented in this file.

The format is based on [Keep a Changelog](https://keepachangelog.com/en/1.0.0/),
and this project adheres to [Semantic Versioning](https://semver.org/spec/v2.0.0.html).


## v0.13.0 [future]

### New Features
- Line: reverse.

### Fixed
- Sweep with non smoth path
- plot of vector3D.
- EdgeCollection3D: babylon_meshes.
<<<<<<< HEAD
- BSplineCurve3D: trim
=======
- FullArc3D: hash
- SphericalSurface3D: enhance repair_periodicity_method
>>>>>>> 0c47030e

### Refactor
- refator some classes' init in primitives3D. 
- Shells: refactor.
- 

### Changed
-

### Unittests
-

## v0.12.0 [unreleased]


### New Features
- New module: cad_simplification - OctreeBlockSimplify, TrippleExtrusionSimplify
- shells.py : function to performe union operations for a given list of shells.
- ClosedShell3D: is_face_intersecting, is_intersecting_with
- BoundingBox: get_points_inside_bbox, size
- Vector3D: unit_vector
- Face3D: split_inner_contour_intersecting_cutting_contours
- Shell3D: get_ray_casting_line_segment
- WireMixin: get_connected_wire, is_sharing_primitives_with
- OpenShell3D: faces_graph
- Plane3D: arc_intersections, bsplinecurve_intersections
- common_operations: split_wire_by_plane
- SphericalSurface3D: line_intersections, linesegment_intersections.
- Sweep with muitiform profile contour.
- minimum_distance: face-to-face, shell-to-shell
- OpenShell3D: from_faces (using faces graph)
- SphericalFace3D: from_contours3d_and_rectangular_cut

### Fixed
- ClosedShell3D: is_face_inside, get_subtraction_valid_faces, valid_intersection_faces, point_belongs
- ContourMixin: delete_shared_contour_section, reorder_contour_at_point, are_extremity_points_touching
- RevolutionSurface3D: fix some special cases whiling transforming from 3D space to parametric domain.
- fix drone python version
- BSplineFace3D: neutral_fiber
- BSplineSurface3D: arc3d_to_2d, removes repeated parametric points if any.
- surfaces.Plane3D: linesegment_intersections
- Step export
- Face3D: is_linesegment_crossing.
- Edge: fix orientation of edges commig from step.
- BSplineCurve3D: from_step.
- Export to step file
- Step import
- Edge: fix orientation of edges commig from step.
- Sphere: point_belongs, inherits from ClosedShell3D instead of RevolvedProfile
- Step import.
- PeriodicalSurface: linesegment3d_to_2d, takes into account small 3D line segments that should be actually 3D arcs
- babylondata: removes empty objects.
- ClosedPolygon2D: point_belongs.
- Fullarc: get_reverse.
- Arc2D: point_belongs
- ArcEllipse2D: point_at_abscissa
- Frame3D: import/export step.
- BSplineFace3D: neutral_fiber.
- Step: read_lines, take into account the space character in step entity names
- Circle3D: fix trim.
- Edge: from_step trim of periodic curves with different orientation of original edge
- Arc3D: fix abscissa, fix get_arc_point_angle
- add missing toleraces to some methods.
- Arc3D: line_intersections
- Line3D: minimum_distance_points
- remove arcellipse handleling for bspline2d_3d.


### Refactor
- ClosedShell3D: point_belongs, get_non_intersecting_faces
- BoundingBox: bbox_intersection
- Face3D: get_face_cutting_contours
- parametric.py: fix numerical instability in some functions used in Arc3D to parametric surface domain transformation.
- intersections: get_bsplinecurve_intersections generalization, so it can also be used
to calculate intersections between a plane 3d and bsplinecurve3d.
- Big refactor: New module curves.py containing classes as Line, Circle and Ellipse.
Most edges will now be formed by a curve and a start and end points. Unittests for all these classes have been created.
All adequations have been done for all tests and existing scripts.

- bspline_compiled: refactor binomial_coefficient for performance.
- Improve step translator.
- Delete inplace methods: rotation, translation and frame_mapping
- OpenShell3D: faces_graph.
- RevolutionSurface3D: Improve init and methods

### Changed
- OpenShell3D: faces_graph is now vertices_graph. faces_graph method now represents the faces' topology of the shell.

### Unittests
- FullArc2D: split_between_two_points
- Face3D: set_operations_new_faces
- ClosedShell3D: point_belongs
- Plane3D: arc_intersections, bsplinecurve_intersections
- common_operations: split_wire_by_plane
- SphericalSurface3D: line_intersections, linesegment_intersections.

## v0.11.0


### New Features
- BSplineCurve, Edge: simplify
- Plane3D: angle_between_planes, plane_betweeen_two_planes
- Edge: intersections, crossings, validate_crossings
- Arc2D: bsplinecurve_intersections, arc_intersections, arcellipse_intersections.
- ArcEllipse2D: bsplinecurve_intersections
- get_circle_intersections added to volmdlr.utils.intersections, so it can be used to calculate intersections between two arcs 2d.
- get_bsplinecurve_intersections added to volmdlr.utils.intersections. Used to calculate intersection between a bspline and another edge.
- Wire2D: edge_intersections, wire_intersections, edge_crossings, edge_intersections, validate_edge_crossings, validate_wire_crossings
- Contour2D: split_contour_with_sorted_points, intersection_contour_with
- CylindricalSurface3D: point_projection, point_distance
- ToroidalSurface3D: point_projection
- BsplineCurve: point_distance, point_belongs
- ContourMixin: is_adjacent
- Wire2D: area
- Circle2D: bsplinecurve_intersections.
- add tolerance param to many methods from edges and wires.
- Surface3D: add contour healing into face_from_contours3d method.
- ExtrusionSurface3D: implement missing cases for linesegment2d_to_3d method.
- BSplineSurface3D: to_plane3d
- BSplineFace3D: to_planeface3d
- BSplineCurve, Arc, LineSegment: is_close
- Core: get_edge_index_in_list, edge_in_list
- mesh: TetrahedralElementQuadratic 
- GmshParser: define_quadratic_tetrahedron_element_mesh
- GmshParser: to_vtk (consider quadratic tetrahedron element)
- VolumeModel: to_msh (consider both order 1 and 2)
- Assembly: define a volmdlr Assembly object.
- Edge: direction_independent_is_close
- Arcellipse2D, 3D: complementary, translation
- Arcellipse2D, 3D: complementary
- Face3D: is_linesegment_crossing, linesegment_intersections_approximation.
- Assembly: define a volmdlr Assembly object.
- Contour2D: copy
- LineSegment2D: copy
- FullArcEllipse3D: split
- ArcEllipse3D: split, point_at_abscissa
- Vector: is_perpendicular_to
- babylonjs: add nested meshes
- CylindricalFace3D, ConicalFace3D, ToroidalFace3D, BSplineFace3D: neutral_fiber
- VolumeModel: get_shells
- WireMixin: wires_from_edges
- DisplayMesh3D: triangulation_faces
- Woodpecker CI setup
- ContourMixin: primitive_section_over_contour.
- Face3D: split_by_plane

### Fixed
- 2D conversion: create 2D function name in core_compiled
- LineSegment, Arc, BSplineCurve: get_shared_section()
- bSpline2D: linesegment_intersections
- BsplineCurve: from_points_interpolation
- Coverage: use coverage rc to enable cython coverage
- ClosedShel3D: cut_by_plane
- ClosedShell3D: union
- BSplineSurface3D: take into account oppened contour while using face_from_contours3d
- BsplineCurve: simplify
- Dessiaobject inheritance up-to-date
- Edge: unit_direction_vector, unit_normal_vector, split_between_two_points
- VolumeModel: get_mesh_lines (change tolerance 1e-20 to 1e-6)
- RevolutionSurface: fix some parametric operations.
- ClosedShel3D: intersection method
- Fix: plots
- add some fixes to pydocstyle errors
- ToroidalSurface3D: fix some parametric operations.
- Node2D, Node3D: is_close
- SphericalSurface3D: enhance arc3d_to_2d and bsplinecurve3d_to_2d.
- BSplineface3D: linesegment2d_to_3d, bsplinecurve2d_to_3d.
- OpenShell3D: get_geo_lines (use primitive.is_close)
- Basis3D: normalize
- Contour3D: from_step removes repeated edges from primitives list
- Face3D: add fixes to divide_face.
- ExtrusionSurface3D: linesegment2d_to_3d.
- Surface3D: repair_primitive_periodicity
- BSplineSurface3D: ban useless attr in serialization 
- utils.parametric: fix contour2d_healing
- BSplineSurface3D: ban useless attr in serialization
- BSplineCurve: simplify
- SphericalSurface3D: contour3d_to_2d
- WireMixin: to_wire_with_linesegments (use new methods, for 2D and 3D)
- ArcEllipse2d: point_belongs, abscissa, init.
- Face3D: face_inside - now considers inners_contours
- BoundingBox: point_belongs now considers bounds.
- ContourMixin: delete_shared_contour_section
- PlaneFace3D: merge_faces
- Contour2D: divide
- Step: raise NotimplementedError when it's not possible to instatiate assembly object.
- STL: handle mutiple space as separator
- fix: protect gmsh import

### Refactor
- Contour2D: cut_by_wire
- Contour2D: extract_with_points displaced to WireMixin
- Contour2D: extract_contour displaced to WireMixin and renamed to extract
- Contour2D: split_contour_with_sorted_points displaced to WireMixin and renamed to split_with_sorted_points
- Contour2D: get_divided_contours
- FullArc2D, FullArc3D: create FullArc Abstract class.
- Contour2D: ordering_contour
- WireMixin: order_wire
- Contour2D: delete cut_by_linesegments
- split faces.py into surfaces.py, faces.py and shells.py 
- ContourMixin: from_points
- ClosedShell3D: improve performance for boolean operations
- Face3D: reduce the triangulation discretization resolution of Toroidal and Cylindrical to improve redering performance.
- Cylinder: inheritance directly from ClosedShell3D
- Edges: cache middle_points and unit_direction_vector 
- Arc: add optional parameter center
- unittests: find dynamicly the folder for the json
- Arc: point_distance
- BSplineCurve: is_close
- CompositePrimitive3D: babylon_points
- WireMixin: split_with_sorted_points -> if a wire, and given points are start and end, return self directly.
- ContourMixin: contours_from_edges
- ExtrusionSurface3D: simplify bsplinecurve3d_to_2d method

### Changed
- better surface3d plots
- sphere methods renamed in_points & to_point_skin to inner points & skin_points
- Improve CylincricalFace3D and ToroidalFace3D rendering mesh.
- remove useless attribute in Bspline serialization
- Change python suport version from >=3.7 to >= 3.9
- LICENSE changed from GPL to Lesser GPL 
- Readme logo updated
- CI: do not check quality on tag

### Unittests
- Arc2D: test_arc_intersections
- TestEdge2DIntersections: test intersections for all edges.
- Circle2D: test_circle_intersections
- Contour2D: test_crossings, test_intersection_contour_with
- BSplineCurve: get_intersection_sections
- BSplineCurve2D: edge_intersections, arc_intersections, bsplinecurve_intersections
- CylindricalFace3D: test_triangulation_quality
- CylindricalSurface3D: test_point_projection
- BSplineCurve: point_projection
- ClosedShel3D: cut_by_plane
- Arc3D.minimum_distance_points_line
- New unittests for plane3d.
- ClosedShel3D: intersection
- Arcellipse2D: complementary
- Contour2D: contours_from_edges.
- PlaneFace3D: merge_faces
- Contour2D: divide.
- BSplineFace3D: test_linesegment_intersections_approximation.
- CylindricalFace3D: split_by_plane.

v0.10.0 [Released 20/04/2023]

### New Features
* Write .msh file (with stream)
* Arc: reverse
* BSplineCurve2D: offset
* Circle2D: bsplinecurve_intersections, point_distance
* ConicalSurface3D, CylindricalSurface3D: plot method
* BSplineCurve3D: minimum distance
* volmdlr.edge: FullArcEllipse
* BSplineCurve: evaluate_single
* Wire2: hash
* Contour3D: hash
* LineSegment3D, LineSegment2D, Arc3D, Arc2D, BSpline3D, BSpline2D: get_shared_section(), delete_shared_section()
* Contour2D: closest_point_to_point2, get_furthest_point_to_point2
* Block: octree, quadtree, subdivide_block

### Fixed
* Bspline in sweep
* Plane3D: plane_intersections
* fixes to step assemblies
* LineSegment3D: matrix_distance
* fixes to wire
* Arc: split. Case when spliting point is the start or end point.
* BplineCurve2D: tangent, vector_direction, normal_vector
* BSplineCurve: abscissa, line_intersections
* Add some important fixes to unittests: missing two __init__py files.
* Contour2D, Contour3D: merge_with()
* Edge: change unit_direction_vector and unit_normal_vector to concrete methods
* stl: add _standalone_in_db to Stl class
* BSplineSurface3D: merge_with
* Documentation: Add introduction to volmdlr technology
* BSplineSurface3D: refactor bsplinecurve3d_to_2d to take into account periodic behavior
* OpenedRoundedLineSegments2D/ClosedRoundedLineSegments2D: fix radius type
* Surface3D: debug some special cases while using face_from_contours3d.
* Step: debug some special cases while reading step file.
* BSplineSurface3D: fix simplify_surface method.
* Improve pylint code quality.
* PeriodicalSurface: enhance some parametric transformations.

### Removed
- stl: remove default value in from_stream method

### Changed

- argument convexe in volmdlr.cloud has been renamed to convex
- Add some missing docstrings in volmdlr.faces
- Using full arcs for Circles primitives

### Performance improvements
- BSplineCurve: compilation of some functions used by from_points_interpolation classmethod.
- BSplineSurface3D: compilation of some functions used in the evaluation of a parametric point.
- eq & hash: Some eq and hash methods have been fixed. starting from clases Point and Vector.
- BSplinecurve2D: point_belongs
- lighten some dicts with optional name
- Step reader: refactor to_volume_model. Remove the dependency of the method of creating a graph.

### Refactorings
- ContourMixin: to_polygon (for both 2D and 3D)
- BSplineCurve2D.point_distance 
- new dataclass EdgeStyle: to be used in several plot methods. simplifying its structure.


### Unittests
* BSplineCurve2D: offset, point_distance, point_belongs
* Circle2D: bspline_intersections, point_distance
* Unittests for Vector2D
* Unittests for Point2D
* Unittests for Vector3D
* Unittests for Point3D
* LineSegment3D: test_matrix_distance
* LineSegment3D, LineSegment2D, Arc3D, Arc2D, BSpline3D, BSpline2D: get_shared_section(), delete_shared_section()
* Contour3D: merge_with()
* Contour2D: closest_point_to_point2, get_furthest_point_to_point2

## v0.9.3

- build: bump dessia common to 0.10.0
- build: remove useless jsonschema dep
- build: update package.xml for freecad

## v0.9.1

### Fixed
- build: manifest was not shipping bspline_compiled
- fixed many pylint errors: 13/03/2023
- fix contour2d: divide

### Documentation
 - typo in CONTRIBUTING.md
 - typo in README.md

## v0.9.0 [released 03/26/2023]

### New Features
* Unit coversion factor parameter added to the end of the from_step arguments parameter (So we can convert the units correctly)
* SphericalSurface3D: rotation, translation, frame_mapping
* read steps: Identify assemblies in a step file.
* ClosedTriangleShell3D: to_trimesh method
* PointCloud3D: add method shell_distances to compute distances from triangular mesh in PointCloud3D
* BSplineSurface3D: Now the plot method uses u and v curves
* Create .geo and .msh files (Mesh geometries with GMSH)
* RevolutionSurface3D: point3d_to_2d, point2d_to_3d, plot, rectangular_cut, from_step
* RevolutionFace3D
* WiriMixin: from points: general method for Wire3D and 2D and for Contour2D and 3D.
* Added package.xml metadata in order to be listed in the FreeCAD Addon Manager
* Edge: local_discretization
* ArcEllipse2d: point_at_abscissa, translation, split, point_distance.

### Fixed

* WireMixin: abscissa (add tolerance as parameter)
* OpenRoundedLineSegment2D: deleted discretization_points() so it uses the one from WireMixin.
* Contour2D: moved bounding_rectangle and get_bounding_rectangle to Wire2D.
* BSplineCurve: from_points_interpolation, uses centripedal method for better fitting.
* Conical, Cylindrical and Toroidal Surfaces 3D: fix face_from_contours - bug when step file doesnot follow a standard.
* BSplineSurface3D: debug linesegment2d_to_3d method.
* Parametric operations with BSpline curves.
* OpenTriangleShell3D: fix from_mesh_data method.
* PeriodicalSurface: fix face from contours.
* LineSegment2D.line_intersections: verify if colinear first.
* Cylinder: to_dict, min_distance_to_other_cylinder.
* Step_assemblies: consider when no transformation is needed.
* fix some pydocstyle errors
* Script/step/workflow: Update Workflow, use last version of dessia_common
* LineSegment3D: Rotation method update due to points attribute deletion
* ConicalSurface3D: fix from_step class method by adding the angle convertion factor
* fix f string usage
* Add some typings
* Step: Step translator now handles some EDGE_LOOP inconsistencies coming from step files
* Arc2d: point_belongs, abscissa.


### Removed

- edges: remove attributes points from lines & linesegments for performance purpose


### Performance improvements

- wires.py's 2D objects: chache bounding_rectangle results
- faces.py's Triangle3D objects: subdescription points and triangles
- EdgeCollection3D: new object for displaying series of edges
- BSplineSurface3D: compile BSplineSurface3D.derivatives
- Contour2D.area(): save area in a cache variable.
- Contour2D.__eq__(): verify contour length first, when verify if two contours are the same.
- Contour2D.is_inside(): verify first if the area of the contour2 is not smaller that contour 1.
- Disabling pointer in to_dict for most primitives
- Better hash for shells, contours & wires 


### Refactorings
- Remove usage of deprecated method old_coordinates and new_coordinates
- Indicate 'inplace' methods as deprecated
* Wire: extract_with_points

### Documentation
- BoundingBox docstrings

### Unittests
- ConicalSurface3D: face_from_contours, bsplinecurve3d_to_2d.
- CompositePrimitive2D: rotation, translation, frame_mapping
- core.py: delete_double_point, step_ids_to_str
- CompositePrimitive3D: plot
- BoundingRectangle: bounds, plot, area, center, b_rectangle_intersection, is_inside_b_rectangle, point_belongs,
intersection_area, distance_to_b_rectangle, distance_to_point
- BoundingBox: center, add, to_dict, points, from_bounding_boxes, from_points, to_frame, volume, bbox_intersection,
is_inside_bbox, intersection_volume, distance_to_bbox, point_belongs, distance_to_point, plot
* VolumeModel: eq, volume, rotation, translation, frame_mapping, bounding_box, plot
* Wire: extract_with_points, split_with_two_points
* Arc2d: point_belongs, abscissa.
* ArcEllipse2d: point_belongs, abscissa, init, translation, split, point_at_abscissa, point_distance.

### CI
- add spell check to pylint with pyenchant
- make code_pydocstyle more explicit
- upload html coverage to cdn.dessia.tech
- limit time effect on master & testing

## v0.8.0 [Released 26/01/2023]

### New Features

- PlaneFace3D: project_faces
- OpenShell3D: project_coincident_faces_of
- GmshParser: to_vtk
- BSplineCurve: derivatives
- ClosedPolygon2D: point_belongs, now the user can choose whether points on the edge of the polygon
            should be considered inside or not.
- ArcEllipse2D: line_intersections, frame_mapping, linesegment_intersections
- Line2D: point_belongs, frame_mapping()
- New Class wires.Ellipse2D
- Ellipse2D: point_over_ellipse(), line_intersections(), linesegment_intersections(), discretization_points(),
abscissa(), point_angle_with_major_dir(), area(), rotation(), tranlation(), frame_mapping()
- Plane3D: is_parallel, fullarc_intersections
- Arc2D: cut_betweeen_two_points
- Contour3D: linesegment_intersections, line_intersections
- Circle3D: primitives: [Arc3D, Arc3D], get_primitives, abscissa, linesegment_intersections
- Arc3D: line_intersections, linesegment_intersections
- new module utils: intersections -> circle_3d_linesegment_intersections
- hash for Frame2D
- Ellipse3D: point_belongs, abscissa, length, to_2d
- CylindricalSurface3D: point_on_surface, is_coincident, arcellipse3d_to_2d
- BSplineSurface3D: derivatives

### Fixed

- PlaneFace3D: cut_by_coincident_face (consider self.inner_contours inside face)
- Contour2D: bounding_rectangle (specify number_points for discretization_points), point_belongs
- Line2D: line_intersections
- BSplineCurve2D: line_intersections
- PlaneFace3D: cut_by_coincident_face (consider self.inner_contours inside face)
- BSplineCurve2D: bounding_rectangle (specify number_points for discretization_points)
- Mesh: delete_duplicated_nodes
- BSplineSurface3D: fix arc3d_to_2d method
- Frame3D : fix from_point_and_vector method ( error for the case vector=main_axis)
- BSplineCurve2D: linesegment_intersections
- Contour2D: merge_primitives_with
- BSplineCurve: fix to take into account weighted B-spline curves.
- Step: fix reading of rational BSpline curves and surfaces from step file.
- BSplineCurve2D: tangent (use position/length)
- Babylon: some scene settings for better rendering
- Arc2D: fix get_center: name referenced before assignement
- SphericalSurface3D : enhancement of primitives parametrization on surface parametric domain.
- BSplineSurface3D: debug linesegment2d_to_3d method.
- Parametric operations with BSpline curves.
- OpenTriangleShell3D: fix from_mesh_data method
- pydocstyle fixes
- bounding box: fix for cylindrical and BSplineCurve3D
- contour2d: ordering_primitives, order_primitives
- Plane3D: plane_intersections, is_coindident
- contour2d: ordering_primitives, order_primitives
- Linesegment2D: infinite_primitive
- Arc2D: point_belongs
- Arc2D: infinite_primitive
- Wire2D: infinite_intersections
- infinite primitive offset of linesegment
- Ellispe3D: discretization_points
- BSplineSurface: Improved surface periodicity calculation

### Removed

- babylon script remaining functions

### Performance improvements
- ClosedPolygon2D: triangulation
- Cylinder: min_distance_to_other_cylinder
- BSplineCurve: discretization_points
- Face3D: triangulation
- triangulation performance by use of Node2D instead of points (x15 on casing)
- cache variable self._polygon_point_belongs_100, to avoid recalculating each
time we have to verify if a point is inside
- Improvements in BSplineSurface3D.point3d_to_2d performance
- Triangle3D serialization speed-up
- Serialization without memo for faces
- Custom serialization for BsplineCurves

### Refactorings

- Basis2D, Basis3D, Frame2D, Frame3D: old_coordinates and new_coordinates method are now deprecated.
local_to_global_coordinates and global_to_local_coordinates are the new more explicit ones.
- Line3D: intersections

### Unittests

- Contour2D: point_belongs
- Basis2D, Basis3D, Frame2D, Frame3D: local_to_global_coordinates and global_to_local_coordinates
- ArcEllipse2D: linesegment_intersections
- LineSegment2D: to_wire
- Line2D: point_belongs
- BSplineCurve2D: line_intersections
- Ellipse2D.point_over_ellipse()
- Ellipse2D.line_intersections()
- Ellipse2D.linesegment_intersections()
- Ellipse2D.discretization_points()
- Ellipse2D.abscissa()
- Ellipse2D.point_angle_with_major_dir()
- Ellipse2D.area()
- Ellipse2D.rotation()
- Ellipse2D.tranlation()
- Ellipse2D.frame_mapping()
- Line2D.frame_mapping()
- Plane3D: plane_intersections, fullarc_intersections, is_parallel, is_coincident
- Contour2D: offset
- ArcEllipse3D.to_2d()
- Circle3D: point_belongs
- Circle3D: discretization_points
- Arc3D: line_intersections, linesegment_intersections
- Contour2D: ordering_contour, is_ordered, order_contour
- Ellipse3D: point_belongs, abscissa, length, to_2d, discretization_points
- CylindricalSurface3D: point_on_surface, is_coincident

### CI

- Mandatory CHANGELOG.md update for PR
- pre-commit checks with cython-lint

## v0.7.0

### New Features

- Open/Closed TriangleShells: ability to implement specific algorithm to triangles
- Block: faces_center (calculate directly point in the middle of the faces)
- Circle2D: split_by_line
- BoundingRectangle: bounds, plot, area, center, b_rectangle_intersection, is_inside_b_rectangle, point_belongs, intersection_area, distance_to_b_rectangle, distance_to_point
- Cylinder: random_point_inside, interference_volume_with_other_cylinder, lhs_points_inside
- CylindricalSurface3D: line_intersections, linesegment_intersections, plane_intersection
- Line2D: point_distance
- Line3D: to_2d
- Line3D: skew_to (verifies if two Line3D are skew)
- LineSegment3D: line_interserctions
- ArcEllipse3D: discretization_points
- FullArc3D: linesegment_intersections
- Line: sort_points_along_line
- Line2D: point_belongs
- ArcEllipse2D: length, point_belongs, abscissa, bounding_rectangle, straight_line_area, discretization_points, reverse

### Fixed

- Contour2D: point_belongs
- BsplineCurve: abscissa (use different start point between 0 and length)
- Arc3D: plot
- Cylinder: point_belongs
- FullArc3D: plot (use discretization_points instead of discretise)
- Face3D: line_intersections: consider borders
- STL: from stream (use BinaryFile and StringFile instead of io.BinaryIO and FileIO)
- Step: from stream (use BinaryFile instead of io.BinaryIO)
- Contour: is_overlapping (consider intersecting_points is empty)
- LineSegment2D: to_wire (use discretization_points instead of discretise)
- ArcEllipse2D: to_3d
- Fix boolean operations when faces are 100% coincident
- Fix some to_step methods from edges.py and faces.py


### Performance improvements

- Avoid unneeded bbox computation


### Refactorings

- cleanup of ClosedShell (double methods with Openshells)
- LineSegment3D: intersections
- Line2D: sort_points_along_line



### Unittests

- PlaneFace3D: line_intersections
- BsplineCurve: abscissa
- Circle2D: split_by_line
- BoundingRectangle: area, center, intersection, is_inside, point_belongs, intersection_area, distance_to_point, distance_to_b_rectangle
- Cylinder: point_belongs, random_point_inside, interference_volume_with_other_cylinder, min_distance_to_other_cylinder, is_intersecting_other_cylinder, lhs_points_inside
- CylindricalFace3D: linesegment_intersections
- CylindricalSurface3D: line_intersections
- Line3D: line_distance
- Line3D: skew_to
- Line3D: intersections
- LineSegment3D: line_intersections
- LineSegment3D: linesegment_intersections
- Contour: is_overlapping
- LineSegment2D: line_intersections
- ArcEllipse3D: discretization_points
- FullArc3D: linesegment_intersections
- Line2D: sort_points_along_line
- Line3D: sort_points_along_line
- ArcEllipse2D: length, point_belongs, abscissa, bounding_rectangle, straight_line_area, discretization_points, reverse


## v0.6.1 [12/13/2022]

### Changes

- Import from dessia_common are now performed from dessia_common.core

### Fixed
- infinite primitive offset of linesegment

## v0.6.0 [11/7/2022]

### New Features

- Stl:load_from_file, to_volume_model
- Surface2D: copy (specific method)
- GmshParser: read_file (.msh) and related methods, define_triangular_element_mesh, define_tetrahedron_element_mesh
- Circle2D: primitives (defined with 2 Arc2D)
- Node2D/3D, TriangularElement, QuadrilateralElement2D, TriangularElement3D
- ElementsGroup: nodes, elements_per_node
- Mesh: bounding_rectangle, delete_duplicated_nodes
- PlaneFace3D: cut_by_coincident_face
- Vector2D: to_step
- BSplineCurve2D: to_step
- LineSegment3D: to_bspline_curve
- BSplineCurve3D: from_geomdl_curve
- Surface2D: line_crossings
- Surface2D: from_contour
- BSplineSurface3D: simpifly_surface - verifies if BSplineSurface3D could be a Plane3D
- OpenShell3D: to_step_face_ids
- Contour2D: repair_cut_contour
- Circle2D: cut_by_line

### Fixed

- Contour3D: average_center_point (use edge_polygon.points instead of points)
- Contour: edges_order_with_adjacent_contour
- Arc2D: translate_inplace
- Arc2D: point_belongs
- Arc2D: abscissa (consider point2d == arc2d.start/end)
- Arc2D: split (how to choose the interior point)
- Wire: extract_primitives (consider point1 and point2 belong to the same primitive, REMOVE Contour.extract_primitives)
- LineSegment: abcissa (consider point2d == arc2d.start/end)
- Contour2D: cut_by_wire
- Contour2D: point_belongs (bug when contour has only one primitive, like FullArc2D)
- Contour: contours_from_edges
- PlaneFace3D: face_intersections
- Edge: insert_knots_and_mutiplicity
- BSplineCurve3D: from_step
- Surface2D: cut_by_line
- Circle3D: to_step
- ArcEllipse3D.to_2d()
- infinite primitive offset of linesegment
- Contour3D: order_contour.

### Performance improvements

- Improve reading STEP files (Faster BSplineCurve3D.look_up_table, Better info when _edges not following eachother_ )
- Improve multiple substractions
- Speedup Contour2D.point_belongs using bounding_rectangle
- Custom to dicts for Shells and primitives inheriting


### Refactorings

- Normalize STL methods regarding STEP
- Refacor and update old code in mesh.py
- Define a Parent class 'Triangle' for Triangle2D/3D


### Unittests

- Wire: extract_primitives, extract_without_primitives


## v0.5.0

### New Features

- Contour: is_overlapping, is_supperposing
- Point, Edges and Wires: axial_symmetry
- Surface2D: rotation, rotation_inplace
- Wire2D: bsplinecurve_crossings,  bsplinecurve_intersections
- Cylinder: min_distance_to_other_cylinder, is_intersecting_other_cylinder
- New point_distance method for Wire3D

### Fixed

- Wire3D.babylonjs
- BSplineSurface3D.merge_with (consider overlapping, intersecting surfaces)
- Wire.extract_primitives (consider point1 & point2 belong to the same primitive)
- Wire.extract_without_primitives (consider the primitives’ order to choose the primitives)
- Contour.shared_primitives_with (consider contours sharing a lot of primitives groups)
- Contour2D.contour_intersections (check if the point is not already in the lis)
- Line.is_between_points (consider point1==point2)
- BSplineCurve2D.split (consider point==start/end)
- Contour3D.bounding_box (use _utd_bounding_box to be defined as a property)
- BSplineSurface3D.grid2d_deformed (add more constraints to compute surface deformation)
- BSplineSurface3D.from_cylindrical_faces (consider **kwargs parameters)
- Duplicated methods cleaned
- triangulation of planar faces
- Wire3D: fix Bounding box
- Wire3D: Bounding box
- Arc2D: primitives bad calculation (arc2d)
- Update plotdata in setup.py
- add some fixes pydocstyle

### Performance improvements

- Remove Copy param from movement of primitives and add inplace methods
- Improve union operations
- Return the same result type (a boolean) in Contour.is_sharing_primitives_with
- Add hidden attribute _bounding_rectangle for Contour2D
- Add hidden attribute _length for BSplineCurve2D/3D
- Consider different types of primitives in Wire.wire_intersections/wire_crossings
- Add hidden attribute _length for Edge

### Refactorings

- Define _eq_ in Contour (to be used for both 2D and 3D)
- Use Grid2D object in different BSplineSurface3D methods (especially: to_2d_with_dimension)
- Define length in LineSegment (to be used for both 2D and 3D)
- Delete diplicated methods (length and point_at_abscissa) from Contour3D (inherit from Wire)
- Define a Parent class 'Bsplinecurve' to mutulize Bsplinecurve2D/3D methods
- Clean duplicated methods
- Define length in LineSegment (to be used for both 2D and 3D)
- Delete diplicated methods (length and point_at_abscissa) from Contour3D (inherit from Wire)
- Define a Parent class 'Bsplinecurve' to mutulize Bsplinecurve2D/3D methods


## v0.4.0
### Fixed
- various fixes in cuts of wires and contours
- Fix of missing face in Union
- following dessia_common v0.7.0


## v0.3.0

### New Features
- Bspline with dimensions
- cut_by_line for Surface2D
- Bspline merge

### Fixed
- Various Steps improvement
- Bspline periodicity in step reading
- sewing improvements
- Substraction of shells

## v0.2.10

### New Features

- union of shells (only with planeface for the moment
- Sewing of polygon3D
- Concav hull of PointCloud2D

## v0.2.9

### New Features

- support STL import & export
- point cloud2D & cloud3D

## v0.2.8

### New Features

- support stringIO in step save

### Fixes

- depack of point2D
- to_vector2D

### Performance improvements

- better bounding box for cylindrical face


## [v0.2.7]
### Changed
- direction vector of linesegments are now normalized

### New Features

- straight line area for BsplineCurve2D
- split of circleby start end
- closedpolygon2d is_trigo
- Auto-adaptative camera/edge width babylonjs
- splitting of bsplinecurve2d
- BezierSurface3D implemented
- added rotation and translation for faces
- new classes BezierCurve2D and BezierCurve3D
- spherical surface
- (core): update plot_data method
- update plot_data methods in wires and edges
- step almost working for cylindrical, conical toroidal
- difference between intersections and crossings
- plot_data version set to 0.3.8 or above

### Fixes

- support of mixed vector point in to step
- remove debug mode babylonjs
- remove sci notation in step export
- use stable cdn for babylonjs
- sweep extrusion length
- line circle intersection with tolerance, normal and dir vector for arc
- offset of wire
- remove useless non serializable attr
- secondmoment area from straight lines
- reversed faces in extrusion correction
- enhancement of rotation/translation of shells
- bug fix BezierCurve2D and 3D
- eq and hash for basis and frames
- shell and frame mapped shell correctly read
- small try except added for step reading
- all SHAPE_REPRESENTATION are now read
- Arc3D from step full debug
- arc3d to 2d in bspline3d surface
- missing faces at end of sweep
- splitting faces and arcs
- perf in display nodes and toroidal aspect
- setup.py requires plot_data>=0.3.9
- (primitives2d): serialization
- debug of shell method
- porting shells methods
- Debug of conical faces
- Porting cylinders and hollow
- porting from missing from_contour3d for planeface
- reading steps, but artefact on faces
- Correcting arc from_step

### Performance improvements

- LineSegment2D.points is non serializable attribute
- ClosedPolygon2D.line_segment is non_serializable_attributes
- Optimization of mesh generation

#### Refactorings
- (edges): put data argument back into Arc2D.plot_data()
- (edges): redefined Arc2D.plot_data()

## v0.2.6

### Changed
- debugs on frame 2D

### Optimized
- babylon data generation speed up

## v0.2.5

### Added
- translation and rotation for various primitives

### Changed
- Frame3D rotation takes also into account origin
- following plot_data v0.5.3

## v0.2.4
### Added
- handle spherical surfaces
- positionning of parts in STEP reading

## v0.2.1
### Added
- step export

## v0.2

### Changed
- modules -2D or *3D renamed in *2d, *3d
- point and vector declared with their x, y, z vm.Point2D((0, 0)) -> vm.Point2D(0, 0)
- separating in new modules: display, wires, edges...
- PEP8: method names
- PointAtCurvilinearAbscissa changed to point_at_abscissa
- MPLPlot changed to plot()
- plot now returns only ax instead of fig, ax

## v0.1.11

### Added
- Calculate the distance between LineSegment3D/LS3D, Arc3D/LS3D, Arc3D/Arc3D and between CylindricalFace3D too.
- Use PlaneFace3D with contours2D in a classic way and use it with contours3D with a 'from_contours3d' as CylindricalFace3D does.
- Calculate the distance between CylindricalFace3D and PlaneFace3D.
- Calculate the distance between CylindricalFace3D, PlaneFace3D and ToroidalFace3D.
- contours2d.tessel_points which gives all points of a contour2d, and .points the end points of primitives.
- Implementation of ConicalFace3D in Core and RevolvedProfile.
- Implementation of SphericalFace3D in Core.
- BSplineFace3D works.

### Changed
- cut_contours in Face3D which take all points from a Contour2D, not one side like before. Furthermore, it is light and quick.

## [v0.1.10]
- typings
- workflow to instanciate point

## [v0.1.9]

### Added
- mesh module

## [v0.1.8]

### Added
- color and alpha options for various primitives
- line segments intersection

### Debug
- arcs: is_trigo and angle were sometimes false

## [v0.1.7]

### Added
- random vector and points
- dashed line option in babylon of LineSegment3D
- Measure2D
- babylon_data: a dict language to describe models to be unpacked by a babylonjs unpacker

### Removed
- constants o2D, x2D, y2D...: use O2D, X2D...

### Changed
- Mesure -> Measure3D<|MERGE_RESOLUTION|>--- conflicted
+++ resolved
@@ -15,12 +15,9 @@
 - Sweep with non smoth path
 - plot of vector3D.
 - EdgeCollection3D: babylon_meshes.
-<<<<<<< HEAD
 - BSplineCurve3D: trim
-=======
 - FullArc3D: hash
 - SphericalSurface3D: enhance repair_periodicity_method
->>>>>>> 0c47030e
 
 ### Refactor
 - refator some classes' init in primitives3D. 
