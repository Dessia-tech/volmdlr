# Changelog

All notable changes to this project will be documented in this file.

The format is based on [Keep a Changelog](https://keepachangelog.com/en/1.0.0/),
and this project adheres to [Semantic Versioning](https://semver.org/spec/v2.0.0.html).


## v0.13.0 [future]

### New Features
- 

### Fixed
- Sweep with non smoth path
- plot of vector3D.
- EdgeCollection3D: babylon_meshes.

### Refactor
<<<<<<< HEAD
- refator some classes' init in primitives3D. 
=======

- Shells: refactor. 
>>>>>>> 8a1d8b64

### Changed
-

### Unittests
-

## v0.12.0 [unreleased]


### New Features
- New module: cad_simplification - OctreeBlockSimplify, TrippleExtrusionSimplify
- shells.py : function to performe union operations for a given list of shells.
- ClosedShell3D: is_face_intersecting, is_intersecting_with
- BoundingBox: get_points_inside_bbox, size
- Vector3D: unit_vector
- Face3D: split_inner_contour_intersecting_cutting_contours
- Shell3D: get_ray_casting_line_segment
- WireMixin: get_connected_wire, is_sharing_primitives_with
- OpenShell3D: faces_graph
- Plane3D: arc_intersections, bsplinecurve_intersections
- common_operations: split_wire_by_plane
- SphericalSurface3D: line_intersections, linesegment_intersections.
- Sweep with muitiform profile contour.
- minimum_distance: face-to-face, shell-to-shell
- OpenShell3D: from_faces (using faces graph)
- SphericalFace3D: from_contours3d_and_rectangular_cut

### Fixed
- ClosedShell3D: is_face_inside, get_subtraction_valid_faces, valid_intersection_faces, point_belongs
- ContourMixin: delete_shared_contour_section, reorder_contour_at_point, are_extremity_points_touching
- RevolutionSurface3D: fix some special cases whiling transforming from 3D space to parametric domain.
- fix drone python version
- BSplineFace3D: neutral_fiber
- BSplineSurface3D: arc3d_to_2d, removes repeated parametric points if any.
- surfaces.Plane3D: linesegment_intersections
- Step export
- Face3D: is_linesegment_crossing.
- Edge: fix orientation of edges commig from step.
- BSplineCurve3D: from_step.
- Export to step file
- Step import
- Edge: fix orientation of edges commig from step.
- Sphere: point_belongs, inherits from ClosedShell3D instead of RevolvedProfile
- Step import.
- PeriodicalSurface: linesegment3d_to_2d, takes into account small 3D line segments that should be actually 3D arcs
- babylondata: removes empty objects.
- ClosedPolygon2D: point_belongs.
- Fullarc: get_reverse.
- Arc2D: point_belongs
- ArcEllipse2D: point_at_abscissa
- Frame3D: import/export step.
- BSplineFace3D: neutral_fiber.
- Step: read_lines, take into account the space character in step entity names
- Circle3D: fix trim.
- Edge: from_step trim of periodic curves with different orientation of original edge
- Arc3D: fix abscissa, fix get_arc_point_angle
- add missing toleraces to some methods.
- Arc3D: line_intersections
- Line3D: minimum_distance_points
- remove arcellipse handleling for bspline2d_3d.


### Refactor
- ClosedShell3D: point_belongs, get_non_intersecting_faces
- BoundingBox: bbox_intersection
- Face3D: get_face_cutting_contours
- parametric.py: fix numerical instability in some functions used in Arc3D to parametric surface domain transformation.
- intersections: get_bsplinecurve_intersections generalization, so it can also be used
to calculate intersections between a plane 3d and bsplinecurve3d.
- Big refactor: New module curves.py containing classes as Line, Circle and Ellipse.
Most edges will now be formed by a curve and a start and end points. Unittests for all these classes have been created.
All adequations have been done for all tests and existing scripts.

- bspline_compiled: refactor binomial_coefficient for performance.
- Improve step translator.
- Delete inplace methods: rotation, translation and frame_mapping
- OpenShell3D: faces_graph.
- RevolutionSurface3D: Improve init and methods

### Changed
- OpenShell3D: faces_graph is now vertices_graph. faces_graph method now represents the faces' topology of the shell.

### Unittests
- FullArc2D: split_between_two_points
- Face3D: set_operations_new_faces
- ClosedShell3D: point_belongs
- Plane3D: arc_intersections, bsplinecurve_intersections
- common_operations: split_wire_by_plane
- SphericalSurface3D: line_intersections, linesegment_intersections.

## v0.11.0


### New Features
- BSplineCurve, Edge: simplify
- Plane3D: angle_between_planes, plane_betweeen_two_planes
- Edge: intersections, crossings, validate_crossings
- Arc2D: bsplinecurve_intersections, arc_intersections, arcellipse_intersections.
- ArcEllipse2D: bsplinecurve_intersections
- get_circle_intersections added to volmdlr.utils.intersections, so it can be used to calculate intersections between two arcs 2d.
- get_bsplinecurve_intersections added to volmdlr.utils.intersections. Used to calculate intersection between a bspline and another edge.
- Wire2D: edge_intersections, wire_intersections, edge_crossings, edge_intersections, validate_edge_crossings, validate_wire_crossings
- Contour2D: split_contour_with_sorted_points, intersection_contour_with
- CylindricalSurface3D: point_projection, point_distance
- ToroidalSurface3D: point_projection
- BsplineCurve: point_distance, point_belongs
- ContourMixin: is_adjacent
- Wire2D: area
- Circle2D: bsplinecurve_intersections.
- add tolerance param to many methods from edges and wires.
- Surface3D: add contour healing into face_from_contours3d method.
- ExtrusionSurface3D: implement missing cases for linesegment2d_to_3d method.
- BSplineSurface3D: to_plane3d
- BSplineFace3D: to_planeface3d
- BSplineCurve, Arc, LineSegment: is_close
- Core: get_edge_index_in_list, edge_in_list
- mesh: TetrahedralElementQuadratic 
- GmshParser: define_quadratic_tetrahedron_element_mesh
- GmshParser: to_vtk (consider quadratic tetrahedron element)
- VolumeModel: to_msh (consider both order 1 and 2)
- Assembly: define a volmdlr Assembly object.
- Edge: direction_independent_is_close
- Arcellipse2D, 3D: complementary, translation
- Arcellipse2D, 3D: complementary
- Face3D: is_linesegment_crossing, linesegment_intersections_approximation.
- Assembly: define a volmdlr Assembly object.
- Contour2D: copy
- LineSegment2D: copy
- FullArcEllipse3D: split
- ArcEllipse3D: split, point_at_abscissa
- Vector: is_perpendicular_to
- babylonjs: add nested meshes
- CylindricalFace3D, ConicalFace3D, ToroidalFace3D, BSplineFace3D: neutral_fiber
- VolumeModel: get_shells
- WireMixin: wires_from_edges
- DisplayMesh3D: triangulation_faces
- Woodpecker CI setup
- ContourMixin: primitive_section_over_contour.
- Face3D: split_by_plane

### Fixed
- 2D conversion: create 2D function name in core_compiled
- LineSegment, Arc, BSplineCurve: get_shared_section()
- bSpline2D: linesegment_intersections
- BsplineCurve: from_points_interpolation
- Coverage: use coverage rc to enable cython coverage
- ClosedShel3D: cut_by_plane
- ClosedShell3D: union
- BSplineSurface3D: take into account oppened contour while using face_from_contours3d
- BsplineCurve: simplify
- Dessiaobject inheritance up-to-date
- Edge: unit_direction_vector, unit_normal_vector, split_between_two_points
- VolumeModel: get_mesh_lines (change tolerance 1e-20 to 1e-6)
- RevolutionSurface: fix some parametric operations.
- ClosedShel3D: intersection method
- Fix: plots
- add some fixes to pydocstyle errors
- ToroidalSurface3D: fix some parametric operations.
- Node2D, Node3D: is_close
- SphericalSurface3D: enhance arc3d_to_2d and bsplinecurve3d_to_2d.
- BSplineface3D: linesegment2d_to_3d, bsplinecurve2d_to_3d.
- OpenShell3D: get_geo_lines (use primitive.is_close)
- Basis3D: normalize
- Contour3D: from_step removes repeated edges from primitives list
- Face3D: add fixes to divide_face.
- ExtrusionSurface3D: linesegment2d_to_3d.
- Surface3D: repair_primitive_periodicity
- BSplineSurface3D: ban useless attr in serialization 
- utils.parametric: fix contour2d_healing
- BSplineSurface3D: ban useless attr in serialization
- BSplineCurve: simplify
- SphericalSurface3D: contour3d_to_2d
- WireMixin: to_wire_with_linesegments (use new methods, for 2D and 3D)
- ArcEllipse2d: point_belongs, abscissa, init.
- Face3D: face_inside - now considers inners_contours
- BoundingBox: point_belongs now considers bounds.
- ContourMixin: delete_shared_contour_section
- PlaneFace3D: merge_faces
- Contour2D: divide
- Step: raise NotimplementedError when it's not possible to instatiate assembly object.
- STL: handle mutiple space as separator
- fix: protect gmsh import

### Refactor
- Contour2D: cut_by_wire
- Contour2D: extract_with_points displaced to WireMixin
- Contour2D: extract_contour displaced to WireMixin and renamed to extract
- Contour2D: split_contour_with_sorted_points displaced to WireMixin and renamed to split_with_sorted_points
- Contour2D: get_divided_contours
- FullArc2D, FullArc3D: create FullArc Abstract class.
- Contour2D: ordering_contour
- WireMixin: order_wire
- Contour2D: delete cut_by_linesegments
- split faces.py into surfaces.py, faces.py and shells.py 
- ContourMixin: from_points
- ClosedShell3D: improve performance for boolean operations
- Face3D: reduce the triangulation discretization resolution of Toroidal and Cylindrical to improve redering performance.
- Cylinder: inheritance directly from ClosedShell3D
- Edges: cache middle_points and unit_direction_vector 
- Arc: add optional parameter center
- unittests: find dynamicly the folder for the json
- Arc: point_distance
- BSplineCurve: is_close
- CompositePrimitive3D: babylon_points
- WireMixin: split_with_sorted_points -> if a wire, and given points are start and end, return self directly.
- ContourMixin: contours_from_edges
- ExtrusionSurface3D: simplify bsplinecurve3d_to_2d method

### Changed
- better surface3d plots
- sphere methods renamed in_points & to_point_skin to inner points & skin_points
- Improve CylincricalFace3D and ToroidalFace3D rendering mesh.
- remove useless attribute in Bspline serialization
- Change python suport version from >=3.7 to >= 3.9
- LICENSE changed from GPL to Lesser GPL 
- Readme logo updated
- CI: do not check quality on tag

### Unittests
- Arc2D: test_arc_intersections
- TestEdge2DIntersections: test intersections for all edges.
- Circle2D: test_circle_intersections
- Contour2D: test_crossings, test_intersection_contour_with
- BSplineCurve: get_intersection_sections
- BSplineCurve2D: edge_intersections, arc_intersections, bsplinecurve_intersections
- CylindricalFace3D: test_triangulation_quality
- CylindricalSurface3D: test_point_projection
- BSplineCurve: point_projection
- ClosedShel3D: cut_by_plane
- Arc3D.minimum_distance_points_line
- New unittests for plane3d.
- ClosedShel3D: intersection
- Arcellipse2D: complementary
- Contour2D: contours_from_edges.
- PlaneFace3D: merge_faces
- Contour2D: divide.
- BSplineFace3D: test_linesegment_intersections_approximation.
- CylindricalFace3D: split_by_plane.

v0.10.0 [Released 20/04/2023]

### New Features
* Write .msh file (with stream)
* Arc: reverse
* BSplineCurve2D: offset
* Circle2D: bsplinecurve_intersections, point_distance
* ConicalSurface3D, CylindricalSurface3D: plot method
* BSplineCurve3D: minimum distance
* volmdlr.edge: FullArcEllipse
* BSplineCurve: evaluate_single
* Wire2: hash
* Contour3D: hash
* LineSegment3D, LineSegment2D, Arc3D, Arc2D, BSpline3D, BSpline2D: get_shared_section(), delete_shared_section()
* Contour2D: closest_point_to_point2, get_furthest_point_to_point2
* Block: octree, quadtree, subdivide_block

### Fixed
* Bspline in sweep
* Plane3D: plane_intersections
* fixes to step assemblies
* LineSegment3D: matrix_distance
* fixes to wire
* Arc: split. Case when spliting point is the start or end point.
* BplineCurve2D: tangent, vector_direction, normal_vector
* BSplineCurve: abscissa, line_intersections
* Add some important fixes to unittests: missing two __init__py files.
* Contour2D, Contour3D: merge_with()
* Edge: change unit_direction_vector and unit_normal_vector to concrete methods
* stl: add _standalone_in_db to Stl class
* BSplineSurface3D: merge_with
* Documentation: Add introduction to volmdlr technology
* BSplineSurface3D: refactor bsplinecurve3d_to_2d to take into account periodic behavior
* OpenedRoundedLineSegments2D/ClosedRoundedLineSegments2D: fix radius type
* Surface3D: debug some special cases while using face_from_contours3d.
* Step: debug some special cases while reading step file.
* BSplineSurface3D: fix simplify_surface method.
* Improve pylint code quality.
* PeriodicalSurface: enhance some parametric transformations.

### Removed
- stl: remove default value in from_stream method

### Changed

- argument convexe in volmdlr.cloud has been renamed to convex
- Add some missing docstrings in volmdlr.faces
- Using full arcs for Circles primitives

### Performance improvements
- BSplineCurve: compilation of some functions used by from_points_interpolation classmethod.
- BSplineSurface3D: compilation of some functions used in the evaluation of a parametric point.
- eq & hash: Some eq and hash methods have been fixed. starting from clases Point and Vector.
- BSplinecurve2D: point_belongs
- lighten some dicts with optional name
- Step reader: refactor to_volume_model. Remove the dependency of the method of creating a graph.

### Refactorings
- ContourMixin: to_polygon (for both 2D and 3D)
- BSplineCurve2D.point_distance 
- new dataclass EdgeStyle: to be used in several plot methods. simplifying its structure.


### Unittests
* BSplineCurve2D: offset, point_distance, point_belongs
* Circle2D: bspline_intersections, point_distance
* Unittests for Vector2D
* Unittests for Point2D
* Unittests for Vector3D
* Unittests for Point3D
* LineSegment3D: test_matrix_distance
* LineSegment3D, LineSegment2D, Arc3D, Arc2D, BSpline3D, BSpline2D: get_shared_section(), delete_shared_section()
* Contour3D: merge_with()
* Contour2D: closest_point_to_point2, get_furthest_point_to_point2

## v0.9.3

- build: bump dessia common to 0.10.0
- build: remove useless jsonschema dep
- build: update package.xml for freecad

## v0.9.1

### Fixed
- build: manifest was not shipping bspline_compiled
- fixed many pylint errors: 13/03/2023
- fix contour2d: divide

### Documentation
 - typo in CONTRIBUTING.md
 - typo in README.md

## v0.9.0 [released 03/26/2023]

### New Features
* Unit coversion factor parameter added to the end of the from_step arguments parameter (So we can convert the units correctly)
* SphericalSurface3D: rotation, translation, frame_mapping
* read steps: Identify assemblies in a step file.
* ClosedTriangleShell3D: to_trimesh method
* PointCloud3D: add method shell_distances to compute distances from triangular mesh in PointCloud3D
* BSplineSurface3D: Now the plot method uses u and v curves
* Create .geo and .msh files (Mesh geometries with GMSH)
* RevolutionSurface3D: point3d_to_2d, point2d_to_3d, plot, rectangular_cut, from_step
* RevolutionFace3D
* WiriMixin: from points: general method for Wire3D and 2D and for Contour2D and 3D.
* Added package.xml metadata in order to be listed in the FreeCAD Addon Manager
* Edge: local_discretization
* ArcEllipse2d: point_at_abscissa, translation, split, point_distance.

### Fixed

* WireMixin: abscissa (add tolerance as parameter)
* OpenRoundedLineSegment2D: deleted discretization_points() so it uses the one from WireMixin.
* Contour2D: moved bounding_rectangle and get_bounding_rectangle to Wire2D.
* BSplineCurve: from_points_interpolation, uses centripedal method for better fitting.
* Conical, Cylindrical and Toroidal Surfaces 3D: fix face_from_contours - bug when step file doesnot follow a standard.
* BSplineSurface3D: debug linesegment2d_to_3d method.
* Parametric operations with BSpline curves.
* OpenTriangleShell3D: fix from_mesh_data method.
* PeriodicalSurface: fix face from contours.
* LineSegment2D.line_intersections: verify if colinear first.
* Cylinder: to_dict, min_distance_to_other_cylinder.
* Step_assemblies: consider when no transformation is needed.
* fix some pydocstyle errors
* Script/step/workflow: Update Workflow, use last version of dessia_common
* LineSegment3D: Rotation method update due to points attribute deletion
* ConicalSurface3D: fix from_step class method by adding the angle convertion factor
* fix f string usage
* Add some typings
* Step: Step translator now handles some EDGE_LOOP inconsistencies coming from step files
* Arc2d: point_belongs, abscissa.


### Removed

- edges: remove attributes points from lines & linesegments for performance purpose


### Performance improvements

- wires.py's 2D objects: chache bounding_rectangle results
- faces.py's Triangle3D objects: subdescription points and triangles
- EdgeCollection3D: new object for displaying series of edges
- BSplineSurface3D: compile BSplineSurface3D.derivatives
- Contour2D.area(): save area in a cache variable.
- Contour2D.__eq__(): verify contour length first, when verify if two contours are the same.
- Contour2D.is_inside(): verify first if the area of the contour2 is not smaller that contour 1.
- Disabling pointer in to_dict for most primitives
- Better hash for shells, contours & wires 


### Refactorings
- Remove usage of deprecated method old_coordinates and new_coordinates
- Indicate 'inplace' methods as deprecated
* Wire: extract_with_points

### Documentation
- BoundingBox docstrings

### Unittests
- ConicalSurface3D: face_from_contours, bsplinecurve3d_to_2d.
- CompositePrimitive2D: rotation, translation, frame_mapping
- core.py: delete_double_point, step_ids_to_str
- CompositePrimitive3D: plot
- BoundingRectangle: bounds, plot, area, center, b_rectangle_intersection, is_inside_b_rectangle, point_belongs,
intersection_area, distance_to_b_rectangle, distance_to_point
- BoundingBox: center, add, to_dict, points, from_bounding_boxes, from_points, to_frame, volume, bbox_intersection,
is_inside_bbox, intersection_volume, distance_to_bbox, point_belongs, distance_to_point, plot
* VolumeModel: eq, volume, rotation, translation, frame_mapping, bounding_box, plot
* Wire: extract_with_points, split_with_two_points
* Arc2d: point_belongs, abscissa.
* ArcEllipse2d: point_belongs, abscissa, init, translation, split, point_at_abscissa, point_distance.

### CI
- add spell check to pylint with pyenchant
- make code_pydocstyle more explicit
- upload html coverage to cdn.dessia.tech
- limit time effect on master & testing

## v0.8.0 [Released 26/01/2023]

### New Features

- PlaneFace3D: project_faces
- OpenShell3D: project_coincident_faces_of
- GmshParser: to_vtk
- BSplineCurve: derivatives
- ClosedPolygon2D: point_belongs, now the user can choose whether points on the edge of the polygon
            should be considered inside or not.
- ArcEllipse2D: line_intersections, frame_mapping, linesegment_intersections
- Line2D: point_belongs, frame_mapping()
- New Class wires.Ellipse2D
- Ellipse2D: point_over_ellipse(), line_intersections(), linesegment_intersections(), discretization_points(),
abscissa(), point_angle_with_major_dir(), area(), rotation(), tranlation(), frame_mapping()
- Plane3D: is_parallel, fullarc_intersections
- Arc2D: cut_betweeen_two_points
- Contour3D: linesegment_intersections, line_intersections
- Circle3D: primitives: [Arc3D, Arc3D], get_primitives, abscissa, linesegment_intersections
- Arc3D: line_intersections, linesegment_intersections
- new module utils: intersections -> circle_3d_linesegment_intersections
- hash for Frame2D
- Ellipse3D: point_belongs, abscissa, length, to_2d
- CylindricalSurface3D: point_on_surface, is_coincident, arcellipse3d_to_2d
- BSplineSurface3D: derivatives

### Fixed

- PlaneFace3D: cut_by_coincident_face (consider self.inner_contours inside face)
- Contour2D: bounding_rectangle (specify number_points for discretization_points), point_belongs
- Line2D: line_intersections
- BSplineCurve2D: line_intersections
- PlaneFace3D: cut_by_coincident_face (consider self.inner_contours inside face)
- BSplineCurve2D: bounding_rectangle (specify number_points for discretization_points)
- Mesh: delete_duplicated_nodes
- BSplineSurface3D: fix arc3d_to_2d method
- Frame3D : fix from_point_and_vector method ( error for the case vector=main_axis)
- BSplineCurve2D: linesegment_intersections
- Contour2D: merge_primitives_with
- BSplineCurve: fix to take into account weighted B-spline curves.
- Step: fix reading of rational BSpline curves and surfaces from step file.
- BSplineCurve2D: tangent (use position/length)
- Babylon: some scene settings for better rendering
- Arc2D: fix get_center: name referenced before assignement
- SphericalSurface3D : enhancement of primitives parametrization on surface parametric domain.
- BSplineSurface3D: debug linesegment2d_to_3d method.
- Parametric operations with BSpline curves.
- OpenTriangleShell3D: fix from_mesh_data method
- pydocstyle fixes
- bounding box: fix for cylindrical and BSplineCurve3D
- contour2d: ordering_primitives, order_primitives
- Plane3D: plane_intersections, is_coindident
- contour2d: ordering_primitives, order_primitives
- Linesegment2D: infinite_primitive
- Arc2D: point_belongs
- Arc2D: infinite_primitive
- Wire2D: infinite_intersections
- infinite primitive offset of linesegment
- Ellispe3D: discretization_points
- BSplineSurface: Improved surface periodicity calculation

### Removed

- babylon script remaining functions

### Performance improvements
- ClosedPolygon2D: triangulation
- Cylinder: min_distance_to_other_cylinder
- BSplineCurve: discretization_points
- Face3D: triangulation
- triangulation performance by use of Node2D instead of points (x15 on casing)
- cache variable self._polygon_point_belongs_100, to avoid recalculating each
time we have to verify if a point is inside
- Improvements in BSplineSurface3D.point3d_to_2d performance
- Triangle3D serialization speed-up
- Serialization without memo for faces
- Custom serialization for BsplineCurves

### Refactorings

- Basis2D, Basis3D, Frame2D, Frame3D: old_coordinates and new_coordinates method are now deprecated.
local_to_global_coordinates and global_to_local_coordinates are the new more explicit ones.
- Line3D: intersections

### Unittests

- Contour2D: point_belongs
- Basis2D, Basis3D, Frame2D, Frame3D: local_to_global_coordinates and global_to_local_coordinates
- ArcEllipse2D: linesegment_intersections
- LineSegment2D: to_wire
- Line2D: point_belongs
- BSplineCurve2D: line_intersections
- Ellipse2D.point_over_ellipse()
- Ellipse2D.line_intersections()
- Ellipse2D.linesegment_intersections()
- Ellipse2D.discretization_points()
- Ellipse2D.abscissa()
- Ellipse2D.point_angle_with_major_dir()
- Ellipse2D.area()
- Ellipse2D.rotation()
- Ellipse2D.tranlation()
- Ellipse2D.frame_mapping()
- Line2D.frame_mapping()
- Plane3D: plane_intersections, fullarc_intersections, is_parallel, is_coincident
- Contour2D: offset
- ArcEllipse3D.to_2d()
- Circle3D: point_belongs
- Circle3D: discretization_points
- Arc3D: line_intersections, linesegment_intersections
- Contour2D: ordering_contour, is_ordered, order_contour
- Ellipse3D: point_belongs, abscissa, length, to_2d, discretization_points
- CylindricalSurface3D: point_on_surface, is_coincident

### CI

- Mandatory CHANGELOG.md update for PR
- pre-commit checks with cython-lint

## v0.7.0

### New Features

- Open/Closed TriangleShells: ability to implement specific algorithm to triangles
- Block: faces_center (calculate directly point in the middle of the faces)
- Circle2D: split_by_line
- BoundingRectangle: bounds, plot, area, center, b_rectangle_intersection, is_inside_b_rectangle, point_belongs, intersection_area, distance_to_b_rectangle, distance_to_point
- Cylinder: random_point_inside, interference_volume_with_other_cylinder, lhs_points_inside
- CylindricalSurface3D: line_intersections, linesegment_intersections, plane_intersection
- Line2D: point_distance
- Line3D: to_2d
- Line3D: skew_to (verifies if two Line3D are skew)
- LineSegment3D: line_interserctions
- ArcEllipse3D: discretization_points
- FullArc3D: linesegment_intersections
- Line: sort_points_along_line
- Line2D: point_belongs
- ArcEllipse2D: length, point_belongs, abscissa, bounding_rectangle, straight_line_area, discretization_points, reverse

### Fixed

- Contour2D: point_belongs
- BsplineCurve: abscissa (use different start point between 0 and length)
- Arc3D: plot
- Cylinder: point_belongs
- FullArc3D: plot (use discretization_points instead of discretise)
- Face3D: line_intersections: consider borders
- STL: from stream (use BinaryFile and StringFile instead of io.BinaryIO and FileIO)
- Step: from stream (use BinaryFile instead of io.BinaryIO)
- Contour: is_overlapping (consider intersecting_points is empty)
- LineSegment2D: to_wire (use discretization_points instead of discretise)
- ArcEllipse2D: to_3d
- Fix boolean operations when faces are 100% coincident
- Fix some to_step methods from edges.py and faces.py


### Performance improvements

- Avoid unneeded bbox computation


### Refactorings

- cleanup of ClosedShell (double methods with Openshells)
- LineSegment3D: intersections
- Line2D: sort_points_along_line



### Unittests

- PlaneFace3D: line_intersections
- BsplineCurve: abscissa
- Circle2D: split_by_line
- BoundingRectangle: area, center, intersection, is_inside, point_belongs, intersection_area, distance_to_point, distance_to_b_rectangle
- Cylinder: point_belongs, random_point_inside, interference_volume_with_other_cylinder, min_distance_to_other_cylinder, is_intersecting_other_cylinder, lhs_points_inside
- CylindricalFace3D: linesegment_intersections
- CylindricalSurface3D: line_intersections
- Line3D: line_distance
- Line3D: skew_to
- Line3D: intersections
- LineSegment3D: line_intersections
- LineSegment3D: linesegment_intersections
- Contour: is_overlapping
- LineSegment2D: line_intersections
- ArcEllipse3D: discretization_points
- FullArc3D: linesegment_intersections
- Line2D: sort_points_along_line
- Line3D: sort_points_along_line
- ArcEllipse2D: length, point_belongs, abscissa, bounding_rectangle, straight_line_area, discretization_points, reverse


## v0.6.1 [12/13/2022]

### Changes

- Import from dessia_common are now performed from dessia_common.core

### Fixed
- infinite primitive offset of linesegment

## v0.6.0 [11/7/2022]

### New Features

- Stl:load_from_file, to_volume_model
- Surface2D: copy (specific method)
- GmshParser: read_file (.msh) and related methods, define_triangular_element_mesh, define_tetrahedron_element_mesh
- Circle2D: primitives (defined with 2 Arc2D)
- Node2D/3D, TriangularElement, QuadrilateralElement2D, TriangularElement3D
- ElementsGroup: nodes, elements_per_node
- Mesh: bounding_rectangle, delete_duplicated_nodes
- PlaneFace3D: cut_by_coincident_face
- Vector2D: to_step
- BSplineCurve2D: to_step
- LineSegment3D: to_bspline_curve
- BSplineCurve3D: from_geomdl_curve
- Surface2D: line_crossings
- Surface2D: from_contour
- BSplineSurface3D: simpifly_surface - verifies if BSplineSurface3D could be a Plane3D
- OpenShell3D: to_step_face_ids
- Contour2D: repair_cut_contour
- Circle2D: cut_by_line

### Fixed

- Contour3D: average_center_point (use edge_polygon.points instead of points)
- Contour: edges_order_with_adjacent_contour
- Arc2D: translate_inplace
- Arc2D: point_belongs
- Arc2D: abscissa (consider point2d == arc2d.start/end)
- Arc2D: split (how to choose the interior point)
- Wire: extract_primitives (consider point1 and point2 belong to the same primitive, REMOVE Contour.extract_primitives)
- LineSegment: abcissa (consider point2d == arc2d.start/end)
- Contour2D: cut_by_wire
- Contour2D: point_belongs (bug when contour has only one primitive, like FullArc2D)
- Contour: contours_from_edges
- PlaneFace3D: face_intersections
- Edge: insert_knots_and_mutiplicity
- BSplineCurve3D: from_step
- Surface2D: cut_by_line
- Circle3D: to_step
- ArcEllipse3D.to_2d()
- infinite primitive offset of linesegment
- Contour3D: order_contour.

### Performance improvements

- Improve reading STEP files (Faster BSplineCurve3D.look_up_table, Better info when _edges not following eachother_ )
- Improve multiple substractions
- Speedup Contour2D.point_belongs using bounding_rectangle
- Custom to dicts for Shells and primitives inheriting


### Refactorings

- Normalize STL methods regarding STEP
- Refacor and update old code in mesh.py
- Define a Parent class 'Triangle' for Triangle2D/3D


### Unittests

- Wire: extract_primitives, extract_without_primitives


## v0.5.0

### New Features

- Contour: is_overlapping, is_supperposing
- Point, Edges and Wires: axial_symmetry
- Surface2D: rotation, rotation_inplace
- Wire2D: bsplinecurve_crossings,  bsplinecurve_intersections
- Cylinder: min_distance_to_other_cylinder, is_intersecting_other_cylinder
- New point_distance method for Wire3D

### Fixed

- Wire3D.babylonjs
- BSplineSurface3D.merge_with (consider overlapping, intersecting surfaces)
- Wire.extract_primitives (consider point1 & point2 belong to the same primitive)
- Wire.extract_without_primitives (consider the primitives’ order to choose the primitives)
- Contour.shared_primitives_with (consider contours sharing a lot of primitives groups)
- Contour2D.contour_intersections (check if the point is not already in the lis)
- Line.is_between_points (consider point1==point2)
- BSplineCurve2D.split (consider point==start/end)
- Contour3D.bounding_box (use _utd_bounding_box to be defined as a property)
- BSplineSurface3D.grid2d_deformed (add more constraints to compute surface deformation)
- BSplineSurface3D.from_cylindrical_faces (consider **kwargs parameters)
- Duplicated methods cleaned
- triangulation of planar faces
- Wire3D: fix Bounding box
- Wire3D: Bounding box
- Arc2D: primitives bad calculation (arc2d)
- Update plotdata in setup.py
- add some fixes pydocstyle

### Performance improvements

- Remove Copy param from movement of primitives and add inplace methods
- Improve union operations
- Return the same result type (a boolean) in Contour.is_sharing_primitives_with
- Add hidden attribute _bounding_rectangle for Contour2D
- Add hidden attribute _length for BSplineCurve2D/3D
- Consider different types of primitives in Wire.wire_intersections/wire_crossings
- Add hidden attribute _length for Edge

### Refactorings

- Define _eq_ in Contour (to be used for both 2D and 3D)
- Use Grid2D object in different BSplineSurface3D methods (especially: to_2d_with_dimension)
- Define length in LineSegment (to be used for both 2D and 3D)
- Delete diplicated methods (length and point_at_abscissa) from Contour3D (inherit from Wire)
- Define a Parent class 'Bsplinecurve' to mutulize Bsplinecurve2D/3D methods
- Clean duplicated methods
- Define length in LineSegment (to be used for both 2D and 3D)
- Delete diplicated methods (length and point_at_abscissa) from Contour3D (inherit from Wire)
- Define a Parent class 'Bsplinecurve' to mutulize Bsplinecurve2D/3D methods


## v0.4.0
### Fixed
- various fixes in cuts of wires and contours
- Fix of missing face in Union
- following dessia_common v0.7.0


## v0.3.0

### New Features
- Bspline with dimensions
- cut_by_line for Surface2D
- Bspline merge

### Fixed
- Various Steps improvement
- Bspline periodicity in step reading
- sewing improvements
- Substraction of shells

## v0.2.10

### New Features

- union of shells (only with planeface for the moment
- Sewing of polygon3D
- Concav hull of PointCloud2D

## v0.2.9

### New Features

- support STL import & export
- point cloud2D & cloud3D

## v0.2.8

### New Features

- support stringIO in step save

### Fixes

- depack of point2D
- to_vector2D

### Performance improvements

- better bounding box for cylindrical face


## [v0.2.7]
### Changed
- direction vector of linesegments are now normalized

### New Features

- straight line area for BsplineCurve2D
- split of circleby start end
- closedpolygon2d is_trigo
- Auto-adaptative camera/edge width babylonjs
- splitting of bsplinecurve2d
- BezierSurface3D implemented
- added rotation and translation for faces
- new classes BezierCurve2D and BezierCurve3D
- spherical surface
- (core): update plot_data method
- update plot_data methods in wires and edges
- step almost working for cylindrical, conical toroidal
- difference between intersections and crossings
- plot_data version set to 0.3.8 or above

### Fixes

- support of mixed vector point in to step
- remove debug mode babylonjs
- remove sci notation in step export
- use stable cdn for babylonjs
- sweep extrusion length
- line circle intersection with tolerance, normal and dir vector for arc
- offset of wire
- remove useless non serializable attr
- secondmoment area from straight lines
- reversed faces in extrusion correction
- enhancement of rotation/translation of shells
- bug fix BezierCurve2D and 3D
- eq and hash for basis and frames
- shell and frame mapped shell correctly read
- small try except added for step reading
- all SHAPE_REPRESENTATION are now read
- Arc3D from step full debug
- arc3d to 2d in bspline3d surface
- missing faces at end of sweep
- splitting faces and arcs
- perf in display nodes and toroidal aspect
- setup.py requires plot_data>=0.3.9
- (primitives2d): serialization
- debug of shell method
- porting shells methods
- Debug of conical faces
- Porting cylinders and hollow
- porting from missing from_contour3d for planeface
- reading steps, but artefact on faces
- Correcting arc from_step

### Performance improvements

- LineSegment2D.points is non serializable attribute
- ClosedPolygon2D.line_segment is non_serializable_attributes
- Optimization of mesh generation

#### Refactorings
- (edges): put data argument back into Arc2D.plot_data()
- (edges): redefined Arc2D.plot_data()

## v0.2.6

### Changed
- debugs on frame 2D

### Optimized
- babylon data generation speed up

## v0.2.5

### Added
- translation and rotation for various primitives

### Changed
- Frame3D rotation takes also into account origin
- following plot_data v0.5.3

## v0.2.4
### Added
- handle spherical surfaces
- positionning of parts in STEP reading

## v0.2.1
### Added
- step export

## v0.2

### Changed
- modules -2D or *3D renamed in *2d, *3d
- point and vector declared with their x, y, z vm.Point2D((0, 0)) -> vm.Point2D(0, 0)
- separating in new modules: display, wires, edges...
- PEP8: method names
- PointAtCurvilinearAbscissa changed to point_at_abscissa
- MPLPlot changed to plot()
- plot now returns only ax instead of fig, ax

## v0.1.11

### Added
- Calculate the distance between LineSegment3D/LS3D, Arc3D/LS3D, Arc3D/Arc3D and between CylindricalFace3D too.
- Use PlaneFace3D with contours2D in a classic way and use it with contours3D with a 'from_contours3d' as CylindricalFace3D does.
- Calculate the distance between CylindricalFace3D and PlaneFace3D.
- Calculate the distance between CylindricalFace3D, PlaneFace3D and ToroidalFace3D.
- contours2d.tessel_points which gives all points of a contour2d, and .points the end points of primitives.
- Implementation of ConicalFace3D in Core and RevolvedProfile.
- Implementation of SphericalFace3D in Core.
- BSplineFace3D works.

### Changed
- cut_contours in Face3D which take all points from a Contour2D, not one side like before. Furthermore, it is light and quick.

## [v0.1.10]
- typings
- workflow to instanciate point

## [v0.1.9]

### Added
- mesh module

## [v0.1.8]

### Added
- color and alpha options for various primitives
- line segments intersection

### Debug
- arcs: is_trigo and angle were sometimes false

## [v0.1.7]

### Added
- random vector and points
- dashed line option in babylon of LineSegment3D
- Measure2D
- babylon_data: a dict language to describe models to be unpacked by a babylonjs unpacker

### Removed
- constants o2D, x2D, y2D...: use O2D, X2D...

### Changed
- Mesure -> Measure3D<|MERGE_RESOLUTION|>--- conflicted
+++ resolved
@@ -17,12 +17,9 @@
 - EdgeCollection3D: babylon_meshes.
 
 ### Refactor
-<<<<<<< HEAD
 - refator some classes' init in primitives3D. 
-=======
-
-- Shells: refactor. 
->>>>>>> 8a1d8b64
+- Shells: refactor.
+- 
 
 ### Changed
 -
