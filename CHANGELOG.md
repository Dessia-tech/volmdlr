# Changelog

All notable changes to this project will be documented in this file.

The format is based on [Keep a Changelog](https://keepachangelog.com/en/1.0.0/),
and this project adheres to [Semantic Versioning](https://semver.org/spec/v2.0.0.html).

## v0.16.0 [future]

### New Features
- added missing hash and eq methods to several classes
- ArcEllipse2D/3D: get_shared_section and delete_shared_section.

#### faces.py
- Add primitives_mapping property: returns a dictionary containing the correspondence between the parametric and 3D boundaries of the faces.
- grid_points: returns a grid of points inside the surface2d of the face.

### Fixed
- review hash and eq methods
- fix pylint.

#### curves.py
- Ellipse2D/3D: mutualize length method.
- Circle2D: abscissa method - consider frame direction during rotation.

#### edges.py
- BSplineCurve: handles exceptions in simplify method.
- BSplineCurve: Consider overlaping curves also as periodic.
- BSplineCurve.simplify: handles exceptions.

#### faces.py
- Face3D: enhance from_contours3d.
- Face3D: divide_face_with_closed_cutting_contours - if inner_contour.area()/outer_contour.area() < 1e-9 ignore it.
- Face3D: point_belongs

#### surface.py
- PeriodicalSurface: handles exceptions in connect_contours method.
- ExtrusionSurface3D: fullarcellipse3d_to_2d
- ExtrusionSurface3D: generalization of the _repair_points_order method to repair the order of parametric points of edges after transformation.
- ToroidalSurface3D: increases precision of point3d_to_2d.
<<<<<<< HEAD
- Surface3D: repeair_primitives_periodicity. Treat special case on surfaces with singularities.
=======
- ConicalSurface3D: plane_intersections.
>>>>>>> 2bcd04eb

#### wires.py
- Contour2D: cut_by_line.
- ContourMixin: is_ordered().


#### step.py
- Step: uses Regular Expressions to improve the performance.

#### core.py
- Add missing dark_mode parameter in save_babylonjs_to_file method.

### Refactor
- Big refactor to improve and simplify complex and long methods in various modules. 

#### surfaces.py
- contour3d_to_2d/contour2d_to_3d: Add option to return also a dictionary with the correspondence between the parametric and 3D primitives.

### Changed
- Edge.split_between_two_points -> trim
- surfaces.py: point_on_surface -> point_belongs

### Unittests
- 

## v0.15.0

### New Features

#### core_compiled.py
- Point2D/Point3D: allow users to use a point or a list of points direct inside a numpy array. ex.: np.array(volmdlr.O3D)
- Point2D/Point3D: in_list. ** ATTENTION:** -> use in_list instead of volmdlr.core.point_in_list.
- cad_simplification: VoxelizationSimplify, TripleExtrusionSimplify, TriangleDecimationSimplify.

#### surfaces.py
- ToroidalSurface3D: line_intersections, linesegment_intersections, plane_intersections
- ToroidalSurface3D: cylindricalSurface_intersections, circle_intersections, fullarc_intersections, dict_to_object, conicalsurface_intersections, sphericalsurface_intersections
- ToroidalSurface3D: Handles degenerated surfaces (major_radius < minor_radius).
- CylindricalSurface3D: circle_intersections, sphericalsurface_intersections, cylindricalsurface_intersections
- ToroidalFace3D: PlaneFace3D intersectios.
- SphericalSurface3D: circle_intersections, arc_intersections, ellipse_intersections, arcellipse_intersections, sphericalsurface_intersections
- ConicalSurface3D: sphericalsurface_intersections
- General improvements on sufaces\` parametric operations.
- Surface2D: triangulation. Set tri_opt equal to "p".

#### edges.py
- BsplineCurve3D: circle_intersections.
- ArcEllipse3D/FullArcEllipse3D: line_intersections.

#### faces.py
- Face3D: get_face_polygons

#### curves.py
- Circle3D: point_distance.
#### shell.py
- OpenTriangleShell3D: triangle decimation
- ClosedTriangleShell3D: turn_normals_outwards, are_normals_pointing_outwards, turn_normals_inwards, are_normals_pointing_inwards
- DiplayTriangleShell3D: concatenate

#### core.py
- BoundingBox: is_close, scale
- BoundingBox: triangle_intersects_voxel, is_intersecting_triangle
#### discrete_representation.py
- Voxelization: from_mesh_data
- OctreeBasedVoxelization


#### step.py
- Support to Datakit CrossCadWare STEP file format.

### Fixed
- Drone : run generate sdist and generate bdist_wheel only on master
- drone.yml: add distribution types to be uploaded into pypi.

#### core.py
- VolumeModel: get_mesh_lines (change tolerance to 1e-5)

#### edges.py 
- Arc2D: direction conservation in rotation / translation / frame_mapping.
- FullArcEllipse: angle_start, angle_end.

#### surfaces.py
- ToroidalSurface3D: line_intersections, linesegment_intersections, plane_intersections.
- ConicalSurface3D: circle_generatrixes direction.
- PeriodicalSurface: handles exceptions in connect_contours method.
- ExtrusionSurface3D: fullarcellipse3d_to_2d
- ExtrusionSurface3D: generalization of the _repair_points_order method to repair the order of parametric points of edges after transformation.
- ToroidalSurface3D: increases precision of point3d_to_2d.
- Plane3D: plane intersections.

#### faces.py
- ToroidalFace3D: PlaneFace3D intersections.
- PlaneFace3D: circle_intersections. planeface_intersections
- BsplineFace3D: adjacent_direction_uu
- PlaneFace3D: project_faces (check first if surfaces are coincident)

#### wires.py
- delete remaining inplace methods in wires.py

#### shells.py
- Fixes to boolean operations. Added some tolerance parameters to some methods. 
- Shell3D: get_geo_lines (consider edge.inverse in get_edge_index_in_list check), is_shell_open
- DisplayTriangleShell3D: eq, data_eq, hash, data_hash, concatenate

#### surfaces.py 
- SphericalSurface3D: use circle 3d instead of polygon3D for plotting. 
- add bigger precision to plane-plane intersections.

#### utils
- common_operations separate_points_by_closeness: consider more than two cluster groups.

#### curves.py
- Circle3D: circle_intersectios when the circle are coplanar.
- Circle2D: Now, it needs a Frame2D and a radius instead of a Center and a Radius. This allows to easily control the circle's direction (clockwise/counterclockwise)

#### surfaces.py
- ExtrusionSurface3D: enhance parametric operations.

#### edges.py
- bsplineCurve: line_intersections. 

#### discrete_representation.py
- MatrixBasedVoxelization: _logical_operation
- Remove inheritance from ABC for platform usage

#### cad_simplification.py
- Remove inheritance from ABC for platform usage

### Refactor
- Face3D: create a generic method for calculating intersections between two faces: _generic_face_intersections.
- Voxelization: refactor class methods

#### core.py
- babylon_data: avoid using bounding_box for performance
- BoundingBox: uses numpy to improve performance.

#### core_compiled
- Frame2D: fix rotation, now it has an optional parameter rotate_basis, set to False by default option, so the user can specify if he wants to rotate also the basis of the frame.

#### edges.py
- Circle2D: Now, it needs a Frame2D and a radius instead of a Center and a Radius. This allows to easily control the circle's direction (clockwise/counterclockwise)
- Arc2D: Arc 2D now must follow the same rotation direction of its circle.
- LineSegment2D/3D: The line attribute from which the line segment was defined was converted to a property, for performance and memory efficiency reasons.
- BSplineCurve: improve line_intersections performance. 

#### faces.py
- Face3D: create a generic method for calculating intersections between two faces: _generic_face_intersections.

#### primitives3d.py
- Sweep: accepts an optional parameter starting_frame that can control the orientation of the profile.
- Block: get_bounding_box

#### shells.py
- boolean operations - now works also for triangle meshed objects, containing coincident faces.
#### surfaces.py
- ExtrusionSurface3D: Uses edge abscissa as u parameter.
- ExtrusionSurface3D: general improvements in parametric operations.


### Changed
- ToroidalSurface3D: init param tore_radius and small_radius changed to major_radius and minor_radius respectevely.
- ToroidalSurface3D: plots now use Circles 3D instead of ClosedPolygon3D. Performance improved.
- CylindricalSurface3D: More comprehesive plot
- BoundingBox: from_bounding_boxes
- BSplineCurve: improve line_intersections performance.
- core_compiled.pyx: update typing because Point2D, Point3D, Vector2D and Vector3D are now extension types (C structures.)
- BSplineCurve: improve line_intersections performance.
- SphericalSurface3D: enhance bsplinecurve3d_to_2d.


### Unittests
#### curves 
- Circle3D: new case to test_circle_intersections, new test: test_point_distance.
#### surfaces
- ToroidalSurface3D: test_line_intersections, test_plane_intersections, test_cylindrical_surface_intersections, test_circle_intersections
- CylindricalSurface3D:  test_circle_intersections.
#### faces
- ToroidalFace3D: PlaneFace3D intersectios.
- SphericalSurface3D: circle_intersections, arc_intersections, arcellipse_intersections
- PlaneFace3D: point_belongs
#### core
- BoundingBox: is_close, scale
#### primitives3d
- Block: from_bounding_box, get_bounding_box

## v0.14.0

### New Features
- DisplayTriangleShell3D: a TriangleShell3D optimized for performance of display / saving / loading.
- BSplineSurface3D: from_points_interpolation, from_points_approximation.
- nurbs module.
- New curves classes: Hyperbola2D and Hyperbola3D.
- Line: closest_point_on_line, from_point_and_vector
- Line2D: get_slope, get_y_intersection.
- New curves classes: Parabola2D/3D.
- ConicalSurface3D: line/line_segment intersections, perpendicular_plane_intersection
- ConicalSurface3D: line/line_segment intersections, perpendicular_plane_intersection, parallel_plane_intersections, concurent_plane_intersections, plane_intersections.
- Hyperbola2D/3D and Parabola2D/3D: split
- PlaneFace3D: conicalface_intersections
- CylindricalSurface3D: conicalsurface_intersections
- CylindricalFace3D: conicalface_intersections
- Curve: general_method curve_intersections
- Parabola2d/3D / Hyperbola2D/3D: point_belongs, tangent
- BSplineCurve: point_to_parameter, abscissa_to_parameter.
- Basis3D: is_normilized, is_orthogonal, is_orthonormal.
- BSplineSurface3D: fullarcellipse3d_to_2d
- ClosedPolygon2D: points_in_polygon

### Fixed
- add missing name attributes to classmethods.
- fixed circular imports
- BSplineSurface3D: from_points_interpolation, from_points_approximation.
- ConicalFace3D: point_belongs
- nurbs.core: find_multiplicity, evaluate_curve.
- LineSegment3d: line_intersections.
- Circle2D: line_intersections
- Step.read_lines: handles name with # character in name.
- ExtrusionSurface3D: enhance 3D to parametric operations.
- BSplineCurve: direction_vector, point_at_abscissa, abscissa, trim
- ConicalSurface3D and RevolutionSurface3D: bsplinecurve3d_to_2d when start or and points are at surface singularity
- ClosedCurves: discretization_points
- ArcEllipse3D: is_close
- LineSegment3D: revolution
- FullArcEllipse3D, FullArcEllipse2D: discretization_points
- ConicalSurface3D: linesegment2d_to_3d
- BSplineSurface3D: bsplinecurve3d_to_2d, prevents code execution from stopping when point3d_to_2d does not converge
- BSplineSurface3D: derivatives
- BSplineCurve: split
- Matrix based discrete representation: boolean operations
- read the docs settings
- fix: move code complexity at end
- ClosedPolygon2D: points_in_polygon, fix include_edge_points
- ClosedShell3D: is_face_between_shells

### Refactor
- TriangleShell3D: various improvement such as get_bounding_box, to_mesh_data, from_mesh_data, to_dict, dict_to_object

### Changed
- Cache BSplineCurve points into a numpy array to reduce memory usage.
- Vector2D, Vector3D: __repr__
- core_compiled: cdef functions' names.
- Vector2D, Vector3D, Point2D, Point3D: transformed into extension types for memory performance
- limit warning on step reading
- BSplineSurface3D: point3d_to_2d

### Unittests
- Hyperbola2D/3D: line_intersections
- Parabola2D/3D: line_intersections
- ConicalSurface3D: test_line_intersections, test_plane_intersections.

## v0.13.0

### New Features
- Line: reverse.
- BSplineCurve: Remove dependencies from the geomdl library.
- perf: to_dict/dict_to_obj of OpenTriangleShell3D
- Cylinder / Cone / HollowCylinder: from_center_point_and_axis
- Cone: remove inheritance from RevolvedProfile
- Ellipse2D: point_distance, bounding rectangle, ellipse_intersections
- Curve: local_discretization
- Ellipse3D: line_intersections, linesegment_intersections, ellipse_intersections
- ArcEllipse3D : Linesegment_intersections, arcellipse_intersections
- Circle3D: circle_intersections, ellipse_intersections
- Circle2D: ellipse_intersections.
- Arc3D: arc_intersections, arcellipse_intersections
- Wire3D/Contour3D: edge_intersections, wire_intersections
- BSpline3D: arc_intersections
- New module: discrete_representation for voxelization of 3D geometries and pixelization of 2D geometries
- BSplineSurface3D: partial removal of dependencies on geomdl objects

### Fixed
- Sweep with non smoth path
- plot of vector3D.
- BSplineSurface3D: point3d_to_2d, improve inital condition.
- EdgeCollection3D: babylon_meshes.
- BSplineCurve3D: trim
- FullArc3D: hash
- SphericalSurface3D: enhance repair_periodicity_method
- CylindricalSurface3D: concurrent_plane_intersection
- BSplineFace3D: fix neutral_fiber
- Step: assembly import
- BSplineFace3D: fix bounding_box.
- Ellipse3D: from_step
- edges.py: general improvements.
- ExtrusionSurface3D: point3d_to_2d.
- ExtrusionSurface3D: enhance parametric operations when the surface is periodic.
- BSplineFace3D: fix neutral_fiber
- BSplineSurface3D: improve bsplinecurve3d_to_2d.
- BSplineSurface3D: improve bsplinecurve3d_to_3d.
- Circle2D: plot
- Line3D: fix Line3D plot()
- Vector2D: plot()
- fix RevolutionFace3D init parameter wire to edge.
- Update documentation
- fix Sweep: bug when first primitive is an arc.
- fix closedshell3d volume
- Step.py: enhance step import/export
- VolumeModel: get_shells
- step.py uses deque in stack based algorithms
- VolumeModel: get_shells
- add error protection stl
- Sweep - add raise ValueError if section too big in comparision to arc radiuses
- Update cython version requirement in setup.py
- Step import: handles when there is an empty assembly in the file.
- Ellipse2D: point_at_abscissa
- ultis.common_operations: get_edge_distance_to_point and get_get_abscissa_discretization from edges so it can be used in curves too.
- edges.Edge._generic_minimum_distance
- LineSegment3D: distance_linesegment
- BSpline3D: linesegment_intersections

### Refactor
- refator some classes' init in primitives3D. 
- Shells: refactor.
- Composite_primitives
- Surface3D: enhance repair_primitives_periodicity method.
- volmdlr.utils.intersections:
- BSplineCurve: replace periodic bool parameter with verification inside from_points_intepolation method.
- Wire3D: removes heritage from volmdlr.core.CompositePrimitive3D
- BSplineCurve3D: bounding_box
- edges: minimum_distance.
- BSplineSurface3D: bsplinecurve3d_to_2d
- BSplineCurve: transform some attributs into lazy evaluation and Caching
- BSplineSurface3D: transform some attributs into lazy evaluation and Caching
- BSplineSurface3D: store control_points as numpy array for memory efficiency
- PlaneFace3D: distance_to_point -> point_distance
- remove normalize() methods for Vectors. Replaced by unit_vector(), it returns a new normalized vector.
- Cylinder / Cone / HollowCylinder: docstrings, typings, style, coherence
- BSplineSurface3D: point3d_to_2d performance improvements.


### Changed
- Moves functions from step.py to volmdlr.utils.step_reader
- Cylinder / HollowCylinder: `from_extremal_points` is now depracted. Use `from_end_points` instead (for lexical reason)

### Unittests
- Cylinder / Cone / HollowCylinder
- Ellipse2D: point_distance
- Ellipse3D: test_ellipse_intersections, test_linesegment_intersections
- ArcEllipse3D : Linesegment_intersections, arcellipse_intersections
- Circle3D: circle_intersections.
- Arc3D: arc_intersections, arcellipse_intersections, test_minimum_distance_bspline
- BSplineCurve3D: test_bspline_linesegment_minimum_distance, test_bspline_linesegment_intersections
- Contour3D: test_edge_intersections

## v0.12.0


### New Features
- New module: cad_simplification - OctreeBlockSimplify, TrippleExtrusionSimplify
- shells.py : function to performe union operations for a given list of shells.
- ClosedShell3D: is_face_intersecting, is_intersecting_with
- BoundingBox: get_points_inside_bbox, size
- Vector3D: unit_vector
- Face3D: split_inner_contour_intersecting_cutting_contours
- Shell3D: get_ray_casting_line_segment
- WireMixin: get_connected_wire, is_sharing_primitives_with
- OpenShell3D: faces_graph
- Plane3D: arc_intersections, bsplinecurve_intersections
- common_operations: split_wire_by_plane
- SphericalSurface3D: line_intersections, linesegment_intersections.
- Sweep with muitiform profile contour.
- minimum_distance: face-to-face, shell-to-shell
- OpenShell3D: from_faces (using faces graph)
- SphericalFace3D: from_contours3d_and_rectangular_cut
- RevolutionSurface3D: Translation
- wires.WireMixin: from_circle
- curves.CircleMixin: trim
- Face3D: point_distance
- BSplineCurve3D: revolution method.

### Fixed
- ClosedShell3D: is_face_inside, get_subtraction_valid_faces, valid_intersection_faces, point_belongs
- ContourMixin: delete_shared_contour_section, reorder_contour_at_point, are_extremity_points_touching
- RevolutionSurface3D: fix some special cases whiling transforming from 3D space to parametric domain.
- fix drone python version
- BSplineFace3D: neutral_fiber
- BSplineSurface3D: arc3d_to_2d, removes repeated parametric points if any.
- surfaces.Plane3D: linesegment_intersections
- Step export
- Face3D: is_linesegment_crossing.
- Edge: fix orientation of edges commig from step.
- BSplineCurve3D: from_step.
- Export to step file
- Step import
- Edge: fix orientation of edges commig from step.
- Sphere: point_belongs, inherits from ClosedShell3D instead of RevolvedProfile
- Step import.
- PeriodicalSurface: linesegment3d_to_2d, takes into account small 3D line segments that should be actually 3D arcs
- babylondata: removes empty objects.
- ClosedPolygon2D: point_belongs.
- Fullarc: get_reverse.
- Arc2D: point_belongs
- ArcEllipse2D: point_at_abscissa
- Frame3D: import/export step.
- BSplineFace3D: neutral_fiber.
- Step: read_lines, take into account the space character in step entity names
- Circle3D: fix trim.
- Edge: from_step trim of periodic curves with different orientation of original edge
- Arc3D: fix abscissa, fix get_arc_point_angle
- add missing toleraces to some methods.
- Arc3D: line_intersections
- Line3D: minimum_distance_points
- remove arcellipse handleling for bspline2d_3d.
- plot of vector3D
- Ellipse3D: discretization_points.

### Refactor
- ClosedShell3D: point_belongs, get_non_intersecting_faces
- BoundingBox: bbox_intersection
- Face3D: get_face_cutting_contours
- parametric.py: fix numerical instability in some functions used in Arc3D to parametric surface domain transformation.
- intersections: get_bsplinecurve_intersections generalization, so it can also be used
to calculate intersections between a plane 3d and bsplinecurve3d.
- Big refactor: New module curves.py containing classes as Line, Circle and Ellipse.
Most edges will now be formed by a curve and a start and end points. Unittests for all these classes have been created.
All adequations have been done for all tests and existing scripts.

- bspline_compiled: refactor binomial_coefficient for performance.
- Improve step translator.
- Delete inplace methods: rotation, translation and frame_mapping. replace by juste the rotation, translation and frame_mapping. objects are no longer changed inplace, a new transformed object is returned each time.
- OpenShell3D: faces_graph.
- RevolutionSurface3D: Improve init and methods

### Changed
- OpenShell3D: faces_graph is now vertices_graph. faces_graph method now represents the faces' topology of the shell.

### Unittests
- FullArc2D: split_between_two_points
- Face3D: set_operations_new_faces
- ClosedShell3D: point_belongs
- Plane3D: arc_intersections, bsplinecurve_intersections
- common_operations: split_wire_by_plane
- SphericalSurface3D: line_intersections, linesegment_intersections.

## v0.11.0


### New Features
- BSplineCurve, Edge: simplify
- Plane3D: angle_between_planes, plane_betweeen_two_planes
- Edge: intersections, crossings, validate_crossings
- Arc2D: bsplinecurve_intersections, arc_intersections, arcellipse_intersections.
- ArcEllipse2D: bsplinecurve_intersections
- get_circle_intersections added to volmdlr.utils.intersections, so it can be used to calculate intersections between two arcs 2d.
- get_bsplinecurve_intersections added to volmdlr.utils.intersections. Used to calculate intersection between a bspline and another edge.
- Wire2D: edge_intersections, wire_intersections, edge_crossings, edge_intersections, validate_edge_crossings, validate_wire_crossings
- Contour2D: split_contour_with_sorted_points, intersection_contour_with
- CylindricalSurface3D: point_projection, point_distance
- ToroidalSurface3D: point_projection
- BsplineCurve: point_distance, point_belongs
- ContourMixin: is_adjacent
- Wire2D: area
- Circle2D: bsplinecurve_intersections.
- add tolerance param to many methods from edges and wires.
- Surface3D: add contour healing into face_from_contours3d method.
- ExtrusionSurface3D: implement missing cases for linesegment2d_to_3d method.
- BSplineSurface3D: to_plane3d
- BSplineFace3D: to_planeface3d
- BSplineCurve, Arc, LineSegment: is_close
- Core: get_edge_index_in_list, edge_in_list
- mesh: TetrahedralElementQuadratic 
- GmshParser: define_quadratic_tetrahedron_element_mesh
- GmshParser: to_vtk (consider quadratic tetrahedron element)
- VolumeModel: to_msh (consider both order 1 and 2)
- Assembly: define a volmdlr Assembly object.
- Edge: direction_independent_is_close
- Arcellipse2D, 3D: complementary, translation
- Arcellipse2D, 3D: complementary
- Face3D: is_linesegment_crossing, linesegment_intersections_approximation.
- Assembly: define a volmdlr Assembly object.
- Contour2D: copy
- LineSegment2D: copy
- FullArcEllipse3D: split
- ArcEllipse3D: split, point_at_abscissa
- Vector: is_perpendicular_to
- babylonjs: add nested meshes
- CylindricalFace3D, ConicalFace3D, ToroidalFace3D, BSplineFace3D: neutral_fiber
- VolumeModel: get_shells
- WireMixin: wires_from_edges
- DisplayMesh3D: triangulation_faces
- Woodpecker CI setup
- ContourMixin: primitive_section_over_contour.
- Face3D: split_by_plane

### Fixed
- 2D conversion: create 2D function name in core_compiled
- LineSegment, Arc, BSplineCurve: get_shared_section()
- bSpline2D: linesegment_intersections
- BsplineCurve: from_points_interpolation
- Coverage: use coverage rc to enable cython coverage
- ClosedShel3D: cut_by_plane
- ClosedShell3D: union
- BSplineSurface3D: take into account oppened contour while using face_from_contours3d
- BsplineCurve: simplify
- Dessiaobject inheritance up-to-date
- Edge: unit_direction_vector, unit_normal_vector, split_between_two_points
- VolumeModel: get_mesh_lines (change tolerance 1e-20 to 1e-6)
- RevolutionSurface: fix some parametric operations.
- ClosedShel3D: intersection method
- Fix: plots
- add some fixes to pydocstyle errors
- ToroidalSurface3D: fix some parametric operations.
- Node2D, Node3D: is_close
- SphericalSurface3D: enhance arc3d_to_2d and bsplinecurve3d_to_2d.
- BSplineface3D: linesegment2d_to_3d, bsplinecurve2d_to_3d.
- OpenShell3D: get_geo_lines (use primitive.is_close)
- Basis3D: normalize
- Contour3D: from_step removes repeated edges from primitives list
- Face3D: add fixes to divide_face.
- ExtrusionSurface3D: linesegment2d_to_3d.
- Surface3D: repair_primitive_periodicity
- BSplineSurface3D: ban useless attr in serialization 
- utils.parametric: fix contour2d_healing
- BSplineSurface3D: ban useless attr in serialization
- BSplineCurve: simplify
- SphericalSurface3D: contour3d_to_2d
- WireMixin: to_wire_with_linesegments (use new methods, for 2D and 3D)
- ArcEllipse2d: point_belongs, abscissa, init.
- Face3D: face_inside - now considers inners_contours
- BoundingBox: point_belongs now considers bounds.
- ContourMixin: delete_shared_contour_section
- PlaneFace3D: merge_faces
- Contour2D: divide
- Step: raise NotimplementedError when it's not possible to instatiate assembly object.
- STL: handle mutiple space as separator
- fix: protect gmsh import

### Refactor
- Contour2D: cut_by_wire
- Contour2D: extract_with_points displaced to WireMixin
- Contour2D: extract_contour displaced to WireMixin and renamed to extract
- Contour2D: split_contour_with_sorted_points displaced to WireMixin and renamed to split_with_sorted_points
- Contour2D: get_divided_contours
- FullArc2D, FullArc3D: create FullArc Abstract class.
- Contour2D: ordering_contour
- WireMixin: order_wire
- Contour2D: delete cut_by_linesegments
- split faces.py into surfaces.py, faces.py and shells.py 
- ContourMixin: from_points
- ClosedShell3D: improve performance for boolean operations
- Face3D: reduce the triangulation discretization resolution of Toroidal and Cylindrical to improve redering performance.
- Cylinder: inheritance directly from ClosedShell3D
- Edges: cache middle_points and unit_direction_vector 
- Arc: add optional parameter center
- unittests: find dynamicly the folder for the json
- Arc: point_distance
- BSplineCurve: is_close
- CompositePrimitive3D: babylon_points
- WireMixin: split_with_sorted_points -> if a wire, and given points are start and end, return self directly.
- ContourMixin: contours_from_edges
- ExtrusionSurface3D: simplify bsplinecurve3d_to_2d method

### Changed
- better surface3d plots
- sphere methods renamed in_points & to_point_skin to inner points & skin_points
- Improve CylincricalFace3D and ToroidalFace3D rendering mesh.
- remove useless attribute in Bspline serialization
- Change python suport version from >=3.7 to >= 3.9
- LICENSE changed from GPL to Lesser GPL 
- Readme logo updated
- CI: do not check quality on tag

### Unittests
- Arc2D: test_arc_intersections
- TestEdge2DIntersections: test intersections for all edges.
- Circle2D: test_circle_intersections
- Contour2D: test_crossings, test_intersection_contour_with
- BSplineCurve: get_intersection_sections
- BSplineCurve2D: edge_intersections, arc_intersections, bsplinecurve_intersections
- CylindricalFace3D: test_triangulation_quality
- CylindricalSurface3D: test_point_projection
- BSplineCurve: point_projection
- ClosedShel3D: cut_by_plane
- Arc3D.minimum_distance_points_line
- New unittests for plane3d.
- ClosedShel3D: intersection
- Arcellipse2D: complementary
- Contour2D: contours_from_edges.
- PlaneFace3D: merge_faces
- Contour2D: divide.
- BSplineFace3D: test_linesegment_intersections_approximation.
- CylindricalFace3D: split_by_plane.

v0.10.0 [Released 20/04/2023]

### New Features
* Write .msh file (with stream)
* Arc: reverse
* BSplineCurve2D: offset
* Circle2D: bsplinecurve_intersections, point_distance
* ConicalSurface3D, CylindricalSurface3D: plot method
* BSplineCurve3D: minimum distance
* volmdlr.edge: FullArcEllipse
* BSplineCurve: evaluate_single
* Wire2: hash
* Contour3D: hash
* LineSegment3D, LineSegment2D, Arc3D, Arc2D, BSpline3D, BSpline2D: get_shared_section(), delete_shared_section()
* Contour2D: closest_point_to_point2, get_furthest_point_to_point2
* Block: octree, quadtree, subdivide_block

### Fixed
* Bspline in sweep
* Plane3D: plane_intersections
* fixes to step assemblies
* LineSegment3D: matrix_distance
* fixes to wire
* Arc: split. Case when spliting point is the start or end point.
* BplineCurve2D: tangent, vector_direction, normal_vector
* BSplineCurve: abscissa, line_intersections
* Add some important fixes to unittests: missing two __init__py files.
* Contour2D, Contour3D: merge_with()
* Edge: change unit_direction_vector and unit_normal_vector to concrete methods
* stl: add _standalone_in_db to Stl class
* BSplineSurface3D: merge_with
* Documentation: Add introduction to volmdlr technology
* BSplineSurface3D: refactor bsplinecurve3d_to_2d to take into account periodic behavior
* OpenedRoundedLineSegments2D/ClosedRoundedLineSegments2D: fix radius type
* Surface3D: debug some special cases while using face_from_contours3d.
* Step: debug some special cases while reading step file.
* BSplineSurface3D: fix simplify_surface method.
* Improve pylint code quality.
* PeriodicalSurface: enhance some parametric transformations.

### Removed
- stl: remove default value in from_stream method

### Changed

- argument convexe in volmdlr.cloud has been renamed to convex
- Add some missing docstrings in volmdlr.faces
- Using full arcs for Circles primitives

### Performance improvements
- BSplineCurve: compilation of some functions used by from_points_interpolation classmethod.
- BSplineSurface3D: compilation of some functions used in the evaluation of a parametric point.
- eq & hash: Some eq and hash methods have been fixed. starting from clases Point and Vector.
- BSplinecurve2D: point_belongs
- lighten some dicts with optional name
- Step reader: refactor to_volume_model. Remove the dependency of the method of creating a graph.

### Refactorings
- ContourMixin: to_polygon (for both 2D and 3D)
- BSplineCurve2D.point_distance 
- new dataclass EdgeStyle: to be used in several plot methods. simplifying its structure.


### Unittests
* BSplineCurve2D: offset, point_distance, point_belongs
* Circle2D: bspline_intersections, point_distance
* Unittests for Vector2D
* Unittests for Point2D
* Unittests for Vector3D
* Unittests for Point3D
* LineSegment3D: test_matrix_distance
* LineSegment3D, LineSegment2D, Arc3D, Arc2D, BSpline3D, BSpline2D: get_shared_section(), delete_shared_section()
* Contour3D: merge_with()
* Contour2D: closest_point_to_point2, get_furthest_point_to_point2

## v0.9.3

- build: bump dessia common to 0.10.0
- build: remove useless jsonschema dep
- build: update package.xml for freecad

## v0.9.1

### Fixed
- build: manifest was not shipping bspline_compiled
- fixed many pylint errors: 13/03/2023
- fix contour2d: divide

### Documentation
 - typo in CONTRIBUTING.md
 - typo in README.md

## v0.9.0 [released 03/26/2023]

### New Features
* Unit coversion factor parameter added to the end of the from_step arguments parameter (So we can convert the units correctly)
* SphericalSurface3D: rotation, translation, frame_mapping
* read steps: Identify assemblies in a step file.
* ClosedTriangleShell3D: to_trimesh method
* PointCloud3D: add method shell_distances to compute distances from triangular mesh in PointCloud3D
* BSplineSurface3D: Now the plot method uses u and v curves
* Create .geo and .msh files (Mesh geometries with GMSH)
* RevolutionSurface3D: point3d_to_2d, point2d_to_3d, plot, rectangular_cut, from_step
* RevolutionFace3D
* WiriMixin: from points: general method for Wire3D and 2D and for Contour2D and 3D.
* Added package.xml metadata in order to be listed in the FreeCAD Addon Manager
* Edge: local_discretization
* ArcEllipse2d: point_at_abscissa, translation, split, point_distance.

### Fixed

* WireMixin: abscissa (add tolerance as parameter)
* OpenRoundedLineSegment2D: deleted discretization_points() so it uses the one from WireMixin.
* Contour2D: moved bounding_rectangle and get_bounding_rectangle to Wire2D.
* BSplineCurve: from_points_interpolation, uses centripedal method for better fitting.
* Conical, Cylindrical and Toroidal Surfaces 3D: fix face_from_contours - bug when step file doesnot follow a standard.
* BSplineSurface3D: debug linesegment2d_to_3d method.
* Parametric operations with BSpline curves.
* OpenTriangleShell3D: fix from_mesh_data method.
* PeriodicalSurface: fix face from contours.
* LineSegment2D.line_intersections: verify if colinear first.
* Cylinder: to_dict, min_distance_to_other_cylinder.
* Step_assemblies: consider when no transformation is needed.
* fix some pydocstyle errors
* Script/step/workflow: Update Workflow, use last version of dessia_common
* LineSegment3D: Rotation method update due to points attribute deletion
* ConicalSurface3D: fix from_step class method by adding the angle convertion factor
* fix f string usage
* Add some typings
* Step: Step translator now handles some EDGE_LOOP inconsistencies coming from step files
* Arc2d: point_belongs, abscissa.


### Removed

- edges: remove attributes points from lines & linesegments for performance purpose


### Performance improvements

- wires.py's 2D objects: chache bounding_rectangle results
- faces.py's Triangle3D objects: subdescription points and triangles
- EdgeCollection3D: new object for displaying series of edges
- BSplineSurface3D: compile BSplineSurface3D.derivatives
- Contour2D.area(): save area in a cache variable.
- Contour2D.__eq__(): verify contour length first, when verify if two contours are the same.
- Contour2D.is_inside(): verify first if the area of the contour2 is not smaller that contour 1.
- Disabling pointer in to_dict for most primitives
- Better hash for shells, contours & wires 


### Refactorings
- Remove usage of deprecated method old_coordinates and new_coordinates
- Indicate 'inplace' methods as deprecated
* Wire: extract_with_points

### Documentation
- BoundingBox docstrings

### Unittests
- ConicalSurface3D: face_from_contours, bsplinecurve3d_to_2d.
- CompositePrimitive2D: rotation, translation, frame_mapping
- core.py: delete_double_point, step_ids_to_str
- CompositePrimitive3D: plot
- BoundingRectangle: bounds, plot, area, center, b_rectangle_intersection, is_inside_b_rectangle, point_belongs,
intersection_area, distance_to_b_rectangle, distance_to_point
- BoundingBox: center, add, to_dict, points, from_bounding_boxes, from_points, to_frame, volume, bbox_intersection,
is_inside_bbox, intersection_volume, distance_to_bbox, point_belongs, distance_to_point, plot
* VolumeModel: eq, volume, rotation, translation, frame_mapping, bounding_box, plot
* Wire: extract_with_points, split_with_two_points
* Arc2d: point_belongs, abscissa.
* ArcEllipse2d: point_belongs, abscissa, init, translation, split, point_at_abscissa, point_distance.

### CI
- add spell check to pylint with pyenchant
- make code_pydocstyle more explicit
- upload html coverage to cdn.dessia.tech
- limit time effect on master & testing

## v0.8.0 [Released 26/01/2023]

### New Features

- PlaneFace3D: project_faces
- OpenShell3D: project_coincident_faces_of
- GmshParser: to_vtk
- BSplineCurve: derivatives
- ClosedPolygon2D: point_belongs, now the user can choose whether points on the edge of the polygon
            should be considered inside or not.
- ArcEllipse2D: line_intersections, frame_mapping, linesegment_intersections
- Line2D: point_belongs, frame_mapping()
- New Class wires.Ellipse2D
- Ellipse2D: point_over_ellipse(), line_intersections(), linesegment_intersections(), discretization_points(),
abscissa(), point_angle_with_major_dir(), area(), rotation(), tranlation(), frame_mapping()
- Plane3D: is_parallel, fullarc_intersections
- Arc2D: cut_betweeen_two_points
- Contour3D: linesegment_intersections, line_intersections
- Circle3D: primitives: [Arc3D, Arc3D], get_primitives, abscissa, linesegment_intersections
- Arc3D: line_intersections, linesegment_intersections
- new module utils: intersections -> circle_3d_linesegment_intersections
- hash for Frame2D
- Ellipse3D: point_belongs, abscissa, length, to_2d
- CylindricalSurface3D: point_on_surface, is_coincident, arcellipse3d_to_2d
- BSplineSurface3D: derivatives

### Fixed

- PlaneFace3D: cut_by_coincident_face (consider self.inner_contours inside face)
- Contour2D: bounding_rectangle (specify number_points for discretization_points), point_belongs
- Line2D: line_intersections
- BSplineCurve2D: line_intersections
- PlaneFace3D: cut_by_coincident_face (consider self.inner_contours inside face)
- BSplineCurve2D: bounding_rectangle (specify number_points for discretization_points)
- Mesh: delete_duplicated_nodes
- BSplineSurface3D: fix arc3d_to_2d method
- Frame3D : fix from_point_and_vector method ( error for the case vector=main_axis)
- BSplineCurve2D: linesegment_intersections
- Contour2D: merge_primitives_with
- BSplineCurve: fix to take into account weighted B-spline curves.
- Step: fix reading of rational BSpline curves and surfaces from step file.
- BSplineCurve2D: tangent (use position/length)
- Babylon: some scene settings for better rendering
- Arc2D: fix get_center: name referenced before assignement
- SphericalSurface3D : enhancement of primitives parametrization on surface parametric domain.
- BSplineSurface3D: debug linesegment2d_to_3d method.
- Parametric operations with BSpline curves.
- OpenTriangleShell3D: fix from_mesh_data method
- pydocstyle fixes
- bounding box: fix for cylindrical and BSplineCurve3D
- contour2d: ordering_primitives, order_primitives
- Plane3D: plane_intersections, is_coindident
- contour2d: ordering_primitives, order_primitives
- Linesegment2D: infinite_primitive
- Arc2D: point_belongs
- Arc2D: infinite_primitive
- Wire2D: infinite_intersections
- infinite primitive offset of linesegment
- Ellispe3D: discretization_points
- BSplineSurface: Improved surface periodicity calculation

### Removed

- babylon script remaining functions

### Performance improvements
- ClosedPolygon2D: triangulation
- Cylinder: min_distance_to_other_cylinder
- BSplineCurve: discretization_points
- Face3D: triangulation
- triangulation performance by use of Node2D instead of points (x15 on casing)
- cache variable self._polygon_point_belongs_100, to avoid recalculating each
time we have to verify if a point is inside
- Improvements in BSplineSurface3D.point3d_to_2d performance
- Triangle3D serialization speed-up
- Serialization without memo for faces
- Custom serialization for BsplineCurves

### Refactorings

- Basis2D, Basis3D, Frame2D, Frame3D: old_coordinates and new_coordinates method are now deprecated.
local_to_global_coordinates and global_to_local_coordinates are the new more explicit ones.
- Line3D: intersections

### Unittests

- Contour2D: point_belongs
- Basis2D, Basis3D, Frame2D, Frame3D: local_to_global_coordinates and global_to_local_coordinates
- ArcEllipse2D: linesegment_intersections
- LineSegment2D: to_wire
- Line2D: point_belongs
- BSplineCurve2D: line_intersections
- Ellipse2D.point_over_ellipse()
- Ellipse2D.line_intersections()
- Ellipse2D.linesegment_intersections()
- Ellipse2D.discretization_points()
- Ellipse2D.abscissa()
- Ellipse2D.point_angle_with_major_dir()
- Ellipse2D.area()
- Ellipse2D.rotation()
- Ellipse2D.tranlation()
- Ellipse2D.frame_mapping()
- Line2D.frame_mapping()
- Plane3D: plane_intersections, fullarc_intersections, is_parallel, is_coincident
- Contour2D: offset
- ArcEllipse3D.to_2d()
- Circle3D: point_belongs
- Circle3D: discretization_points
- Arc3D: line_intersections, linesegment_intersections
- Contour2D: ordering_contour, is_ordered, order_contour
- Ellipse3D: point_belongs, abscissa, length, to_2d, discretization_points
- CylindricalSurface3D: point_on_surface, is_coincident

### CI

- Mandatory CHANGELOG.md update for PR
- pre-commit checks with cython-lint

## v0.7.0

### New Features

- Open/Closed TriangleShells: ability to implement specific algorithm to triangles
- Block: faces_center (calculate directly point in the middle of the faces)
- Circle2D: split_by_line
- BoundingRectangle: bounds, plot, area, center, b_rectangle_intersection, is_inside_b_rectangle, point_belongs, intersection_area, distance_to_b_rectangle, distance_to_point
- Cylinder: random_point_inside, interference_volume_with_other_cylinder, lhs_points_inside
- CylindricalSurface3D: line_intersections, linesegment_intersections, plane_intersection
- Line2D: point_distance
- Line3D: to_2d
- Line3D: skew_to (verifies if two Line3D are skew)
- LineSegment3D: line_interserctions
- ArcEllipse3D: discretization_points
- FullArc3D: linesegment_intersections
- Line: sort_points_along_line
- Line2D: point_belongs
- ArcEllipse2D: length, point_belongs, abscissa, bounding_rectangle, straight_line_area, discretization_points, reverse

### Fixed

- Contour2D: point_belongs
- BsplineCurve: abscissa (use different start point between 0 and length)
- Arc3D: plot
- Cylinder: point_belongs
- FullArc3D: plot (use discretization_points instead of discretise)
- Face3D: line_intersections: consider borders
- STL: from stream (use BinaryFile and StringFile instead of io.BinaryIO and FileIO)
- Step: from stream (use BinaryFile instead of io.BinaryIO)
- Contour: is_overlapping (consider intersecting_points is empty)
- LineSegment2D: to_wire (use discretization_points instead of discretise)
- ArcEllipse2D: to_3d
- Fix boolean operations when faces are 100% coincident
- Fix some to_step methods from edges.py and faces.py


### Performance improvements

- Avoid unneeded bbox computation


### Refactorings

- cleanup of ClosedShell (double methods with Openshells)
- LineSegment3D: intersections
- Line2D: sort_points_along_line



### Unittests

- PlaneFace3D: line_intersections
- BsplineCurve: abscissa
- Circle2D: split_by_line
- BoundingRectangle: area, center, intersection, is_inside, point_belongs, intersection_area, distance_to_point, distance_to_b_rectangle
- Cylinder: point_belongs, random_point_inside, interference_volume_with_other_cylinder, min_distance_to_other_cylinder, is_intersecting_other_cylinder, lhs_points_inside
- CylindricalFace3D: linesegment_intersections
- CylindricalSurface3D: line_intersections
- Line3D: line_distance
- Line3D: skew_to
- Line3D: intersections
- LineSegment3D: line_intersections
- LineSegment3D: linesegment_intersections
- Contour: is_overlapping
- LineSegment2D: line_intersections
- ArcEllipse3D: discretization_points
- FullArc3D: linesegment_intersections
- Line2D: sort_points_along_line
- Line3D: sort_points_along_line
- ArcEllipse2D: length, point_belongs, abscissa, bounding_rectangle, straight_line_area, discretization_points, reverse


## v0.6.1 [12/13/2022]

### Changes

- Import from dessia_common are now performed from dessia_common.core

### Fixed
- infinite primitive offset of linesegment

## v0.6.0 [11/7/2022]

### New Features

- Stl:load_from_file, to_volume_model
- Surface2D: copy (specific method)
- GmshParser: read_file (.msh) and related methods, define_triangular_element_mesh, define_tetrahedron_element_mesh
- Circle2D: primitives (defined with 2 Arc2D)
- Node2D/3D, TriangularElement, QuadrilateralElement2D, TriangularElement3D
- ElementsGroup: nodes, elements_per_node
- Mesh: bounding_rectangle, delete_duplicated_nodes
- PlaneFace3D: cut_by_coincident_face
- Vector2D: to_step
- BSplineCurve2D: to_step
- LineSegment3D: to_bspline_curve
- BSplineCurve3D: from_geomdl_curve
- Surface2D: line_crossings
- Surface2D: from_contour
- BSplineSurface3D: simpifly_surface - verifies if BSplineSurface3D could be a Plane3D
- OpenShell3D: to_step_face_ids
- Contour2D: repair_cut_contour
- Circle2D: cut_by_line

### Fixed

- Contour3D: average_center_point (use edge_polygon.points instead of points)
- Contour: edges_order_with_adjacent_contour
- Arc2D: translate_inplace
- Arc2D: point_belongs
- Arc2D: abscissa (consider point2d == arc2d.start/end)
- Arc2D: split (how to choose the interior point)
- Wire: extract_primitives (consider point1 and point2 belong to the same primitive, REMOVE Contour.extract_primitives)
- LineSegment: abcissa (consider point2d == arc2d.start/end)
- Contour2D: cut_by_wire
- Contour2D: point_belongs (bug when contour has only one primitive, like FullArc2D)
- Contour: contours_from_edges
- PlaneFace3D: face_intersections
- Edge: insert_knots_and_mutiplicity
- BSplineCurve3D: from_step
- Surface2D: cut_by_line
- Circle3D: to_step
- ArcEllipse3D.to_2d()
- infinite primitive offset of linesegment
- Contour3D: order_contour.

### Performance improvements

- Improve reading STEP files (Faster BSplineCurve3D.look_up_table, Better info when _edges not following eachother_ )
- Improve multiple substractions
- Speedup Contour2D.point_belongs using bounding_rectangle
- Custom to dicts for Shells and primitives inheriting


### Refactorings

- Normalize STL methods regarding STEP
- Refacor and update old code in mesh.py
- Define a Parent class 'Triangle' for Triangle2D/3D


### Unittests

- Wire: extract_primitives, extract_without_primitives


## v0.5.0

### New Features

- Contour: is_overlapping, is_supperposing
- Point, Edges and Wires: axial_symmetry
- Surface2D: rotation, rotation_inplace
- Wire2D: bsplinecurve_crossings,  bsplinecurve_intersections
- Cylinder: min_distance_to_other_cylinder, is_intersecting_other_cylinder
- New point_distance method for Wire3D

### Fixed

- Wire3D.babylonjs
- BSplineSurface3D.merge_with (consider overlapping, intersecting surfaces)
- Wire.extract_primitives (consider point1 & point2 belong to the same primitive)
- Wire.extract_without_primitives (consider the primitives’ order to choose the primitives)
- Contour.shared_primitives_with (consider contours sharing a lot of primitives groups)
- Contour2D.contour_intersections (check if the point is not already in the lis)
- Line.is_between_points (consider point1==point2)
- BSplineCurve2D.split (consider point==start/end)
- Contour3D.bounding_box (use _utd_bounding_box to be defined as a property)
- BSplineSurface3D.grid2d_deformed (add more constraints to compute surface deformation)
- BSplineSurface3D.from_cylindrical_faces (consider **kwargs parameters)
- Duplicated methods cleaned
- triangulation of planar faces
- Wire3D: fix Bounding box
- Wire3D: Bounding box
- Arc2D: primitives bad calculation (arc2d)
- Update plotdata in setup.py
- add some fixes pydocstyle

### Performance improvements

- Remove Copy param from movement of primitives and add inplace methods
- Improve union operations
- Return the same result type (a boolean) in Contour.is_sharing_primitives_with
- Add hidden attribute _bounding_rectangle for Contour2D
- Add hidden attribute _length for BSplineCurve2D/3D
- Consider different types of primitives in Wire.wire_intersections/wire_crossings
- Add hidden attribute _length for Edge

### Refactorings

- Define _eq_ in Contour (to be used for both 2D and 3D)
- Use Grid2D object in different BSplineSurface3D methods (especially: to_2d_with_dimension)
- Define length in LineSegment (to be used for both 2D and 3D)
- Delete diplicated methods (length and point_at_abscissa) from Contour3D (inherit from Wire)
- Define a Parent class 'Bsplinecurve' to mutulize Bsplinecurve2D/3D methods
- Clean duplicated methods
- Define length in LineSegment (to be used for both 2D and 3D)
- Delete diplicated methods (length and point_at_abscissa) from Contour3D (inherit from Wire)
- Define a Parent class 'Bsplinecurve' to mutulize Bsplinecurve2D/3D methods


## v0.4.0
### Fixed
- various fixes in cuts of wires and contours
- Fix of missing face in Union
- following dessia_common v0.7.0


## v0.3.0

### New Features
- Bspline with dimensions
- cut_by_line for Surface2D
- Bspline merge

### Fixed
- Various Steps improvement
- Bspline periodicity in step reading
- sewing improvements
- Substraction of shells

## v0.2.10

### New Features

- union of shells (only with planeface for the moment
- Sewing of polygon3D
- Concav hull of PointCloud2D

## v0.2.9

### New Features

- support STL import & export
- point cloud2D & cloud3D

## v0.2.8

### New Features

- support stringIO in step save

### Fixes

- depack of point2D
- to_vector2D

### Performance improvements

- better bounding box for cylindrical face


## [v0.2.7]
### Changed
- direction vector of linesegments are now normalized

### New Features

- straight line area for BsplineCurve2D
- split of circleby start end
- closedpolygon2d is_trigo
- Auto-adaptative camera/edge width babylonjs
- splitting of bsplinecurve2d
- BezierSurface3D implemented
- added rotation and translation for faces
- new classes BezierCurve2D and BezierCurve3D
- spherical surface
- (core): update plot_data method
- update plot_data methods in wires and edges
- step almost working for cylindrical, conical toroidal
- difference between intersections and crossings
- plot_data version set to 0.3.8 or above

### Fixes

- support of mixed vector point in to step
- remove debug mode babylonjs
- remove sci notation in step export
- use stable cdn for babylonjs
- sweep extrusion length
- line circle intersection with tolerance, normal and dir vector for arc
- offset of wire
- remove useless non serializable attr
- secondmoment area from straight lines
- reversed faces in extrusion correction
- enhancement of rotation/translation of shells
- bug fix BezierCurve2D and 3D
- eq and hash for basis and frames
- shell and frame mapped shell correctly read
- small try except added for step reading
- all SHAPE_REPRESENTATION are now read
- Arc3D from step full debug
- arc3d to 2d in bspline3d surface
- missing faces at end of sweep
- splitting faces and arcs
- perf in display nodes and toroidal aspect
- setup.py requires plot_data>=0.3.9
- (primitives2d): serialization
- debug of shell method
- porting shells methods
- Debug of conical faces
- Porting cylinders and hollow
- porting from missing from_contour3d for planeface
- reading steps, but artefact on faces
- Correcting arc from_step

### Performance improvements

- LineSegment2D.points is non serializable attribute
- ClosedPolygon2D.line_segment is non_serializable_attributes
- Optimization of mesh generation

#### Refactorings
- (edges): put data argument back into Arc2D.plot_data()
- (edges): redefined Arc2D.plot_data()

## v0.2.6

### Changed
- debugs on frame 2D

### Optimized
- babylon data generation speed up

## v0.2.5

### Added
- translation and rotation for various primitives

### Changed
- Frame3D rotation takes also into account origin
- following plot_data v0.5.3

## v0.2.4
### Added
- handle spherical surfaces
- positionning of parts in STEP reading

## v0.2.1
### Added
- step export

## v0.2

### Changed
- modules -2D or *3D renamed in *2d, *3d
- point and vector declared with their x, y, z vm.Point2D((0, 0)) -> vm.Point2D(0, 0)
- separating in new modules: display, wires, edges...
- PEP8: method names
- PointAtCurvilinearAbscissa changed to point_at_abscissa
- MPLPlot changed to plot()
- plot now returns only ax instead of fig, ax

## v0.1.11

### Added
- Calculate the distance between LineSegment3D/LS3D, Arc3D/LS3D, Arc3D/Arc3D and between CylindricalFace3D too.
- Use PlaneFace3D with contours2D in a classic way and use it with contours3D with a 'from_contours3d' as CylindricalFace3D does.
- Calculate the distance between CylindricalFace3D and PlaneFace3D.
- Calculate the distance between CylindricalFace3D, PlaneFace3D and ToroidalFace3D.
- contours2d.tessel_points which gives all points of a contour2d, and .points the end points of primitives.
- Implementation of ConicalFace3D in Core and RevolvedProfile.
- Implementation of SphericalFace3D in Core.
- BSplineFace3D works.

### Changed
- cut_contours in Face3D which take all points from a Contour2D, not one side like before. Furthermore, it is light and quick.

## [v0.1.10]
- typings
- workflow to instanciate point

## [v0.1.9]

### Added
- mesh module

## [v0.1.8]

### Added
- color and alpha options for various primitives
- line segments intersection

### Debug
- arcs: is_trigo and angle were sometimes false

## [v0.1.7]

### Added
- random vector and points
- dashed line option in babylon of LineSegment3D
- Measure2D
- babylon_data: a dict language to describe models to be unpacked by a babylonjs unpacker

### Removed
- constants o2D, x2D, y2D...: use O2D, X2D...

### Changed
- Mesure -> Measure3D<|MERGE_RESOLUTION|>--- conflicted
+++ resolved
@@ -38,11 +38,9 @@
 - ExtrusionSurface3D: fullarcellipse3d_to_2d
 - ExtrusionSurface3D: generalization of the _repair_points_order method to repair the order of parametric points of edges after transformation.
 - ToroidalSurface3D: increases precision of point3d_to_2d.
-<<<<<<< HEAD
 - Surface3D: repeair_primitives_periodicity. Treat special case on surfaces with singularities.
-=======
-- ConicalSurface3D: plane_intersections.
->>>>>>> 2bcd04eb
+- ToroidalSurface3D: plane_intersections.
+
 
 #### wires.py
 - Contour2D: cut_by_line.
