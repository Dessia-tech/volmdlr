# Changelog

All notable changes to this project will be documented in this file.

The format is based on [Keep a Changelog](https://keepachangelog.com/en/1.0.0/),
and this project adheres to [Semantic Versioning](https://semver.org/spec/v2.0.0.html).

## v0.15.0 [future]

### New Features

#### core_compiled.py
- Point2D/Point3D: allow users to use a point or a list of points direct inside a numpy array. ex.: np.array(volmdlr.O3D)
- Point2D/Point3D: in_list. ** ATTENTION:** -> use in_list instead of volmdlr.core.point_in_list.
- cad_simplification: VoxelizationSimplify, TripleExtrusionSimplify, TriangleDecimationSimplify.

#### surfaces.py
- ToroidalSurface3D: line_intersections, linesegment_intersections, plane_intersections
- ToroidalSurface3D: cylindricalSurface_intersections, circle_intersections, fullarc_intersections, dict_to_object, conicalsurface_intersections, sphericalsurface_intersections
- ToroidalSurface3D: Handles degenerated surfaces (major_radius < minor_radius).
- CylindricalSurface3D: circle_intersections, sphericalsurface_intersections
- ToroidalFace3D: PlaneFace3D intersectios.
- SphericalSurface3D: circle_intersections, arc_intersections, ellipse_intersections, arcellipse_intersections, sphericalsurface_intersections
- ConicalSurface3D: sphericalsurface_intersections

#### edges.py
- BsplineCurve3D: circle_intersections.
- ArcEllipse3D/FullArcEllipse3D: line_intersections.
#### curves.py
- Circle3D: point_distance.
#### shell.py
- OpenTriangleShell3D: triangle decimation
- ClosedTriangleShell3D: turn_normals_outwards, are_normals_pointing_outwards, turn_normals_inwards, are_normals_pointing_inwards

#### core.py
- BoundingBox: is_close, scale
- BoundingBox: triangle_intersects_voxel, is_intersecting_triangle
#### discrete_representation.py
- Voxelization: from_mesh_data
- OctreeBasedVoxelization


#### step.py
- Support to Datakit CrossCadWare STEP file format.

### Fixed
<<<<<<< HEAD

#### core_compiled
- Frame2D: fix rotation.
=======
- Drone : run generate sdist and generate bdist_wheel only on master
>>>>>>> 485d122e

#### edges.py 
- Arc2D: direction conservation in rotation / translation / frame_mapping.

#### surfaces.py
- ToroidalSurface3D: line_intersections, linesegment_intersections, plane_intersections 

#### faces.py
- ToroidalFace3D: PlaneFace3D intersections.
- PlaneFace3D: circle_intersections. planeface_intersections

#### wires.py
- delete remaining inplace methods in wires.py

#### shells.py
- Fixes to boolean operations.

#### surfaces.py 
- SphericalSurface3D: use circle 3d instead of polygon3D for plotting. 

#### utils
- common_operations separate_points_by_closeness: consider more than two cluster groups.

#### curves.py
- Circle3D: circle_intersectios when the circle are coplanar.

#### surfaces.py
- ExtrusionSurface3D: enhance parametric operations.

#### edges.py
- bsplineCurve: line_intersections. 

<<<<<<< HEAD
=======
- Circle2D: Now, it needs a Frame2D and a radius instead of a Center and a Radius. This allows to easily control the circle's direction (clockwise/counterclockwise)
#### edges.py
- Arc2D: Arc 2D now must follow the same rotation direction of its circle.

#### core_compiled
- Frame2D: fix rotation, now it has an optional parameter rotate_basis, set to False by default option, so the user can specify if he wants to rotate also the basis of the frame.

#### primitives3d
- Block: get_bounding_box

>>>>>>> 485d122e
#### discrete_representation.py
- MatrixBasedVoxelization: _logical_operation

### Refactor
- Face3D: create a generic method for calculating intersections between two faces: _generic_face_intersections.
- Voxelization: refactor class methods

#### core.py
- babylon_data: avoid using bounding_box for performance
- BoundingBox: uses numpy to improve performance.

#### core_compiled
- Frame2D: fix rotation, now it has an optional parameter rotate_basis, set to False by default option, so the user can specify if he wants to rotate also the basis of the frame.

#### edges.py
- Circle2D: Now, it needs a Frame2D and a radius instead of a Center and a Radius. This allows to easily control the circle's direction (clockwise/counterclockwise)
- Arc2D: Arc 2D now must follow the same rotation direction of its circle.
- LineSegment2D/3D: The line attribute from which the line segment was defined was converted to a property, for performance and memory efficiency reasons.
- BSplineCurve: improve line_intersections performance.

#### faces.py
- Face3D: create a generic method for calculating intersections between two faces: _generic_face_intersections.

#### primitives3d.py
- Sweep: accepts an optional parameter starting_frame that can control the orientation of the profile.

#### surfaces.py
- ExtrusionSurface3D: Uses edge abscissa as u parameter.
- ExtrusionSurface3D: general improvements in parametric operations.


### Changed
- ToroidalSurface3D: init param tore_radius and small_radius changed to major_radius and minor_radius respectevely.
- ToroidalSurface3D: plots now use Circles 3D instead of ClosedPolygon3D. Performance improved.
- CylindricalSurface3D: More comprehesive plot
- BoundingBox: from_bounding_boxes
- BSplineCurve: improve line_intersections performance.
- core_compiled.pyx: update typing because Point2D, Point3D, Vector2D and Vector3D are now extension types (C structures.)

### Unittests
#### curves 
- Circle3D: new case to test_circle_intersections, new test: test_point_distance.
#### surfaces
- ToroidalSurface3D: test_line_intersections, test_plane_intersections, test_cylindrical_surface_intersections, test_circle_intersections
- CylindricalSurface3D:  test_circle_intersections.
#### faces
- ToroidalFace3D: PlaneFace3D intersectios.
- SphericalSurface3D: circle_intersections, arc_intersections, arcellipse_intersections
- PlaneFace3D: point_belongs
#### core
- BoundingBox: is_close, scale
#### primitives3d
- Block: from_bounding_box, get_bounding_box

## v0.14.0

### New Features
- DisplayTriangleShell3D: a TriangleShell3D optimized for performance of display / saving / loading.
- BSplineSurface3D: from_points_interpolation, from_points_approximation.
- nurbs module.
- New curves classes: Hyperbola2D and Hyperbola3D.
- Line: closest_point_on_line, from_point_and_vector
- Line2D: get_slope, get_y_intersection.
- New curves classes: Parabola2D/3D.
- ConicalSurface3D: line/line_segment intersections, perpendicular_plane_intersection
- ConicalSurface3D: line/line_segment intersections, perpendicular_plane_intersection, parallel_plane_intersections, concurent_plane_intersections, plane_intersections.
- Hyperbola2D/3D and Parabola2D/3D: split
- PlaneFace3D: conicalface_intersections
- CylindricalSurface3D: conicalsurface_intersections
- CylindricalFace3D: conicalface_intersections
- Curve: general_method curve_intersections
- Parabola2d/3D / Hyperbola2D/3D: point_belongs, tangent
- BSplineCurve: point_to_parameter, abscissa_to_parameter.
- Basis3D: is_normilized, is_orthogonal, is_orthonormal.
- BSplineSurface3D: fullarcellipse3d_to_2d
- ClosedPolygon2D: points_in_polygon

### Fixed
- add missing name attributes to classmethods.
- fixed circular imports
- BSplineSurface3D: from_points_interpolation, from_points_approximation.
- ConicalFace3D: point_belongs
- nurbs.core: find_multiplicity, evaluate_curve.
- LineSegment3d: line_intersections.
- Circle2D: line_intersections
- Step.read_lines: handles name with # character in name.
- ExtrusionSurface3D: enhance 3D to parametric operations.
- BSplineCurve: direction_vector, point_at_abscissa, abscissa, trim
- ConicalSurface3D and RevolutionSurface3D: bsplinecurve3d_to_2d when start or and points are at surface singularity
- ClosedCurves: discretization_points
- ArcEllipse3D: is_close
- LineSegment3D: revolution
- FullArcEllipse3D, FullArcEllipse2D: discretization_points
- ConicalSurface3D: linesegment2d_to_3d
- BSplineSurface3D: bsplinecurve3d_to_2d, prevents code execution from stopping when point3d_to_2d does not converge
- BSplineSurface3D: derivatives
- BSplineCurve: split
- Matrix based discrete representation: boolean operations
- read the docs settings
- fix: move code complexity at end
- ClosedPolygon2D: points_in_polygon, fix include_edge_points
### Refactor
- TriangleShell3D: various improvement such as get_bounding_box, to_mesh_data, from_mesh_data, to_dict, dict_to_object

### Changed
- Cache BSplineCurve points into a numpy array to reduce memory usage.
- Vector2D, Vector3D: __repr__
- core_compiled: cdef functions' names.
- Vector2D, Vector3D, Point2D, Point3D: transformed into extension types for memory performance
- limit warning on step reading
- BSplineSurface3D: point3d_to_2d

### Unittests
- Hyperbola2D/3D: line_intersections
- Parabola2D/3D: line_intersections
- ConicalSurface3D: test_line_intersections, test_plane_intersections.

## v0.13.0

### New Features
- Line: reverse.
- BSplineCurve: Remove dependencies from the geomdl library.
- perf: to_dict/dict_to_obj of OpenTriangleShell3D
- Cylinder / Cone / HollowCylinder: from_center_point_and_axis
- Cone: remove inheritance from RevolvedProfile
- Ellipse2D: point_distance, bounding rectangle, ellipse_intersections
- Curve: local_discretization
- Ellipse3D: line_intersections, linesegment_intersections, ellipse_intersections
- ArcEllipse3D : Linesegment_intersections, arcellipse_intersections
- Circle3D: circle_intersections, ellipse_intersections
- Circle2D: ellipse_intersections.
- Arc3D: arc_intersections, arcellipse_intersections
- Wire3D/Contour3D: edge_intersections, wire_intersections
- BSpline3D: arc_intersections
- New module: discrete_representation for voxelization of 3D geometries and pixelization of 2D geometries
- BSplineSurface3D: partial removal of dependencies on geomdl objects

### Fixed
- Sweep with non smoth path
- plot of vector3D.
- BSplineSurface3D: point3d_to_2d, improve inital condition.
- EdgeCollection3D: babylon_meshes.
- BSplineCurve3D: trim
- FullArc3D: hash
- SphericalSurface3D: enhance repair_periodicity_method
- CylindricalSurface3D: concurrent_plane_intersection
- BSplineFace3D: fix neutral_fiber
- Step: assembly import
- BSplineFace3D: fix bounding_box.
- Ellipse3D: from_step
- edges.py: general improvements.
- ExtrusionSurface3D: point3d_to_2d.
- ExtrusionSurface3D: enhance parametric operations when the surface is periodic.
- BSplineFace3D: fix neutral_fiber
- BSplineSurface3D: improve bsplinecurve3d_to_2d.
- BSplineSurface3D: improve bsplinecurve3d_to_3d.
- Circle2D: plot
- Line3D: fix Line3D plot()
- Vector2D: plot()
- fix RevolutionFace3D init parameter wire to edge.
- Update documentation
- fix Sweep: bug when first primitive is an arc.
- fix closedshell3d volume
- Step.py: enhance step import/export
- VolumeModel: get_shells
- step.py uses deque in stack based algorithms
- VolumeModel: get_shells
- add error protection stl
- Sweep - add raise ValueError if section too big in comparision to arc radiuses
- Update cython version requirement in setup.py
- Step import: handles when there is an empty assembly in the file.
- Ellipse2D: point_at_abscissa
- ultis.common_operations: get_edge_distance_to_point and get_get_abscissa_discretization from edges so it can be used in curves too.
- edges.Edge._generic_minimum_distance
- LineSegment3D: distance_linesegment
- BSpline3D: linesegment_intersections

### Refactor
- refator some classes' init in primitives3D. 
- Shells: refactor.
- Composite_primitives
- Surface3D: enhance repair_primitives_periodicity method.
- volmdlr.utils.intersections:
- BSplineCurve: replace periodic bool parameter with verification inside from_points_intepolation method.
- Wire3D: removes heritage from volmdlr.core.CompositePrimitive3D
- BSplineCurve3D: bounding_box
- edges: minimum_distance.
- BSplineSurface3D: bsplinecurve3d_to_2d
- BSplineCurve: transform some attributs into lazy evaluation and Caching
- BSplineSurface3D: transform some attributs into lazy evaluation and Caching
- BSplineSurface3D: store control_points as numpy array for memory efficiency
- PlaneFace3D: distance_to_point -> point_distance
- remove normalize() methods for Vectors. Replaced by unit_vector(), it returns a new normalized vector.
- Cylinder / Cone / HollowCylinder: docstrings, typings, style, coherence
- BSplineSurface3D: point3d_to_2d performance improvements.


### Changed
- Moves functions from step.py to volmdlr.utils.step_reader
- Cylinder / HollowCylinder: `from_extremal_points` is now depracted. Use `from_end_points` instead (for lexical reason)

### Unittests
- Cylinder / Cone / HollowCylinder
- Ellipse2D: point_distance
- Ellipse3D: test_ellipse_intersections, test_linesegment_intersections
- ArcEllipse3D : Linesegment_intersections, arcellipse_intersections
- Circle3D: circle_intersections.
- Arc3D: arc_intersections, arcellipse_intersections, test_minimum_distance_bspline
- BSplineCurve3D: test_bspline_linesegment_minimum_distance, test_bspline_linesegment_intersections
- Contour3D: test_edge_intersections

## v0.12.0


### New Features
- New module: cad_simplification - OctreeBlockSimplify, TrippleExtrusionSimplify
- shells.py : function to performe union operations for a given list of shells.
- ClosedShell3D: is_face_intersecting, is_intersecting_with
- BoundingBox: get_points_inside_bbox, size
- Vector3D: unit_vector
- Face3D: split_inner_contour_intersecting_cutting_contours
- Shell3D: get_ray_casting_line_segment
- WireMixin: get_connected_wire, is_sharing_primitives_with
- OpenShell3D: faces_graph
- Plane3D: arc_intersections, bsplinecurve_intersections
- common_operations: split_wire_by_plane
- SphericalSurface3D: line_intersections, linesegment_intersections.
- Sweep with muitiform profile contour.
- minimum_distance: face-to-face, shell-to-shell
- OpenShell3D: from_faces (using faces graph)
- SphericalFace3D: from_contours3d_and_rectangular_cut
- RevolutionSurface3D: Translation
- wires.WireMixin: from_circle
- curves.CircleMixin: trim
- Face3D: point_distance
- BSplineCurve3D: revolution method.

### Fixed
- ClosedShell3D: is_face_inside, get_subtraction_valid_faces, valid_intersection_faces, point_belongs
- ContourMixin: delete_shared_contour_section, reorder_contour_at_point, are_extremity_points_touching
- RevolutionSurface3D: fix some special cases whiling transforming from 3D space to parametric domain.
- fix drone python version
- BSplineFace3D: neutral_fiber
- BSplineSurface3D: arc3d_to_2d, removes repeated parametric points if any.
- surfaces.Plane3D: linesegment_intersections
- Step export
- Face3D: is_linesegment_crossing.
- Edge: fix orientation of edges commig from step.
- BSplineCurve3D: from_step.
- Export to step file
- Step import
- Edge: fix orientation of edges commig from step.
- Sphere: point_belongs, inherits from ClosedShell3D instead of RevolvedProfile
- Step import.
- PeriodicalSurface: linesegment3d_to_2d, takes into account small 3D line segments that should be actually 3D arcs
- babylondata: removes empty objects.
- ClosedPolygon2D: point_belongs.
- Fullarc: get_reverse.
- Arc2D: point_belongs
- ArcEllipse2D: point_at_abscissa
- Frame3D: import/export step.
- BSplineFace3D: neutral_fiber.
- Step: read_lines, take into account the space character in step entity names
- Circle3D: fix trim.
- Edge: from_step trim of periodic curves with different orientation of original edge
- Arc3D: fix abscissa, fix get_arc_point_angle
- add missing toleraces to some methods.
- Arc3D: line_intersections
- Line3D: minimum_distance_points
- remove arcellipse handleling for bspline2d_3d.
- plot of vector3D
- Ellipse3D: discretization_points.

### Refactor
- ClosedShell3D: point_belongs, get_non_intersecting_faces
- BoundingBox: bbox_intersection
- Face3D: get_face_cutting_contours
- parametric.py: fix numerical instability in some functions used in Arc3D to parametric surface domain transformation.
- intersections: get_bsplinecurve_intersections generalization, so it can also be used
to calculate intersections between a plane 3d and bsplinecurve3d.
- Big refactor: New module curves.py containing classes as Line, Circle and Ellipse.
Most edges will now be formed by a curve and a start and end points. Unittests for all these classes have been created.
All adequations have been done for all tests and existing scripts.

- bspline_compiled: refactor binomial_coefficient for performance.
- Improve step translator.
- Delete inplace methods: rotation, translation and frame_mapping. replace by juste the rotation, translation and frame_mapping. objects are no longer changed inplace, a new transformed object is returned each time.
- OpenShell3D: faces_graph.
- RevolutionSurface3D: Improve init and methods

### Changed
- OpenShell3D: faces_graph is now vertices_graph. faces_graph method now represents the faces' topology of the shell.

### Unittests
- FullArc2D: split_between_two_points
- Face3D: set_operations_new_faces
- ClosedShell3D: point_belongs
- Plane3D: arc_intersections, bsplinecurve_intersections
- common_operations: split_wire_by_plane
- SphericalSurface3D: line_intersections, linesegment_intersections.

## v0.11.0


### New Features
- BSplineCurve, Edge: simplify
- Plane3D: angle_between_planes, plane_betweeen_two_planes
- Edge: intersections, crossings, validate_crossings
- Arc2D: bsplinecurve_intersections, arc_intersections, arcellipse_intersections.
- ArcEllipse2D: bsplinecurve_intersections
- get_circle_intersections added to volmdlr.utils.intersections, so it can be used to calculate intersections between two arcs 2d.
- get_bsplinecurve_intersections added to volmdlr.utils.intersections. Used to calculate intersection between a bspline and another edge.
- Wire2D: edge_intersections, wire_intersections, edge_crossings, edge_intersections, validate_edge_crossings, validate_wire_crossings
- Contour2D: split_contour_with_sorted_points, intersection_contour_with
- CylindricalSurface3D: point_projection, point_distance
- ToroidalSurface3D: point_projection
- BsplineCurve: point_distance, point_belongs
- ContourMixin: is_adjacent
- Wire2D: area
- Circle2D: bsplinecurve_intersections.
- add tolerance param to many methods from edges and wires.
- Surface3D: add contour healing into face_from_contours3d method.
- ExtrusionSurface3D: implement missing cases for linesegment2d_to_3d method.
- BSplineSurface3D: to_plane3d
- BSplineFace3D: to_planeface3d
- BSplineCurve, Arc, LineSegment: is_close
- Core: get_edge_index_in_list, edge_in_list
- mesh: TetrahedralElementQuadratic 
- GmshParser: define_quadratic_tetrahedron_element_mesh
- GmshParser: to_vtk (consider quadratic tetrahedron element)
- VolumeModel: to_msh (consider both order 1 and 2)
- Assembly: define a volmdlr Assembly object.
- Edge: direction_independent_is_close
- Arcellipse2D, 3D: complementary, translation
- Arcellipse2D, 3D: complementary
- Face3D: is_linesegment_crossing, linesegment_intersections_approximation.
- Assembly: define a volmdlr Assembly object.
- Contour2D: copy
- LineSegment2D: copy
- FullArcEllipse3D: split
- ArcEllipse3D: split, point_at_abscissa
- Vector: is_perpendicular_to
- babylonjs: add nested meshes
- CylindricalFace3D, ConicalFace3D, ToroidalFace3D, BSplineFace3D: neutral_fiber
- VolumeModel: get_shells
- WireMixin: wires_from_edges
- DisplayMesh3D: triangulation_faces
- Woodpecker CI setup
- ContourMixin: primitive_section_over_contour.
- Face3D: split_by_plane

### Fixed
- 2D conversion: create 2D function name in core_compiled
- LineSegment, Arc, BSplineCurve: get_shared_section()
- bSpline2D: linesegment_intersections
- BsplineCurve: from_points_interpolation
- Coverage: use coverage rc to enable cython coverage
- ClosedShel3D: cut_by_plane
- ClosedShell3D: union
- BSplineSurface3D: take into account oppened contour while using face_from_contours3d
- BsplineCurve: simplify
- Dessiaobject inheritance up-to-date
- Edge: unit_direction_vector, unit_normal_vector, split_between_two_points
- VolumeModel: get_mesh_lines (change tolerance 1e-20 to 1e-6)
- RevolutionSurface: fix some parametric operations.
- ClosedShel3D: intersection method
- Fix: plots
- add some fixes to pydocstyle errors
- ToroidalSurface3D: fix some parametric operations.
- Node2D, Node3D: is_close
- SphericalSurface3D: enhance arc3d_to_2d and bsplinecurve3d_to_2d.
- BSplineface3D: linesegment2d_to_3d, bsplinecurve2d_to_3d.
- OpenShell3D: get_geo_lines (use primitive.is_close)
- Basis3D: normalize
- Contour3D: from_step removes repeated edges from primitives list
- Face3D: add fixes to divide_face.
- ExtrusionSurface3D: linesegment2d_to_3d.
- Surface3D: repair_primitive_periodicity
- BSplineSurface3D: ban useless attr in serialization 
- utils.parametric: fix contour2d_healing
- BSplineSurface3D: ban useless attr in serialization
- BSplineCurve: simplify
- SphericalSurface3D: contour3d_to_2d
- WireMixin: to_wire_with_linesegments (use new methods, for 2D and 3D)
- ArcEllipse2d: point_belongs, abscissa, init.
- Face3D: face_inside - now considers inners_contours
- BoundingBox: point_belongs now considers bounds.
- ContourMixin: delete_shared_contour_section
- PlaneFace3D: merge_faces
- Contour2D: divide
- Step: raise NotimplementedError when it's not possible to instatiate assembly object.
- STL: handle mutiple space as separator
- fix: protect gmsh import

### Refactor
- Contour2D: cut_by_wire
- Contour2D: extract_with_points displaced to WireMixin
- Contour2D: extract_contour displaced to WireMixin and renamed to extract
- Contour2D: split_contour_with_sorted_points displaced to WireMixin and renamed to split_with_sorted_points
- Contour2D: get_divided_contours
- FullArc2D, FullArc3D: create FullArc Abstract class.
- Contour2D: ordering_contour
- WireMixin: order_wire
- Contour2D: delete cut_by_linesegments
- split faces.py into surfaces.py, faces.py and shells.py 
- ContourMixin: from_points
- ClosedShell3D: improve performance for boolean operations
- Face3D: reduce the triangulation discretization resolution of Toroidal and Cylindrical to improve redering performance.
- Cylinder: inheritance directly from ClosedShell3D
- Edges: cache middle_points and unit_direction_vector 
- Arc: add optional parameter center
- unittests: find dynamicly the folder for the json
- Arc: point_distance
- BSplineCurve: is_close
- CompositePrimitive3D: babylon_points
- WireMixin: split_with_sorted_points -> if a wire, and given points are start and end, return self directly.
- ContourMixin: contours_from_edges
- ExtrusionSurface3D: simplify bsplinecurve3d_to_2d method

### Changed
- better surface3d plots
- sphere methods renamed in_points & to_point_skin to inner points & skin_points
- Improve CylincricalFace3D and ToroidalFace3D rendering mesh.
- remove useless attribute in Bspline serialization
- Change python suport version from >=3.7 to >= 3.9
- LICENSE changed from GPL to Lesser GPL 
- Readme logo updated
- CI: do not check quality on tag

### Unittests
- Arc2D: test_arc_intersections
- TestEdge2DIntersections: test intersections for all edges.
- Circle2D: test_circle_intersections
- Contour2D: test_crossings, test_intersection_contour_with
- BSplineCurve: get_intersection_sections
- BSplineCurve2D: edge_intersections, arc_intersections, bsplinecurve_intersections
- CylindricalFace3D: test_triangulation_quality
- CylindricalSurface3D: test_point_projection
- BSplineCurve: point_projection
- ClosedShel3D: cut_by_plane
- Arc3D.minimum_distance_points_line
- New unittests for plane3d.
- ClosedShel3D: intersection
- Arcellipse2D: complementary
- Contour2D: contours_from_edges.
- PlaneFace3D: merge_faces
- Contour2D: divide.
- BSplineFace3D: test_linesegment_intersections_approximation.
- CylindricalFace3D: split_by_plane.

v0.10.0 [Released 20/04/2023]

### New Features
* Write .msh file (with stream)
* Arc: reverse
* BSplineCurve2D: offset
* Circle2D: bsplinecurve_intersections, point_distance
* ConicalSurface3D, CylindricalSurface3D: plot method
* BSplineCurve3D: minimum distance
* volmdlr.edge: FullArcEllipse
* BSplineCurve: evaluate_single
* Wire2: hash
* Contour3D: hash
* LineSegment3D, LineSegment2D, Arc3D, Arc2D, BSpline3D, BSpline2D: get_shared_section(), delete_shared_section()
* Contour2D: closest_point_to_point2, get_furthest_point_to_point2
* Block: octree, quadtree, subdivide_block

### Fixed
* Bspline in sweep
* Plane3D: plane_intersections
* fixes to step assemblies
* LineSegment3D: matrix_distance
* fixes to wire
* Arc: split. Case when spliting point is the start or end point.
* BplineCurve2D: tangent, vector_direction, normal_vector
* BSplineCurve: abscissa, line_intersections
* Add some important fixes to unittests: missing two __init__py files.
* Contour2D, Contour3D: merge_with()
* Edge: change unit_direction_vector and unit_normal_vector to concrete methods
* stl: add _standalone_in_db to Stl class
* BSplineSurface3D: merge_with
* Documentation: Add introduction to volmdlr technology
* BSplineSurface3D: refactor bsplinecurve3d_to_2d to take into account periodic behavior
* OpenedRoundedLineSegments2D/ClosedRoundedLineSegments2D: fix radius type
* Surface3D: debug some special cases while using face_from_contours3d.
* Step: debug some special cases while reading step file.
* BSplineSurface3D: fix simplify_surface method.
* Improve pylint code quality.
* PeriodicalSurface: enhance some parametric transformations.

### Removed
- stl: remove default value in from_stream method

### Changed

- argument convexe in volmdlr.cloud has been renamed to convex
- Add some missing docstrings in volmdlr.faces
- Using full arcs for Circles primitives

### Performance improvements
- BSplineCurve: compilation of some functions used by from_points_interpolation classmethod.
- BSplineSurface3D: compilation of some functions used in the evaluation of a parametric point.
- eq & hash: Some eq and hash methods have been fixed. starting from clases Point and Vector.
- BSplinecurve2D: point_belongs
- lighten some dicts with optional name
- Step reader: refactor to_volume_model. Remove the dependency of the method of creating a graph.

### Refactorings
- ContourMixin: to_polygon (for both 2D and 3D)
- BSplineCurve2D.point_distance 
- new dataclass EdgeStyle: to be used in several plot methods. simplifying its structure.


### Unittests
* BSplineCurve2D: offset, point_distance, point_belongs
* Circle2D: bspline_intersections, point_distance
* Unittests for Vector2D
* Unittests for Point2D
* Unittests for Vector3D
* Unittests for Point3D
* LineSegment3D: test_matrix_distance
* LineSegment3D, LineSegment2D, Arc3D, Arc2D, BSpline3D, BSpline2D: get_shared_section(), delete_shared_section()
* Contour3D: merge_with()
* Contour2D: closest_point_to_point2, get_furthest_point_to_point2

## v0.9.3

- build: bump dessia common to 0.10.0
- build: remove useless jsonschema dep
- build: update package.xml for freecad

## v0.9.1

### Fixed
- build: manifest was not shipping bspline_compiled
- fixed many pylint errors: 13/03/2023
- fix contour2d: divide

### Documentation
 - typo in CONTRIBUTING.md
 - typo in README.md

## v0.9.0 [released 03/26/2023]

### New Features
* Unit coversion factor parameter added to the end of the from_step arguments parameter (So we can convert the units correctly)
* SphericalSurface3D: rotation, translation, frame_mapping
* read steps: Identify assemblies in a step file.
* ClosedTriangleShell3D: to_trimesh method
* PointCloud3D: add method shell_distances to compute distances from triangular mesh in PointCloud3D
* BSplineSurface3D: Now the plot method uses u and v curves
* Create .geo and .msh files (Mesh geometries with GMSH)
* RevolutionSurface3D: point3d_to_2d, point2d_to_3d, plot, rectangular_cut, from_step
* RevolutionFace3D
* WiriMixin: from points: general method for Wire3D and 2D and for Contour2D and 3D.
* Added package.xml metadata in order to be listed in the FreeCAD Addon Manager
* Edge: local_discretization
* ArcEllipse2d: point_at_abscissa, translation, split, point_distance.

### Fixed

* WireMixin: abscissa (add tolerance as parameter)
* OpenRoundedLineSegment2D: deleted discretization_points() so it uses the one from WireMixin.
* Contour2D: moved bounding_rectangle and get_bounding_rectangle to Wire2D.
* BSplineCurve: from_points_interpolation, uses centripedal method for better fitting.
* Conical, Cylindrical and Toroidal Surfaces 3D: fix face_from_contours - bug when step file doesnot follow a standard.
* BSplineSurface3D: debug linesegment2d_to_3d method.
* Parametric operations with BSpline curves.
* OpenTriangleShell3D: fix from_mesh_data method.
* PeriodicalSurface: fix face from contours.
* LineSegment2D.line_intersections: verify if colinear first.
* Cylinder: to_dict, min_distance_to_other_cylinder.
* Step_assemblies: consider when no transformation is needed.
* fix some pydocstyle errors
* Script/step/workflow: Update Workflow, use last version of dessia_common
* LineSegment3D: Rotation method update due to points attribute deletion
* ConicalSurface3D: fix from_step class method by adding the angle convertion factor
* fix f string usage
* Add some typings
* Step: Step translator now handles some EDGE_LOOP inconsistencies coming from step files
* Arc2d: point_belongs, abscissa.


### Removed

- edges: remove attributes points from lines & linesegments for performance purpose


### Performance improvements

- wires.py's 2D objects: chache bounding_rectangle results
- faces.py's Triangle3D objects: subdescription points and triangles
- EdgeCollection3D: new object for displaying series of edges
- BSplineSurface3D: compile BSplineSurface3D.derivatives
- Contour2D.area(): save area in a cache variable.
- Contour2D.__eq__(): verify contour length first, when verify if two contours are the same.
- Contour2D.is_inside(): verify first if the area of the contour2 is not smaller that contour 1.
- Disabling pointer in to_dict for most primitives
- Better hash for shells, contours & wires 


### Refactorings
- Remove usage of deprecated method old_coordinates and new_coordinates
- Indicate 'inplace' methods as deprecated
* Wire: extract_with_points

### Documentation
- BoundingBox docstrings

### Unittests
- ConicalSurface3D: face_from_contours, bsplinecurve3d_to_2d.
- CompositePrimitive2D: rotation, translation, frame_mapping
- core.py: delete_double_point, step_ids_to_str
- CompositePrimitive3D: plot
- BoundingRectangle: bounds, plot, area, center, b_rectangle_intersection, is_inside_b_rectangle, point_belongs,
intersection_area, distance_to_b_rectangle, distance_to_point
- BoundingBox: center, add, to_dict, points, from_bounding_boxes, from_points, to_frame, volume, bbox_intersection,
is_inside_bbox, intersection_volume, distance_to_bbox, point_belongs, distance_to_point, plot
* VolumeModel: eq, volume, rotation, translation, frame_mapping, bounding_box, plot
* Wire: extract_with_points, split_with_two_points
* Arc2d: point_belongs, abscissa.
* ArcEllipse2d: point_belongs, abscissa, init, translation, split, point_at_abscissa, point_distance.

### CI
- add spell check to pylint with pyenchant
- make code_pydocstyle more explicit
- upload html coverage to cdn.dessia.tech
- limit time effect on master & testing

## v0.8.0 [Released 26/01/2023]

### New Features

- PlaneFace3D: project_faces
- OpenShell3D: project_coincident_faces_of
- GmshParser: to_vtk
- BSplineCurve: derivatives
- ClosedPolygon2D: point_belongs, now the user can choose whether points on the edge of the polygon
            should be considered inside or not.
- ArcEllipse2D: line_intersections, frame_mapping, linesegment_intersections
- Line2D: point_belongs, frame_mapping()
- New Class wires.Ellipse2D
- Ellipse2D: point_over_ellipse(), line_intersections(), linesegment_intersections(), discretization_points(),
abscissa(), point_angle_with_major_dir(), area(), rotation(), tranlation(), frame_mapping()
- Plane3D: is_parallel, fullarc_intersections
- Arc2D: cut_betweeen_two_points
- Contour3D: linesegment_intersections, line_intersections
- Circle3D: primitives: [Arc3D, Arc3D], get_primitives, abscissa, linesegment_intersections
- Arc3D: line_intersections, linesegment_intersections
- new module utils: intersections -> circle_3d_linesegment_intersections
- hash for Frame2D
- Ellipse3D: point_belongs, abscissa, length, to_2d
- CylindricalSurface3D: point_on_surface, is_coincident, arcellipse3d_to_2d
- BSplineSurface3D: derivatives

### Fixed

- PlaneFace3D: cut_by_coincident_face (consider self.inner_contours inside face)
- Contour2D: bounding_rectangle (specify number_points for discretization_points), point_belongs
- Line2D: line_intersections
- BSplineCurve2D: line_intersections
- PlaneFace3D: cut_by_coincident_face (consider self.inner_contours inside face)
- BSplineCurve2D: bounding_rectangle (specify number_points for discretization_points)
- Mesh: delete_duplicated_nodes
- BSplineSurface3D: fix arc3d_to_2d method
- Frame3D : fix from_point_and_vector method ( error for the case vector=main_axis)
- BSplineCurve2D: linesegment_intersections
- Contour2D: merge_primitives_with
- BSplineCurve: fix to take into account weighted B-spline curves.
- Step: fix reading of rational BSpline curves and surfaces from step file.
- BSplineCurve2D: tangent (use position/length)
- Babylon: some scene settings for better rendering
- Arc2D: fix get_center: name referenced before assignement
- SphericalSurface3D : enhancement of primitives parametrization on surface parametric domain.
- BSplineSurface3D: debug linesegment2d_to_3d method.
- Parametric operations with BSpline curves.
- OpenTriangleShell3D: fix from_mesh_data method
- pydocstyle fixes
- bounding box: fix for cylindrical and BSplineCurve3D
- contour2d: ordering_primitives, order_primitives
- Plane3D: plane_intersections, is_coindident
- contour2d: ordering_primitives, order_primitives
- Linesegment2D: infinite_primitive
- Arc2D: point_belongs
- Arc2D: infinite_primitive
- Wire2D: infinite_intersections
- infinite primitive offset of linesegment
- Ellispe3D: discretization_points
- BSplineSurface: Improved surface periodicity calculation

### Removed

- babylon script remaining functions

### Performance improvements
- ClosedPolygon2D: triangulation
- Cylinder: min_distance_to_other_cylinder
- BSplineCurve: discretization_points
- Face3D: triangulation
- triangulation performance by use of Node2D instead of points (x15 on casing)
- cache variable self._polygon_point_belongs_100, to avoid recalculating each
time we have to verify if a point is inside
- Improvements in BSplineSurface3D.point3d_to_2d performance
- Triangle3D serialization speed-up
- Serialization without memo for faces
- Custom serialization for BsplineCurves

### Refactorings

- Basis2D, Basis3D, Frame2D, Frame3D: old_coordinates and new_coordinates method are now deprecated.
local_to_global_coordinates and global_to_local_coordinates are the new more explicit ones.
- Line3D: intersections

### Unittests

- Contour2D: point_belongs
- Basis2D, Basis3D, Frame2D, Frame3D: local_to_global_coordinates and global_to_local_coordinates
- ArcEllipse2D: linesegment_intersections
- LineSegment2D: to_wire
- Line2D: point_belongs
- BSplineCurve2D: line_intersections
- Ellipse2D.point_over_ellipse()
- Ellipse2D.line_intersections()
- Ellipse2D.linesegment_intersections()
- Ellipse2D.discretization_points()
- Ellipse2D.abscissa()
- Ellipse2D.point_angle_with_major_dir()
- Ellipse2D.area()
- Ellipse2D.rotation()
- Ellipse2D.tranlation()
- Ellipse2D.frame_mapping()
- Line2D.frame_mapping()
- Plane3D: plane_intersections, fullarc_intersections, is_parallel, is_coincident
- Contour2D: offset
- ArcEllipse3D.to_2d()
- Circle3D: point_belongs
- Circle3D: discretization_points
- Arc3D: line_intersections, linesegment_intersections
- Contour2D: ordering_contour, is_ordered, order_contour
- Ellipse3D: point_belongs, abscissa, length, to_2d, discretization_points
- CylindricalSurface3D: point_on_surface, is_coincident

### CI

- Mandatory CHANGELOG.md update for PR
- pre-commit checks with cython-lint

## v0.7.0

### New Features

- Open/Closed TriangleShells: ability to implement specific algorithm to triangles
- Block: faces_center (calculate directly point in the middle of the faces)
- Circle2D: split_by_line
- BoundingRectangle: bounds, plot, area, center, b_rectangle_intersection, is_inside_b_rectangle, point_belongs, intersection_area, distance_to_b_rectangle, distance_to_point
- Cylinder: random_point_inside, interference_volume_with_other_cylinder, lhs_points_inside
- CylindricalSurface3D: line_intersections, linesegment_intersections, plane_intersection
- Line2D: point_distance
- Line3D: to_2d
- Line3D: skew_to (verifies if two Line3D are skew)
- LineSegment3D: line_interserctions
- ArcEllipse3D: discretization_points
- FullArc3D: linesegment_intersections
- Line: sort_points_along_line
- Line2D: point_belongs
- ArcEllipse2D: length, point_belongs, abscissa, bounding_rectangle, straight_line_area, discretization_points, reverse

### Fixed

- Contour2D: point_belongs
- BsplineCurve: abscissa (use different start point between 0 and length)
- Arc3D: plot
- Cylinder: point_belongs
- FullArc3D: plot (use discretization_points instead of discretise)
- Face3D: line_intersections: consider borders
- STL: from stream (use BinaryFile and StringFile instead of io.BinaryIO and FileIO)
- Step: from stream (use BinaryFile instead of io.BinaryIO)
- Contour: is_overlapping (consider intersecting_points is empty)
- LineSegment2D: to_wire (use discretization_points instead of discretise)
- ArcEllipse2D: to_3d
- Fix boolean operations when faces are 100% coincident
- Fix some to_step methods from edges.py and faces.py


### Performance improvements

- Avoid unneeded bbox computation


### Refactorings

- cleanup of ClosedShell (double methods with Openshells)
- LineSegment3D: intersections
- Line2D: sort_points_along_line



### Unittests

- PlaneFace3D: line_intersections
- BsplineCurve: abscissa
- Circle2D: split_by_line
- BoundingRectangle: area, center, intersection, is_inside, point_belongs, intersection_area, distance_to_point, distance_to_b_rectangle
- Cylinder: point_belongs, random_point_inside, interference_volume_with_other_cylinder, min_distance_to_other_cylinder, is_intersecting_other_cylinder, lhs_points_inside
- CylindricalFace3D: linesegment_intersections
- CylindricalSurface3D: line_intersections
- Line3D: line_distance
- Line3D: skew_to
- Line3D: intersections
- LineSegment3D: line_intersections
- LineSegment3D: linesegment_intersections
- Contour: is_overlapping
- LineSegment2D: line_intersections
- ArcEllipse3D: discretization_points
- FullArc3D: linesegment_intersections
- Line2D: sort_points_along_line
- Line3D: sort_points_along_line
- ArcEllipse2D: length, point_belongs, abscissa, bounding_rectangle, straight_line_area, discretization_points, reverse


## v0.6.1 [12/13/2022]

### Changes

- Import from dessia_common are now performed from dessia_common.core

### Fixed
- infinite primitive offset of linesegment

## v0.6.0 [11/7/2022]

### New Features

- Stl:load_from_file, to_volume_model
- Surface2D: copy (specific method)
- GmshParser: read_file (.msh) and related methods, define_triangular_element_mesh, define_tetrahedron_element_mesh
- Circle2D: primitives (defined with 2 Arc2D)
- Node2D/3D, TriangularElement, QuadrilateralElement2D, TriangularElement3D
- ElementsGroup: nodes, elements_per_node
- Mesh: bounding_rectangle, delete_duplicated_nodes
- PlaneFace3D: cut_by_coincident_face
- Vector2D: to_step
- BSplineCurve2D: to_step
- LineSegment3D: to_bspline_curve
- BSplineCurve3D: from_geomdl_curve
- Surface2D: line_crossings
- Surface2D: from_contour
- BSplineSurface3D: simpifly_surface - verifies if BSplineSurface3D could be a Plane3D
- OpenShell3D: to_step_face_ids
- Contour2D: repair_cut_contour
- Circle2D: cut_by_line

### Fixed

- Contour3D: average_center_point (use edge_polygon.points instead of points)
- Contour: edges_order_with_adjacent_contour
- Arc2D: translate_inplace
- Arc2D: point_belongs
- Arc2D: abscissa (consider point2d == arc2d.start/end)
- Arc2D: split (how to choose the interior point)
- Wire: extract_primitives (consider point1 and point2 belong to the same primitive, REMOVE Contour.extract_primitives)
- LineSegment: abcissa (consider point2d == arc2d.start/end)
- Contour2D: cut_by_wire
- Contour2D: point_belongs (bug when contour has only one primitive, like FullArc2D)
- Contour: contours_from_edges
- PlaneFace3D: face_intersections
- Edge: insert_knots_and_mutiplicity
- BSplineCurve3D: from_step
- Surface2D: cut_by_line
- Circle3D: to_step
- ArcEllipse3D.to_2d()
- infinite primitive offset of linesegment
- Contour3D: order_contour.

### Performance improvements

- Improve reading STEP files (Faster BSplineCurve3D.look_up_table, Better info when _edges not following eachother_ )
- Improve multiple substractions
- Speedup Contour2D.point_belongs using bounding_rectangle
- Custom to dicts for Shells and primitives inheriting


### Refactorings

- Normalize STL methods regarding STEP
- Refacor and update old code in mesh.py
- Define a Parent class 'Triangle' for Triangle2D/3D


### Unittests

- Wire: extract_primitives, extract_without_primitives


## v0.5.0

### New Features

- Contour: is_overlapping, is_supperposing
- Point, Edges and Wires: axial_symmetry
- Surface2D: rotation, rotation_inplace
- Wire2D: bsplinecurve_crossings,  bsplinecurve_intersections
- Cylinder: min_distance_to_other_cylinder, is_intersecting_other_cylinder
- New point_distance method for Wire3D

### Fixed

- Wire3D.babylonjs
- BSplineSurface3D.merge_with (consider overlapping, intersecting surfaces)
- Wire.extract_primitives (consider point1 & point2 belong to the same primitive)
- Wire.extract_without_primitives (consider the primitives’ order to choose the primitives)
- Contour.shared_primitives_with (consider contours sharing a lot of primitives groups)
- Contour2D.contour_intersections (check if the point is not already in the lis)
- Line.is_between_points (consider point1==point2)
- BSplineCurve2D.split (consider point==start/end)
- Contour3D.bounding_box (use _utd_bounding_box to be defined as a property)
- BSplineSurface3D.grid2d_deformed (add more constraints to compute surface deformation)
- BSplineSurface3D.from_cylindrical_faces (consider **kwargs parameters)
- Duplicated methods cleaned
- triangulation of planar faces
- Wire3D: fix Bounding box
- Wire3D: Bounding box
- Arc2D: primitives bad calculation (arc2d)
- Update plotdata in setup.py
- add some fixes pydocstyle

### Performance improvements

- Remove Copy param from movement of primitives and add inplace methods
- Improve union operations
- Return the same result type (a boolean) in Contour.is_sharing_primitives_with
- Add hidden attribute _bounding_rectangle for Contour2D
- Add hidden attribute _length for BSplineCurve2D/3D
- Consider different types of primitives in Wire.wire_intersections/wire_crossings
- Add hidden attribute _length for Edge

### Refactorings

- Define _eq_ in Contour (to be used for both 2D and 3D)
- Use Grid2D object in different BSplineSurface3D methods (especially: to_2d_with_dimension)
- Define length in LineSegment (to be used for both 2D and 3D)
- Delete diplicated methods (length and point_at_abscissa) from Contour3D (inherit from Wire)
- Define a Parent class 'Bsplinecurve' to mutulize Bsplinecurve2D/3D methods
- Clean duplicated methods
- Define length in LineSegment (to be used for both 2D and 3D)
- Delete diplicated methods (length and point_at_abscissa) from Contour3D (inherit from Wire)
- Define a Parent class 'Bsplinecurve' to mutulize Bsplinecurve2D/3D methods


## v0.4.0
### Fixed
- various fixes in cuts of wires and contours
- Fix of missing face in Union
- following dessia_common v0.7.0


## v0.3.0

### New Features
- Bspline with dimensions
- cut_by_line for Surface2D
- Bspline merge

### Fixed
- Various Steps improvement
- Bspline periodicity in step reading
- sewing improvements
- Substraction of shells

## v0.2.10

### New Features

- union of shells (only with planeface for the moment
- Sewing of polygon3D
- Concav hull of PointCloud2D

## v0.2.9

### New Features

- support STL import & export
- point cloud2D & cloud3D

## v0.2.8

### New Features

- support stringIO in step save

### Fixes

- depack of point2D
- to_vector2D

### Performance improvements

- better bounding box for cylindrical face


## [v0.2.7]
### Changed
- direction vector of linesegments are now normalized

### New Features

- straight line area for BsplineCurve2D
- split of circleby start end
- closedpolygon2d is_trigo
- Auto-adaptative camera/edge width babylonjs
- splitting of bsplinecurve2d
- BezierSurface3D implemented
- added rotation and translation for faces
- new classes BezierCurve2D and BezierCurve3D
- spherical surface
- (core): update plot_data method
- update plot_data methods in wires and edges
- step almost working for cylindrical, conical toroidal
- difference between intersections and crossings
- plot_data version set to 0.3.8 or above

### Fixes

- support of mixed vector point in to step
- remove debug mode babylonjs
- remove sci notation in step export
- use stable cdn for babylonjs
- sweep extrusion length
- line circle intersection with tolerance, normal and dir vector for arc
- offset of wire
- remove useless non serializable attr
- secondmoment area from straight lines
- reversed faces in extrusion correction
- enhancement of rotation/translation of shells
- bug fix BezierCurve2D and 3D
- eq and hash for basis and frames
- shell and frame mapped shell correctly read
- small try except added for step reading
- all SHAPE_REPRESENTATION are now read
- Arc3D from step full debug
- arc3d to 2d in bspline3d surface
- missing faces at end of sweep
- splitting faces and arcs
- perf in display nodes and toroidal aspect
- setup.py requires plot_data>=0.3.9
- (primitives2d): serialization
- debug of shell method
- porting shells methods
- Debug of conical faces
- Porting cylinders and hollow
- porting from missing from_contour3d for planeface
- reading steps, but artefact on faces
- Correcting arc from_step

### Performance improvements

- LineSegment2D.points is non serializable attribute
- ClosedPolygon2D.line_segment is non_serializable_attributes
- Optimization of mesh generation

#### Refactorings
- (edges): put data argument back into Arc2D.plot_data()
- (edges): redefined Arc2D.plot_data()

## v0.2.6

### Changed
- debugs on frame 2D

### Optimized
- babylon data generation speed up

## v0.2.5

### Added
- translation and rotation for various primitives

### Changed
- Frame3D rotation takes also into account origin
- following plot_data v0.5.3

## v0.2.4
### Added
- handle spherical surfaces
- positionning of parts in STEP reading

## v0.2.1
### Added
- step export

## v0.2

### Changed
- modules -2D or *3D renamed in *2d, *3d
- point and vector declared with their x, y, z vm.Point2D((0, 0)) -> vm.Point2D(0, 0)
- separating in new modules: display, wires, edges...
- PEP8: method names
- PointAtCurvilinearAbscissa changed to point_at_abscissa
- MPLPlot changed to plot()
- plot now returns only ax instead of fig, ax

## v0.1.11

### Added
- Calculate the distance between LineSegment3D/LS3D, Arc3D/LS3D, Arc3D/Arc3D and between CylindricalFace3D too.
- Use PlaneFace3D with contours2D in a classic way and use it with contours3D with a 'from_contours3d' as CylindricalFace3D does.
- Calculate the distance between CylindricalFace3D and PlaneFace3D.
- Calculate the distance between CylindricalFace3D, PlaneFace3D and ToroidalFace3D.
- contours2d.tessel_points which gives all points of a contour2d, and .points the end points of primitives.
- Implementation of ConicalFace3D in Core and RevolvedProfile.
- Implementation of SphericalFace3D in Core.
- BSplineFace3D works.

### Changed
- cut_contours in Face3D which take all points from a Contour2D, not one side like before. Furthermore, it is light and quick.

## [v0.1.10]
- typings
- workflow to instanciate point

## [v0.1.9]

### Added
- mesh module

## [v0.1.8]

### Added
- color and alpha options for various primitives
- line segments intersection

### Debug
- arcs: is_trigo and angle were sometimes false

## [v0.1.7]

### Added
- random vector and points
- dashed line option in babylon of LineSegment3D
- Measure2D
- babylon_data: a dict language to describe models to be unpacked by a babylonjs unpacker

### Removed
- constants o2D, x2D, y2D...: use O2D, X2D...

### Changed
- Mesure -> Measure3D<|MERGE_RESOLUTION|>--- conflicted
+++ resolved
@@ -44,14 +44,10 @@
 - Support to Datakit CrossCadWare STEP file format.
 
 ### Fixed
-<<<<<<< HEAD
 
 #### core_compiled
 - Frame2D: fix rotation.
-=======
 - Drone : run generate sdist and generate bdist_wheel only on master
->>>>>>> 485d122e
-
 #### edges.py 
 - Arc2D: direction conservation in rotation / translation / frame_mapping.
 
@@ -76,17 +72,13 @@
 
 #### curves.py
 - Circle3D: circle_intersectios when the circle are coplanar.
+- Circle2D: Now, it needs a Frame2D and a radius instead of a Center and a Radius. This allows to easily control the circle's direction (clockwise/counterclockwise)
 
 #### surfaces.py
 - ExtrusionSurface3D: enhance parametric operations.
 
 #### edges.py
 - bsplineCurve: line_intersections. 
-
-<<<<<<< HEAD
-=======
-- Circle2D: Now, it needs a Frame2D and a radius instead of a Center and a Radius. This allows to easily control the circle's direction (clockwise/counterclockwise)
-#### edges.py
 - Arc2D: Arc 2D now must follow the same rotation direction of its circle.
 
 #### core_compiled
@@ -95,7 +87,6 @@
 #### primitives3d
 - Block: get_bounding_box
 
->>>>>>> 485d122e
 #### discrete_representation.py
 - MatrixBasedVoxelization: _logical_operation
 
