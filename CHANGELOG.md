# Changelog

All notable changes to this project will be documented in this file.

The format is based on [Keep a Changelog](https://keepachangelog.com/en/1.0.0/),
and this project adheres to [Semantic Versioning](https://semver.org/spec/v2.0.0.html).

## v0.16.0 [future]

### New Features
- added missing hash and eq methods to several classes
- ArcEllipse2D/3D: get_shared_section and delete_shared_section.

#### faces.py
- Add primitives_mapping property: returns a dictionary containing the correspondence between the parametric and 3D boundaries of the faces.
- grid_points: returns a grid of points inside the surface2d of the face.

#### surfaces.py
- CylindricalSurface3D: parametric_points_to_3d
- ToroidalSurface3D: parametric_points_to_3d
- SphericalSurface3D: parametric_points_to_3d
- ConicalSurface3D: parametric_points_to_3d
- ExtrusionSurface3D: parametric_points_to_3d
- RevolutionSurface3D: parametric_points_to_3d
- Plane3D: parametric_points_to_3d
- BSplineSurface3D: parametric_points_to_3d

### Fixed
- review hash and eq methods
- fix pylint.

#### curves.py
- Ellipse2D/3D: mutualize length method.
- Circle2D: abscissa method - consider frame direction during rotation.

#### edges.py
- BSplineCurve: handles exceptions in simplify method.
- BSplineCurve: Consider overlaping curves also as periodic.
- BSplineCurve.simplify: handles exceptions.

#### faces.py
- Face3D: enhance from_contours3d.
- Face3D: divide_face_with_closed_cutting_contours - if inner_contour.area()/outer_contour.area() < 1e-9 ignore it.
- Face3D: point_belongs

#### surface.py
- PeriodicalSurface: handles exceptions in connect_contours method.
- ExtrusionSurface3D: fullarcellipse3d_to_2d
- ExtrusionSurface3D: generalization of the _repair_points_order method to repair the order of parametric points of edges after transformation.
- ToroidalSurface3D: increases precision of point3d_to_2d.
<<<<<<< HEAD
- Surface3D: repeair_primitives_periodicity. Treat special case on surfaces with singularities.
=======
- ConicalSurface3D: plane_intersections.
>>>>>>> 20202f29

#### wires.py
- Contour2D: cut_by_line.
- ContourMixin: is_ordered().


#### step.py
- Step: uses Regular Expressions to improve the performance.

#### core.py
- Add missing dark_mode parameter in save_babylonjs_to_file method.

### Refactor
- Big refactor to improve and simplify complex and long methods in various modules. 

#### surfaces.py
- contour3d_to_2d/contour2d_to_3d: Add option to return also a dictionary with the correspondence between the parametric and 3D primitives.

#### display.py
- refactor DisplayMesh.

### Changed
- Edge.split_between_two_points -> trim
- surfaces.py: point_on_surface -> point_belongs

### Unittests
- 

## v0.15.0

### New Features

#### core_compiled.py
- Point2D/Point3D: allow users to use a point or a list of points direct inside a numpy array. ex.: np.array(volmdlr.O3D)
- Point2D/Point3D: in_list. ** ATTENTION:** -> use in_list instead of volmdlr.core.point_in_list.
- cad_simplification: VoxelizationSimplify, TripleExtrusionSimplify, TriangleDecimationSimplify.

#### surfaces.py
- ToroidalSurface3D: line_intersections, linesegment_intersections, plane_intersections
- ToroidalSurface3D: cylindricalSurface_intersections, circle_intersections, fullarc_intersections, dict_to_object, conicalsurface_intersections, sphericalsurface_intersections
- ToroidalSurface3D: Handles degenerated surfaces (major_radius < minor_radius).
- CylindricalSurface3D: circle_intersections, sphericalsurface_intersections, cylindricalsurface_intersections
- ToroidalFace3D: PlaneFace3D intersectios.
- SphericalSurface3D: circle_intersections, arc_intersections, ellipse_intersections, arcellipse_intersections, sphericalsurface_intersections
- ConicalSurface3D: sphericalsurface_intersections
- General improvements on sufaces\` parametric operations.
- Surface2D: triangulation. Set tri_opt equal to "p".

#### edges.py
- BsplineCurve3D: circle_intersections.
- ArcEllipse3D/FullArcEllipse3D: line_intersections.

#### faces.py
- Face3D: get_face_polygons

#### curves.py
- Circle3D: point_distance.
#### shell.py
- OpenTriangleShell3D: triangle decimation
- ClosedTriangleShell3D: turn_normals_outwards, are_normals_pointing_outwards, turn_normals_inwards, are_normals_pointing_inwards
- DiplayTriangleShell3D: concatenate

#### core.py
- BoundingBox: is_close, scale
- BoundingBox: triangle_intersects_voxel, is_intersecting_triangle
#### discrete_representation.py
- Voxelization: from_mesh_data
- OctreeBasedVoxelization


#### step.py
- Support to Datakit CrossCadWare STEP file format.

### Fixed
- Drone : run generate sdist and generate bdist_wheel only on master
- drone.yml: add distribution types to be uploaded into pypi.

#### core.py
- VolumeModel: get_mesh_lines (change tolerance to 1e-5)

#### edges.py 
- Arc2D: direction conservation in rotation / translation / frame_mapping.
- FullArcEllipse: angle_start, angle_end.

#### surfaces.py
- ToroidalSurface3D: line_intersections, linesegment_intersections, plane_intersections.
- ConicalSurface3D: circle_generatrixes direction.
- PeriodicalSurface: handles exceptions in connect_contours method.
- ExtrusionSurface3D: fullarcellipse3d_to_2d
- ExtrusionSurface3D: generalization of the _repair_points_order method to repair the order of parametric points of edges after transformation.
- ToroidalSurface3D: increases precision of point3d_to_2d.
- Plane3D: plane intersections.

#### faces.py
- ToroidalFace3D: PlaneFace3D intersections.
- PlaneFace3D: circle_intersections. planeface_intersections
- BsplineFace3D: adjacent_direction_uu
- PlaneFace3D: project_faces (check first if surfaces are coincident)

#### wires.py
- delete remaining inplace methods in wires.py

#### shells.py
- Fixes to boolean operations. Added some tolerance parameters to some methods. 
- Shell3D: get_geo_lines (consider edge.inverse in get_edge_index_in_list check), is_shell_open
- DisplayTriangleShell3D: eq, data_eq, hash, data_hash, concatenate

#### surfaces.py 
- SphericalSurface3D: use circle 3d instead of polygon3D for plotting. 
- add bigger precision to plane-plane intersections.

#### utils
- common_operations separate_points_by_closeness: consider more than two cluster groups.

#### curves.py
- Circle3D: circle_intersectios when the circle are coplanar.
- Circle2D: Now, it needs a Frame2D and a radius instead of a Center and a Radius. This allows to easily control the circle's direction (clockwise/counterclockwise)

#### surfaces.py
- ExtrusionSurface3D: enhance parametric operations.

#### edges.py
- bsplineCurve: line_intersections. 

#### discrete_representation.py
- MatrixBasedVoxelization: _logical_operation
- Remove inheritance from ABC for platform usage

#### cad_simplification.py
- Remove inheritance from ABC for platform usage

### Refactor
- Face3D: create a generic method for calculating intersections between two faces: _generic_face_intersections.
- Voxelization: refactor class methods

#### core.py
- babylon_data: avoid using bounding_box for performance
- BoundingBox: uses numpy to improve performance.

#### core_compiled
- Frame2D: fix rotation, now it has an optional parameter rotate_basis, set to False by default option, so the user can specify if he wants to rotate also the basis of the frame.

#### edges.py
- Circle2D: Now, it needs a Frame2D and a radius instead of a Center and a Radius. This allows to easily control the circle's direction (clockwise/counterclockwise)
- Arc2D: Arc 2D now must follow the same rotation direction of its circle.
- LineSegment2D/3D: The line attribute from which the line segment was defined was converted to a property, for performance and memory efficiency reasons.
- BSplineCurve: improve line_intersections performance. 

#### faces.py
- Face3D: create a generic method for calculating intersections between two faces: _generic_face_intersections.

#### primitives3d.py
- Sweep: accepts an optional parameter starting_frame that can control the orientation of the profile.
- Block: get_bounding_box

#### shells.py
- boolean operations - now works also for triangle meshed objects, containing coincident faces.
#### surfaces.py
- ExtrusionSurface3D: Uses edge abscissa as u parameter.
- ExtrusionSurface3D: general improvements in parametric operations.


### Changed
- ToroidalSurface3D: init param tore_radius and small_radius changed to major_radius and minor_radius respectevely.
- ToroidalSurface3D: plots now use Circles 3D instead of ClosedPolygon3D. Performance improved.
- CylindricalSurface3D: More comprehesive plot
- BoundingBox: from_bounding_boxes
- BSplineCurve: improve line_intersections performance.
- core_compiled.pyx: update typing because Point2D, Point3D, Vector2D and Vector3D are now extension types (C structures.)
- BSplineCurve: improve line_intersections performance.
- SphericalSurface3D: enhance bsplinecurve3d_to_2d.


### Unittests
#### curves 
- Circle3D: new case to test_circle_intersections, new test: test_point_distance.
#### surfaces
- ToroidalSurface3D: test_line_intersections, test_plane_intersections, test_cylindrical_surface_intersections, test_circle_intersections
- CylindricalSurface3D:  test_circle_intersections.
#### faces
- ToroidalFace3D: PlaneFace3D intersectios.
- SphericalSurface3D: circle_intersections, arc_intersections, arcellipse_intersections
- PlaneFace3D: point_belongs
#### core
- BoundingBox: is_close, scale
#### primitives3d
- Block: from_bounding_box, get_bounding_box

## v0.14.0

### New Features
- DisplayTriangleShell3D: a TriangleShell3D optimized for performance of display / saving / loading.
- BSplineSurface3D: from_points_interpolation, from_points_approximation.
- nurbs module.
- New curves classes: Hyperbola2D and Hyperbola3D.
- Line: closest_point_on_line, from_point_and_vector
- Line2D: get_slope, get_y_intersection.
- New curves classes: Parabola2D/3D.
- ConicalSurface3D: line/line_segment intersections, perpendicular_plane_intersection
- ConicalSurface3D: line/line_segment intersections, perpendicular_plane_intersection, parallel_plane_intersections, concurent_plane_intersections, plane_intersections.
- Hyperbola2D/3D and Parabola2D/3D: split
- PlaneFace3D: conicalface_intersections
- CylindricalSurface3D: conicalsurface_intersections
- CylindricalFace3D: conicalface_intersections
- Curve: general_method curve_intersections
- Parabola2d/3D / Hyperbola2D/3D: point_belongs, tangent
- BSplineCurve: point_to_parameter, abscissa_to_parameter.
- Basis3D: is_normilized, is_orthogonal, is_orthonormal.
- BSplineSurface3D: fullarcellipse3d_to_2d
- ClosedPolygon2D: points_in_polygon

### Fixed
- add missing name attributes to classmethods.
- fixed circular imports
- BSplineSurface3D: from_points_interpolation, from_points_approximation.
- ConicalFace3D: point_belongs
- nurbs.core: find_multiplicity, evaluate_curve.
- LineSegment3d: line_intersections.
- Circle2D: line_intersections
- Step.read_lines: handles name with # character in name.
- ExtrusionSurface3D: enhance 3D to parametric operations.
- BSplineCurve: direction_vector, point_at_abscissa, abscissa, trim
- ConicalSurface3D and RevolutionSurface3D: bsplinecurve3d_to_2d when start or and points are at surface singularity
- ClosedCurves: discretization_points
- ArcEllipse3D: is_close
- LineSegment3D: revolution
- FullArcEllipse3D, FullArcEllipse2D: discretization_points
- ConicalSurface3D: linesegment2d_to_3d
- BSplineSurface3D: bsplinecurve3d_to_2d, prevents code execution from stopping when point3d_to_2d does not converge
- BSplineSurface3D: derivatives
- BSplineCurve: split
- Matrix based discrete representation: boolean operations
- read the docs settings
- fix: move code complexity at end
- ClosedPolygon2D: points_in_polygon, fix include_edge_points
- ClosedShell3D: is_face_between_shells

### Refactor
- TriangleShell3D: various improvement such as get_bounding_box, to_mesh_data, from_mesh_data, to_dict, dict_to_object

### Changed
- Cache BSplineCurve points into a numpy array to reduce memory usage.
- Vector2D, Vector3D: __repr__
- core_compiled: cdef functions' names.
- Vector2D, Vector3D, Point2D, Point3D: transformed into extension types for memory performance
- limit warning on step reading
- BSplineSurface3D: point3d_to_2d

### Unittests
- Hyperbola2D/3D: line_intersections
- Parabola2D/3D: line_intersections
- ConicalSurface3D: test_line_intersections, test_plane_intersections.

## v0.13.0

### New Features
- Line: reverse.
- BSplineCurve: Remove dependencies from the geomdl library.
- perf: to_dict/dict_to_obj of OpenTriangleShell3D
- Cylinder / Cone / HollowCylinder: from_center_point_and_axis
- Cone: remove inheritance from RevolvedProfile
- Ellipse2D: point_distance, bounding rectangle, ellipse_intersections
- Curve: local_discretization
- Ellipse3D: line_intersections, linesegment_intersections, ellipse_intersections
- ArcEllipse3D : Linesegment_intersections, arcellipse_intersections
- Circle3D: circle_intersections, ellipse_intersections
- Circle2D: ellipse_intersections.
- Arc3D: arc_intersections, arcellipse_intersections
- Wire3D/Contour3D: edge_intersections, wire_intersections
- BSpline3D: arc_intersections
- New module: discrete_representation for voxelization of 3D geometries and pixelization of 2D geometries
- BSplineSurface3D: partial removal of dependencies on geomdl objects

### Fixed
- Sweep with non smoth path
- plot of vector3D.
- BSplineSurface3D: point3d_to_2d, improve inital condition.
- EdgeCollection3D: babylon_meshes.
- BSplineCurve3D: trim
- FullArc3D: hash
- SphericalSurface3D: enhance repair_periodicity_method
- CylindricalSurface3D: concurrent_plane_intersection
- BSplineFace3D: fix neutral_fiber
- Step: assembly import
- BSplineFace3D: fix bounding_box.
- Ellipse3D: from_step
- edges.py: general improvements.
- ExtrusionSurface3D: point3d_to_2d.
- ExtrusionSurface3D: enhance parametric operations when the surface is periodic.
- BSplineFace3D: fix neutral_fiber
- BSplineSurface3D: improve bsplinecurve3d_to_2d.
- BSplineSurface3D: improve bsplinecurve3d_to_3d.
- Circle2D: plot
- Line3D: fix Line3D plot()
- Vector2D: plot()
- fix RevolutionFace3D init parameter wire to edge.
- Update documentation
- fix Sweep: bug when first primitive is an arc.
- fix closedshell3d volume
- Step.py: enhance step import/export
- VolumeModel: get_shells
- step.py uses deque in stack based algorithms
- VolumeModel: get_shells
- add error protection stl
- Sweep - add raise ValueError if section too big in comparision to arc radiuses
- Update cython version requirement in setup.py
- Step import: handles when there is an empty assembly in the file.
- Ellipse2D: point_at_abscissa
- ultis.common_operations: get_edge_distance_to_point and get_get_abscissa_discretization from edges so it can be used in curves too.
- edges.Edge._generic_minimum_distance
- LineSegment3D: distance_linesegment
- BSpline3D: linesegment_intersections

### Refactor
- refator some classes' init in primitives3D. 
- Shells: refactor.
- Composite_primitives
- Surface3D: enhance repair_primitives_periodicity method.
- volmdlr.utils.intersections:
- BSplineCurve: replace periodic bool parameter with verification inside from_points_intepolation method.
- Wire3D: removes heritage from volmdlr.core.CompositePrimitive3D
- BSplineCurve3D: bounding_box
- edges: minimum_distance.
- BSplineSurface3D: bsplinecurve3d_to_2d
- BSplineCurve: transform some attributs into lazy evaluation and Caching
- BSplineSurface3D: transform some attributs into lazy evaluation and Caching
- BSplineSurface3D: store control_points as numpy array for memory efficiency
- PlaneFace3D: distance_to_point -> point_distance
- remove normalize() methods for Vectors. Replaced by unit_vector(), it returns a new normalized vector.
- Cylinder / Cone / HollowCylinder: docstrings, typings, style, coherence
- BSplineSurface3D: point3d_to_2d performance improvements.


### Changed
- Moves functions from step.py to volmdlr.utils.step_reader
- Cylinder / HollowCylinder: `from_extremal_points` is now depracted. Use `from_end_points` instead (for lexical reason)

### Unittests
- Cylinder / Cone / HollowCylinder
- Ellipse2D: point_distance
- Ellipse3D: test_ellipse_intersections, test_linesegment_intersections
- ArcEllipse3D : Linesegment_intersections, arcellipse_intersections
- Circle3D: circle_intersections.
- Arc3D: arc_intersections, arcellipse_intersections, test_minimum_distance_bspline
- BSplineCurve3D: test_bspline_linesegment_minimum_distance, test_bspline_linesegment_intersections
- Contour3D: test_edge_intersections

## v0.12.0


### New Features
- New module: cad_simplification - OctreeBlockSimplify, TrippleExtrusionSimplify
- shells.py : function to performe union operations for a given list of shells.
- ClosedShell3D: is_face_intersecting, is_intersecting_with
- BoundingBox: get_points_inside_bbox, size
- Vector3D: unit_vector
- Face3D: split_inner_contour_intersecting_cutting_contours
- Shell3D: get_ray_casting_line_segment
- WireMixin: get_connected_wire, is_sharing_primitives_with
- OpenShell3D: faces_graph
- Plane3D: arc_intersections, bsplinecurve_intersections
- common_operations: split_wire_by_plane
- SphericalSurface3D: line_intersections, linesegment_intersections.
- Sweep with muitiform profile contour.
- minimum_distance: face-to-face, shell-to-shell
- OpenShell3D: from_faces (using faces graph)
- SphericalFace3D: from_contours3d_and_rectangular_cut
- RevolutionSurface3D: Translation
- wires.WireMixin: from_circle
- curves.CircleMixin: trim
- Face3D: point_distance
- BSplineCurve3D: revolution method.

### Fixed
- ClosedShell3D: is_face_inside, get_subtraction_valid_faces, valid_intersection_faces, point_belongs
- ContourMixin: delete_shared_contour_section, reorder_contour_at_point, are_extremity_points_touching
- RevolutionSurface3D: fix some special cases whiling transforming from 3D space to parametric domain.
- fix drone python version
- BSplineFace3D: neutral_fiber
- BSplineSurface3D: arc3d_to_2d, removes repeated parametric points if any.
- surfaces.Plane3D: linesegment_intersections
- Step export
- Face3D: is_linesegment_crossing.
- Edge: fix orientation of edges commig from step.
- BSplineCurve3D: from_step.
- Export to step file
- Step import
- Edge: fix orientation of edges commig from step.
- Sphere: point_belongs, inherits from ClosedShell3D instead of RevolvedProfile
- Step import.
- PeriodicalSurface: linesegment3d_to_2d, takes into account small 3D line segments that should be actually 3D arcs
- babylondata: removes empty objects.
- ClosedPolygon2D: point_belongs.
- Fullarc: get_reverse.
- Arc2D: point_belongs
- ArcEllipse2D: point_at_abscissa
- Frame3D: import/export step.
- BSplineFace3D: neutral_fiber.
- Step: read_lines, take into account the space character in step entity names
- Circle3D: fix trim.
- Edge: from_step trim of periodic curves with different orientation of original edge
- Arc3D: fix abscissa, fix get_arc_point_angle
- add missing toleraces to some methods.
- Arc3D: line_intersections
- Line3D: minimum_distance_points
- remove arcellipse handleling for bspline2d_3d.
- plot of vector3D
- Ellipse3D: discretization_points.

### Refactor
- ClosedShell3D: point_belongs, get_non_intersecting_faces
- BoundingBox: bbox_intersection
- Face3D: get_face_cutting_contours
- parametric.py: fix numerical instability in some functions used in Arc3D to parametric surface domain transformation.
- intersections: get_bsplinecurve_intersections generalization, so it can also be used
to calculate intersections between a plane 3d and bsplinecurve3d.
- Big refactor: New module curves.py containing classes as Line, Circle and Ellipse.
Most edges will now be formed by a curve and a start and end points. Unittests for all these classes have been created.
All adequations have been done for all tests and existing scripts.

- bspline_compiled: refactor binomial_coefficient for performance.
- Improve step translator.
- Delete inplace methods: rotation, translation and frame_mapping. replace by juste the rotation, translation and frame_mapping. objects are no longer changed inplace, a new transformed object is returned each time.
- OpenShell3D: faces_graph.
- RevolutionSurface3D: Improve init and methods

### Changed
- OpenShell3D: faces_graph is now vertices_graph. faces_graph method now represents the faces' topology of the shell.

### Unittests
- FullArc2D: split_between_two_points
- Face3D: set_operations_new_faces
- ClosedShell3D: point_belongs
- Plane3D: arc_intersections, bsplinecurve_intersections
- common_operations: split_wire_by_plane
- SphericalSurface3D: line_intersections, linesegment_intersections.

## v0.11.0


### New Features
- BSplineCurve, Edge: simplify
- Plane3D: angle_between_planes, plane_betweeen_two_planes
- Edge: intersections, crossings, validate_crossings
- Arc2D: bsplinecurve_intersections, arc_intersections, arcellipse_intersections.
- ArcEllipse2D: bsplinecurve_intersections
- get_circle_intersections added to volmdlr.utils.intersections, so it can be used to calculate intersections between two arcs 2d.
- get_bsplinecurve_intersections added to volmdlr.utils.intersections. Used to calculate intersection between a bspline and another edge.
- Wire2D: edge_intersections, wire_intersections, edge_crossings, edge_intersections, validate_edge_crossings, validate_wire_crossings
- Contour2D: split_contour_with_sorted_points, intersection_contour_with
- CylindricalSurface3D: point_projection, point_distance
- ToroidalSurface3D: point_projection
- BsplineCurve: point_distance, point_belongs
- ContourMixin: is_adjacent
- Wire2D: area
- Circle2D: bsplinecurve_intersections.
- add tolerance param to many methods from edges and wires.
- Surface3D: add contour healing into face_from_contours3d method.
- ExtrusionSurface3D: implement missing cases for linesegment2d_to_3d method.
- BSplineSurface3D: to_plane3d
- BSplineFace3D: to_planeface3d
- BSplineCurve, Arc, LineSegment: is_close
- Core: get_edge_index_in_list, edge_in_list
- mesh: TetrahedralElementQuadratic 
- GmshParser: define_quadratic_tetrahedron_element_mesh
- GmshParser: to_vtk (consider quadratic tetrahedron element)
- VolumeModel: to_msh (consider both order 1 and 2)
- Assembly: define a volmdlr Assembly object.
- Edge: direction_independent_is_close
- Arcellipse2D, 3D: complementary, translation
- Arcellipse2D, 3D: complementary
- Face3D: is_linesegment_crossing, linesegment_intersections_approximation.
- Assembly: define a volmdlr Assembly object.
- Contour2D: copy
- LineSegment2D: copy
- FullArcEllipse3D: split
- ArcEllipse3D: split, point_at_abscissa
- Vector: is_perpendicular_to
- babylonjs: add nested meshes
- CylindricalFace3D, ConicalFace3D, ToroidalFace3D, BSplineFace3D: neutral_fiber
- VolumeModel: get_shells
- WireMixin: wires_from_edges
- DisplayMesh3D: triangulation_faces
- Woodpecker CI setup
- ContourMixin: primitive_section_over_contour.
- Face3D: split_by_plane

### Fixed
- 2D conversion: create 2D function name in core_compiled
- LineSegment, Arc, BSplineCurve: get_shared_section()
- bSpline2D: linesegment_intersections
- BsplineCurve: from_points_interpolation
- Coverage: use coverage rc to enable cython coverage
- ClosedShel3D: cut_by_plane
- ClosedShell3D: union
- BSplineSurface3D: take into account oppened contour while using face_from_contours3d
- BsplineCurve: simplify
- Dessiaobject inheritance up-to-date
- Edge: unit_direction_vector, unit_normal_vector, split_between_two_points
- VolumeModel: get_mesh_lines (change tolerance 1e-20 to 1e-6)
- RevolutionSurface: fix some parametric operations.
- ClosedShel3D: intersection method
- Fix: plots
- add some fixes to pydocstyle errors
- ToroidalSurface3D: fix some parametric operations.
- Node2D, Node3D: is_close
- SphericalSurface3D: enhance arc3d_to_2d and bsplinecurve3d_to_2d.
- BSplineface3D: linesegment2d_to_3d, bsplinecurve2d_to_3d.
- OpenShell3D: get_geo_lines (use primitive.is_close)
- Basis3D: normalize
- Contour3D: from_step removes repeated edges from primitives list
- Face3D: add fixes to divide_face.
- ExtrusionSurface3D: linesegment2d_to_3d.
- Surface3D: repair_primitive_periodicity
- BSplineSurface3D: ban useless attr in serialization 
- utils.parametric: fix contour2d_healing
- BSplineSurface3D: ban useless attr in serialization
- BSplineCurve: simplify
- SphericalSurface3D: contour3d_to_2d
- WireMixin: to_wire_with_linesegments (use new methods, for 2D and 3D)
- ArcEllipse2d: point_belongs, abscissa, init.
- Face3D: face_inside - now considers inners_contours
- BoundingBox: point_belongs now considers bounds.
- ContourMixin: delete_shared_contour_section
- PlaneFace3D: merge_faces
- Contour2D: divide
- Step: raise NotimplementedError when it's not possible to instatiate assembly object.
- STL: handle mutiple space as separator
- fix: protect gmsh import

### Refactor
- Contour2D: cut_by_wire
- Contour2D: extract_with_points displaced to WireMixin
- Contour2D: extract_contour displaced to WireMixin and renamed to extract
- Contour2D: split_contour_with_sorted_points displaced to WireMixin and renamed to split_with_sorted_points
- Contour2D: get_divided_contours
- FullArc2D, FullArc3D: create FullArc Abstract class.
- Contour2D: ordering_contour
- WireMixin: order_wire
- Contour2D: delete cut_by_linesegments
- split faces.py into surfaces.py, faces.py and shells.py 
- ContourMixin: from_points
- ClosedShell3D: improve performance for boolean operations
- Face3D: reduce the triangulation discretization resolution of Toroidal and Cylindrical to improve redering performance.
- Cylinder: inheritance directly from ClosedShell3D
- Edges: cache middle_points and unit_direction_vector 
- Arc: add optional parameter center
- unittests: find dynamicly the folder for the json
- Arc: point_distance
- BSplineCurve: is_close
- CompositePrimitive3D: babylon_points
- WireMixin: split_with_sorted_points -> if a wire, and given points are start and end, return self directly.
- ContourMixin: contours_from_edges
- ExtrusionSurface3D: simplify bsplinecurve3d_to_2d method

### Changed
- better surface3d plots
- sphere methods renamed in_points & to_point_skin to inner points & skin_points
- Improve CylincricalFace3D and ToroidalFace3D rendering mesh.
- remove useless attribute in Bspline serialization
- Change python suport version from >=3.7 to >= 3.9
- LICENSE changed from GPL to Lesser GPL 
- Readme logo updated
- CI: do not check quality on tag

### Unittests
- Arc2D: test_arc_intersections
- TestEdge2DIntersections: test intersections for all edges.
- Circle2D: test_circle_intersections
- Contour2D: test_crossings, test_intersection_contour_with
- BSplineCurve: get_intersection_sections
- BSplineCurve2D: edge_intersections, arc_intersections, bsplinecurve_intersections
- CylindricalFace3D: test_triangulation_quality
- CylindricalSurface3D: test_point_projection
- BSplineCurve: point_projection
- ClosedShel3D: cut_by_plane
- Arc3D.minimum_distance_points_line
- New unittests for plane3d.
- ClosedShel3D: intersection
- Arcellipse2D: complementary
- Contour2D: contours_from_edges.
- PlaneFace3D: merge_faces
- Contour2D: divide.
- BSplineFace3D: test_linesegment_intersections_approximation.
- CylindricalFace3D: split_by_plane.

v0.10.0 [Released 20/04/2023]

### New Features
* Write .msh file (with stream)
* Arc: reverse
* BSplineCurve2D: offset
* Circle2D: bsplinecurve_intersections, point_distance
* ConicalSurface3D, CylindricalSurface3D: plot method
* BSplineCurve3D: minimum distance
* volmdlr.edge: FullArcEllipse
* BSplineCurve: evaluate_single
* Wire2: hash
* Contour3D: hash
* LineSegment3D, LineSegment2D, Arc3D, Arc2D, BSpline3D, BSpline2D: get_shared_section(), delete_shared_section()
* Contour2D: closest_point_to_point2, get_furthest_point_to_point2
* Block: octree, quadtree, subdivide_block

### Fixed
* Bspline in sweep
* Plane3D: plane_intersections
* fixes to step assemblies
* LineSegment3D: matrix_distance
* fixes to wire
* Arc: split. Case when spliting point is the start or end point.
* BplineCurve2D: tangent, vector_direction, normal_vector
* BSplineCurve: abscissa, line_intersections
* Add some important fixes to unittests: missing two __init__py files.
* Contour2D, Contour3D: merge_with()
* Edge: change unit_direction_vector and unit_normal_vector to concrete methods
* stl: add _standalone_in_db to Stl class
* BSplineSurface3D: merge_with
* Documentation: Add introduction to volmdlr technology
* BSplineSurface3D: refactor bsplinecurve3d_to_2d to take into account periodic behavior
* OpenedRoundedLineSegments2D/ClosedRoundedLineSegments2D: fix radius type
* Surface3D: debug some special cases while using face_from_contours3d.
* Step: debug some special cases while reading step file.
* BSplineSurface3D: fix simplify_surface method.
* Improve pylint code quality.
* PeriodicalSurface: enhance some parametric transformations.

### Removed
- stl: remove default value in from_stream method

### Changed

- argument convexe in volmdlr.cloud has been renamed to convex
- Add some missing docstrings in volmdlr.faces
- Using full arcs for Circles primitives

### Performance improvements
- BSplineCurve: compilation of some functions used by from_points_interpolation classmethod.
- BSplineSurface3D: compilation of some functions used in the evaluation of a parametric point.
- eq & hash: Some eq and hash methods have been fixed. starting from clases Point and Vector.
- BSplinecurve2D: point_belongs
- lighten some dicts with optional name
- Step reader: refactor to_volume_model. Remove the dependency of the method of creating a graph.

### Refactorings
- ContourMixin: to_polygon (for both 2D and 3D)
- BSplineCurve2D.point_distance 
- new dataclass EdgeStyle: to be used in several plot methods. simplifying its structure.


### Unittests
* BSplineCurve2D: offset, point_distance, point_belongs
* Circle2D: bspline_intersections, point_distance
* Unittests for Vector2D
* Unittests for Point2D
* Unittests for Vector3D
* Unittests for Point3D
* LineSegment3D: test_matrix_distance
* LineSegment3D, LineSegment2D, Arc3D, Arc2D, BSpline3D, BSpline2D: get_shared_section(), delete_shared_section()
* Contour3D: merge_with()
* Contour2D: closest_point_to_point2, get_furthest_point_to_point2

## v0.9.3

- build: bump dessia common to 0.10.0
- build: remove useless jsonschema dep
- build: update package.xml for freecad

## v0.9.1

### Fixed
- build: manifest was not shipping bspline_compiled
- fixed many pylint errors: 13/03/2023
- fix contour2d: divide

### Documentation
 - typo in CONTRIBUTING.md
 - typo in README.md

## v0.9.0 [released 03/26/2023]

### New Features
* Unit coversion factor parameter added to the end of the from_step arguments parameter (So we can convert the units correctly)
* SphericalSurface3D: rotation, translation, frame_mapping
* read steps: Identify assemblies in a step file.
* ClosedTriangleShell3D: to_trimesh method
* PointCloud3D: add method shell_distances to compute distances from triangular mesh in PointCloud3D
* BSplineSurface3D: Now the plot method uses u and v curves
* Create .geo and .msh files (Mesh geometries with GMSH)
* RevolutionSurface3D: point3d_to_2d, point2d_to_3d, plot, rectangular_cut, from_step
* RevolutionFace3D
* WiriMixin: from points: general method for Wire3D and 2D and for Contour2D and 3D.
* Added package.xml metadata in order to be listed in the FreeCAD Addon Manager
* Edge: local_discretization
* ArcEllipse2d: point_at_abscissa, translation, split, point_distance.

### Fixed

* WireMixin: abscissa (add tolerance as parameter)
* OpenRoundedLineSegment2D: deleted discretization_points() so it uses the one from WireMixin.
* Contour2D: moved bounding_rectangle and get_bounding_rectangle to Wire2D.
* BSplineCurve: from_points_interpolation, uses centripedal method for better fitting.
* Conical, Cylindrical and Toroidal Surfaces 3D: fix face_from_contours - bug when step file doesnot follow a standard.
* BSplineSurface3D: debug linesegment2d_to_3d method.
* Parametric operations with BSpline curves.
* OpenTriangleShell3D: fix from_mesh_data method.
* PeriodicalSurface: fix face from contours.
* LineSegment2D.line_intersections: verify if colinear first.
* Cylinder: to_dict, min_distance_to_other_cylinder.
* Step_assemblies: consider when no transformation is needed.
* fix some pydocstyle errors
* Script/step/workflow: Update Workflow, use last version of dessia_common
* LineSegment3D: Rotation method update due to points attribute deletion
* ConicalSurface3D: fix from_step class method by adding the angle convertion factor
* fix f string usage
* Add some typings
* Step: Step translator now handles some EDGE_LOOP inconsistencies coming from step files
* Arc2d: point_belongs, abscissa.


### Removed

- edges: remove attributes points from lines & linesegments for performance purpose


### Performance improvements

- wires.py's 2D objects: chache bounding_rectangle results
- faces.py's Triangle3D objects: subdescription points and triangles
- EdgeCollection3D: new object for displaying series of edges
- BSplineSurface3D: compile BSplineSurface3D.derivatives
- Contour2D.area(): save area in a cache variable.
- Contour2D.__eq__(): verify contour length first, when verify if two contours are the same.
- Contour2D.is_inside(): verify first if the area of the contour2 is not smaller that contour 1.
- Disabling pointer in to_dict for most primitives
- Better hash for shells, contours & wires 


### Refactorings
- Remove usage of deprecated method old_coordinates and new_coordinates
- Indicate 'inplace' methods as deprecated
* Wire: extract_with_points

### Documentation
- BoundingBox docstrings

### Unittests
- ConicalSurface3D: face_from_contours, bsplinecurve3d_to_2d.
- CompositePrimitive2D: rotation, translation, frame_mapping
- core.py: delete_double_point, step_ids_to_str
- CompositePrimitive3D: plot
- BoundingRectangle: bounds, plot, area, center, b_rectangle_intersection, is_inside_b_rectangle, point_belongs,
intersection_area, distance_to_b_rectangle, distance_to_point
- BoundingBox: center, add, to_dict, points, from_bounding_boxes, from_points, to_frame, volume, bbox_intersection,
is_inside_bbox, intersection_volume, distance_to_bbox, point_belongs, distance_to_point, plot
* VolumeModel: eq, volume, rotation, translation, frame_mapping, bounding_box, plot
* Wire: extract_with_points, split_with_two_points
* Arc2d: point_belongs, abscissa.
* ArcEllipse2d: point_belongs, abscissa, init, translation, split, point_at_abscissa, point_distance.

### CI
- add spell check to pylint with pyenchant
- make code_pydocstyle more explicit
- upload html coverage to cdn.dessia.tech
- limit time effect on master & testing

## v0.8.0 [Released 26/01/2023]

### New Features

- PlaneFace3D: project_faces
- OpenShell3D: project_coincident_faces_of
- GmshParser: to_vtk
- BSplineCurve: derivatives
- ClosedPolygon2D: point_belongs, now the user can choose whether points on the edge of the polygon
            should be considered inside or not.
- ArcEllipse2D: line_intersections, frame_mapping, linesegment_intersections
- Line2D: point_belongs, frame_mapping()
- New Class wires.Ellipse2D
- Ellipse2D: point_over_ellipse(), line_intersections(), linesegment_intersections(), discretization_points(),
abscissa(), point_angle_with_major_dir(), area(), rotation(), tranlation(), frame_mapping()
- Plane3D: is_parallel, fullarc_intersections
- Arc2D: cut_betweeen_two_points
- Contour3D: linesegment_intersections, line_intersections
- Circle3D: primitives: [Arc3D, Arc3D], get_primitives, abscissa, linesegment_intersections
- Arc3D: line_intersections, linesegment_intersections
- new module utils: intersections -> circle_3d_linesegment_intersections
- hash for Frame2D
- Ellipse3D: point_belongs, abscissa, length, to_2d
- CylindricalSurface3D: point_on_surface, is_coincident, arcellipse3d_to_2d
- BSplineSurface3D: derivatives

### Fixed

- PlaneFace3D: cut_by_coincident_face (consider self.inner_contours inside face)
- Contour2D: bounding_rectangle (specify number_points for discretization_points), point_belongs
- Line2D: line_intersections
- BSplineCurve2D: line_intersections
- PlaneFace3D: cut_by_coincident_face (consider self.inner_contours inside face)
- BSplineCurve2D: bounding_rectangle (specify number_points for discretization_points)
- Mesh: delete_duplicated_nodes
- BSplineSurface3D: fix arc3d_to_2d method
- Frame3D : fix from_point_and_vector method ( error for the case vector=main_axis)
- BSplineCurve2D: linesegment_intersections
- Contour2D: merge_primitives_with
- BSplineCurve: fix to take into account weighted B-spline curves.
- Step: fix reading of rational BSpline curves and surfaces from step file.
- BSplineCurve2D: tangent (use position/length)
- Babylon: some scene settings for better rendering
- Arc2D: fix get_center: name referenced before assignement
- SphericalSurface3D : enhancement of primitives parametrization on surface parametric domain.
- BSplineSurface3D: debug linesegment2d_to_3d method.
- Parametric operations with BSpline curves.
- OpenTriangleShell3D: fix from_mesh_data method
- pydocstyle fixes
- bounding box: fix for cylindrical and BSplineCurve3D
- contour2d: ordering_primitives, order_primitives
- Plane3D: plane_intersections, is_coindident
- contour2d: ordering_primitives, order_primitives
- Linesegment2D: infinite_primitive
- Arc2D: point_belongs
- Arc2D: infinite_primitive
- Wire2D: infinite_intersections
- infinite primitive offset of linesegment
- Ellispe3D: discretization_points
- BSplineSurface: Improved surface periodicity calculation

### Removed

- babylon script remaining functions

### Performance improvements
- ClosedPolygon2D: triangulation
- Cylinder: min_distance_to_other_cylinder
- BSplineCurve: discretization_points
- Face3D: triangulation
- triangulation performance by use of Node2D instead of points (x15 on casing)
- cache variable self._polygon_point_belongs_100, to avoid recalculating each
time we have to verify if a point is inside
- Improvements in BSplineSurface3D.point3d_to_2d performance
- Triangle3D serialization speed-up
- Serialization without memo for faces
- Custom serialization for BsplineCurves

### Refactorings

- Basis2D, Basis3D, Frame2D, Frame3D: old_coordinates and new_coordinates method are now deprecated.
local_to_global_coordinates and global_to_local_coordinates are the new more explicit ones.
- Line3D: intersections

### Unittests

- Contour2D: point_belongs
- Basis2D, Basis3D, Frame2D, Frame3D: local_to_global_coordinates and global_to_local_coordinates
- ArcEllipse2D: linesegment_intersections
- LineSegment2D: to_wire
- Line2D: point_belongs
- BSplineCurve2D: line_intersections
- Ellipse2D.point_over_ellipse()
- Ellipse2D.line_intersections()
- Ellipse2D.linesegment_intersections()
- Ellipse2D.discretization_points()
- Ellipse2D.abscissa()
- Ellipse2D.point_angle_with_major_dir()
- Ellipse2D.area()
- Ellipse2D.rotation()
- Ellipse2D.tranlation()
- Ellipse2D.frame_mapping()
- Line2D.frame_mapping()
- Plane3D: plane_intersections, fullarc_intersections, is_parallel, is_coincident
- Contour2D: offset
- ArcEllipse3D.to_2d()
- Circle3D: point_belongs
- Circle3D: discretization_points
- Arc3D: line_intersections, linesegment_intersections
- Contour2D: ordering_contour, is_ordered, order_contour
- Ellipse3D: point_belongs, abscissa, length, to_2d, discretization_points
- CylindricalSurface3D: point_on_surface, is_coincident

### CI

- Mandatory CHANGELOG.md update for PR
- pre-commit checks with cython-lint

## v0.7.0

### New Features

- Open/Closed TriangleShells: ability to implement specific algorithm to triangles
- Block: faces_center (calculate directly point in the middle of the faces)
- Circle2D: split_by_line
- BoundingRectangle: bounds, plot, area, center, b_rectangle_intersection, is_inside_b_rectangle, point_belongs, intersection_area, distance_to_b_rectangle, distance_to_point
- Cylinder: random_point_inside, interference_volume_with_other_cylinder, lhs_points_inside
- CylindricalSurface3D: line_intersections, linesegment_intersections, plane_intersection
- Line2D: point_distance
- Line3D: to_2d
- Line3D: skew_to (verifies if two Line3D are skew)
- LineSegment3D: line_interserctions
- ArcEllipse3D: discretization_points
- FullArc3D: linesegment_intersections
- Line: sort_points_along_line
- Line2D: point_belongs
- ArcEllipse2D: length, point_belongs, abscissa, bounding_rectangle, straight_line_area, discretization_points, reverse

### Fixed

- Contour2D: point_belongs
- BsplineCurve: abscissa (use different start point between 0 and length)
- Arc3D: plot
- Cylinder: point_belongs
- FullArc3D: plot (use discretization_points instead of discretise)
- Face3D: line_intersections: consider borders
- STL: from stream (use BinaryFile and StringFile instead of io.BinaryIO and FileIO)
- Step: from stream (use BinaryFile instead of io.BinaryIO)
- Contour: is_overlapping (consider intersecting_points is empty)
- LineSegment2D: to_wire (use discretization_points instead of discretise)
- ArcEllipse2D: to_3d
- Fix boolean operations when faces are 100% coincident
- Fix some to_step methods from edges.py and faces.py


### Performance improvements

- Avoid unneeded bbox computation


### Refactorings

- cleanup of ClosedShell (double methods with Openshells)
- LineSegment3D: intersections
- Line2D: sort_points_along_line



### Unittests

- PlaneFace3D: line_intersections
- BsplineCurve: abscissa
- Circle2D: split_by_line
- BoundingRectangle: area, center, intersection, is_inside, point_belongs, intersection_area, distance_to_point, distance_to_b_rectangle
- Cylinder: point_belongs, random_point_inside, interference_volume_with_other_cylinder, min_distance_to_other_cylinder, is_intersecting_other_cylinder, lhs_points_inside
- CylindricalFace3D: linesegment_intersections
- CylindricalSurface3D: line_intersections
- Line3D: line_distance
- Line3D: skew_to
- Line3D: intersections
- LineSegment3D: line_intersections
- LineSegment3D: linesegment_intersections
- Contour: is_overlapping
- LineSegment2D: line_intersections
- ArcEllipse3D: discretization_points
- FullArc3D: linesegment_intersections
- Line2D: sort_points_along_line
- Line3D: sort_points_along_line
- ArcEllipse2D: length, point_belongs, abscissa, bounding_rectangle, straight_line_area, discretization_points, reverse


## v0.6.1 [12/13/2022]

### Changes

- Import from dessia_common are now performed from dessia_common.core

### Fixed
- infinite primitive offset of linesegment

## v0.6.0 [11/7/2022]

### New Features

- Stl:load_from_file, to_volume_model
- Surface2D: copy (specific method)
- GmshParser: read_file (.msh) and related methods, define_triangular_element_mesh, define_tetrahedron_element_mesh
- Circle2D: primitives (defined with 2 Arc2D)
- Node2D/3D, TriangularElement, QuadrilateralElement2D, TriangularElement3D
- ElementsGroup: nodes, elements_per_node
- Mesh: bounding_rectangle, delete_duplicated_nodes
- PlaneFace3D: cut_by_coincident_face
- Vector2D: to_step
- BSplineCurve2D: to_step
- LineSegment3D: to_bspline_curve
- BSplineCurve3D: from_geomdl_curve
- Surface2D: line_crossings
- Surface2D: from_contour
- BSplineSurface3D: simpifly_surface - verifies if BSplineSurface3D could be a Plane3D
- OpenShell3D: to_step_face_ids
- Contour2D: repair_cut_contour
- Circle2D: cut_by_line

### Fixed

- Contour3D: average_center_point (use edge_polygon.points instead of points)
- Contour: edges_order_with_adjacent_contour
- Arc2D: translate_inplace
- Arc2D: point_belongs
- Arc2D: abscissa (consider point2d == arc2d.start/end)
- Arc2D: split (how to choose the interior point)
- Wire: extract_primitives (consider point1 and point2 belong to the same primitive, REMOVE Contour.extract_primitives)
- LineSegment: abcissa (consider point2d == arc2d.start/end)
- Contour2D: cut_by_wire
- Contour2D: point_belongs (bug when contour has only one primitive, like FullArc2D)
- Contour: contours_from_edges
- PlaneFace3D: face_intersections
- Edge: insert_knots_and_mutiplicity
- BSplineCurve3D: from_step
- Surface2D: cut_by_line
- Circle3D: to_step
- ArcEllipse3D.to_2d()
- infinite primitive offset of linesegment
- Contour3D: order_contour.

### Performance improvements

- Improve reading STEP files (Faster BSplineCurve3D.look_up_table, Better info when _edges not following eachother_ )
- Improve multiple substractions
- Speedup Contour2D.point_belongs using bounding_rectangle
- Custom to dicts for Shells and primitives inheriting


### Refactorings

- Normalize STL methods regarding STEP
- Refacor and update old code in mesh.py
- Define a Parent class 'Triangle' for Triangle2D/3D


### Unittests

- Wire: extract_primitives, extract_without_primitives


## v0.5.0

### New Features

- Contour: is_overlapping, is_supperposing
- Point, Edges and Wires: axial_symmetry
- Surface2D: rotation, rotation_inplace
- Wire2D: bsplinecurve_crossings,  bsplinecurve_intersections
- Cylinder: min_distance_to_other_cylinder, is_intersecting_other_cylinder
- New point_distance method for Wire3D

### Fixed

- Wire3D.babylonjs
- BSplineSurface3D.merge_with (consider overlapping, intersecting surfaces)
- Wire.extract_primitives (consider point1 & point2 belong to the same primitive)
- Wire.extract_without_primitives (consider the primitives’ order to choose the primitives)
- Contour.shared_primitives_with (consider contours sharing a lot of primitives groups)
- Contour2D.contour_intersections (check if the point is not already in the lis)
- Line.is_between_points (consider point1==point2)
- BSplineCurve2D.split (consider point==start/end)
- Contour3D.bounding_box (use _utd_bounding_box to be defined as a property)
- BSplineSurface3D.grid2d_deformed (add more constraints to compute surface deformation)
- BSplineSurface3D.from_cylindrical_faces (consider **kwargs parameters)
- Duplicated methods cleaned
- triangulation of planar faces
- Wire3D: fix Bounding box
- Wire3D: Bounding box
- Arc2D: primitives bad calculation (arc2d)
- Update plotdata in setup.py
- add some fixes pydocstyle

### Performance improvements

- Remove Copy param from movement of primitives and add inplace methods
- Improve union operations
- Return the same result type (a boolean) in Contour.is_sharing_primitives_with
- Add hidden attribute _bounding_rectangle for Contour2D
- Add hidden attribute _length for BSplineCurve2D/3D
- Consider different types of primitives in Wire.wire_intersections/wire_crossings
- Add hidden attribute _length for Edge

### Refactorings

- Define _eq_ in Contour (to be used for both 2D and 3D)
- Use Grid2D object in different BSplineSurface3D methods (especially: to_2d_with_dimension)
- Define length in LineSegment (to be used for both 2D and 3D)
- Delete diplicated methods (length and point_at_abscissa) from Contour3D (inherit from Wire)
- Define a Parent class 'Bsplinecurve' to mutulize Bsplinecurve2D/3D methods
- Clean duplicated methods
- Define length in LineSegment (to be used for both 2D and 3D)
- Delete diplicated methods (length and point_at_abscissa) from Contour3D (inherit from Wire)
- Define a Parent class 'Bsplinecurve' to mutulize Bsplinecurve2D/3D methods


## v0.4.0
### Fixed
- various fixes in cuts of wires and contours
- Fix of missing face in Union
- following dessia_common v0.7.0


## v0.3.0

### New Features
- Bspline with dimensions
- cut_by_line for Surface2D
- Bspline merge

### Fixed
- Various Steps improvement
- Bspline periodicity in step reading
- sewing improvements
- Substraction of shells

## v0.2.10

### New Features

- union of shells (only with planeface for the moment
- Sewing of polygon3D
- Concav hull of PointCloud2D

## v0.2.9

### New Features

- support STL import & export
- point cloud2D & cloud3D

## v0.2.8

### New Features

- support stringIO in step save

### Fixes

- depack of point2D
- to_vector2D

### Performance improvements

- better bounding box for cylindrical face


## [v0.2.7]
### Changed
- direction vector of linesegments are now normalized

### New Features

- straight line area for BsplineCurve2D
- split of circleby start end
- closedpolygon2d is_trigo
- Auto-adaptative camera/edge width babylonjs
- splitting of bsplinecurve2d
- BezierSurface3D implemented
- added rotation and translation for faces
- new classes BezierCurve2D and BezierCurve3D
- spherical surface
- (core): update plot_data method
- update plot_data methods in wires and edges
- step almost working for cylindrical, conical toroidal
- difference between intersections and crossings
- plot_data version set to 0.3.8 or above

### Fixes

- support of mixed vector point in to step
- remove debug mode babylonjs
- remove sci notation in step export
- use stable cdn for babylonjs
- sweep extrusion length
- line circle intersection with tolerance, normal and dir vector for arc
- offset of wire
- remove useless non serializable attr
- secondmoment area from straight lines
- reversed faces in extrusion correction
- enhancement of rotation/translation of shells
- bug fix BezierCurve2D and 3D
- eq and hash for basis and frames
- shell and frame mapped shell correctly read
- small try except added for step reading
- all SHAPE_REPRESENTATION are now read
- Arc3D from step full debug
- arc3d to 2d in bspline3d surface
- missing faces at end of sweep
- splitting faces and arcs
- perf in display nodes and toroidal aspect
- setup.py requires plot_data>=0.3.9
- (primitives2d): serialization
- debug of shell method
- porting shells methods
- Debug of conical faces
- Porting cylinders and hollow
- porting from missing from_contour3d for planeface
- reading steps, but artefact on faces
- Correcting arc from_step

### Performance improvements

- LineSegment2D.points is non serializable attribute
- ClosedPolygon2D.line_segment is non_serializable_attributes
- Optimization of mesh generation

#### Refactorings
- (edges): put data argument back into Arc2D.plot_data()
- (edges): redefined Arc2D.plot_data()

## v0.2.6

### Changed
- debugs on frame 2D

### Optimized
- babylon data generation speed up

## v0.2.5

### Added
- translation and rotation for various primitives

### Changed
- Frame3D rotation takes also into account origin
- following plot_data v0.5.3

## v0.2.4
### Added
- handle spherical surfaces
- positionning of parts in STEP reading

## v0.2.1
### Added
- step export

## v0.2

### Changed
- modules -2D or *3D renamed in *2d, *3d
- point and vector declared with their x, y, z vm.Point2D((0, 0)) -> vm.Point2D(0, 0)
- separating in new modules: display, wires, edges...
- PEP8: method names
- PointAtCurvilinearAbscissa changed to point_at_abscissa
- MPLPlot changed to plot()
- plot now returns only ax instead of fig, ax

## v0.1.11

### Added
- Calculate the distance between LineSegment3D/LS3D, Arc3D/LS3D, Arc3D/Arc3D and between CylindricalFace3D too.
- Use PlaneFace3D with contours2D in a classic way and use it with contours3D with a 'from_contours3d' as CylindricalFace3D does.
- Calculate the distance between CylindricalFace3D and PlaneFace3D.
- Calculate the distance between CylindricalFace3D, PlaneFace3D and ToroidalFace3D.
- contours2d.tessel_points which gives all points of a contour2d, and .points the end points of primitives.
- Implementation of ConicalFace3D in Core and RevolvedProfile.
- Implementation of SphericalFace3D in Core.
- BSplineFace3D works.

### Changed
- cut_contours in Face3D which take all points from a Contour2D, not one side like before. Furthermore, it is light and quick.

## [v0.1.10]
- typings
- workflow to instanciate point

## [v0.1.9]

### Added
- mesh module

## [v0.1.8]

### Added
- color and alpha options for various primitives
- line segments intersection

### Debug
- arcs: is_trigo and angle were sometimes false

## [v0.1.7]

### Added
- random vector and points
- dashed line option in babylon of LineSegment3D
- Measure2D
- babylon_data: a dict language to describe models to be unpacked by a babylonjs unpacker

### Removed
- constants o2D, x2D, y2D...: use O2D, X2D...

### Changed
- Mesure -> Measure3D<|MERGE_RESOLUTION|>--- conflicted
+++ resolved
@@ -48,11 +48,8 @@
 - ExtrusionSurface3D: fullarcellipse3d_to_2d
 - ExtrusionSurface3D: generalization of the _repair_points_order method to repair the order of parametric points of edges after transformation.
 - ToroidalSurface3D: increases precision of point3d_to_2d.
-<<<<<<< HEAD
+- ConicalSurface3D: plane_intersections.
 - Surface3D: repeair_primitives_periodicity. Treat special case on surfaces with singularities.
-=======
-- ConicalSurface3D: plane_intersections.
->>>>>>> 20202f29
 
 #### wires.py
 - Contour2D: cut_by_line.
