# Changelog

All notable changes to this project will be documented in this file.

The format is based on [Keep a Changelog](https://keepachangelog.com/en/1.0.0/),
and this project adheres to [Semantic Versioning](https://semver.org/spec/v2.0.0.html).

## v0.14.0 [future]

### New Features
- DisplayTriangleShell3D: a TriangleShell3D optimized for performance of display / saving / loading.
- BSplineSurface3D: from_points_interpolation, from_points_approximation.
- nurbs module.
- New curves classes: Hyperbola2D and Hyperbola3D.
- Line: closest_point_on_line, from_point_and_vector
- Line2D: get_slope, get_y_intersection.
- New curves classes: Parabola2D/3D.
- ConicalSurface3D: line/line_segment intersections, perpendicular_plane_intersection
- ConicalSurface3D: line/line_segment intersections, perpendicular_plane_intersection, parallel_plane_intersections, concurent_plane_intersections, plane_intersections.
- Hyperbola2D/3D and Parabola2D/3D: split
- PlaneFace3D: conicalface_intersections
- Curve: general_method curve_intersections
- Parabola2d/3D / Hyperbola2D/3D: point_belongs, tangent
- BSplineCurve: point_to_parameter, abscissa_to_parameter.
- Basis3D: is_normilized, is_orthogonal, is_orthonormal.

### Fixed
- add missing name attributes to classmethods.
- fixed circular imports
- BSplineSurface3D: from_points_interpolation, from_points_approximation.
- ConicalFace3D: point_belongs
- nurbs.core: find_multiplicity, evaluate_curve.
- LineSegment3d: line_intersections.
- Circle2D: line_intersections
- Step.read_lines: handles name with # character in name.
- ExtrusionSurface3D: enhance 3D to parametric operations.
- BSplineCurve: direction_vector, point_at_abscissa, abscissa, trim
- ConicalSurface3D and RevolutionSurface3D: bsplinecurve3d_to_2d when start or and points are at surface singularity
<<<<<<< HEAD
=======
- ClosedCurves: discretization_points
- ArcEllipse3D: is_close
>>>>>>> 2fd474bd

### Refactor
- TriangleShell3D: various improvement such as get_bounding_box, to_mesh_data, from_mesh_data, to_dict, dict_to_object

### Changed
- Cache BSplineCurve points into a numpy array to reduce memory usage.
- Vector2D, Vector3D: __repr__
- core_compiled: cdef functions' names.
- Vector2D, Vector3D, Point2D, Point3D: transformed into extension types for memory performance
- limit warning on step reading

### Unittests
- Hyperbola2D/3D: line_intersections
- Parabola2D/3D: line_intersections
- ConicalSurface3D: test_line_intersections, test_plane_intersections.

## v0.13.0

### New Features
- Line: reverse.
- BSplineCurve: Remove dependencies from the geomdl library.
- perf: to_dict/dict_to_obj of OpenTriangleShell3D
- Cylinder / Cone / HollowCylinder: from_center_point_and_axis
- Cone: remove inheritance from RevolvedProfile
- Ellipse2D: point_distance, bounding rectangle, ellipse_intersections
- Curve: local_discretization
- Ellipse3D: line_intersections, linesegment_intersections, ellipse_intersections
- ArcEllipse3D : Linesegment_intersections, arcellipse_intersections
- Circle3D: circle_intersections, ellipse_intersections
- Circle2D: ellipse_intersections.
- Arc3D: arc_intersections, arcellipse_intersections
- Wire3D/Contour3D: edge_intersections, wire_intersections
- BSpline3D: arc_intersections
- New module: discrete_representation for voxelization of 3D geometries and pixelization of 2D geometries
- BSplineSurface3D: partial removal of dependencies on geomdl objects

### Fixed
- Sweep with non smoth path
- plot of vector3D.
- BSplineSurface3D: point3d_to_2d, improve inital condition.
- EdgeCollection3D: babylon_meshes.
- BSplineCurve3D: trim
- FullArc3D: hash
- SphericalSurface3D: enhance repair_periodicity_method
- CylindricalSurface3D: concurrent_plane_intersection
- BSplineFace3D: fix neutral_fiber
- Step: assembly import
- BSplineFace3D: fix bounding_box.
- Ellipse3D: from_step
- edges.py: general improvements.
- ExtrusionSurface3D: point3d_to_2d.
- ExtrusionSurface3D: enhance parametric operations when the surface is periodic.
- BSplineFace3D: fix neutral_fiber
- BSplineSurface3D: improve bsplinecurve3d_to_2d.
- BSplineSurface3D: improve bsplinecurve3d_to_3d.
- Circle2D: plot
- Line3D: fix Line3D plot()
- Vector2D: plot()
- fix RevolutionFace3D init parameter wire to edge.
- fix Sweep: bug when first primitive is an arc.
- fix closedshell3d volume
- Step.py: enhance step import/export
- VolumeModel: get_shells
- step.py uses deque in stack based algorithms
- VolumeModel: get_shells
- add error protection stl
- Sweep - add raise ValueError if section too big in comparision to arc radiuses
- Update cython version requirement in setup.py
- Step import: handles when there is an empty assembly in the file.
- Ellipse2D: point_at_abscissa
- ultis.common_operations: get_edge_distance_to_point and get_get_abscissa_discretization from edges so it can be used in curves too.
- edges.Edge._generic_minimum_distance
- LineSegment3D: distance_linesegment
- BSpline3D: linesegment_intersections

### Refactor
- refator some classes' init in primitives3D. 
- Shells: refactor.
- Composite_primitives
- Surface3D: enhance repair_primitives_periodicity method.
- volmdlr.utils.intersections:
- BSplineCurve: replace periodic bool parameter with verification inside from_points_intepolation method.
- Wire3D: removes heritage from volmdlr.core.CompositePrimitive3D
- BSplineCurve3D: bounding_box
- edges: minimum_distance.
- BSplineSurface3D: bsplinecurve3d_to_2d
- BSplineCurve: transform some attributs into lazy evaluation and Caching
- BSplineSurface3D: transform some attributs into lazy evaluation and Caching
- BSplineSurface3D: store control_points as numpy array for memory efficiency
- PlaneFace3D: distance_to_point -> point_distance
- remove normalize() methods
- Cylinder / Cone / HollowCylinder: docstrings, typings, style, coherence
- BSplineSurface3D: point3d_to_2d performance improvements.


### Changed
- Moves functions from step.py to volmdlr.utils.step_reader
- Cylinder / HollowCylinder: `from_extremal_points` is now depracted. Use `from_end_points` instead (for lexical reason)

### Unittests
- Cylinder / Cone / HollowCylinder
- Ellipse2D: point_distance
- Ellipse3D: test_ellipse_intersections, test_linesegment_intersections
- ArcEllipse3D : Linesegment_intersections, arcellipse_intersections
- Circle3D: circle_intersections.
- Arc3D: arc_intersections, arcellipse_intersections, test_minimum_distance_bspline
- BSplineCurve3D: test_bspline_linesegment_minimum_distance, test_bspline_linesegment_intersections
- Contour3D: test_edge_intersections

## v0.12.0


### New Features
- New module: cad_simplification - OctreeBlockSimplify, TrippleExtrusionSimplify
- shells.py : function to performe union operations for a given list of shells.
- ClosedShell3D: is_face_intersecting, is_intersecting_with
- BoundingBox: get_points_inside_bbox, size
- Vector3D: unit_vector
- Face3D: split_inner_contour_intersecting_cutting_contours
- Shell3D: get_ray_casting_line_segment
- WireMixin: get_connected_wire, is_sharing_primitives_with
- OpenShell3D: faces_graph
- Plane3D: arc_intersections, bsplinecurve_intersections
- common_operations: split_wire_by_plane
- SphericalSurface3D: line_intersections, linesegment_intersections.
- Sweep with muitiform profile contour.
- minimum_distance: face-to-face, shell-to-shell
- OpenShell3D: from_faces (using faces graph)
- SphericalFace3D: from_contours3d_and_rectangular_cut
- RevolutionSurface3D: Translation
- wires.WireMixin: from_circle
- curves.CircleMixin: trim
- Face3D: point_distance
- BSplineCurve3D: revolution method.

### Fixed
- ClosedShell3D: is_face_inside, get_subtraction_valid_faces, valid_intersection_faces, point_belongs
- ContourMixin: delete_shared_contour_section, reorder_contour_at_point, are_extremity_points_touching
- RevolutionSurface3D: fix some special cases whiling transforming from 3D space to parametric domain.
- fix drone python version
- BSplineFace3D: neutral_fiber
- BSplineSurface3D: arc3d_to_2d, removes repeated parametric points if any.
- surfaces.Plane3D: linesegment_intersections
- Step export
- Face3D: is_linesegment_crossing.
- Edge: fix orientation of edges commig from step.
- BSplineCurve3D: from_step.
- Export to step file
- Step import
- Edge: fix orientation of edges commig from step.
- Sphere: point_belongs, inherits from ClosedShell3D instead of RevolvedProfile
- Step import.
- PeriodicalSurface: linesegment3d_to_2d, takes into account small 3D line segments that should be actually 3D arcs
- babylondata: removes empty objects.
- ClosedPolygon2D: point_belongs.
- Fullarc: get_reverse.
- Arc2D: point_belongs
- ArcEllipse2D: point_at_abscissa
- Frame3D: import/export step.
- BSplineFace3D: neutral_fiber.
- Step: read_lines, take into account the space character in step entity names
- Circle3D: fix trim.
- Edge: from_step trim of periodic curves with different orientation of original edge
- Arc3D: fix abscissa, fix get_arc_point_angle
- add missing toleraces to some methods.
- Arc3D: line_intersections
- Line3D: minimum_distance_points
- remove arcellipse handleling for bspline2d_3d.
- plot of vector3D
- Ellipse3D: discretization_points.

### Refactor
- ClosedShell3D: point_belongs, get_non_intersecting_faces
- BoundingBox: bbox_intersection
- Face3D: get_face_cutting_contours
- parametric.py: fix numerical instability in some functions used in Arc3D to parametric surface domain transformation.
- intersections: get_bsplinecurve_intersections generalization, so it can also be used
to calculate intersections between a plane 3d and bsplinecurve3d.
- Big refactor: New module curves.py containing classes as Line, Circle and Ellipse.
Most edges will now be formed by a curve and a start and end points. Unittests for all these classes have been created.
All adequations have been done for all tests and existing scripts.

- bspline_compiled: refactor binomial_coefficient for performance.
- Improve step translator.
- Delete inplace methods: rotation, translation and frame_mapping
- OpenShell3D: faces_graph.
- RevolutionSurface3D: Improve init and methods

### Changed
- OpenShell3D: faces_graph is now vertices_graph. faces_graph method now represents the faces' topology of the shell.

### Unittests
- FullArc2D: split_between_two_points
- Face3D: set_operations_new_faces
- ClosedShell3D: point_belongs
- Plane3D: arc_intersections, bsplinecurve_intersections
- common_operations: split_wire_by_plane
- SphericalSurface3D: line_intersections, linesegment_intersections.

## v0.11.0


### New Features
- BSplineCurve, Edge: simplify
- Plane3D: angle_between_planes, plane_betweeen_two_planes
- Edge: intersections, crossings, validate_crossings
- Arc2D: bsplinecurve_intersections, arc_intersections, arcellipse_intersections.
- ArcEllipse2D: bsplinecurve_intersections
- get_circle_intersections added to volmdlr.utils.intersections, so it can be used to calculate intersections between two arcs 2d.
- get_bsplinecurve_intersections added to volmdlr.utils.intersections. Used to calculate intersection between a bspline and another edge.
- Wire2D: edge_intersections, wire_intersections, edge_crossings, edge_intersections, validate_edge_crossings, validate_wire_crossings
- Contour2D: split_contour_with_sorted_points, intersection_contour_with
- CylindricalSurface3D: point_projection, point_distance
- ToroidalSurface3D: point_projection
- BsplineCurve: point_distance, point_belongs
- ContourMixin: is_adjacent
- Wire2D: area
- Circle2D: bsplinecurve_intersections.
- add tolerance param to many methods from edges and wires.
- Surface3D: add contour healing into face_from_contours3d method.
- ExtrusionSurface3D: implement missing cases for linesegment2d_to_3d method.
- BSplineSurface3D: to_plane3d
- BSplineFace3D: to_planeface3d
- BSplineCurve, Arc, LineSegment: is_close
- Core: get_edge_index_in_list, edge_in_list
- mesh: TetrahedralElementQuadratic 
- GmshParser: define_quadratic_tetrahedron_element_mesh
- GmshParser: to_vtk (consider quadratic tetrahedron element)
- VolumeModel: to_msh (consider both order 1 and 2)
- Assembly: define a volmdlr Assembly object.
- Edge: direction_independent_is_close
- Arcellipse2D, 3D: complementary, translation
- Arcellipse2D, 3D: complementary
- Face3D: is_linesegment_crossing, linesegment_intersections_approximation.
- Assembly: define a volmdlr Assembly object.
- Contour2D: copy
- LineSegment2D: copy
- FullArcEllipse3D: split
- ArcEllipse3D: split, point_at_abscissa
- Vector: is_perpendicular_to
- babylonjs: add nested meshes
- CylindricalFace3D, ConicalFace3D, ToroidalFace3D, BSplineFace3D: neutral_fiber
- VolumeModel: get_shells
- WireMixin: wires_from_edges
- DisplayMesh3D: triangulation_faces
- Woodpecker CI setup
- ContourMixin: primitive_section_over_contour.
- Face3D: split_by_plane

### Fixed
- 2D conversion: create 2D function name in core_compiled
- LineSegment, Arc, BSplineCurve: get_shared_section()
- bSpline2D: linesegment_intersections
- BsplineCurve: from_points_interpolation
- Coverage: use coverage rc to enable cython coverage
- ClosedShel3D: cut_by_plane
- ClosedShell3D: union
- BSplineSurface3D: take into account oppened contour while using face_from_contours3d
- BsplineCurve: simplify
- Dessiaobject inheritance up-to-date
- Edge: unit_direction_vector, unit_normal_vector, split_between_two_points
- VolumeModel: get_mesh_lines (change tolerance 1e-20 to 1e-6)
- RevolutionSurface: fix some parametric operations.
- ClosedShel3D: intersection method
- Fix: plots
- add some fixes to pydocstyle errors
- ToroidalSurface3D: fix some parametric operations.
- Node2D, Node3D: is_close
- SphericalSurface3D: enhance arc3d_to_2d and bsplinecurve3d_to_2d.
- BSplineface3D: linesegment2d_to_3d, bsplinecurve2d_to_3d.
- OpenShell3D: get_geo_lines (use primitive.is_close)
- Basis3D: normalize
- Contour3D: from_step removes repeated edges from primitives list
- Face3D: add fixes to divide_face.
- ExtrusionSurface3D: linesegment2d_to_3d.
- Surface3D: repair_primitive_periodicity
- BSplineSurface3D: ban useless attr in serialization 
- utils.parametric: fix contour2d_healing
- BSplineSurface3D: ban useless attr in serialization
- BSplineCurve: simplify
- SphericalSurface3D: contour3d_to_2d
- WireMixin: to_wire_with_linesegments (use new methods, for 2D and 3D)
- ArcEllipse2d: point_belongs, abscissa, init.
- Face3D: face_inside - now considers inners_contours
- BoundingBox: point_belongs now considers bounds.
- ContourMixin: delete_shared_contour_section
- PlaneFace3D: merge_faces
- Contour2D: divide
- Step: raise NotimplementedError when it's not possible to instatiate assembly object.
- STL: handle mutiple space as separator
- fix: protect gmsh import

### Refactor
- Contour2D: cut_by_wire
- Contour2D: extract_with_points displaced to WireMixin
- Contour2D: extract_contour displaced to WireMixin and renamed to extract
- Contour2D: split_contour_with_sorted_points displaced to WireMixin and renamed to split_with_sorted_points
- Contour2D: get_divided_contours
- FullArc2D, FullArc3D: create FullArc Abstract class.
- Contour2D: ordering_contour
- WireMixin: order_wire
- Contour2D: delete cut_by_linesegments
- split faces.py into surfaces.py, faces.py and shells.py 
- ContourMixin: from_points
- ClosedShell3D: improve performance for boolean operations
- Face3D: reduce the triangulation discretization resolution of Toroidal and Cylindrical to improve redering performance.
- Cylinder: inheritance directly from ClosedShell3D
- Edges: cache middle_points and unit_direction_vector 
- Arc: add optional parameter center
- unittests: find dynamicly the folder for the json
- Arc: point_distance
- BSplineCurve: is_close
- CompositePrimitive3D: babylon_points
- WireMixin: split_with_sorted_points -> if a wire, and given points are start and end, return self directly.
- ContourMixin: contours_from_edges
- ExtrusionSurface3D: simplify bsplinecurve3d_to_2d method

### Changed
- better surface3d plots
- sphere methods renamed in_points & to_point_skin to inner points & skin_points
- Improve CylincricalFace3D and ToroidalFace3D rendering mesh.
- remove useless attribute in Bspline serialization
- Change python suport version from >=3.7 to >= 3.9
- LICENSE changed from GPL to Lesser GPL 
- Readme logo updated
- CI: do not check quality on tag

### Unittests
- Arc2D: test_arc_intersections
- TestEdge2DIntersections: test intersections for all edges.
- Circle2D: test_circle_intersections
- Contour2D: test_crossings, test_intersection_contour_with
- BSplineCurve: get_intersection_sections
- BSplineCurve2D: edge_intersections, arc_intersections, bsplinecurve_intersections
- CylindricalFace3D: test_triangulation_quality
- CylindricalSurface3D: test_point_projection
- BSplineCurve: point_projection
- ClosedShel3D: cut_by_plane
- Arc3D.minimum_distance_points_line
- New unittests for plane3d.
- ClosedShel3D: intersection
- Arcellipse2D: complementary
- Contour2D: contours_from_edges.
- PlaneFace3D: merge_faces
- Contour2D: divide.
- BSplineFace3D: test_linesegment_intersections_approximation.
- CylindricalFace3D: split_by_plane.

v0.10.0 [Released 20/04/2023]

### New Features
* Write .msh file (with stream)
* Arc: reverse
* BSplineCurve2D: offset
* Circle2D: bsplinecurve_intersections, point_distance
* ConicalSurface3D, CylindricalSurface3D: plot method
* BSplineCurve3D: minimum distance
* volmdlr.edge: FullArcEllipse
* BSplineCurve: evaluate_single
* Wire2: hash
* Contour3D: hash
* LineSegment3D, LineSegment2D, Arc3D, Arc2D, BSpline3D, BSpline2D: get_shared_section(), delete_shared_section()
* Contour2D: closest_point_to_point2, get_furthest_point_to_point2
* Block: octree, quadtree, subdivide_block

### Fixed
* Bspline in sweep
* Plane3D: plane_intersections
* fixes to step assemblies
* LineSegment3D: matrix_distance
* fixes to wire
* Arc: split. Case when spliting point is the start or end point.
* BplineCurve2D: tangent, vector_direction, normal_vector
* BSplineCurve: abscissa, line_intersections
* Add some important fixes to unittests: missing two __init__py files.
* Contour2D, Contour3D: merge_with()
* Edge: change unit_direction_vector and unit_normal_vector to concrete methods
* stl: add _standalone_in_db to Stl class
* BSplineSurface3D: merge_with
* Documentation: Add introduction to volmdlr technology
* BSplineSurface3D: refactor bsplinecurve3d_to_2d to take into account periodic behavior
* OpenedRoundedLineSegments2D/ClosedRoundedLineSegments2D: fix radius type
* Surface3D: debug some special cases while using face_from_contours3d.
* Step: debug some special cases while reading step file.
* BSplineSurface3D: fix simplify_surface method.
* Improve pylint code quality.
* PeriodicalSurface: enhance some parametric transformations.

### Removed
- stl: remove default value in from_stream method

### Changed

- argument convexe in volmdlr.cloud has been renamed to convex
- Add some missing docstrings in volmdlr.faces
- Using full arcs for Circles primitives

### Performance improvements
- BSplineCurve: compilation of some functions used by from_points_interpolation classmethod.
- BSplineSurface3D: compilation of some functions used in the evaluation of a parametric point.
- eq & hash: Some eq and hash methods have been fixed. starting from clases Point and Vector.
- BSplinecurve2D: point_belongs
- lighten some dicts with optional name
- Step reader: refactor to_volume_model. Remove the dependency of the method of creating a graph.

### Refactorings
- ContourMixin: to_polygon (for both 2D and 3D)
- BSplineCurve2D.point_distance 
- new dataclass EdgeStyle: to be used in several plot methods. simplifying its structure.


### Unittests
* BSplineCurve2D: offset, point_distance, point_belongs
* Circle2D: bspline_intersections, point_distance
* Unittests for Vector2D
* Unittests for Point2D
* Unittests for Vector3D
* Unittests for Point3D
* LineSegment3D: test_matrix_distance
* LineSegment3D, LineSegment2D, Arc3D, Arc2D, BSpline3D, BSpline2D: get_shared_section(), delete_shared_section()
* Contour3D: merge_with()
* Contour2D: closest_point_to_point2, get_furthest_point_to_point2

## v0.9.3

- build: bump dessia common to 0.10.0
- build: remove useless jsonschema dep
- build: update package.xml for freecad

## v0.9.1

### Fixed
- build: manifest was not shipping bspline_compiled
- fixed many pylint errors: 13/03/2023
- fix contour2d: divide

### Documentation
 - typo in CONTRIBUTING.md
 - typo in README.md

## v0.9.0 [released 03/26/2023]

### New Features
* Unit coversion factor parameter added to the end of the from_step arguments parameter (So we can convert the units correctly)
* SphericalSurface3D: rotation, translation, frame_mapping
* read steps: Identify assemblies in a step file.
* ClosedTriangleShell3D: to_trimesh method
* PointCloud3D: add method shell_distances to compute distances from triangular mesh in PointCloud3D
* BSplineSurface3D: Now the plot method uses u and v curves
* Create .geo and .msh files (Mesh geometries with GMSH)
* RevolutionSurface3D: point3d_to_2d, point2d_to_3d, plot, rectangular_cut, from_step
* RevolutionFace3D
* WiriMixin: from points: general method for Wire3D and 2D and for Contour2D and 3D.
* Added package.xml metadata in order to be listed in the FreeCAD Addon Manager
* Edge: local_discretization
* ArcEllipse2d: point_at_abscissa, translation, split, point_distance.

### Fixed

* WireMixin: abscissa (add tolerance as parameter)
* OpenRoundedLineSegment2D: deleted discretization_points() so it uses the one from WireMixin.
* Contour2D: moved bounding_rectangle and get_bounding_rectangle to Wire2D.
* BSplineCurve: from_points_interpolation, uses centripedal method for better fitting.
* Conical, Cylindrical and Toroidal Surfaces 3D: fix face_from_contours - bug when step file doesnot follow a standard.
* BSplineSurface3D: debug linesegment2d_to_3d method.
* Parametric operations with BSpline curves.
* OpenTriangleShell3D: fix from_mesh_data method.
* PeriodicalSurface: fix face from contours.
* LineSegment2D.line_intersections: verify if colinear first.
* Cylinder: to_dict, min_distance_to_other_cylinder.
* Step_assemblies: consider when no transformation is needed.
* fix some pydocstyle errors
* Script/step/workflow: Update Workflow, use last version of dessia_common
* LineSegment3D: Rotation method update due to points attribute deletion
* ConicalSurface3D: fix from_step class method by adding the angle convertion factor
* fix f string usage
* Add some typings
* Step: Step translator now handles some EDGE_LOOP inconsistencies coming from step files
* Arc2d: point_belongs, abscissa.


### Removed

- edges: remove attributes points from lines & linesegments for performance purpose


### Performance improvements

- wires.py's 2D objects: chache bounding_rectangle results
- faces.py's Triangle3D objects: subdescription points and triangles
- EdgeCollection3D: new object for displaying series of edges
- BSplineSurface3D: compile BSplineSurface3D.derivatives
- Contour2D.area(): save area in a cache variable.
- Contour2D.__eq__(): verify contour length first, when verify if two contours are the same.
- Contour2D.is_inside(): verify first if the area of the contour2 is not smaller that contour 1.
- Disabling pointer in to_dict for most primitives
- Better hash for shells, contours & wires 


### Refactorings
- Remove usage of deprecated method old_coordinates and new_coordinates
- Indicate 'inplace' methods as deprecated
* Wire: extract_with_points

### Documentation
- BoundingBox docstrings

### Unittests
- ConicalSurface3D: face_from_contours, bsplinecurve3d_to_2d.
- CompositePrimitive2D: rotation, translation, frame_mapping
- core.py: delete_double_point, step_ids_to_str
- CompositePrimitive3D: plot
- BoundingRectangle: bounds, plot, area, center, b_rectangle_intersection, is_inside_b_rectangle, point_belongs,
intersection_area, distance_to_b_rectangle, distance_to_point
- BoundingBox: center, add, to_dict, points, from_bounding_boxes, from_points, to_frame, volume, bbox_intersection,
is_inside_bbox, intersection_volume, distance_to_bbox, point_belongs, distance_to_point, plot
* VolumeModel: eq, volume, rotation, translation, frame_mapping, bounding_box, plot
* Wire: extract_with_points, split_with_two_points
* Arc2d: point_belongs, abscissa.
* ArcEllipse2d: point_belongs, abscissa, init, translation, split, point_at_abscissa, point_distance.

### CI
- add spell check to pylint with pyenchant
- make code_pydocstyle more explicit
- upload html coverage to cdn.dessia.tech
- limit time effect on master & testing

## v0.8.0 [Released 26/01/2023]

### New Features

- PlaneFace3D: project_faces
- OpenShell3D: project_coincident_faces_of
- GmshParser: to_vtk
- BSplineCurve: derivatives
- ClosedPolygon2D: point_belongs, now the user can choose whether points on the edge of the polygon
            should be considered inside or not.
- ArcEllipse2D: line_intersections, frame_mapping, linesegment_intersections
- Line2D: point_belongs, frame_mapping()
- New Class wires.Ellipse2D
- Ellipse2D: point_over_ellipse(), line_intersections(), linesegment_intersections(), discretization_points(),
abscissa(), point_angle_with_major_dir(), area(), rotation(), tranlation(), frame_mapping()
- Plane3D: is_parallel, fullarc_intersections
- Arc2D: cut_betweeen_two_points
- Contour3D: linesegment_intersections, line_intersections
- Circle3D: primitives: [Arc3D, Arc3D], get_primitives, abscissa, linesegment_intersections
- Arc3D: line_intersections, linesegment_intersections
- new module utils: intersections -> circle_3d_linesegment_intersections
- hash for Frame2D
- Ellipse3D: point_belongs, abscissa, length, to_2d
- CylindricalSurface3D: point_on_surface, is_coincident, arcellipse3d_to_2d
- BSplineSurface3D: derivatives

### Fixed

- PlaneFace3D: cut_by_coincident_face (consider self.inner_contours inside face)
- Contour2D: bounding_rectangle (specify number_points for discretization_points), point_belongs
- Line2D: line_intersections
- BSplineCurve2D: line_intersections
- PlaneFace3D: cut_by_coincident_face (consider self.inner_contours inside face)
- BSplineCurve2D: bounding_rectangle (specify number_points for discretization_points)
- Mesh: delete_duplicated_nodes
- BSplineSurface3D: fix arc3d_to_2d method
- Frame3D : fix from_point_and_vector method ( error for the case vector=main_axis)
- BSplineCurve2D: linesegment_intersections
- Contour2D: merge_primitives_with
- BSplineCurve: fix to take into account weighted B-spline curves.
- Step: fix reading of rational BSpline curves and surfaces from step file.
- BSplineCurve2D: tangent (use position/length)
- Babylon: some scene settings for better rendering
- Arc2D: fix get_center: name referenced before assignement
- SphericalSurface3D : enhancement of primitives parametrization on surface parametric domain.
- BSplineSurface3D: debug linesegment2d_to_3d method.
- Parametric operations with BSpline curves.
- OpenTriangleShell3D: fix from_mesh_data method
- pydocstyle fixes
- bounding box: fix for cylindrical and BSplineCurve3D
- contour2d: ordering_primitives, order_primitives
- Plane3D: plane_intersections, is_coindident
- contour2d: ordering_primitives, order_primitives
- Linesegment2D: infinite_primitive
- Arc2D: point_belongs
- Arc2D: infinite_primitive
- Wire2D: infinite_intersections
- infinite primitive offset of linesegment
- Ellispe3D: discretization_points
- BSplineSurface: Improved surface periodicity calculation

### Removed

- babylon script remaining functions

### Performance improvements
- ClosedPolygon2D: triangulation
- Cylinder: min_distance_to_other_cylinder
- BSplineCurve: discretization_points
- Face3D: triangulation
- triangulation performance by use of Node2D instead of points (x15 on casing)
- cache variable self._polygon_point_belongs_100, to avoid recalculating each
time we have to verify if a point is inside
- Improvements in BSplineSurface3D.point3d_to_2d performance
- Triangle3D serialization speed-up
- Serialization without memo for faces
- Custom serialization for BsplineCurves

### Refactorings

- Basis2D, Basis3D, Frame2D, Frame3D: old_coordinates and new_coordinates method are now deprecated.
local_to_global_coordinates and global_to_local_coordinates are the new more explicit ones.
- Line3D: intersections

### Unittests

- Contour2D: point_belongs
- Basis2D, Basis3D, Frame2D, Frame3D: local_to_global_coordinates and global_to_local_coordinates
- ArcEllipse2D: linesegment_intersections
- LineSegment2D: to_wire
- Line2D: point_belongs
- BSplineCurve2D: line_intersections
- Ellipse2D.point_over_ellipse()
- Ellipse2D.line_intersections()
- Ellipse2D.linesegment_intersections()
- Ellipse2D.discretization_points()
- Ellipse2D.abscissa()
- Ellipse2D.point_angle_with_major_dir()
- Ellipse2D.area()
- Ellipse2D.rotation()
- Ellipse2D.tranlation()
- Ellipse2D.frame_mapping()
- Line2D.frame_mapping()
- Plane3D: plane_intersections, fullarc_intersections, is_parallel, is_coincident
- Contour2D: offset
- ArcEllipse3D.to_2d()
- Circle3D: point_belongs
- Circle3D: discretization_points
- Arc3D: line_intersections, linesegment_intersections
- Contour2D: ordering_contour, is_ordered, order_contour
- Ellipse3D: point_belongs, abscissa, length, to_2d, discretization_points
- CylindricalSurface3D: point_on_surface, is_coincident

### CI

- Mandatory CHANGELOG.md update for PR
- pre-commit checks with cython-lint

## v0.7.0

### New Features

- Open/Closed TriangleShells: ability to implement specific algorithm to triangles
- Block: faces_center (calculate directly point in the middle of the faces)
- Circle2D: split_by_line
- BoundingRectangle: bounds, plot, area, center, b_rectangle_intersection, is_inside_b_rectangle, point_belongs, intersection_area, distance_to_b_rectangle, distance_to_point
- Cylinder: random_point_inside, interference_volume_with_other_cylinder, lhs_points_inside
- CylindricalSurface3D: line_intersections, linesegment_intersections, plane_intersection
- Line2D: point_distance
- Line3D: to_2d
- Line3D: skew_to (verifies if two Line3D are skew)
- LineSegment3D: line_interserctions
- ArcEllipse3D: discretization_points
- FullArc3D: linesegment_intersections
- Line: sort_points_along_line
- Line2D: point_belongs
- ArcEllipse2D: length, point_belongs, abscissa, bounding_rectangle, straight_line_area, discretization_points, reverse

### Fixed

- Contour2D: point_belongs
- BsplineCurve: abscissa (use different start point between 0 and length)
- Arc3D: plot
- Cylinder: point_belongs
- FullArc3D: plot (use discretization_points instead of discretise)
- Face3D: line_intersections: consider borders
- STL: from stream (use BinaryFile and StringFile instead of io.BinaryIO and FileIO)
- Step: from stream (use BinaryFile instead of io.BinaryIO)
- Contour: is_overlapping (consider intersecting_points is empty)
- LineSegment2D: to_wire (use discretization_points instead of discretise)
- ArcEllipse2D: to_3d
- Fix boolean operations when faces are 100% coincident
- Fix some to_step methods from edges.py and faces.py


### Performance improvements

- Avoid unneeded bbox computation


### Refactorings

- cleanup of ClosedShell (double methods with Openshells)
- LineSegment3D: intersections
- Line2D: sort_points_along_line



### Unittests

- PlaneFace3D: line_intersections
- BsplineCurve: abscissa
- Circle2D: split_by_line
- BoundingRectangle: area, center, intersection, is_inside, point_belongs, intersection_area, distance_to_point, distance_to_b_rectangle
- Cylinder: point_belongs, random_point_inside, interference_volume_with_other_cylinder, min_distance_to_other_cylinder, is_intersecting_other_cylinder, lhs_points_inside
- CylindricalFace3D: linesegment_intersections
- CylindricalSurface3D: line_intersections
- Line3D: line_distance
- Line3D: skew_to
- Line3D: intersections
- LineSegment3D: line_intersections
- LineSegment3D: linesegment_intersections
- Contour: is_overlapping
- LineSegment2D: line_intersections
- ArcEllipse3D: discretization_points
- FullArc3D: linesegment_intersections
- Line2D: sort_points_along_line
- Line3D: sort_points_along_line
- ArcEllipse2D: length, point_belongs, abscissa, bounding_rectangle, straight_line_area, discretization_points, reverse


## v0.6.1 [12/13/2022]

### Changes

- Import from dessia_common are now performed from dessia_common.core

### Fixed
- infinite primitive offset of linesegment

## v0.6.0 [11/7/2022]

### New Features

- Stl:load_from_file, to_volume_model
- Surface2D: copy (specific method)
- GmshParser: read_file (.msh) and related methods, define_triangular_element_mesh, define_tetrahedron_element_mesh
- Circle2D: primitives (defined with 2 Arc2D)
- Node2D/3D, TriangularElement, QuadrilateralElement2D, TriangularElement3D
- ElementsGroup: nodes, elements_per_node
- Mesh: bounding_rectangle, delete_duplicated_nodes
- PlaneFace3D: cut_by_coincident_face
- Vector2D: to_step
- BSplineCurve2D: to_step
- LineSegment3D: to_bspline_curve
- BSplineCurve3D: from_geomdl_curve
- Surface2D: line_crossings
- Surface2D: from_contour
- BSplineSurface3D: simpifly_surface - verifies if BSplineSurface3D could be a Plane3D
- OpenShell3D: to_step_face_ids
- Contour2D: repair_cut_contour
- Circle2D: cut_by_line

### Fixed

- Contour3D: average_center_point (use edge_polygon.points instead of points)
- Contour: edges_order_with_adjacent_contour
- Arc2D: translate_inplace
- Arc2D: point_belongs
- Arc2D: abscissa (consider point2d == arc2d.start/end)
- Arc2D: split (how to choose the interior point)
- Wire: extract_primitives (consider point1 and point2 belong to the same primitive, REMOVE Contour.extract_primitives)
- LineSegment: abcissa (consider point2d == arc2d.start/end)
- Contour2D: cut_by_wire
- Contour2D: point_belongs (bug when contour has only one primitive, like FullArc2D)
- Contour: contours_from_edges
- PlaneFace3D: face_intersections
- Edge: insert_knots_and_mutiplicity
- BSplineCurve3D: from_step
- Surface2D: cut_by_line
- Circle3D: to_step
- ArcEllipse3D.to_2d()
- infinite primitive offset of linesegment
- Contour3D: order_contour.

### Performance improvements

- Improve reading STEP files (Faster BSplineCurve3D.look_up_table, Better info when _edges not following eachother_ )
- Improve multiple substractions
- Speedup Contour2D.point_belongs using bounding_rectangle
- Custom to dicts for Shells and primitives inheriting


### Refactorings

- Normalize STL methods regarding STEP
- Refacor and update old code in mesh.py
- Define a Parent class 'Triangle' for Triangle2D/3D


### Unittests

- Wire: extract_primitives, extract_without_primitives


## v0.5.0

### New Features

- Contour: is_overlapping, is_supperposing
- Point, Edges and Wires: axial_symmetry
- Surface2D: rotation, rotation_inplace
- Wire2D: bsplinecurve_crossings,  bsplinecurve_intersections
- Cylinder: min_distance_to_other_cylinder, is_intersecting_other_cylinder
- New point_distance method for Wire3D

### Fixed

- Wire3D.babylonjs
- BSplineSurface3D.merge_with (consider overlapping, intersecting surfaces)
- Wire.extract_primitives (consider point1 & point2 belong to the same primitive)
- Wire.extract_without_primitives (consider the primitives’ order to choose the primitives)
- Contour.shared_primitives_with (consider contours sharing a lot of primitives groups)
- Contour2D.contour_intersections (check if the point is not already in the lis)
- Line.is_between_points (consider point1==point2)
- BSplineCurve2D.split (consider point==start/end)
- Contour3D.bounding_box (use _utd_bounding_box to be defined as a property)
- BSplineSurface3D.grid2d_deformed (add more constraints to compute surface deformation)
- BSplineSurface3D.from_cylindrical_faces (consider **kwargs parameters)
- Duplicated methods cleaned
- triangulation of planar faces
- Wire3D: fix Bounding box
- Wire3D: Bounding box
- Arc2D: primitives bad calculation (arc2d)
- Update plotdata in setup.py
- add some fixes pydocstyle

### Performance improvements

- Remove Copy param from movement of primitives and add inplace methods
- Improve union operations
- Return the same result type (a boolean) in Contour.is_sharing_primitives_with
- Add hidden attribute _bounding_rectangle for Contour2D
- Add hidden attribute _length for BSplineCurve2D/3D
- Consider different types of primitives in Wire.wire_intersections/wire_crossings
- Add hidden attribute _length for Edge

### Refactorings

- Define _eq_ in Contour (to be used for both 2D and 3D)
- Use Grid2D object in different BSplineSurface3D methods (especially: to_2d_with_dimension)
- Define length in LineSegment (to be used for both 2D and 3D)
- Delete diplicated methods (length and point_at_abscissa) from Contour3D (inherit from Wire)
- Define a Parent class 'Bsplinecurve' to mutulize Bsplinecurve2D/3D methods
- Clean duplicated methods
- Define length in LineSegment (to be used for both 2D and 3D)
- Delete diplicated methods (length and point_at_abscissa) from Contour3D (inherit from Wire)
- Define a Parent class 'Bsplinecurve' to mutulize Bsplinecurve2D/3D methods


## v0.4.0
### Fixed
- various fixes in cuts of wires and contours
- Fix of missing face in Union
- following dessia_common v0.7.0


## v0.3.0

### New Features
- Bspline with dimensions
- cut_by_line for Surface2D
- Bspline merge

### Fixed
- Various Steps improvement
- Bspline periodicity in step reading
- sewing improvements
- Substraction of shells

## v0.2.10

### New Features

- union of shells (only with planeface for the moment
- Sewing of polygon3D
- Concav hull of PointCloud2D

## v0.2.9

### New Features

- support STL import & export
- point cloud2D & cloud3D

## v0.2.8

### New Features

- support stringIO in step save

### Fixes

- depack of point2D
- to_vector2D

### Performance improvements

- better bounding box for cylindrical face


## [v0.2.7]
### Changed
- direction vector of linesegments are now normalized

### New Features

- straight line area for BsplineCurve2D
- split of circleby start end
- closedpolygon2d is_trigo
- Auto-adaptative camera/edge width babylonjs
- splitting of bsplinecurve2d
- BezierSurface3D implemented
- added rotation and translation for faces
- new classes BezierCurve2D and BezierCurve3D
- spherical surface
- (core): update plot_data method
- update plot_data methods in wires and edges
- step almost working for cylindrical, conical toroidal
- difference between intersections and crossings
- plot_data version set to 0.3.8 or above

### Fixes

- support of mixed vector point in to step
- remove debug mode babylonjs
- remove sci notation in step export
- use stable cdn for babylonjs
- sweep extrusion length
- line circle intersection with tolerance, normal and dir vector for arc
- offset of wire
- remove useless non serializable attr
- secondmoment area from straight lines
- reversed faces in extrusion correction
- enhancement of rotation/translation of shells
- bug fix BezierCurve2D and 3D
- eq and hash for basis and frames
- shell and frame mapped shell correctly read
- small try except added for step reading
- all SHAPE_REPRESENTATION are now read
- Arc3D from step full debug
- arc3d to 2d in bspline3d surface
- missing faces at end of sweep
- splitting faces and arcs
- perf in display nodes and toroidal aspect
- setup.py requires plot_data>=0.3.9
- (primitives2d): serialization
- debug of shell method
- porting shells methods
- Debug of conical faces
- Porting cylinders and hollow
- porting from missing from_contour3d for planeface
- reading steps, but artefact on faces
- Correcting arc from_step

### Performance improvements

- LineSegment2D.points is non serializable attribute
- ClosedPolygon2D.line_segment is non_serializable_attributes
- Optimization of mesh generation

#### Refactorings
- (edges): put data argument back into Arc2D.plot_data()
- (edges): redefined Arc2D.plot_data()

## v0.2.6

### Changed
- debugs on frame 2D

### Optimized
- babylon data generation speed up

## v0.2.5

### Added
- translation and rotation for various primitives

### Changed
- Frame3D rotation takes also into account origin
- following plot_data v0.5.3

## v0.2.4
### Added
- handle spherical surfaces
- positionning of parts in STEP reading

## v0.2.1
### Added
- step export

## v0.2

### Changed
- modules -2D or *3D renamed in *2d, *3d
- point and vector declared with their x, y, z vm.Point2D((0, 0)) -> vm.Point2D(0, 0)
- separating in new modules: display, wires, edges...
- PEP8: method names
- PointAtCurvilinearAbscissa changed to point_at_abscissa
- MPLPlot changed to plot()
- plot now returns only ax instead of fig, ax

## v0.1.11

### Added
- Calculate the distance between LineSegment3D/LS3D, Arc3D/LS3D, Arc3D/Arc3D and between CylindricalFace3D too.
- Use PlaneFace3D with contours2D in a classic way and use it with contours3D with a 'from_contours3d' as CylindricalFace3D does.
- Calculate the distance between CylindricalFace3D and PlaneFace3D.
- Calculate the distance between CylindricalFace3D, PlaneFace3D and ToroidalFace3D.
- contours2d.tessel_points which gives all points of a contour2d, and .points the end points of primitives.
- Implementation of ConicalFace3D in Core and RevolvedProfile.
- Implementation of SphericalFace3D in Core.
- BSplineFace3D works.

### Changed
- cut_contours in Face3D which take all points from a Contour2D, not one side like before. Furthermore, it is light and quick.

## [v0.1.10]
- typings
- workflow to instanciate point

## [v0.1.9]

### Added
- mesh module

## [v0.1.8]

### Added
- color and alpha options for various primitives
- line segments intersection

### Debug
- arcs: is_trigo and angle were sometimes false

## [v0.1.7]

### Added
- random vector and points
- dashed line option in babylon of LineSegment3D
- Measure2D
- babylon_data: a dict language to describe models to be unpacked by a babylonjs unpacker

### Removed
- constants o2D, x2D, y2D...: use O2D, X2D...

### Changed
- Mesure -> Measure3D<|MERGE_RESOLUTION|>--- conflicted
+++ resolved
@@ -36,11 +36,8 @@
 - ExtrusionSurface3D: enhance 3D to parametric operations.
 - BSplineCurve: direction_vector, point_at_abscissa, abscissa, trim
 - ConicalSurface3D and RevolutionSurface3D: bsplinecurve3d_to_2d when start or and points are at surface singularity
-<<<<<<< HEAD
-=======
 - ClosedCurves: discretization_points
 - ArcEllipse3D: is_close
->>>>>>> 2fd474bd
 
 ### Refactor
 - TriangleShell3D: various improvement such as get_bounding_box, to_mesh_data, from_mesh_data, to_dict, dict_to_object
