# Changelog

All notable changes to this project will be documented in this file.

The format is based on [Keep a Changelog](https://keepachangelog.com/en/1.0.0/),
and this project adheres to [Semantic Versioning](https://semver.org/spec/v2.0.0.html).


## v0.9.0 [Unreleased yet]

### New Features

* Unit coversion factor parameter added to the end of the from_step arguments parameter (So we can convert the units correctly)
* SphericalSurface3D: rotation, translation, frame_mapping
* read steps: Identify assemblies in a step file.
* ClosedTriangleShell3D: to_trimesh method
* PointCloud3D: add method shell_distances to compute distances from triangular mesh in PointCloud3D
* BSplineSurface3D: Now the plot method uses u and v curves
* Create .geo and .msh files (Mesh geometries with GMSH)
<<<<<<< HEAD
* Write .msh file (with stream)
=======
* RevolutionSurface3D: point3d_to_2d, point2d_to_3d, plot, rectangular_cut, from_step
* RevolutionFace3D
* WiriMixin: from points: general method for Wire3D and 2D and for Contour2D and 3D. 
>>>>>>> 022f6bb1


### Fixed

* WireMixin: abscissa (add tolerance as parameter)
* OpenRoundedLineSegment2D: deleted discretization_points() so it uses the one from WireMixin.
* Contour2D: moved bounding_rectangle and get_bounding_rectangle to Wire2D. 
<<<<<<< HEAD


=======
* BSplineCurve: from_points_interpolation, uses centripedal method for better fitting.
* Conical, Cylindrical and Toroidal Surfaces 3D: fix face_from_contours - bug when step file doesnot follow a standard. 
* BSplineSurface3D: debug linesegment2d_to_3d method.
* Parametric operations with BSpline curves.
* OpenTriangleShell3D: fix from_mesh_data method.
* PeriodicalSurface: fix face from contours.
* LineSegment2D.line_intersections: verify if colinear first.
* Cylinder: to_dict, min_distance_to_other_cylinder.
* Step_assemblies: consider when no transformation is needed.
* fix some pydocstyle errors
* Script/step/workflow: Update Workflow, use last version of dessia_common
* fix f string usage
>>>>>>> 022f6bb1
### Removed

* edges: remove attributes points from lines & linesegments for performance purpose

### Performance improvements

* wires.py's 2D objects: chache bounding_rectangle results
* faces.py's Triangle3D objects: subdescription points and triangles
* EdgeCollection3D: new object for displaying series of edges
* BSplineSurface3D: compile BSplineSurface3D.derivatives
* Contour2D.area(): save area in a cache variable.
* Contour2D.__eq__(): verify contour length first, when verify if two contours are the same.
* Contour2D.is_inside(): verify first if the area of the contour2 is not smaller that contour 1.
* Disabling pointer in to_dict for most primitives
* Better hash for shells, contours & wires 


### Refactorings
- Remove usage of deprecated method old_coordinates and new_coordinates
- Indicate 'inplace' methods as deprecated


### Documentation
- BoundingBox docstrings

### Unittests
* ConicalSurface3D: face_from_contours, bsplinecurve3d_to_2d.
* CompositePrimitive2D: rotation, translation, frame_mapping
* core.py: delete_double_point, step_ids_to_str
* CompositePrimitive3D: plot
* BoundingRectangle: bounds, plot, area, center, b_rectangle_intersection, is_inside_b_rectangle, point_belongs,
intersection_area, distance_to_b_rectangle, distance_to_point
* BoundingBox: center, add, to_dict, points, from_bounding_boxes, from_points, to_frame, volume, bbox_intersection,
is_inside_bbox, intersection_volume, distance_to_bbox, point_belongs, distance_to_point, plot
* VolumeModel: eq, volume, rotation, translation, frame_mapping, bounding_box, plot

### CI
- add spell check to pylint with pyenchant
- make code_pydocstyle more explicit

## v0.8.0 [Released 26/01/2023]

### New Features

* PlaneFace3D: project_faces
* OpenShell3D: project_coincident_faces_of
* GmshParser: to_vtk
* BSplineCurve: derivatives
* ClosedPolygon2D: point_belongs, now the user can choose whether points on the edge of the polygon
            should be considered inside or not.
* ArcEllipse2D: line_intersections, frame_mapping, linesegment_intersections
* Line2D: point_belongs, frame_mapping()
* New Class wires.Ellipse2D
* Ellipse2D: point_over_ellipse(), line_intersections(), linesegment_intersections(), discretization_points(),
abscissa(), point_angle_with_major_dir(), area(), rotation(), tranlation(), frame_mapping()
* Plane3D: is_parallel, fullarc_intersections
* Arc2D: cut_betweeen_two_points
* Contour3D: linesegment_intersections, line_intersections
* Circle3D: primitives: [Arc3D, Arc3D], get_primitives, abscissa, linesegment_intersections
* Arc3D: line_intersections, linesegment_intersections
* new module utils: intersections -> circle_3d_linesegment_intersections
* hash for Frame2D
* Ellipse3D: point_belongs, abscissa, length, to_2d
* CylindricalSurface3D: point_on_surface, is_coincident, arcellipse3d_to_2d
* BSplineSurface3D: derivatives

### Fixed

* PlaneFace3D: cut_by_coincident_face (consider self.inner_contours inside face)
* Contour2D: bounding_rectangle (specify number_points for discretization_points), point_belongs
* Line2D: line_intersections
* BSplineCurve2D: line_intersections
* PlaneFace3D: cut_by_coincident_face (consider self.inner_contours inside face)
* BSplineCurve2D: bounding_rectangle (specify number_points for discretization_points)
* Mesh: delete_duplicated_nodes
* BSplineSurface3D: fix arc3d_to_2d method
* Frame3D : fix from_point_and_vector method ( error for the case vector=main_axis)
* BSplineCurve2D: linesegment_intersections
* Contour2D: merge_primitives_with
* BSplineCurve: fix to take into account weighted B-spline curves.
* Step: fix reading of rational BSpline curves and surfaces from step file.
* BSplineCurve2D: tangent (use position/length)
* Babylon: some scene settings for better rendering
* Arc2D: fix get_center: name referenced before assignement
* SphericalSurface3D : enhancement of primitives parametrization on surface parametric domain.
* BSplineSurface3D: debug linesegment2d_to_3d method.
* Parametric operations with BSpline curves.
* OpenTriangleShell3D: fix from_mesh_data method
* pydocstyle fixes
* bounding box: fix for cylindrical and BSplineCurve3D
* contour2d: ordering_primitives, order_primitives
* Plane3D: plane_intersections, is_coindident
* contour2d: ordering_primitives, order_primitives
* Linesegment2D: infinite_primitive
* Arc2D: point_belongs
* Arc2D: infinite_primitive
* Wire2D: infinite_intersections
* infinite primitive offset of linesegment
* Ellispe3D: discretization_points
* BSplineSurface: Improved surface periodicity calculation

### Removed

* babylon script remaining functions

### Performance improvements
* ClosedPolygon2D: triangulation
* Cylinder: min_distance_to_other_cylinder
* BSplineCurve: discretization_points
* Face3D: triangulation
* triangulation performance by use of Node2D instead of points (x15 on casing)
* cache variable self._polygon_point_belongs_100, to avoid recalculating each
time we have to verify if a point is inside
* Improvements in BSplineSurface3D.point3d_to_2d performance
* Triangle3D serialization speed-up
* Serialization without memo for faces
* Custom serialization for BsplineCurves

### Refactorings

* Basis2D, Basis3D, Frame2D, Frame3D: old_coordinates and new_coordinates method are now deprecated.
local_to_global_coordinates and global_to_local_coordinates are the new more explicit ones.
* Line3D: intersections

### Unittests

* Contour2D: point_belongs
* Basis2D, Basis3D, Frame2D, Frame3D: local_to_global_coordinates and global_to_local_coordinates
* ArcEllipse2D: linesegment_intersections
* LineSegment2D: to_wire
* Line2D: point_belongs
* BSplineCurve2D: line_intersections
* Ellipse2D.point_over_ellipse()
* Ellipse2D.line_intersections()
* Ellipse2D.linesegment_intersections()
* Ellipse2D.discretization_points()
* Ellipse2D.abscissa()
* Ellipse2D.point_angle_with_major_dir()
* Ellipse2D.area()
* Ellipse2D.rotation()
* Ellipse2D.tranlation()
* Ellipse2D.frame_mapping()
* Line2D.frame_mapping()
* Plane3D: plane_intersections, fullarc_intersections, is_parallel, is_coincident
* Contour2D: offset
* ArcEllipse3D.to_2d()
* Circle3D: point_belongs
* Circle3D: discretization_points
* Arc3D: line_intersections, linesegment_intersections
* Contour2D: ordering_contour, is_ordered, order_contour
* Ellipse3D: point_belongs, abscissa, length, to_2d, discretization_points
* CylindricalSurface3D: point_on_surface, is_coincident

### CI

* Mandatory CHANGELOG.md update for PR
* pre-commit checks with cython-lint

## v0.7.0 

### New Features

* Open/Closed TriangleShells: ability to implement specific algorithm to triangles
* Block: faces_center (calculate directly point in the middle of the faces)
* Circle2D: split_by_line
* BoundingRectangle: bounds, plot, area, center, b_rectangle_intersection, is_inside_b_rectangle, point_belongs, intersection_area, distance_to_b_rectangle, distance_to_point
* Cylinder: random_point_inside, interference_volume_with_other_cylinder, lhs_points_inside
* CylindricalSurface3D: line_intersections, linesegment_intersections, plane_intersection
* Line2D: point_distance
* Line3D: to_2d
* Line3D: skew_to (verifies if two Line3D are skew)
* LineSegment3D: line_interserctions
* ArcEllipse3D: discretization_points
* FullArc3D: linesegment_intersections
* Line: sort_points_along_line
* Line2D: point_belongs
* ArcEllipse2D: length, point_belongs, abscissa, bounding_rectangle, straight_line_area, discretization_points, reverse

### Fixed

* Contour2D: point_belongs
* BsplineCurve: abscissa (use different start point between 0 and length)
* Arc3D: plot
* Cylinder: point_belongs
* FullArc3D: plot (use discretization_points instead of discretise)
* Face3D: line_intersections: consider borders
* STL: from stream (use BinaryFile and StringFile instead of io.BinaryIO and FileIO)
* Step: from stream (use BinaryFile instead of io.BinaryIO)
* Contour: is_overlapping (consider intersecting_points is empty)
* LineSegment2D: to_wire (use discretization_points instead of discretise)
* ArcEllipse2D: to_3d
* Fix boolean operations when faces are 100% coincident
* Fix some to_step methods from edges.py and faces.py


### Performance improvements

* Avoid unneeded bbox computation


### Refactorings

* cleanup of ClosedShell (double methods with Openshells)
* LineSegment3D: intersections
* Line2D: sort_points_along_line



### Unittests

* PlaneFace3D: line_intersections
* BsplineCurve: abscissa
* Circle2D: split_by_line
* BoundingRectangle: area, center, intersection, is_inside, point_belongs, intersection_area, distance_to_point, distance_to_b_rectangle
* Cylinder: point_belongs, random_point_inside, interference_volume_with_other_cylinder, min_distance_to_other_cylinder, is_intersecting_other_cylinder, lhs_points_inside
* CylindricalFace3D: linesegment_intersections
* CylindricalSurface3D: line_intersections
* Line3D: line_distance
* Line3D: skew_to
* Line3D: intersections
* LineSegment3D: line_intersections
* LineSegment3D: linesegment_intersections
* Contour: is_overlapping
* LineSegment2D: line_intersections
* ArcEllipse3D: discretization_points
* FullArc3D: linesegment_intersections
* Line2D: sort_points_along_line
* Line3D: sort_points_along_line
* ArcEllipse2D: length, point_belongs, abscissa, bounding_rectangle, straight_line_area, discretization_points, reverse


## v0.6.1 [12/13/2022]

### Changes

* Import from dessia_common are now performed from dessia_common.core

### Fixed
* infinite primitive offset of linesegment

## v0.6.0 [11/7/2022]

### New Features

* Stl:load_from_file, to_volume_model
* Surface2D: copy (specific method)
* GmshParser: read_file (.msh) and related methods, define_triangular_element_mesh, define_tetrahedron_element_mesh
* Circle2D: primitives (defined with 2 Arc2D)
* Node2D/3D, TriangularElement, QuadrilateralElement2D, TriangularElement3D
* ElementsGroup: nodes, elements_per_node
* Mesh: bounding_rectangle, delete_duplicated_nodes
* PlaneFace3D: cut_by_coincident_face
* Vector2D: to_step
* BSplineCurve2D: to_step
* LineSegment3D: to_bspline_curve
* BSplineCurve3D: from_geomdl_curve
* Surface2D: line_crossings
* Surface2D: from_contour
* BSplineSurface3D: simpifly_surface - verifies if BSplineSurface3D could be a Plane3D
* OpenShell3D: to_step_face_ids
* Contour2D: repair_cut_contour
* Circle2D: cut_by_line

### Fixed

* Contour3D: average_center_point (use edge_polygon.points instead of points)
* Contour: edges_order_with_adjacent_contour
* Arc2D: translate_inplace
* Arc2D: point_belongs
* Arc2D: abscissa (consider point2d == arc2d.start/end)
* Arc2D: split (how to choose the interior point)
* Wire: extract_primitives (consider point1 and point2 belong to the same primitive, REMOVE Contour.extract_primitives)
* LineSegment: abcissa (consider point2d == arc2d.start/end)
* Contour2D: cut_by_wire
* Contour2D: point_belongs (bug when contour has only one primitive, like FullArc2D)
* Contour: contours_from_edges
* PlaneFace3D: face_intersections
* Edge: insert_knots_and_mutiplicity
* BSplineCurve3D: from_step
* Surface2D: cut_by_line
* Circle3D: to_step
* ArcEllipse3D.to_2d()
* infinite primitive offset of linesegment

### Performance improvements

* Improve reading STEP files (Faster BSplineCurve3D.look_up_table, Better info when _edges not following eachother_ )
* Improve multiple substractions
* Speedup Contour2D.point_belongs using bounding_rectangle
* Custom to dicts for Shells and primitives inheriting


### Refactorings

* Normalize STL methods regarding STEP
* Refacor and update old code in mesh.py
* Define a Parent class 'Triangle' for Triangle2D/3D


### Unittests

* Wire: extract_primitives, extract_without_primitives


## v0.5.0

### New Features

* Contour: is_overlapping, is_supperposing
* Point, Edges and Wires: axial_symmetry
* Surface2D: rotation, rotation_inplace
* Wire2D: bsplinecurve_crossings,  bsplinecurve_intersections
* Cylinder: min_distance_to_other_cylinder, is_intersecting_other_cylinder
* New point_distance method for Wire3D

### Fixed

* Wire3D.babylonjs
* BSplineSurface3D.merge_with (consider overlapping, intersecting surfaces)
* Wire.extract_primitives (consider point1 & point2 belong to the same primitive)
* Wire.extract_without_primitives (consider the primitives’ order to choose the primitives)
* Contour.shared_primitives_with (consider contours sharing a lot of primitives groups)
* Contour2D.contour_intersections (check if the point is not already in the lis)
* Line.is_between_points (consider point1==point2)
* BSplineCurve2D.split (consider point==start/end)
* Contour3D.bounding_box (use _utd_bounding_box to be defined as a property)
* BSplineSurface3D.grid2d_deformed (add more constraints to compute surface deformation)
* BSplineSurface3D.from_cylindrical_faces (consider **kwargs parameters)
* Duplicated methods cleaned
* triangulation of planar faces
* Wire3D: fix Bounding box
* Wire3D: Bounding box
* Arc2D: primitives bad calculation (arc2d)
* Update plotdata in setup.py
* add some fixes pydocstyle

### Performance improvements

* Remove Copy param from movement of primitives and add inplace methods
* Improve union operations
* Return the same result type (a boolean) in Contour.is_sharing_primitives_with
* Add hidden attribute _bounding_rectangle for Contour2D
* Add hidden attribute _length for BSplineCurve2D/3D
* Consider different types of primitives in Wire.wire_intersections/wire_crossings
* Add hidden attribute _length for Edge

### Refactorings

* Define _eq_ in Contour (to be used for both 2D and 3D)
* Use Grid2D object in different BSplineSurface3D methods (especially: to_2d_with_dimension)
* Define length in LineSegment (to be used for both 2D and 3D)
* Delete diplicated methods (length and point_at_abscissa) from Contour3D (inherit from Wire)
* Define a Parent class 'Bsplinecurve' to mutulize Bsplinecurve2D/3D methods
* Clean duplicated methods
* Define length in LineSegment (to be used for both 2D and 3D)
* Delete diplicated methods (length and point_at_abscissa) from Contour3D (inherit from Wire)
* Define a Parent class 'Bsplinecurve' to mutulize Bsplinecurve2D/3D methods


## v0.4.0
### Fixed
* various fixes in cuts of wires and contours
* Fix of missing face in Union
* following dessia_common v0.7.0


## v0.3.0

### New Features
* Bspline with dimensions
* cut_by_line for Surface2D
* Bspline merge

### Fixed
* Various Steps improvement
* Bspline periodicity in step reading
* sewing improvements
* Substraction of shells

## v0.2.10

### New Features

* union of shells (only with planeface for the moment
* Sewing of polygon3D
* Concav hull of PointCloud2D

## v0.2.9

### New Features

* support STL import & export
* point cloud2D & cloud3D

## v0.2.8

### New Features

* support stringIO in step save

### Fixes

* depack of point2D
* to_vector2D

### Performance improvements

* better bounding box for cylindrical face


## [v0.2.7]
### Changed
* direction vector of linesegments are now normalized

### New Features

* straight line area for BsplineCurve2D
* split of circleby start end
* closedpolygon2d is_trigo
* Auto-adaptative camera/edge width babylonjs
* splitting of bsplinecurve2d
* BezierSurface3D implemented
* added rotation and translation for faces
* new classes BezierCurve2D and BezierCurve3D
* spherical surface
* (core): update plot_data method
* update plot_data methods in wires and edges
* step almost working for cylindrical, conical toroidal
* difference between intersections and crossings
* plot_data version set to 0.3.8 or above

### Fixes

* support of mixed vector point in to step
* remove debug mode babylonjs
* remove sci notation in step export
* use stable cdn for babylonjs
* sweep extrusion length
* line circle intersection with tolerance, normal and dir vector for arc
* offset of wire
* remove useless non serializable attr
* secondmoment area from straight lines
* reversed faces in extrusion correction
* enhancement of rotation/translation of shells
* bug fix BezierCurve2D and 3D
* eq and hash for basis and frames
* shell and frame mapped shell correctly read
* small try except added for step reading
* all SHAPE_REPRESENTATION are now read
* Arc3D from step full debug
* arc3d to 2d in bspline3d surface
* missing faces at end of sweep
* splitting faces and arcs
* perf in display nodes and toroidal aspect
* setup.py requires plot_data>=0.3.9
* (primitives2d): serialization
* debug of shell method
* porting shells methods
* Debug of conical faces
* Porting cylinders and hollow
* porting from missing from_contour3d for planeface
* reading steps, but artefact on faces
* Correcting arc from_step

### Performance improvements

* LineSegment2D.points is non serializable attribute
* ClosedPolygon2D.line_segment is non_serializable_attributes
* Optimization of mesh generation

#### Refactorings
* (edges): put data argument back into Arc2D.plot_data()
* (edges): redefined Arc2D.plot_data()

## v0.2.6

### Changed
- debugs on frame 2D

### Optimized
- babylon data generation speed up

## v0.2.5

### Added
- translation and rotation for various primitives

### Changed
- Frame3D rotation takes also into account origin
- following plot_data v0.5.3

## v0.2.4
### Added
- handle spherical surfaces
- positionning of parts in STEP reading

## v0.2.1
### Added
- step export

## v0.2

### Changed
- modules *2D or *3D renamed in *2d, *3d
- point and vector declared with their x, y, z vm.Point2D((0, 0)) -> vm.Point2D(0, 0)
- separating in new modules: display, wires, edges...
- PEP8: method names
- PointAtCurvilinearAbscissa changed to point_at_abscissa
- MPLPlot changed to plot()
- plot now returns only ax instead of fig, ax

## v0.1.11

### Added
- Calculate the distance between LineSegment3D/LS3D, Arc3D/LS3D, Arc3D/Arc3D and between CylindricalFace3D too.
- Use PlaneFace3D with contours2D in a classic way and use it with contours3D with a 'from_contours3d' as CylindricalFace3D does.
- Calculate the distance between CylindricalFace3D and PlaneFace3D.
- Calculate the distance between CylindricalFace3D, PlaneFace3D and ToroidalFace3D.
- contours2d.tessel_points which gives all points of a contour2d, and .points the end points of primitives.
- Implementation of ConicalFace3D in Core and RevolvedProfile.
- Implementation of SphericalFace3D in Core.
- BSplineFace3D works.

### Changed
- cut_contours in Face3D which take all points from a Contour2D, not one side like before. Furthermore, it is light and quick.

## [v0.1.10]
- typings
- workflow to instanciate point

## [v0.1.9]

### Added
- mesh module

## [v0.1.8]

### Added
- color and alpha options for various primitives
- line segments intersection

### Debug
- arcs: is_trigo and angle were sometimes false

## [v0.1.7]

### Added
- random vector and points
- dashed line option in babylon of LineSegment3D
- Measure2D
- babylon_data: a dict language to describe models to be unpacked by a babylonjs unpacker

### Removed
- constants o2D, x2D, y2D...: use O2D, X2D...

### Changed
- Mesure -> Measure3D<|MERGE_RESOLUTION|>--- conflicted
+++ resolved
@@ -17,13 +17,10 @@
 * PointCloud3D: add method shell_distances to compute distances from triangular mesh in PointCloud3D
 * BSplineSurface3D: Now the plot method uses u and v curves
 * Create .geo and .msh files (Mesh geometries with GMSH)
-<<<<<<< HEAD
-* Write .msh file (with stream)
-=======
 * RevolutionSurface3D: point3d_to_2d, point2d_to_3d, plot, rectangular_cut, from_step
 * RevolutionFace3D
 * WiriMixin: from points: general method for Wire3D and 2D and for Contour2D and 3D. 
->>>>>>> 022f6bb1
+* Write .msh file (with stream)
 
 
 ### Fixed
@@ -31,10 +28,6 @@
 * WireMixin: abscissa (add tolerance as parameter)
 * OpenRoundedLineSegment2D: deleted discretization_points() so it uses the one from WireMixin.
 * Contour2D: moved bounding_rectangle and get_bounding_rectangle to Wire2D. 
-<<<<<<< HEAD
-
-
-=======
 * BSplineCurve: from_points_interpolation, uses centripedal method for better fitting.
 * Conical, Cylindrical and Toroidal Surfaces 3D: fix face_from_contours - bug when step file doesnot follow a standard. 
 * BSplineSurface3D: debug linesegment2d_to_3d method.
@@ -47,10 +40,12 @@
 * fix some pydocstyle errors
 * Script/step/workflow: Update Workflow, use last version of dessia_common
 * fix f string usage
->>>>>>> 022f6bb1
+
+
 ### Removed
 
 * edges: remove attributes points from lines & linesegments for performance purpose
+
 
 ### Performance improvements
 
