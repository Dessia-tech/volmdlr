# Changelog

All notable changes to this project will be documented in this file.

The format is based on [Keep a Changelog](https://keepachangelog.com/en/1.0.0/),
and this project adheres to [Semantic Versioning](https://semver.org/spec/v2.0.0.html).

## v0.11.0 [future]

### New Features
- BSplineCurve, Edge: simplify
- Plane3D: angle_between_planes, plane_betweeen_two_planes
- Edge: intersections, crossings, validate_crossings
- Arc2D: bsplinecurve_intersections, arc_intersections, arcellipse_intersections.
- ArcEllipse2D: bsplinecurve_intersections
- get_circle_intersections added to volmdlr.utils.intersections, so it can be used to calculate intersections between two arcs 2d.
- get_bsplinecurve_intersections added to volmdlr.utils.intersections. Used to calculate intersection between a bspline and another edge.
- Wire2D: edge_intersections, wire_intersections, edge_crossings, edge_intersections, validate_edge_crossings, validate_wire_crossings
- Contour2D: split_contour_with_sorted_points, intersection_contour_with
- CylindricalSurface3D: point_projection, point_distance
- ToroidalSurface3D: point_projection
- BsplineCurve: point_distance, point_belongs
- ContourMixin: is_adjacent
- Wire2D: area
- Circle2D: bsplinecurve_intersections.
- add tolerance param to many methods from edges and wires.
- Surface3D: add contour healing into face_from_contours3d method.
- ExtrusionSurface3D: implement missing cases for linesegment2d_to_3d method.
- BSplineSurface3D: to_plane3d
- BSplineFace3D: to_planeface3d
- BSplineCurve, Arc, LineSegment: is_close
- Core: get_edge_index_in_list, edge_in_list
- mesh: TetrahedralElementQuadratic 
- GmshParser: define_quadratic_tetrahedron_element_mesh
- GmshParser: to_vtk (consider quadratic tetrahedron element)
- VolumeModel: to_msh (consider both order 1 and 2)
- Assembly: define a volmdlr Assembly object.
- Edge: direction_independent_is_close
- Arcellipse2D, 3D: complementary, translation
- Arcellipse2D, 3D: complementary
- Face3D: is_linesegment_crossing
- BSplineFace3D: linesegment_intersections
- Assembly: define a volmdlr Assembly object.
- Contour2D: copy
- LineSegment2D: copy
- FullArcEllipse3D: split
- ArcEllipse3D: split, point_at_abscissa
- Vector: is_perpendicular_to
- babylonjs: add nested meshes
<<<<<<< HEAD
- VolumeModel: get_shells
=======
- DisplayMesh3D: triangulation_faces

>>>>>>> 4ae9512d

### Fixed
- 2D conversion: create 2D function name in core_compiled
- LineSegment, Arc, BSplineCurve: get_shared_section()
- bSpline2D: linesegment_intersections
- BsplineCurve: from_points_interpolation
- Coverage: use coverage rc to enable cython coverage
- ClosedShel3D: cut_by_plane
- ClosedShell3D: union
- BSplineSurface3D: take into account oppened contour while using face_from_contours3d
- BsplineCurve: simplify
- Dessiaobject inheritance up-to-date
- Edge: unit_direction_vector, unit_normal_vector, split_between_two_points
- VolumeModel: get_mesh_lines (change tolerance 1e-20 to 1e-6)
- RevolutionSurface: fix some parametric operations.
- ClosedShel3D: intersection method
- Fix: plots
- add some fixes to pydocstyle errors
- ToroidalSurface3D: fix some parametric operations.
- Node2D, Node3D: is_close
- SphericalSurface3D: enhance arc3d_to_2d and bsplinecurve3d_to_2d.
- BSplineface3D: linesegment2d_to_3d, bsplinecurve2d_to_3d.
- OpenShell3D: get_geo_lines (use primitive.is_close)
- Basis3D: normalize
- Contour3D: from_step removes repeated edges from primitives list
- Face3D: add fixes to divide_face
- ExtrusionSurface3D: linesegment2d_to_3d.
- BSplineSurface3D: ban useless attr in serialization
- BSplineCurve: simplify


### Refactor
- Contour2D: cut_by_wire
- Contour2D: extract_with_points displaced to WireMixin
- Contour2D: extract_contour displaced to WireMixin and renamed to extract
- Contour2D: split_contour_with_sorted_points displaced to WireMixin and renamed to split_with_sorted_points
- Contour2D: get_divided_contours
- FullArc2D, FullArc3D: create FullArc Abstract class.
- Contour2D: ordering_contour
- WireMixin: order_wire
- Contour2D: delete cut_by_linesegments
- split faces.py into surfaces.py, faces.py and shells.py 
- ContourMixin: from_points
- ClosedShell3D: improve performance for boolean operations
- Face3D: reduce the triangulation discretization resolution of Toroidal and Cylindrical to improve redering performance.
- Cylinder: inheritance directly from ClosedShell3D
- Edges: cache middle_points and unit_direction_vector 
- Arc: point_distance
- BSplineCurve: is_close
- CompositePrimitive3D: babylon_points

### Changed
- better surface3d plots
- sphere methods renamed in_points & to_point_skin to inner points & skin_points
- Improve CylincricalFace3D rendering mesh.
- remove useless attribute in Bspline serialization

### Unittests
- Arc2D: test_arc_intersections
- TestEdge2DIntersections: test intersections for all edges.
- Circle2D: test_circle_intersections
- Contour2D: test_crossings, test_intersection_contour_with
- BSplineCurve: get_intersection_sections
- BSplineCurve2D: edge_intersections, arc_intersections, bsplinecurve_intersections
- CylindricalFace3D: test_triangulation_quality
- CylindricalSurface3D: test_point_projection
- BSplineCurve: point_projection
- ClosedShel3D: cut_by_plane
- Arc3D.minimum_distance_points_line
- New unittests for plane3d
- ClosedShel3D: intersection
- Arcellipse2D: complementary

## v0.10.0 [Unreleased yet]

### New Features
* Write .msh file (with stream)
* Arc: reverse
* BSplineCurve2D: offset
* Circle2D: bsplinecurve_intersections, point_distance
* ConicalSurface3D, CylindricalSurface3D: plot method
* BSplineCurve3D: minimum distance
* volmdlr.edge: FullArcEllipse
* BSplineCurve: evaluate_single
* Wire2: hash
* Contour3D: hash
* LineSegment3D, LineSegment2D, Arc3D, Arc2D, BSpline3D, BSpline2D: get_shared_section(), delete_shared_section()
* Contour2D: closest_point_to_point2, get_furthest_point_to_point2
### Fixed
* Bspline in sweep
* Plane3D: plane_intersections
* fixes to step assemblies
* LineSegment3D: matrix_distance
* fixes to wire
* Arc: split. Case when spliting point is the start or end point.
* BplineCurve2D: tangent, vector_direction, normal_vector
* BSplineCurve: abscissa, line_intersections
* Add some important fixes to unittests: missing two __init__py files.
* Contour2D, Contour3D: merge_with()
* Edge: change unit_direction_vector and unit_normal_vector to concrete methods
* stl: add _standalone_in_db to Stl class
* BSplineSurface3D: merge_with
* Documentation: Add introduction to volmdlr technology
* BSplineSurface3D: refactor bsplinecurve3d_to_2d to take into account periodic behavior
* OpenedRoundedLineSegments2D/ClosedRoundedLineSegments2D: fix radius type
* Surface3D: debug some special cases while using face_from_contours3d.
* Step: debug some special cases while reading step file.
* BSplineSurface3D: fix simplify_surface method.
* Improve pylint code quality.
* PeriodicalSurface: enhance some parametric transformations.

### Removed
- stl: remove default value in from_stream method

### Changed

- argument convexe in volmdlr.cloud has been renamed to convex
- Add some missing docstrings in volmdlr.faces
- Using full arcs for Circles primitives

### Performance improvements
- BSplineCurve: compilation of some functions used by from_points_interpolation classmethod.
- BSplineSurface3D: compilation of some functions used in the evaluation of a parametric point.
- eq & hash: Some eq and hash methods have been fixed. starting from clases Point and Vector.
- BSplinecurve2D: point_belongs
- lighten some dicts with optional name
- Step reader: refactor to_volume_model. Remove the dependency of the method of creating a graph.

### Refactorings
- ContourMixin: to_polygon (for both 2D and 3D)
- BSplineCurve2D.point_distance 
- new dataclass EdgeStyle: to be used in several plot methods. simplifying its structure.

### Unittests
* BSplineCurve2D: offset, point_distance, point_belongs
* Circle2D: bspline_intersections, point_distance
* Unittests for Vector2D
* Unittests for Point2D
* Unittests for Vector3D
* Unittests for Point3D
* LineSegment3D: test_matrix_distance
* LineSegment3D, LineSegment2D, Arc3D, Arc2D, BSpline3D, BSpline2D: get_shared_section(), delete_shared_section()
* Contour3D: merge_with()
* Contour2D: closest_point_to_point2, get_furthest_point_to_point2

## v0.9.3

- build: bump dessia common to 0.10.0
- build: remove useless jsonschema dep
- build: update package.xml for freecad

## v0.9.1

### Fixed
- build: manifest was not shipping bspline_compiled
- fixed many pylint errors: 13/03/2023
- fix contour2d: divide

### Documentation
 - typo in README.md

## v0.9.0 [released 03/26/2023]

### New Features
* Unit coversion factor parameter added to the end of the from_step arguments parameter (So we can convert the units correctly)
* SphericalSurface3D: rotation, translation, frame_mapping
* read steps: Identify assemblies in a step file.
* ClosedTriangleShell3D: to_trimesh method
* PointCloud3D: add method shell_distances to compute distances from triangular mesh in PointCloud3D
* BSplineSurface3D: Now the plot method uses u and v curves
* Create .geo and .msh files (Mesh geometries with GMSH)
* RevolutionSurface3D: point3d_to_2d, point2d_to_3d, plot, rectangular_cut, from_step
* RevolutionFace3D
* WiriMixin: from points: general method for Wire3D and 2D and for Contour2D and 3D. 
* Added package.xml metadata in order to be listed in the FreeCAD Addon Manager 
* Edge: local_discretization
* ArcEllipse2d: point_at_abscissa, translation, split, point_distance.

### Fixed

* WireMixin: abscissa (add tolerance as parameter)
* OpenRoundedLineSegment2D: deleted discretization_points() so it uses the one from WireMixin.
* Contour2D: moved bounding_rectangle and get_bounding_rectangle to Wire2D. 
* BSplineCurve: from_points_interpolation, uses centripedal method for better fitting.
* Conical, Cylindrical and Toroidal Surfaces 3D: fix face_from_contours - bug when step file doesnot follow a standard. 
* BSplineSurface3D: debug linesegment2d_to_3d method.
* Parametric operations with BSpline curves.
* OpenTriangleShell3D: fix from_mesh_data method.
* PeriodicalSurface: fix face from contours.
* LineSegment2D.line_intersections: verify if colinear first.
* Cylinder: to_dict, min_distance_to_other_cylinder.
* Step_assemblies: consider when no transformation is needed.
* fix some pydocstyle errors
* Script/step/workflow: Update Workflow, use last version of dessia_common
* LineSegment3D: Rotation method update due to points attribute deletion
* ConicalSurface3D: fix from_step class method by adding the angle convertion factor
* fix f string usage
* Add some typings
* Step: Step translator now handles some EDGE_LOOP inconsistencies coming from step files
* Arc2d: point_belongs, abscissa.
* ArcEllipse2d: point_belongs, abscissa, init.


### Removed

- edges: remove attributes points from lines & linesegments for performance purpose


### Performance improvements

- wires.py's 2D objects: chache bounding_rectangle results
- faces.py's Triangle3D objects: subdescription points and triangles
- EdgeCollection3D: new object for displaying series of edges
- BSplineSurface3D: compile BSplineSurface3D.derivatives
- Contour2D.area(): save area in a cache variable.
- Contour2D.__eq__(): verify contour length first, when verify if two contours are the same.
- Contour2D.is_inside(): verify first if the area of the contour2 is not smaller that contour 1.
- Disabling pointer in to_dict for most primitives
- Better hash for shells, contours & wires 


### Refactorings
- Remove usage of deprecated method old_coordinates and new_coordinates
- Indicate 'inplace' methods as deprecated
* Wire: extract_with_points

### Documentation
- BoundingBox docstrings

### Unittests
- ConicalSurface3D: face_from_contours, bsplinecurve3d_to_2d.
- CompositePrimitive2D: rotation, translation, frame_mapping
- core.py: delete_double_point, step_ids_to_str
- CompositePrimitive3D: plot
- BoundingRectangle: bounds, plot, area, center, b_rectangle_intersection, is_inside_b_rectangle, point_belongs,
intersection_area, distance_to_b_rectangle, distance_to_point
- BoundingBox: center, add, to_dict, points, from_bounding_boxes, from_points, to_frame, volume, bbox_intersection,
is_inside_bbox, intersection_volume, distance_to_bbox, point_belongs, distance_to_point, plot
* VolumeModel: eq, volume, rotation, translation, frame_mapping, bounding_box, plot
* Wire: extract_with_points, split_with_two_points
* Arc2d: point_belongs, abscissa.
* ArcEllipse2d: point_belongs, abscissa, init, translation, split, point_at_abscissa, point_distance.

### CI
- add spell check to pylint with pyenchant
- make code_pydocstyle more explicit
- upload html coverage to cdn.dessia.tech
- limit time effect on master & testing

## v0.8.0 [Released 26/01/2023]

### New Features

- PlaneFace3D: project_faces
- OpenShell3D: project_coincident_faces_of
- GmshParser: to_vtk
- BSplineCurve: derivatives
- ClosedPolygon2D: point_belongs, now the user can choose whether points on the edge of the polygon
            should be considered inside or not.
- ArcEllipse2D: line_intersections, frame_mapping, linesegment_intersections
- Line2D: point_belongs, frame_mapping()
- New Class wires.Ellipse2D
- Ellipse2D: point_over_ellipse(), line_intersections(), linesegment_intersections(), discretization_points(),
abscissa(), point_angle_with_major_dir(), area(), rotation(), tranlation(), frame_mapping()
- Plane3D: is_parallel, fullarc_intersections
- Arc2D: cut_betweeen_two_points
- Contour3D: linesegment_intersections, line_intersections
- Circle3D: primitives: [Arc3D, Arc3D], get_primitives, abscissa, linesegment_intersections
- Arc3D: line_intersections, linesegment_intersections
- new module utils: intersections -> circle_3d_linesegment_intersections
- hash for Frame2D
- Ellipse3D: point_belongs, abscissa, length, to_2d
- CylindricalSurface3D: point_on_surface, is_coincident, arcellipse3d_to_2d
- BSplineSurface3D: derivatives

### Fixed

- PlaneFace3D: cut_by_coincident_face (consider self.inner_contours inside face)
- Contour2D: bounding_rectangle (specify number_points for discretization_points), point_belongs
- Line2D: line_intersections
- BSplineCurve2D: line_intersections
- PlaneFace3D: cut_by_coincident_face (consider self.inner_contours inside face)
- BSplineCurve2D: bounding_rectangle (specify number_points for discretization_points)
- Mesh: delete_duplicated_nodes
- BSplineSurface3D: fix arc3d_to_2d method
- Frame3D : fix from_point_and_vector method ( error for the case vector=main_axis)
- BSplineCurve2D: linesegment_intersections
- Contour2D: merge_primitives_with
- BSplineCurve: fix to take into account weighted B-spline curves.
- Step: fix reading of rational BSpline curves and surfaces from step file.
- BSplineCurve2D: tangent (use position/length)
- Babylon: some scene settings for better rendering
- Arc2D: fix get_center: name referenced before assignement
- SphericalSurface3D : enhancement of primitives parametrization on surface parametric domain.
- BSplineSurface3D: debug linesegment2d_to_3d method.
- Parametric operations with BSpline curves.
- OpenTriangleShell3D: fix from_mesh_data method
- pydocstyle fixes
- bounding box: fix for cylindrical and BSplineCurve3D
- contour2d: ordering_primitives, order_primitives
- Plane3D: plane_intersections, is_coindident
- contour2d: ordering_primitives, order_primitives
- Linesegment2D: infinite_primitive
- Arc2D: point_belongs
- Arc2D: infinite_primitive
- Wire2D: infinite_intersections
- infinite primitive offset of linesegment
- Ellispe3D: discretization_points
- BSplineSurface: Improved surface periodicity calculation

### Removed

- babylon script remaining functions

### Performance improvements
- ClosedPolygon2D: triangulation
- Cylinder: min_distance_to_other_cylinder
- BSplineCurve: discretization_points
- Face3D: triangulation
- triangulation performance by use of Node2D instead of points (x15 on casing)
- cache variable self._polygon_point_belongs_100, to avoid recalculating each
time we have to verify if a point is inside
- Improvements in BSplineSurface3D.point3d_to_2d performance
- Triangle3D serialization speed-up
- Serialization without memo for faces
- Custom serialization for BsplineCurves

### Refactorings

- Basis2D, Basis3D, Frame2D, Frame3D: old_coordinates and new_coordinates method are now deprecated.
local_to_global_coordinates and global_to_local_coordinates are the new more explicit ones.
- Line3D: intersections

### Unittests

- Contour2D: point_belongs
- Basis2D, Basis3D, Frame2D, Frame3D: local_to_global_coordinates and global_to_local_coordinates
- ArcEllipse2D: linesegment_intersections
- LineSegment2D: to_wire
- Line2D: point_belongs
- BSplineCurve2D: line_intersections
- Ellipse2D.point_over_ellipse()
- Ellipse2D.line_intersections()
- Ellipse2D.linesegment_intersections()
- Ellipse2D.discretization_points()
- Ellipse2D.abscissa()
- Ellipse2D.point_angle_with_major_dir()
- Ellipse2D.area()
- Ellipse2D.rotation()
- Ellipse2D.tranlation()
- Ellipse2D.frame_mapping()
- Line2D.frame_mapping()
- Plane3D: plane_intersections, fullarc_intersections, is_parallel, is_coincident
- Contour2D: offset
- ArcEllipse3D.to_2d()
- Circle3D: point_belongs
- Circle3D: discretization_points
- Arc3D: line_intersections, linesegment_intersections
- Contour2D: ordering_contour, is_ordered, order_contour
- Ellipse3D: point_belongs, abscissa, length, to_2d, discretization_points
- CylindricalSurface3D: point_on_surface, is_coincident

### CI

- Mandatory CHANGELOG.md update for PR
- pre-commit checks with cython-lint

## v0.7.0 

### New Features

- Open/Closed TriangleShells: ability to implement specific algorithm to triangles
- Block: faces_center (calculate directly point in the middle of the faces)
- Circle2D: split_by_line
- BoundingRectangle: bounds, plot, area, center, b_rectangle_intersection, is_inside_b_rectangle, point_belongs, intersection_area, distance_to_b_rectangle, distance_to_point
- Cylinder: random_point_inside, interference_volume_with_other_cylinder, lhs_points_inside
- CylindricalSurface3D: line_intersections, linesegment_intersections, plane_intersection
- Line2D: point_distance
- Line3D: to_2d
- Line3D: skew_to (verifies if two Line3D are skew)
- LineSegment3D: line_interserctions
- ArcEllipse3D: discretization_points
- FullArc3D: linesegment_intersections
- Line: sort_points_along_line
- Line2D: point_belongs
- ArcEllipse2D: length, point_belongs, abscissa, bounding_rectangle, straight_line_area, discretization_points, reverse

### Fixed

- Contour2D: point_belongs
- BsplineCurve: abscissa (use different start point between 0 and length)
- Arc3D: plot
- Cylinder: point_belongs
- FullArc3D: plot (use discretization_points instead of discretise)
- Face3D: line_intersections: consider borders
- STL: from stream (use BinaryFile and StringFile instead of io.BinaryIO and FileIO)
- Step: from stream (use BinaryFile instead of io.BinaryIO)
- Contour: is_overlapping (consider intersecting_points is empty)
- LineSegment2D: to_wire (use discretization_points instead of discretise)
- ArcEllipse2D: to_3d
- Fix boolean operations when faces are 100% coincident
- Fix some to_step methods from edges.py and faces.py


### Performance improvements

- Avoid unneeded bbox computation


### Refactorings

- cleanup of ClosedShell (double methods with Openshells)
- LineSegment3D: intersections
- Line2D: sort_points_along_line



### Unittests

- PlaneFace3D: line_intersections
- BsplineCurve: abscissa
- Circle2D: split_by_line
- BoundingRectangle: area, center, intersection, is_inside, point_belongs, intersection_area, distance_to_point, distance_to_b_rectangle
- Cylinder: point_belongs, random_point_inside, interference_volume_with_other_cylinder, min_distance_to_other_cylinder, is_intersecting_other_cylinder, lhs_points_inside
- CylindricalFace3D: linesegment_intersections
- CylindricalSurface3D: line_intersections
- Line3D: line_distance
- Line3D: skew_to
- Line3D: intersections
- LineSegment3D: line_intersections
- LineSegment3D: linesegment_intersections
- Contour: is_overlapping
- LineSegment2D: line_intersections
- ArcEllipse3D: discretization_points
- FullArc3D: linesegment_intersections
- Line2D: sort_points_along_line
- Line3D: sort_points_along_line
- ArcEllipse2D: length, point_belongs, abscissa, bounding_rectangle, straight_line_area, discretization_points, reverse


## v0.6.1 [12/13/2022]

### Changes

- Import from dessia_common are now performed from dessia_common.core

### Fixed
- infinite primitive offset of linesegment

## v0.6.0 [11/7/2022]

### New Features

- Stl:load_from_file, to_volume_model
- Surface2D: copy (specific method)
- GmshParser: read_file (.msh) and related methods, define_triangular_element_mesh, define_tetrahedron_element_mesh
- Circle2D: primitives (defined with 2 Arc2D)
- Node2D/3D, TriangularElement, QuadrilateralElement2D, TriangularElement3D
- ElementsGroup: nodes, elements_per_node
- Mesh: bounding_rectangle, delete_duplicated_nodes
- PlaneFace3D: cut_by_coincident_face
- Vector2D: to_step
- BSplineCurve2D: to_step
- LineSegment3D: to_bspline_curve
- BSplineCurve3D: from_geomdl_curve
- Surface2D: line_crossings
- Surface2D: from_contour
- BSplineSurface3D: simpifly_surface - verifies if BSplineSurface3D could be a Plane3D
- OpenShell3D: to_step_face_ids
- Contour2D: repair_cut_contour
- Circle2D: cut_by_line

### Fixed

- Contour3D: average_center_point (use edge_polygon.points instead of points)
- Contour: edges_order_with_adjacent_contour
- Arc2D: translate_inplace
- Arc2D: point_belongs
- Arc2D: abscissa (consider point2d == arc2d.start/end)
- Arc2D: split (how to choose the interior point)
- Wire: extract_primitives (consider point1 and point2 belong to the same primitive, REMOVE Contour.extract_primitives)
- LineSegment: abcissa (consider point2d == arc2d.start/end)
- Contour2D: cut_by_wire
- Contour2D: point_belongs (bug when contour has only one primitive, like FullArc2D)
- Contour: contours_from_edges
- PlaneFace3D: face_intersections
- Edge: insert_knots_and_mutiplicity
- BSplineCurve3D: from_step
- Surface2D: cut_by_line
- Circle3D: to_step
- ArcEllipse3D.to_2d()
- infinite primitive offset of linesegment
- Contour3D: order_contour.

### Performance improvements

- Improve reading STEP files (Faster BSplineCurve3D.look_up_table, Better info when _edges not following eachother_ )
- Improve multiple substractions
- Speedup Contour2D.point_belongs using bounding_rectangle
- Custom to dicts for Shells and primitives inheriting


### Refactorings

- Normalize STL methods regarding STEP
- Refacor and update old code in mesh.py
- Define a Parent class 'Triangle' for Triangle2D/3D


### Unittests

- Wire: extract_primitives, extract_without_primitives


## v0.5.0

### New Features

- Contour: is_overlapping, is_supperposing
- Point, Edges and Wires: axial_symmetry
- Surface2D: rotation, rotation_inplace
- Wire2D: bsplinecurve_crossings,  bsplinecurve_intersections
- Cylinder: min_distance_to_other_cylinder, is_intersecting_other_cylinder
- New point_distance method for Wire3D

### Fixed

- Wire3D.babylonjs
- BSplineSurface3D.merge_with (consider overlapping, intersecting surfaces)
- Wire.extract_primitives (consider point1 & point2 belong to the same primitive)
- Wire.extract_without_primitives (consider the primitives’ order to choose the primitives)
- Contour.shared_primitives_with (consider contours sharing a lot of primitives groups)
- Contour2D.contour_intersections (check if the point is not already in the lis)
- Line.is_between_points (consider point1==point2)
- BSplineCurve2D.split (consider point==start/end)
- Contour3D.bounding_box (use _utd_bounding_box to be defined as a property)
- BSplineSurface3D.grid2d_deformed (add more constraints to compute surface deformation)
- BSplineSurface3D.from_cylindrical_faces (consider **kwargs parameters)
- Duplicated methods cleaned
- triangulation of planar faces
- Wire3D: fix Bounding box
- Wire3D: Bounding box
- Arc2D: primitives bad calculation (arc2d)
- Update plotdata in setup.py
- add some fixes pydocstyle

### Performance improvements

- Remove Copy param from movement of primitives and add inplace methods
- Improve union operations
- Return the same result type (a boolean) in Contour.is_sharing_primitives_with
- Add hidden attribute _bounding_rectangle for Contour2D
- Add hidden attribute _length for BSplineCurve2D/3D
- Consider different types of primitives in Wire.wire_intersections/wire_crossings
- Add hidden attribute _length for Edge

### Refactorings

- Define _eq_ in Contour (to be used for both 2D and 3D)
- Use Grid2D object in different BSplineSurface3D methods (especially: to_2d_with_dimension)
- Define length in LineSegment (to be used for both 2D and 3D)
- Delete diplicated methods (length and point_at_abscissa) from Contour3D (inherit from Wire)
- Define a Parent class 'Bsplinecurve' to mutulize Bsplinecurve2D/3D methods
- Clean duplicated methods
- Define length in LineSegment (to be used for both 2D and 3D)
- Delete diplicated methods (length and point_at_abscissa) from Contour3D (inherit from Wire)
- Define a Parent class 'Bsplinecurve' to mutulize Bsplinecurve2D/3D methods


## v0.4.0
### Fixed
- various fixes in cuts of wires and contours
- Fix of missing face in Union
- following dessia_common v0.7.0


## v0.3.0

### New Features
- Bspline with dimensions
- cut_by_line for Surface2D
- Bspline merge

### Fixed
- Various Steps improvement
- Bspline periodicity in step reading
- sewing improvements
- Substraction of shells

## v0.2.10

### New Features

- union of shells (only with planeface for the moment
- Sewing of polygon3D
- Concav hull of PointCloud2D

## v0.2.9

### New Features

- support STL import & export
- point cloud2D & cloud3D

## v0.2.8

### New Features

- support stringIO in step save

### Fixes

- depack of point2D
- to_vector2D

### Performance improvements

- better bounding box for cylindrical face


## [v0.2.7]
### Changed
- direction vector of linesegments are now normalized

### New Features

- straight line area for BsplineCurve2D
- split of circleby start end
- closedpolygon2d is_trigo
- Auto-adaptative camera/edge width babylonjs
- splitting of bsplinecurve2d
- BezierSurface3D implemented
- added rotation and translation for faces
- new classes BezierCurve2D and BezierCurve3D
- spherical surface
- (core): update plot_data method
- update plot_data methods in wires and edges
- step almost working for cylindrical, conical toroidal
- difference between intersections and crossings
- plot_data version set to 0.3.8 or above

### Fixes

- support of mixed vector point in to step
- remove debug mode babylonjs
- remove sci notation in step export
- use stable cdn for babylonjs
- sweep extrusion length
- line circle intersection with tolerance, normal and dir vector for arc
- offset of wire
- remove useless non serializable attr
- secondmoment area from straight lines
- reversed faces in extrusion correction
- enhancement of rotation/translation of shells
- bug fix BezierCurve2D and 3D
- eq and hash for basis and frames
- shell and frame mapped shell correctly read
- small try except added for step reading
- all SHAPE_REPRESENTATION are now read
- Arc3D from step full debug
- arc3d to 2d in bspline3d surface
- missing faces at end of sweep
- splitting faces and arcs
- perf in display nodes and toroidal aspect
- setup.py requires plot_data>=0.3.9
- (primitives2d): serialization
- debug of shell method
- porting shells methods
- Debug of conical faces
- Porting cylinders and hollow
- porting from missing from_contour3d for planeface
- reading steps, but artefact on faces
- Correcting arc from_step

### Performance improvements

- LineSegment2D.points is non serializable attribute
- ClosedPolygon2D.line_segment is non_serializable_attributes
- Optimization of mesh generation

#### Refactorings
- (edges): put data argument back into Arc2D.plot_data()
- (edges): redefined Arc2D.plot_data()

## v0.2.6

### Changed
- debugs on frame 2D

### Optimized
- babylon data generation speed up

## v0.2.5

### Added
- translation and rotation for various primitives

### Changed
- Frame3D rotation takes also into account origin
- following plot_data v0.5.3

## v0.2.4
### Added
- handle spherical surfaces
- positionning of parts in STEP reading

## v0.2.1
### Added
- step export

## v0.2

### Changed
- modules -2D or *3D renamed in *2d, *3d
- point and vector declared with their x, y, z vm.Point2D((0, 0)) -> vm.Point2D(0, 0)
- separating in new modules: display, wires, edges...
- PEP8: method names
- PointAtCurvilinearAbscissa changed to point_at_abscissa
- MPLPlot changed to plot()
- plot now returns only ax instead of fig, ax

## v0.1.11

### Added
- Calculate the distance between LineSegment3D/LS3D, Arc3D/LS3D, Arc3D/Arc3D and between CylindricalFace3D too.
- Use PlaneFace3D with contours2D in a classic way and use it with contours3D with a 'from_contours3d' as CylindricalFace3D does.
- Calculate the distance between CylindricalFace3D and PlaneFace3D.
- Calculate the distance between CylindricalFace3D, PlaneFace3D and ToroidalFace3D.
- contours2d.tessel_points which gives all points of a contour2d, and .points the end points of primitives.
- Implementation of ConicalFace3D in Core and RevolvedProfile.
- Implementation of SphericalFace3D in Core.
- BSplineFace3D works.

### Changed
- cut_contours in Face3D which take all points from a Contour2D, not one side like before. Furthermore, it is light and quick.

## [v0.1.10]
- typings
- workflow to instanciate point

## [v0.1.9]

### Added
- mesh module

## [v0.1.8]

### Added
- color and alpha options for various primitives
- line segments intersection

### Debug
- arcs: is_trigo and angle were sometimes false

## [v0.1.7]

### Added
- random vector and points
- dashed line option in babylon of LineSegment3D
- Measure2D
- babylon_data: a dict language to describe models to be unpacked by a babylonjs unpacker

### Removed
- constants o2D, x2D, y2D...: use O2D, X2D...

### Changed
- Mesure -> Measure3D<|MERGE_RESOLUTION|>--- conflicted
+++ resolved
@@ -47,12 +47,9 @@
 - ArcEllipse3D: split, point_at_abscissa
 - Vector: is_perpendicular_to
 - babylonjs: add nested meshes
-<<<<<<< HEAD
 - VolumeModel: get_shells
-=======
 - DisplayMesh3D: triangulation_faces
 
->>>>>>> 4ae9512d
 
 ### Fixed
 - 2D conversion: create 2D function name in core_compiled
