# Changelog

All notable changes to this project will be documented in this file.

The format is based on [Keep a Changelog](https://keepachangelog.com/en/1.0.0/),
and this project adheres to [Semantic Versioning](https://semver.org/spec/v2.0.0.html).

## v0.15.0 [future]

### New Features
-

### Fixed
- ToroidalSurface3D: line_intersections, linesegment_intersections, plane_intersections 
- ToroidalFace3D: PlaneFace3D intersectios.
- PlaneFace3D: circle_intersections.
<<<<<<< HEAD
- ToroidalFace3D: CylindricalFace3D intersections

### Fixed
- 

=======
- delete remaining inplace methods in wires.py
- Fixes to boolean operations.
>>>>>>> 7f74aadc
### Refactor
-

### Changed
-

### Unittests
- ToroidalSurface3D: line_intersections, plane_intersections
- ToroidalFace3D: PlaneFace3D intersectios.

## v0.14.0

### New Features
- DisplayTriangleShell3D: a TriangleShell3D optimized for performance of display / saving / loading.
- BSplineSurface3D: from_points_interpolation, from_points_approximation.
- nurbs module.
- New curves classes: Hyperbola2D and Hyperbola3D.
- Line: closest_point_on_line, from_point_and_vector
- Line2D: get_slope, get_y_intersection.
- New curves classes: Parabola2D/3D.
- ConicalSurface3D: line/line_segment intersections, perpendicular_plane_intersection
- ConicalSurface3D: line/line_segment intersections, perpendicular_plane_intersection, parallel_plane_intersections, concurent_plane_intersections, plane_intersections.
- Hyperbola2D/3D and Parabola2D/3D: split
- PlaneFace3D: conicalface_intersections
- CylindricalSurface3D: conicalsurface_intersections
- CylindricalFace3D: conicalface_intersections
- Curve: general_method curve_intersections
- Parabola2d/3D / Hyperbola2D/3D: point_belongs, tangent
- BSplineCurve: point_to_parameter, abscissa_to_parameter.
- Basis3D: is_normilized, is_orthogonal, is_orthonormal.
- BSplineSurface3D: fullarcellipse3d_to_2d
- ClosedPolygon2D: points_in_polygon

### Fixed
- add missing name attributes to classmethods.
- fixed circular imports
- BSplineSurface3D: from_points_interpolation, from_points_approximation.
- ConicalFace3D: point_belongs
- nurbs.core: find_multiplicity, evaluate_curve.
- LineSegment3d: line_intersections.
- Circle2D: line_intersections
- Step.read_lines: handles name with # character in name.
- ExtrusionSurface3D: enhance 3D to parametric operations.
- BSplineCurve: direction_vector, point_at_abscissa, abscissa, trim
- ConicalSurface3D and RevolutionSurface3D: bsplinecurve3d_to_2d when start or and points are at surface singularity
- ClosedCurves: discretization_points
- ArcEllipse3D: is_close
- LineSegment3D: revolution
- FullArcEllipse3D, FullArcEllipse2D: discretization_points
- ConicalSurface3D: linesegment2d_to_3d
- BSplineSurface3D: bsplinecurve3d_to_2d, prevents code execution from stopping when point3d_to_2d does not converge
- BSplineSurface3D: derivatives
- BSplineCurve: split
- Matrix based discrete representation: boolean operations
- read the docs settings

### Refactor
- TriangleShell3D: various improvement such as get_bounding_box, to_mesh_data, from_mesh_data, to_dict, dict_to_object

### Changed
- Cache BSplineCurve points into a numpy array to reduce memory usage.
- Vector2D, Vector3D: __repr__
- core_compiled: cdef functions' names.
- Vector2D, Vector3D, Point2D, Point3D: transformed into extension types for memory performance
- limit warning on step reading
- BSplineSurface3D: point3d_to_2d

### Unittests
- Hyperbola2D/3D: line_intersections
- Parabola2D/3D: line_intersections
- ConicalSurface3D: test_line_intersections, test_plane_intersections.

## v0.13.0

### New Features
- Line: reverse.
- BSplineCurve: Remove dependencies from the geomdl library.
- perf: to_dict/dict_to_obj of OpenTriangleShell3D
- Cylinder / Cone / HollowCylinder: from_center_point_and_axis
- Cone: remove inheritance from RevolvedProfile
- Ellipse2D: point_distance, bounding rectangle, ellipse_intersections
- Curve: local_discretization
- Ellipse3D: line_intersections, linesegment_intersections, ellipse_intersections
- ArcEllipse3D : Linesegment_intersections, arcellipse_intersections
- Circle3D: circle_intersections, ellipse_intersections
- Circle2D: ellipse_intersections.
- Arc3D: arc_intersections, arcellipse_intersections
- Wire3D/Contour3D: edge_intersections, wire_intersections
- BSpline3D: arc_intersections
- New module: discrete_representation for voxelization of 3D geometries and pixelization of 2D geometries
- BSplineSurface3D: partial removal of dependencies on geomdl objects

### Fixed
- Sweep with non smoth path
- plot of vector3D.
- BSplineSurface3D: point3d_to_2d, improve inital condition.
- EdgeCollection3D: babylon_meshes.
- BSplineCurve3D: trim
- FullArc3D: hash
- SphericalSurface3D: enhance repair_periodicity_method
- CylindricalSurface3D: concurrent_plane_intersection
- BSplineFace3D: fix neutral_fiber
- Step: assembly import
- BSplineFace3D: fix bounding_box.
- Ellipse3D: from_step
- edges.py: general improvements.
- ExtrusionSurface3D: point3d_to_2d.
- ExtrusionSurface3D: enhance parametric operations when the surface is periodic.
- BSplineFace3D: fix neutral_fiber
- BSplineSurface3D: improve bsplinecurve3d_to_2d.
- BSplineSurface3D: improve bsplinecurve3d_to_3d.
- Circle2D: plot
- Line3D: fix Line3D plot()
- Vector2D: plot()
- fix RevolutionFace3D init parameter wire to edge.
- Update documentation
- fix Sweep: bug when first primitive is an arc.
- fix closedshell3d volume
- Step.py: enhance step import/export
- VolumeModel: get_shells
- step.py uses deque in stack based algorithms
- VolumeModel: get_shells
- add error protection stl
- Sweep - add raise ValueError if section too big in comparision to arc radiuses
- Update cython version requirement in setup.py
- Step import: handles when there is an empty assembly in the file.
- Ellipse2D: point_at_abscissa
- ultis.common_operations: get_edge_distance_to_point and get_get_abscissa_discretization from edges so it can be used in curves too.
- edges.Edge._generic_minimum_distance
- LineSegment3D: distance_linesegment
- BSpline3D: linesegment_intersections

### Refactor
- refator some classes' init in primitives3D. 
- Shells: refactor.
- Composite_primitives
- Surface3D: enhance repair_primitives_periodicity method.
- volmdlr.utils.intersections:
- BSplineCurve: replace periodic bool parameter with verification inside from_points_intepolation method.
- Wire3D: removes heritage from volmdlr.core.CompositePrimitive3D
- BSplineCurve3D: bounding_box
- edges: minimum_distance.
- BSplineSurface3D: bsplinecurve3d_to_2d
- BSplineCurve: transform some attributs into lazy evaluation and Caching
- BSplineSurface3D: transform some attributs into lazy evaluation and Caching
- BSplineSurface3D: store control_points as numpy array for memory efficiency
- PlaneFace3D: distance_to_point -> point_distance
- remove normalize() methods
- Cylinder / Cone / HollowCylinder: docstrings, typings, style, coherence
- BSplineSurface3D: point3d_to_2d performance improvements.


### Changed
- Moves functions from step.py to volmdlr.utils.step_reader
- Cylinder / HollowCylinder: `from_extremal_points` is now depracted. Use `from_end_points` instead (for lexical reason)

### Unittests
- Cylinder / Cone / HollowCylinder
- Ellipse2D: point_distance
- Ellipse3D: test_ellipse_intersections, test_linesegment_intersections
- ArcEllipse3D : Linesegment_intersections, arcellipse_intersections
- Circle3D: circle_intersections.
- Arc3D: arc_intersections, arcellipse_intersections, test_minimum_distance_bspline
- BSplineCurve3D: test_bspline_linesegment_minimum_distance, test_bspline_linesegment_intersections
- Contour3D: test_edge_intersections

## v0.12.0


### New Features
- New module: cad_simplification - OctreeBlockSimplify, TrippleExtrusionSimplify
- shells.py : function to performe union operations for a given list of shells.
- ClosedShell3D: is_face_intersecting, is_intersecting_with
- BoundingBox: get_points_inside_bbox, size
- Vector3D: unit_vector
- Face3D: split_inner_contour_intersecting_cutting_contours
- Shell3D: get_ray_casting_line_segment
- WireMixin: get_connected_wire, is_sharing_primitives_with
- OpenShell3D: faces_graph
- Plane3D: arc_intersections, bsplinecurve_intersections
- common_operations: split_wire_by_plane
- SphericalSurface3D: line_intersections, linesegment_intersections.
- Sweep with muitiform profile contour.
- minimum_distance: face-to-face, shell-to-shell
- OpenShell3D: from_faces (using faces graph)
- SphericalFace3D: from_contours3d_and_rectangular_cut
- RevolutionSurface3D: Translation
- wires.WireMixin: from_circle
- curves.CircleMixin: trim
- Face3D: point_distance
- BSplineCurve3D: revolution method.

### Fixed
- ClosedShell3D: is_face_inside, get_subtraction_valid_faces, valid_intersection_faces, point_belongs
- ContourMixin: delete_shared_contour_section, reorder_contour_at_point, are_extremity_points_touching
- RevolutionSurface3D: fix some special cases whiling transforming from 3D space to parametric domain.
- fix drone python version
- BSplineFace3D: neutral_fiber
- BSplineSurface3D: arc3d_to_2d, removes repeated parametric points if any.
- surfaces.Plane3D: linesegment_intersections
- Step export
- Face3D: is_linesegment_crossing.
- Edge: fix orientation of edges commig from step.
- BSplineCurve3D: from_step.
- Export to step file
- Step import
- Edge: fix orientation of edges commig from step.
- Sphere: point_belongs, inherits from ClosedShell3D instead of RevolvedProfile
- Step import.
- PeriodicalSurface: linesegment3d_to_2d, takes into account small 3D line segments that should be actually 3D arcs
- babylondata: removes empty objects.
- ClosedPolygon2D: point_belongs.
- Fullarc: get_reverse.
- Arc2D: point_belongs
- ArcEllipse2D: point_at_abscissa
- Frame3D: import/export step.
- BSplineFace3D: neutral_fiber.
- Step: read_lines, take into account the space character in step entity names
- Circle3D: fix trim.
- Edge: from_step trim of periodic curves with different orientation of original edge
- Arc3D: fix abscissa, fix get_arc_point_angle
- add missing toleraces to some methods.
- Arc3D: line_intersections
- Line3D: minimum_distance_points
- remove arcellipse handleling for bspline2d_3d.
- plot of vector3D
- Ellipse3D: discretization_points.

### Refactor
- ClosedShell3D: point_belongs, get_non_intersecting_faces
- BoundingBox: bbox_intersection
- Face3D: get_face_cutting_contours
- parametric.py: fix numerical instability in some functions used in Arc3D to parametric surface domain transformation.
- intersections: get_bsplinecurve_intersections generalization, so it can also be used
to calculate intersections between a plane 3d and bsplinecurve3d.
- Big refactor: New module curves.py containing classes as Line, Circle and Ellipse.
Most edges will now be formed by a curve and a start and end points. Unittests for all these classes have been created.
All adequations have been done for all tests and existing scripts.

- bspline_compiled: refactor binomial_coefficient for performance.
- Improve step translator.
- Delete inplace methods: rotation, translation and frame_mapping
- OpenShell3D: faces_graph.
- RevolutionSurface3D: Improve init and methods

### Changed
- OpenShell3D: faces_graph is now vertices_graph. faces_graph method now represents the faces' topology of the shell.

### Unittests
- FullArc2D: split_between_two_points
- Face3D: set_operations_new_faces
- ClosedShell3D: point_belongs
- Plane3D: arc_intersections, bsplinecurve_intersections
- common_operations: split_wire_by_plane
- SphericalSurface3D: line_intersections, linesegment_intersections.

## v0.11.0


### New Features
- BSplineCurve, Edge: simplify
- Plane3D: angle_between_planes, plane_betweeen_two_planes
- Edge: intersections, crossings, validate_crossings
- Arc2D: bsplinecurve_intersections, arc_intersections, arcellipse_intersections.
- ArcEllipse2D: bsplinecurve_intersections
- get_circle_intersections added to volmdlr.utils.intersections, so it can be used to calculate intersections between two arcs 2d.
- get_bsplinecurve_intersections added to volmdlr.utils.intersections. Used to calculate intersection between a bspline and another edge.
- Wire2D: edge_intersections, wire_intersections, edge_crossings, edge_intersections, validate_edge_crossings, validate_wire_crossings
- Contour2D: split_contour_with_sorted_points, intersection_contour_with
- CylindricalSurface3D: point_projection, point_distance
- ToroidalSurface3D: point_projection
- BsplineCurve: point_distance, point_belongs
- ContourMixin: is_adjacent
- Wire2D: area
- Circle2D: bsplinecurve_intersections.
- add tolerance param to many methods from edges and wires.
- Surface3D: add contour healing into face_from_contours3d method.
- ExtrusionSurface3D: implement missing cases for linesegment2d_to_3d method.
- BSplineSurface3D: to_plane3d
- BSplineFace3D: to_planeface3d
- BSplineCurve, Arc, LineSegment: is_close
- Core: get_edge_index_in_list, edge_in_list
- mesh: TetrahedralElementQuadratic 
- GmshParser: define_quadratic_tetrahedron_element_mesh
- GmshParser: to_vtk (consider quadratic tetrahedron element)
- VolumeModel: to_msh (consider both order 1 and 2)
- Assembly: define a volmdlr Assembly object.
- Edge: direction_independent_is_close
- Arcellipse2D, 3D: complementary, translation
- Arcellipse2D, 3D: complementary
- Face3D: is_linesegment_crossing, linesegment_intersections_approximation.
- Assembly: define a volmdlr Assembly object.
- Contour2D: copy
- LineSegment2D: copy
- FullArcEllipse3D: split
- ArcEllipse3D: split, point_at_abscissa
- Vector: is_perpendicular_to
- babylonjs: add nested meshes
- CylindricalFace3D, ConicalFace3D, ToroidalFace3D, BSplineFace3D: neutral_fiber
- VolumeModel: get_shells
- WireMixin: wires_from_edges
- DisplayMesh3D: triangulation_faces
- Woodpecker CI setup
- ContourMixin: primitive_section_over_contour.
- Face3D: split_by_plane

### Fixed
- 2D conversion: create 2D function name in core_compiled
- LineSegment, Arc, BSplineCurve: get_shared_section()
- bSpline2D: linesegment_intersections
- BsplineCurve: from_points_interpolation
- Coverage: use coverage rc to enable cython coverage
- ClosedShel3D: cut_by_plane
- ClosedShell3D: union
- BSplineSurface3D: take into account oppened contour while using face_from_contours3d
- BsplineCurve: simplify
- Dessiaobject inheritance up-to-date
- Edge: unit_direction_vector, unit_normal_vector, split_between_two_points
- VolumeModel: get_mesh_lines (change tolerance 1e-20 to 1e-6)
- RevolutionSurface: fix some parametric operations.
- ClosedShel3D: intersection method
- Fix: plots
- add some fixes to pydocstyle errors
- ToroidalSurface3D: fix some parametric operations.
- Node2D, Node3D: is_close
- SphericalSurface3D: enhance arc3d_to_2d and bsplinecurve3d_to_2d.
- BSplineface3D: linesegment2d_to_3d, bsplinecurve2d_to_3d.
- OpenShell3D: get_geo_lines (use primitive.is_close)
- Basis3D: normalize
- Contour3D: from_step removes repeated edges from primitives list
- Face3D: add fixes to divide_face.
- ExtrusionSurface3D: linesegment2d_to_3d.
- Surface3D: repair_primitive_periodicity
- BSplineSurface3D: ban useless attr in serialization 
- utils.parametric: fix contour2d_healing
- BSplineSurface3D: ban useless attr in serialization
- BSplineCurve: simplify
- SphericalSurface3D: contour3d_to_2d
- WireMixin: to_wire_with_linesegments (use new methods, for 2D and 3D)
- ArcEllipse2d: point_belongs, abscissa, init.
- Face3D: face_inside - now considers inners_contours
- BoundingBox: point_belongs now considers bounds.
- ContourMixin: delete_shared_contour_section
- PlaneFace3D: merge_faces
- Contour2D: divide
- Step: raise NotimplementedError when it's not possible to instatiate assembly object.
- STL: handle mutiple space as separator
- fix: protect gmsh import

### Refactor
- Contour2D: cut_by_wire
- Contour2D: extract_with_points displaced to WireMixin
- Contour2D: extract_contour displaced to WireMixin and renamed to extract
- Contour2D: split_contour_with_sorted_points displaced to WireMixin and renamed to split_with_sorted_points
- Contour2D: get_divided_contours
- FullArc2D, FullArc3D: create FullArc Abstract class.
- Contour2D: ordering_contour
- WireMixin: order_wire
- Contour2D: delete cut_by_linesegments
- split faces.py into surfaces.py, faces.py and shells.py 
- ContourMixin: from_points
- ClosedShell3D: improve performance for boolean operations
- Face3D: reduce the triangulation discretization resolution of Toroidal and Cylindrical to improve redering performance.
- Cylinder: inheritance directly from ClosedShell3D
- Edges: cache middle_points and unit_direction_vector 
- Arc: add optional parameter center
- unittests: find dynamicly the folder for the json
- Arc: point_distance
- BSplineCurve: is_close
- CompositePrimitive3D: babylon_points
- WireMixin: split_with_sorted_points -> if a wire, and given points are start and end, return self directly.
- ContourMixin: contours_from_edges
- ExtrusionSurface3D: simplify bsplinecurve3d_to_2d method

### Changed
- better surface3d plots
- sphere methods renamed in_points & to_point_skin to inner points & skin_points
- Improve CylincricalFace3D and ToroidalFace3D rendering mesh.
- remove useless attribute in Bspline serialization
- Change python suport version from >=3.7 to >= 3.9
- LICENSE changed from GPL to Lesser GPL 
- Readme logo updated
- CI: do not check quality on tag

### Unittests
- Arc2D: test_arc_intersections
- TestEdge2DIntersections: test intersections for all edges.
- Circle2D: test_circle_intersections
- Contour2D: test_crossings, test_intersection_contour_with
- BSplineCurve: get_intersection_sections
- BSplineCurve2D: edge_intersections, arc_intersections, bsplinecurve_intersections
- CylindricalFace3D: test_triangulation_quality
- CylindricalSurface3D: test_point_projection
- BSplineCurve: point_projection
- ClosedShel3D: cut_by_plane
- Arc3D.minimum_distance_points_line
- New unittests for plane3d.
- ClosedShel3D: intersection
- Arcellipse2D: complementary
- Contour2D: contours_from_edges.
- PlaneFace3D: merge_faces
- Contour2D: divide.
- BSplineFace3D: test_linesegment_intersections_approximation.
- CylindricalFace3D: split_by_plane.

v0.10.0 [Released 20/04/2023]

### New Features
* Write .msh file (with stream)
* Arc: reverse
* BSplineCurve2D: offset
* Circle2D: bsplinecurve_intersections, point_distance
* ConicalSurface3D, CylindricalSurface3D: plot method
* BSplineCurve3D: minimum distance
* volmdlr.edge: FullArcEllipse
* BSplineCurve: evaluate_single
* Wire2: hash
* Contour3D: hash
* LineSegment3D, LineSegment2D, Arc3D, Arc2D, BSpline3D, BSpline2D: get_shared_section(), delete_shared_section()
* Contour2D: closest_point_to_point2, get_furthest_point_to_point2
* Block: octree, quadtree, subdivide_block

### Fixed
* Bspline in sweep
* Plane3D: plane_intersections
* fixes to step assemblies
* LineSegment3D: matrix_distance
* fixes to wire
* Arc: split. Case when spliting point is the start or end point.
* BplineCurve2D: tangent, vector_direction, normal_vector
* BSplineCurve: abscissa, line_intersections
* Add some important fixes to unittests: missing two __init__py files.
* Contour2D, Contour3D: merge_with()
* Edge: change unit_direction_vector and unit_normal_vector to concrete methods
* stl: add _standalone_in_db to Stl class
* BSplineSurface3D: merge_with
* Documentation: Add introduction to volmdlr technology
* BSplineSurface3D: refactor bsplinecurve3d_to_2d to take into account periodic behavior
* OpenedRoundedLineSegments2D/ClosedRoundedLineSegments2D: fix radius type
* Surface3D: debug some special cases while using face_from_contours3d.
* Step: debug some special cases while reading step file.
* BSplineSurface3D: fix simplify_surface method.
* Improve pylint code quality.
* PeriodicalSurface: enhance some parametric transformations.

### Removed
- stl: remove default value in from_stream method

### Changed

- argument convexe in volmdlr.cloud has been renamed to convex
- Add some missing docstrings in volmdlr.faces
- Using full arcs for Circles primitives

### Performance improvements
- BSplineCurve: compilation of some functions used by from_points_interpolation classmethod.
- BSplineSurface3D: compilation of some functions used in the evaluation of a parametric point.
- eq & hash: Some eq and hash methods have been fixed. starting from clases Point and Vector.
- BSplinecurve2D: point_belongs
- lighten some dicts with optional name
- Step reader: refactor to_volume_model. Remove the dependency of the method of creating a graph.

### Refactorings
- ContourMixin: to_polygon (for both 2D and 3D)
- BSplineCurve2D.point_distance 
- new dataclass EdgeStyle: to be used in several plot methods. simplifying its structure.


### Unittests
* BSplineCurve2D: offset, point_distance, point_belongs
* Circle2D: bspline_intersections, point_distance
* Unittests for Vector2D
* Unittests for Point2D
* Unittests for Vector3D
* Unittests for Point3D
* LineSegment3D: test_matrix_distance
* LineSegment3D, LineSegment2D, Arc3D, Arc2D, BSpline3D, BSpline2D: get_shared_section(), delete_shared_section()
* Contour3D: merge_with()
* Contour2D: closest_point_to_point2, get_furthest_point_to_point2

## v0.9.3

- build: bump dessia common to 0.10.0
- build: remove useless jsonschema dep
- build: update package.xml for freecad

## v0.9.1

### Fixed
- build: manifest was not shipping bspline_compiled
- fixed many pylint errors: 13/03/2023
- fix contour2d: divide

### Documentation
 - typo in CONTRIBUTING.md
 - typo in README.md

## v0.9.0 [released 03/26/2023]

### New Features
* Unit coversion factor parameter added to the end of the from_step arguments parameter (So we can convert the units correctly)
* SphericalSurface3D: rotation, translation, frame_mapping
* read steps: Identify assemblies in a step file.
* ClosedTriangleShell3D: to_trimesh method
* PointCloud3D: add method shell_distances to compute distances from triangular mesh in PointCloud3D
* BSplineSurface3D: Now the plot method uses u and v curves
* Create .geo and .msh files (Mesh geometries with GMSH)
* RevolutionSurface3D: point3d_to_2d, point2d_to_3d, plot, rectangular_cut, from_step
* RevolutionFace3D
* WiriMixin: from points: general method for Wire3D and 2D and for Contour2D and 3D.
* Added package.xml metadata in order to be listed in the FreeCAD Addon Manager
* Edge: local_discretization
* ArcEllipse2d: point_at_abscissa, translation, split, point_distance.

### Fixed

* WireMixin: abscissa (add tolerance as parameter)
* OpenRoundedLineSegment2D: deleted discretization_points() so it uses the one from WireMixin.
* Contour2D: moved bounding_rectangle and get_bounding_rectangle to Wire2D.
* BSplineCurve: from_points_interpolation, uses centripedal method for better fitting.
* Conical, Cylindrical and Toroidal Surfaces 3D: fix face_from_contours - bug when step file doesnot follow a standard.
* BSplineSurface3D: debug linesegment2d_to_3d method.
* Parametric operations with BSpline curves.
* OpenTriangleShell3D: fix from_mesh_data method.
* PeriodicalSurface: fix face from contours.
* LineSegment2D.line_intersections: verify if colinear first.
* Cylinder: to_dict, min_distance_to_other_cylinder.
* Step_assemblies: consider when no transformation is needed.
* fix some pydocstyle errors
* Script/step/workflow: Update Workflow, use last version of dessia_common
* LineSegment3D: Rotation method update due to points attribute deletion
* ConicalSurface3D: fix from_step class method by adding the angle convertion factor
* fix f string usage
* Add some typings
* Step: Step translator now handles some EDGE_LOOP inconsistencies coming from step files
* Arc2d: point_belongs, abscissa.


### Removed

- edges: remove attributes points from lines & linesegments for performance purpose


### Performance improvements

- wires.py's 2D objects: chache bounding_rectangle results
- faces.py's Triangle3D objects: subdescription points and triangles
- EdgeCollection3D: new object for displaying series of edges
- BSplineSurface3D: compile BSplineSurface3D.derivatives
- Contour2D.area(): save area in a cache variable.
- Contour2D.__eq__(): verify contour length first, when verify if two contours are the same.
- Contour2D.is_inside(): verify first if the area of the contour2 is not smaller that contour 1.
- Disabling pointer in to_dict for most primitives
- Better hash for shells, contours & wires 


### Refactorings
- Remove usage of deprecated method old_coordinates and new_coordinates
- Indicate 'inplace' methods as deprecated
* Wire: extract_with_points

### Documentation
- BoundingBox docstrings

### Unittests
- ConicalSurface3D: face_from_contours, bsplinecurve3d_to_2d.
- CompositePrimitive2D: rotation, translation, frame_mapping
- core.py: delete_double_point, step_ids_to_str
- CompositePrimitive3D: plot
- BoundingRectangle: bounds, plot, area, center, b_rectangle_intersection, is_inside_b_rectangle, point_belongs,
intersection_area, distance_to_b_rectangle, distance_to_point
- BoundingBox: center, add, to_dict, points, from_bounding_boxes, from_points, to_frame, volume, bbox_intersection,
is_inside_bbox, intersection_volume, distance_to_bbox, point_belongs, distance_to_point, plot
* VolumeModel: eq, volume, rotation, translation, frame_mapping, bounding_box, plot
* Wire: extract_with_points, split_with_two_points
* Arc2d: point_belongs, abscissa.
* ArcEllipse2d: point_belongs, abscissa, init, translation, split, point_at_abscissa, point_distance.

### CI
- add spell check to pylint with pyenchant
- make code_pydocstyle more explicit
- upload html coverage to cdn.dessia.tech
- limit time effect on master & testing

## v0.8.0 [Released 26/01/2023]

### New Features

- PlaneFace3D: project_faces
- OpenShell3D: project_coincident_faces_of
- GmshParser: to_vtk
- BSplineCurve: derivatives
- ClosedPolygon2D: point_belongs, now the user can choose whether points on the edge of the polygon
            should be considered inside or not.
- ArcEllipse2D: line_intersections, frame_mapping, linesegment_intersections
- Line2D: point_belongs, frame_mapping()
- New Class wires.Ellipse2D
- Ellipse2D: point_over_ellipse(), line_intersections(), linesegment_intersections(), discretization_points(),
abscissa(), point_angle_with_major_dir(), area(), rotation(), tranlation(), frame_mapping()
- Plane3D: is_parallel, fullarc_intersections
- Arc2D: cut_betweeen_two_points
- Contour3D: linesegment_intersections, line_intersections
- Circle3D: primitives: [Arc3D, Arc3D], get_primitives, abscissa, linesegment_intersections
- Arc3D: line_intersections, linesegment_intersections
- new module utils: intersections -> circle_3d_linesegment_intersections
- hash for Frame2D
- Ellipse3D: point_belongs, abscissa, length, to_2d
- CylindricalSurface3D: point_on_surface, is_coincident, arcellipse3d_to_2d
- BSplineSurface3D: derivatives

### Fixed

- PlaneFace3D: cut_by_coincident_face (consider self.inner_contours inside face)
- Contour2D: bounding_rectangle (specify number_points for discretization_points), point_belongs
- Line2D: line_intersections
- BSplineCurve2D: line_intersections
- PlaneFace3D: cut_by_coincident_face (consider self.inner_contours inside face)
- BSplineCurve2D: bounding_rectangle (specify number_points for discretization_points)
- Mesh: delete_duplicated_nodes
- BSplineSurface3D: fix arc3d_to_2d method
- Frame3D : fix from_point_and_vector method ( error for the case vector=main_axis)
- BSplineCurve2D: linesegment_intersections
- Contour2D: merge_primitives_with
- BSplineCurve: fix to take into account weighted B-spline curves.
- Step: fix reading of rational BSpline curves and surfaces from step file.
- BSplineCurve2D: tangent (use position/length)
- Babylon: some scene settings for better rendering
- Arc2D: fix get_center: name referenced before assignement
- SphericalSurface3D : enhancement of primitives parametrization on surface parametric domain.
- BSplineSurface3D: debug linesegment2d_to_3d method.
- Parametric operations with BSpline curves.
- OpenTriangleShell3D: fix from_mesh_data method
- pydocstyle fixes
- bounding box: fix for cylindrical and BSplineCurve3D
- contour2d: ordering_primitives, order_primitives
- Plane3D: plane_intersections, is_coindident
- contour2d: ordering_primitives, order_primitives
- Linesegment2D: infinite_primitive
- Arc2D: point_belongs
- Arc2D: infinite_primitive
- Wire2D: infinite_intersections
- infinite primitive offset of linesegment
- Ellispe3D: discretization_points
- BSplineSurface: Improved surface periodicity calculation

### Removed

- babylon script remaining functions

### Performance improvements
- ClosedPolygon2D: triangulation
- Cylinder: min_distance_to_other_cylinder
- BSplineCurve: discretization_points
- Face3D: triangulation
- triangulation performance by use of Node2D instead of points (x15 on casing)
- cache variable self._polygon_point_belongs_100, to avoid recalculating each
time we have to verify if a point is inside
- Improvements in BSplineSurface3D.point3d_to_2d performance
- Triangle3D serialization speed-up
- Serialization without memo for faces
- Custom serialization for BsplineCurves

### Refactorings

- Basis2D, Basis3D, Frame2D, Frame3D: old_coordinates and new_coordinates method are now deprecated.
local_to_global_coordinates and global_to_local_coordinates are the new more explicit ones.
- Line3D: intersections

### Unittests

- Contour2D: point_belongs
- Basis2D, Basis3D, Frame2D, Frame3D: local_to_global_coordinates and global_to_local_coordinates
- ArcEllipse2D: linesegment_intersections
- LineSegment2D: to_wire
- Line2D: point_belongs
- BSplineCurve2D: line_intersections
- Ellipse2D.point_over_ellipse()
- Ellipse2D.line_intersections()
- Ellipse2D.linesegment_intersections()
- Ellipse2D.discretization_points()
- Ellipse2D.abscissa()
- Ellipse2D.point_angle_with_major_dir()
- Ellipse2D.area()
- Ellipse2D.rotation()
- Ellipse2D.tranlation()
- Ellipse2D.frame_mapping()
- Line2D.frame_mapping()
- Plane3D: plane_intersections, fullarc_intersections, is_parallel, is_coincident
- Contour2D: offset
- ArcEllipse3D.to_2d()
- Circle3D: point_belongs
- Circle3D: discretization_points
- Arc3D: line_intersections, linesegment_intersections
- Contour2D: ordering_contour, is_ordered, order_contour
- Ellipse3D: point_belongs, abscissa, length, to_2d, discretization_points
- CylindricalSurface3D: point_on_surface, is_coincident

### CI

- Mandatory CHANGELOG.md update for PR
- pre-commit checks with cython-lint

## v0.7.0

### New Features

- Open/Closed TriangleShells: ability to implement specific algorithm to triangles
- Block: faces_center (calculate directly point in the middle of the faces)
- Circle2D: split_by_line
- BoundingRectangle: bounds, plot, area, center, b_rectangle_intersection, is_inside_b_rectangle, point_belongs, intersection_area, distance_to_b_rectangle, distance_to_point
- Cylinder: random_point_inside, interference_volume_with_other_cylinder, lhs_points_inside
- CylindricalSurface3D: line_intersections, linesegment_intersections, plane_intersection
- Line2D: point_distance
- Line3D: to_2d
- Line3D: skew_to (verifies if two Line3D are skew)
- LineSegment3D: line_interserctions
- ArcEllipse3D: discretization_points
- FullArc3D: linesegment_intersections
- Line: sort_points_along_line
- Line2D: point_belongs
- ArcEllipse2D: length, point_belongs, abscissa, bounding_rectangle, straight_line_area, discretization_points, reverse

### Fixed

- Contour2D: point_belongs
- BsplineCurve: abscissa (use different start point between 0 and length)
- Arc3D: plot
- Cylinder: point_belongs
- FullArc3D: plot (use discretization_points instead of discretise)
- Face3D: line_intersections: consider borders
- STL: from stream (use BinaryFile and StringFile instead of io.BinaryIO and FileIO)
- Step: from stream (use BinaryFile instead of io.BinaryIO)
- Contour: is_overlapping (consider intersecting_points is empty)
- LineSegment2D: to_wire (use discretization_points instead of discretise)
- ArcEllipse2D: to_3d
- Fix boolean operations when faces are 100% coincident
- Fix some to_step methods from edges.py and faces.py


### Performance improvements

- Avoid unneeded bbox computation


### Refactorings

- cleanup of ClosedShell (double methods with Openshells)
- LineSegment3D: intersections
- Line2D: sort_points_along_line



### Unittests

- PlaneFace3D: line_intersections
- BsplineCurve: abscissa
- Circle2D: split_by_line
- BoundingRectangle: area, center, intersection, is_inside, point_belongs, intersection_area, distance_to_point, distance_to_b_rectangle
- Cylinder: point_belongs, random_point_inside, interference_volume_with_other_cylinder, min_distance_to_other_cylinder, is_intersecting_other_cylinder, lhs_points_inside
- CylindricalFace3D: linesegment_intersections
- CylindricalSurface3D: line_intersections
- Line3D: line_distance
- Line3D: skew_to
- Line3D: intersections
- LineSegment3D: line_intersections
- LineSegment3D: linesegment_intersections
- Contour: is_overlapping
- LineSegment2D: line_intersections
- ArcEllipse3D: discretization_points
- FullArc3D: linesegment_intersections
- Line2D: sort_points_along_line
- Line3D: sort_points_along_line
- ArcEllipse2D: length, point_belongs, abscissa, bounding_rectangle, straight_line_area, discretization_points, reverse


## v0.6.1 [12/13/2022]

### Changes

- Import from dessia_common are now performed from dessia_common.core

### Fixed
- infinite primitive offset of linesegment

## v0.6.0 [11/7/2022]

### New Features

- Stl:load_from_file, to_volume_model
- Surface2D: copy (specific method)
- GmshParser: read_file (.msh) and related methods, define_triangular_element_mesh, define_tetrahedron_element_mesh
- Circle2D: primitives (defined with 2 Arc2D)
- Node2D/3D, TriangularElement, QuadrilateralElement2D, TriangularElement3D
- ElementsGroup: nodes, elements_per_node
- Mesh: bounding_rectangle, delete_duplicated_nodes
- PlaneFace3D: cut_by_coincident_face
- Vector2D: to_step
- BSplineCurve2D: to_step
- LineSegment3D: to_bspline_curve
- BSplineCurve3D: from_geomdl_curve
- Surface2D: line_crossings
- Surface2D: from_contour
- BSplineSurface3D: simpifly_surface - verifies if BSplineSurface3D could be a Plane3D
- OpenShell3D: to_step_face_ids
- Contour2D: repair_cut_contour
- Circle2D: cut_by_line

### Fixed

- Contour3D: average_center_point (use edge_polygon.points instead of points)
- Contour: edges_order_with_adjacent_contour
- Arc2D: translate_inplace
- Arc2D: point_belongs
- Arc2D: abscissa (consider point2d == arc2d.start/end)
- Arc2D: split (how to choose the interior point)
- Wire: extract_primitives (consider point1 and point2 belong to the same primitive, REMOVE Contour.extract_primitives)
- LineSegment: abcissa (consider point2d == arc2d.start/end)
- Contour2D: cut_by_wire
- Contour2D: point_belongs (bug when contour has only one primitive, like FullArc2D)
- Contour: contours_from_edges
- PlaneFace3D: face_intersections
- Edge: insert_knots_and_mutiplicity
- BSplineCurve3D: from_step
- Surface2D: cut_by_line
- Circle3D: to_step
- ArcEllipse3D.to_2d()
- infinite primitive offset of linesegment
- Contour3D: order_contour.

### Performance improvements

- Improve reading STEP files (Faster BSplineCurve3D.look_up_table, Better info when _edges not following eachother_ )
- Improve multiple substractions
- Speedup Contour2D.point_belongs using bounding_rectangle
- Custom to dicts for Shells and primitives inheriting


### Refactorings

- Normalize STL methods regarding STEP
- Refacor and update old code in mesh.py
- Define a Parent class 'Triangle' for Triangle2D/3D


### Unittests

- Wire: extract_primitives, extract_without_primitives


## v0.5.0

### New Features

- Contour: is_overlapping, is_supperposing
- Point, Edges and Wires: axial_symmetry
- Surface2D: rotation, rotation_inplace
- Wire2D: bsplinecurve_crossings,  bsplinecurve_intersections
- Cylinder: min_distance_to_other_cylinder, is_intersecting_other_cylinder
- New point_distance method for Wire3D

### Fixed

- Wire3D.babylonjs
- BSplineSurface3D.merge_with (consider overlapping, intersecting surfaces)
- Wire.extract_primitives (consider point1 & point2 belong to the same primitive)
- Wire.extract_without_primitives (consider the primitives’ order to choose the primitives)
- Contour.shared_primitives_with (consider contours sharing a lot of primitives groups)
- Contour2D.contour_intersections (check if the point is not already in the lis)
- Line.is_between_points (consider point1==point2)
- BSplineCurve2D.split (consider point==start/end)
- Contour3D.bounding_box (use _utd_bounding_box to be defined as a property)
- BSplineSurface3D.grid2d_deformed (add more constraints to compute surface deformation)
- BSplineSurface3D.from_cylindrical_faces (consider **kwargs parameters)
- Duplicated methods cleaned
- triangulation of planar faces
- Wire3D: fix Bounding box
- Wire3D: Bounding box
- Arc2D: primitives bad calculation (arc2d)
- Update plotdata in setup.py
- add some fixes pydocstyle

### Performance improvements

- Remove Copy param from movement of primitives and add inplace methods
- Improve union operations
- Return the same result type (a boolean) in Contour.is_sharing_primitives_with
- Add hidden attribute _bounding_rectangle for Contour2D
- Add hidden attribute _length for BSplineCurve2D/3D
- Consider different types of primitives in Wire.wire_intersections/wire_crossings
- Add hidden attribute _length for Edge

### Refactorings

- Define _eq_ in Contour (to be used for both 2D and 3D)
- Use Grid2D object in different BSplineSurface3D methods (especially: to_2d_with_dimension)
- Define length in LineSegment (to be used for both 2D and 3D)
- Delete diplicated methods (length and point_at_abscissa) from Contour3D (inherit from Wire)
- Define a Parent class 'Bsplinecurve' to mutulize Bsplinecurve2D/3D methods
- Clean duplicated methods
- Define length in LineSegment (to be used for both 2D and 3D)
- Delete diplicated methods (length and point_at_abscissa) from Contour3D (inherit from Wire)
- Define a Parent class 'Bsplinecurve' to mutulize Bsplinecurve2D/3D methods


## v0.4.0
### Fixed
- various fixes in cuts of wires and contours
- Fix of missing face in Union
- following dessia_common v0.7.0


## v0.3.0

### New Features
- Bspline with dimensions
- cut_by_line for Surface2D
- Bspline merge

### Fixed
- Various Steps improvement
- Bspline periodicity in step reading
- sewing improvements
- Substraction of shells

## v0.2.10

### New Features

- union of shells (only with planeface for the moment
- Sewing of polygon3D
- Concav hull of PointCloud2D

## v0.2.9

### New Features

- support STL import & export
- point cloud2D & cloud3D

## v0.2.8

### New Features

- support stringIO in step save

### Fixes

- depack of point2D
- to_vector2D

### Performance improvements

- better bounding box for cylindrical face


## [v0.2.7]
### Changed
- direction vector of linesegments are now normalized

### New Features

- straight line area for BsplineCurve2D
- split of circleby start end
- closedpolygon2d is_trigo
- Auto-adaptative camera/edge width babylonjs
- splitting of bsplinecurve2d
- BezierSurface3D implemented
- added rotation and translation for faces
- new classes BezierCurve2D and BezierCurve3D
- spherical surface
- (core): update plot_data method
- update plot_data methods in wires and edges
- step almost working for cylindrical, conical toroidal
- difference between intersections and crossings
- plot_data version set to 0.3.8 or above

### Fixes

- support of mixed vector point in to step
- remove debug mode babylonjs
- remove sci notation in step export
- use stable cdn for babylonjs
- sweep extrusion length
- line circle intersection with tolerance, normal and dir vector for arc
- offset of wire
- remove useless non serializable attr
- secondmoment area from straight lines
- reversed faces in extrusion correction
- enhancement of rotation/translation of shells
- bug fix BezierCurve2D and 3D
- eq and hash for basis and frames
- shell and frame mapped shell correctly read
- small try except added for step reading
- all SHAPE_REPRESENTATION are now read
- Arc3D from step full debug
- arc3d to 2d in bspline3d surface
- missing faces at end of sweep
- splitting faces and arcs
- perf in display nodes and toroidal aspect
- setup.py requires plot_data>=0.3.9
- (primitives2d): serialization
- debug of shell method
- porting shells methods
- Debug of conical faces
- Porting cylinders and hollow
- porting from missing from_contour3d for planeface
- reading steps, but artefact on faces
- Correcting arc from_step

### Performance improvements

- LineSegment2D.points is non serializable attribute
- ClosedPolygon2D.line_segment is non_serializable_attributes
- Optimization of mesh generation

#### Refactorings
- (edges): put data argument back into Arc2D.plot_data()
- (edges): redefined Arc2D.plot_data()

## v0.2.6

### Changed
- debugs on frame 2D

### Optimized
- babylon data generation speed up

## v0.2.5

### Added
- translation and rotation for various primitives

### Changed
- Frame3D rotation takes also into account origin
- following plot_data v0.5.3

## v0.2.4
### Added
- handle spherical surfaces
- positionning of parts in STEP reading

## v0.2.1
### Added
- step export

## v0.2

### Changed
- modules -2D or *3D renamed in *2d, *3d
- point and vector declared with their x, y, z vm.Point2D((0, 0)) -> vm.Point2D(0, 0)
- separating in new modules: display, wires, edges...
- PEP8: method names
- PointAtCurvilinearAbscissa changed to point_at_abscissa
- MPLPlot changed to plot()
- plot now returns only ax instead of fig, ax

## v0.1.11

### Added
- Calculate the distance between LineSegment3D/LS3D, Arc3D/LS3D, Arc3D/Arc3D and between CylindricalFace3D too.
- Use PlaneFace3D with contours2D in a classic way and use it with contours3D with a 'from_contours3d' as CylindricalFace3D does.
- Calculate the distance between CylindricalFace3D and PlaneFace3D.
- Calculate the distance between CylindricalFace3D, PlaneFace3D and ToroidalFace3D.
- contours2d.tessel_points which gives all points of a contour2d, and .points the end points of primitives.
- Implementation of ConicalFace3D in Core and RevolvedProfile.
- Implementation of SphericalFace3D in Core.
- BSplineFace3D works.

### Changed
- cut_contours in Face3D which take all points from a Contour2D, not one side like before. Furthermore, it is light and quick.

## [v0.1.10]
- typings
- workflow to instanciate point

## [v0.1.9]

### Added
- mesh module

## [v0.1.8]

### Added
- color and alpha options for various primitives
- line segments intersection

### Debug
- arcs: is_trigo and angle were sometimes false

## [v0.1.7]

### Added
- random vector and points
- dashed line option in babylon of LineSegment3D
- Measure2D
- babylon_data: a dict language to describe models to be unpacked by a babylonjs unpacker

### Removed
- constants o2D, x2D, y2D...: use O2D, X2D...

### Changed
- Mesure -> Measure3D<|MERGE_RESOLUTION|>--- conflicted
+++ resolved
@@ -8,22 +8,15 @@
 ## v0.15.0 [future]
 
 ### New Features
--
-
-### Fixed
 - ToroidalSurface3D: line_intersections, linesegment_intersections, plane_intersections 
 - ToroidalFace3D: PlaneFace3D intersectios.
+- ToroidalFace3D: CylindricalFace3D intersections
+- 
+### Fixed
 - PlaneFace3D: circle_intersections.
-<<<<<<< HEAD
-- ToroidalFace3D: CylindricalFace3D intersections
-
-### Fixed
-- 
-
-=======
 - delete remaining inplace methods in wires.py
 - Fixes to boolean operations.
->>>>>>> 7f74aadc
+- 
 ### Refactor
 -
 
