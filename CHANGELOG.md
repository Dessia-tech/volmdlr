--- conflicted
+++ resolved
@@ -29,20 +29,18 @@
 - delete remaining inplace methods in wires.py
 #### shells.py
 - Fixes to boolean operations.
-<<<<<<< HEAD
 
 ### Refactor
-- Circle2D: Now, it needs a Frame2D and a radius instead of a Center and a Radius. This allows to easily control the circle's direction (clockwise/counterclockwise)
-- Arc2D: Arc 2D now must follow the same rotation direction of its circle.
-=======
+
 #### utils
 - common_operations separate_points_by_closeness: consider more than two cluster groups.
 #### curves
 - Circle3D: circle_intersectios when the circle are coplanar.
-
+- Circle2D: Now, it needs a Frame2D and a radius instead of a Center and a Radius. This allows to easily control the circle's direction (clockwise/counterclockwise)
+#### edges.py
+- Arc2D: Arc 2D now must follow the same rotation direction of its circle.
 ### Refactor
 - Face3D: create a generic method for calculating intersections between two faces: _generic_face_intersections.
->>>>>>> 6a809f8e
 
 ### Changed
 - ToroidalSurface3D: init param tore_radius and small_radius changed to major_radius and minor_radius respectevely.
