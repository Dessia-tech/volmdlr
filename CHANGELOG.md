# Changelog

All notable changes to this project will be documented in this file.

The format is based on [Keep a Changelog](https://keepachangelog.com/en/1.0.0/),
and this project adheres to [Semantic Versioning](https://semver.org/spec/v2.0.0.html).


## v0.17.0 [Future]
### New Features
#### edges.py
-

#### faces.py
-

#### edges.py
-

#### surfaces.py
-

### Fixed
#### edges.py
- arc2d: start and end angle, and arc angle.

#### faces.py
- Toroidalface ConicalFace intersections.

#### edges.py
-

#### surfaces.py
-

#### wires.py

### Refactor

#### surfaces.py
- ToroidalSuface3D: toroidal_surface_intersections
- Contour2D - point_belongs
<<<<<<< HEAD
- ConicalSurface3D: Refactoring of the conical surface definition in accordance with ISO 10303.

=======
- edge: intersections -> new parameter force_sort, to force sorting intersection points along curve.
>>>>>>> 0f6ff860
### Changed
- load_from_file -> from_json
- Delete outdated_methods: bbox_intersections -> is_intersecting | b_rectangle_intersections -> is_intersecting
- For points in the interior of an object: point_belongs -> point_inside
- For points ON an object: point_belongs
- edges/curves.py cut_between_two_points -> trim
- defines ordering of curve methods
- npy -> np
- 
### Unittests
- Toroidalface ConicalFace intersections.

## v0.16.0

### New Features
- added missing hash and eq methods to several classes
- ArcEllipse2D/3D: get_shared_section and delete_shared_section.
- ConicalSurface3D: conicalsurface_intersections.
- cad_simplification: AlphaWrapSimplify
- nurbs/operations: link_curves

#### edges.py
- BSplineCurve: decompose into béziers patches of same degree.
- BSplineCurve: merge_with and merge_with_curves

#### faces.py
- Add primitives_mapping property: returns a dictionary containing the correspondence between the parametric and 3D boundaries of the faces.
- grid_points: returns a grid of points inside the surface2d of the face.

#### surfaces.py
- CylindricalSurface3D: parametric_points_to_3d
- ToroidalSurface3D: parametric_points_to_3d
- SphericalSurface3D: parametric_points_to_3d
- ConicalSurface3D: parametric_points_to_3d
- ExtrusionSurface3D: parametric_points_to_3d
- RevolutionSurface3D: parametric_points_to_3d
- Plane3D: parametric_points_to_3d
- BSplineSurface3D: parametric_points_to_3d
- BSplineSurface3D: decompose.
- BSplineSurface3D:extract_curves method. Extracts curves from the surface given an ordered list of parameters in u or v direction.
- ToroidalSurface3D: torus-torus intersections.

### Fixed
- review hash and eq methods.
- fix pylint.
- Add some missing docstrings.
- Add _serializable_dict to points and vectors objects. This method is important to some platform checks, as they don't inherite from DessiaObject anymore.

#### curves.py
- Ellipse2D/3D: mutualize length method.
- Circle2D: abscissa method - consider frame direction during rotation.
- Line: is_close.
- Circle3D: Line intersections

#### edges.py
- BSplineCurve: handles exceptions in simplify method.
- BSplineCurve: Consider overlaping curves also as periodic.
- BSplineCurve.simplify: handles exceptions.
- Arc2D: plot_data
- LineSegment3D: planar_revolution.
- BSplineCurve: abscissa: use curve decomposition.
- BSplineCurve: trim.

#### faces.py
- Face3D: enhance from_contours3d.
- Face3D: enhance from_contours3d. Checks if inner contours position are according outer contour position in parametric domain for periodical surfaces.
- Face3D: divide_face_with_closed_cutting_contours - if inner_contour.area()/outer_contour.area() < 1e-9 ignore it.
- Face3D: point_belongs

#### primitives3d.py
- RevolvedProfile: to_dict

#### surface.py
- PeriodicalSurface: handles exceptions in connect_contours method.
- ExtrusionSurface3D: fullarcellipse3d_to_2d
- ExtrusionSurface3D: generalization of the _repair_points_order method to repair the order of parametric points of edges after transformation.
- ToroidalSurface3D: increases precision of point3d_to_2d.
- Surface3D: repeair_primitives_periodicity. Treat special case on surfaces with singularities.
- ToroidalSurface3D: plane_intersections.
- Remove duplicated attributes.

#### wires.py
- Contour2D: cut_by_line.
- ContourMixin: is_ordered().


#### step.py
- Step: uses Regular Expressions to improve the performance.

#### core.py
- Add missing dark_mode parameter in save_babylonjs_to_file method.

### Refactor
- Big refactor to improve and simplify complex and long methods in various modules. 

#### surfaces.py
- contour3d_to_2d/contour2d_to_3d: Add option to return also a dictionary with the correspondence between the parametric and 3D primitives.
- BSplineSurface3D: point3d_to_2d, improve the method to ensure convergence

#### display.py
- refactor DisplayMesh.
- refactor DisplayMesh to Mesh3D
- enable stl / ply / 3mf / obj import and export with Mesh3D object
- implement various Mesh3D manipulations methods
- improve performance

### Changed
- Edge.split_between_two_points -> trim
- surfaces.py: point_on_surface -> point_belongs
- Numpyfy BSplines

### Build
- try adding github actions to testpypi

### Unittests
- 

## 0.15.2

### build
- fix build test before upload to pypi

## 0.15.1

### build

- Use pip install instead of setuptools install in order to avoid .egg being generating and preventing PyPI upload

## v0.15.0

### New Features

#### core_compiled.py
- Point2D/Point3D: allow users to use a point or a list of points direct inside a numpy array. ex.: np.array(volmdlr.O3D)
- Point2D/Point3D: in_list. ** ATTENTION:** -> use in_list instead of volmdlr.core.point_in_list.
- cad_simplification: VoxelizationSimplify, TripleExtrusionSimplify, TriangleDecimationSimplify.

#### surfaces.py
- ToroidalSurface3D: line_intersections, linesegment_intersections, plane_intersections
- ToroidalSurface3D: cylindricalSurface_intersections, circle_intersections, fullarc_intersections, dict_to_object, conicalsurface_intersections, sphericalsurface_intersections
- ToroidalSurface3D: Handles degenerated surfaces (major_radius < minor_radius).
- CylindricalSurface3D: circle_intersections, sphericalsurface_intersections, cylindricalsurface_intersections
- ToroidalFace3D: PlaneFace3D intersectios.
- SphericalSurface3D: circle_intersections, arc_intersections, ellipse_intersections, arcellipse_intersections, sphericalsurface_intersections
- ConicalSurface3D: sphericalsurface_intersections
- General improvements on sufaces\` parametric operations.
- Surface2D: triangulation. Set tri_opt equal to "p".

#### edges.py
- BsplineCurve3D: circle_intersections.
- ArcEllipse3D/FullArcEllipse3D: line_intersections.

#### faces.py
- Face3D: get_face_polygons

#### curves.py
- Circle3D: point_distance.
#### shell.py
- OpenTriangleShell3D: triangle decimation
- ClosedTriangleShell3D: turn_normals_outwards, are_normals_pointing_outwards, turn_normals_inwards, are_normals_pointing_inwards
- DiplayTriangleShell3D: concatenate

#### core.py
- BoundingBox: is_close, scale
- BoundingBox: triangle_intersects_voxel, is_intersecting_triangle
#### discrete_representation.py
- Voxelization: from_mesh_data
- OctreeBasedVoxelization


#### step.py
- Support to Datakit CrossCadWare STEP file format.

### Fixed
- Drone : run generate sdist and generate bdist_wheel only on master
- drone.yml: add distribution types to be uploaded into pypi.

#### core.py
- VolumeModel: get_mesh_lines (change tolerance to 1e-5)

#### edges.py 
- Arc2D: direction conservation in rotation / translation / frame_mapping.
- FullArcEllipse: angle_start, angle_end.

#### surfaces.py
- ToroidalSurface3D: line_intersections, linesegment_intersections, plane_intersections.
- ConicalSurface3D: circle_generatrixes direction.
- PeriodicalSurface: handles exceptions in connect_contours method.
- ExtrusionSurface3D: fullarcellipse3d_to_2d
- ExtrusionSurface3D: generalization of the _repair_points_order method to repair the order of parametric points of edges after transformation.
- ToroidalSurface3D: increases precision of point3d_to_2d.
- Plane3D: plane intersections.

#### faces.py
- ToroidalFace3D: PlaneFace3D intersections.
- PlaneFace3D: circle_intersections. planeface_intersections
- BsplineFace3D: adjacent_direction_uu
- PlaneFace3D: project_faces (check first if surfaces are coincident)

#### wires.py
- delete remaining inplace methods in wires.py

#### shells.py
- Fixes to boolean operations. Added some tolerance parameters to some methods. 
- Shell3D: get_geo_lines (consider edge.inverse in get_edge_index_in_list check), is_shell_open
- DisplayTriangleShell3D: eq, data_eq, hash, data_hash, concatenate

#### surfaces.py 
- SphericalSurface3D: use circle 3d instead of polygon3D for plotting. 
- add bigger precision to plane-plane intersections.

#### utils
- common_operations separate_points_by_closeness: consider more than two cluster groups.

#### curves.py
- Circle3D: circle_intersectios when the circle are coplanar.
- Circle2D: Now, it needs a Frame2D and a radius instead of a Center and a Radius. This allows to easily control the circle's direction (clockwise/counterclockwise)

#### surfaces.py
- ExtrusionSurface3D: enhance parametric operations.

#### edges.py
- bsplineCurve: line_intersections. 

#### discrete_representation.py
- MatrixBasedVoxelization: _logical_operation
- Remove inheritance from ABC for platform usage

#### cad_simplification.py
- Remove inheritance from ABC for platform usage

### Refactor
- Face3D: create a generic method for calculating intersections between two faces: _generic_face_intersections.
- Voxelization: refactor class methods

#### core.py
- babylon_data: avoid using bounding_box for performance
- BoundingBox: uses numpy to improve performance.

#### core_compiled
- Frame2D: fix rotation, now it has an optional parameter rotate_basis, set to False by default option, so the user can specify if he wants to rotate also the basis of the frame.

#### edges.py
- Circle2D: Now, it needs a Frame2D and a radius instead of a Center and a Radius. This allows to easily control the circle's direction (clockwise/counterclockwise)
- Arc2D: Arc 2D now must follow the same rotation direction of its circle.
- LineSegment2D/3D: The line attribute from which the line segment was defined was converted to a property, for performance and memory efficiency reasons.
- BSplineCurve: improve line_intersections performance. 

#### faces.py
- Face3D: create a generic method for calculating intersections between two faces: _generic_face_intersections.

#### primitives3d.py
- Sweep: accepts an optional parameter starting_frame that can control the orientation of the profile.
- Block: get_bounding_box

#### shells.py
- boolean operations - now works also for triangle meshed objects, containing coincident faces.
#### surfaces.py
- ExtrusionSurface3D: Uses edge abscissa as u parameter.
- ExtrusionSurface3D: general improvements in parametric operations.


### Changed
- ToroidalSurface3D: init param tore_radius and small_radius changed to major_radius and minor_radius respectevely.
- ToroidalSurface3D: plots now use Circles 3D instead of ClosedPolygon3D. Performance improved.
- CylindricalSurface3D: More comprehesive plot
- BoundingBox: from_bounding_boxes
- BSplineCurve: improve line_intersections performance.
- core_compiled.pyx: update typing because Point2D, Point3D, Vector2D and Vector3D are now extension types (C structures.)
- BSplineCurve: improve line_intersections performance.
- SphericalSurface3D: enhance bsplinecurve3d_to_2d.

### Unittests
#### curves 
- Circle3D: new case to test_circle_intersections, new test: test_point_distance.
#### surfaces
- ToroidalSurface3D: test_line_intersections, test_plane_intersections, test_cylindrical_surface_intersections, test_circle_intersections
- CylindricalSurface3D:  test_circle_intersections.
#### faces
- ToroidalFace3D: PlaneFace3D intersectios.
- SphericalSurface3D: circle_intersections, arc_intersections, arcellipse_intersections
- PlaneFace3D: point_belongs
#### core
- BoundingBox: is_close, scale
#### primitives3d
- Block: from_bounding_box, get_bounding_box

## v0.14.0

### New Features
- DisplayTriangleShell3D: a TriangleShell3D optimized for performance of display / saving / loading.
- BSplineSurface3D: from_points_interpolation, from_points_approximation.
- nurbs module.
- New curves classes: Hyperbola2D and Hyperbola3D.
- Line: closest_point_on_line, from_point_and_vector
- Line2D: get_slope, get_y_intersection.
- New curves classes: Parabola2D/3D.
- ConicalSurface3D: line/line_segment intersections, perpendicular_plane_intersection
- ConicalSurface3D: line/line_segment intersections, perpendicular_plane_intersection, parallel_plane_intersections, concurent_plane_intersections, plane_intersections.
- Hyperbola2D/3D and Parabola2D/3D: split
- PlaneFace3D: conicalface_intersections
- CylindricalSurface3D: conicalsurface_intersections
- CylindricalFace3D: conicalface_intersections
- Curve: general_method curve_intersections
- Parabola2d/3D / Hyperbola2D/3D: point_belongs, tangent
- BSplineCurve: point_to_parameter, abscissa_to_parameter.
- Basis3D: is_normilized, is_orthogonal, is_orthonormal.
- BSplineSurface3D: fullarcellipse3d_to_2d
- ClosedPolygon2D: points_in_polygon

### Fixed
- add missing name attributes to classmethods.
- fixed circular imports
- BSplineSurface3D: from_points_interpolation, from_points_approximation.
- ConicalFace3D: point_belongs
- nurbs.core: find_multiplicity, evaluate_curve.
- LineSegment3d: line_intersections.
- Circle2D: line_intersections
- Step.read_lines: handles name with # character in name.
- ExtrusionSurface3D: enhance 3D to parametric operations.
- BSplineCurve: direction_vector, point_at_abscissa, abscissa, trim
- ConicalSurface3D and RevolutionSurface3D: bsplinecurve3d_to_2d when start or and points are at surface singularity
- ClosedCurves: discretization_points
- ArcEllipse3D: is_close
- LineSegment3D: revolution
- FullArcEllipse3D, FullArcEllipse2D: discretization_points
- ConicalSurface3D: linesegment2d_to_3d
- BSplineSurface3D: bsplinecurve3d_to_2d, prevents code execution from stopping when point3d_to_2d does not converge
- BSplineSurface3D: derivatives
- BSplineCurve: split
- Matrix based discrete representation: boolean operations
- read the docs settings
- fix: move code complexity at end
- ClosedPolygon2D: points_in_polygon, fix include_edge_points
- ClosedShell3D: is_face_between_shells

### Refactor
- TriangleShell3D: various improvement such as get_bounding_box, to_mesh_data, from_mesh_data, to_dict, dict_to_object

### Changed
- Cache BSplineCurve points into a numpy array to reduce memory usage.
- Vector2D, Vector3D: __repr__
- core_compiled: cdef functions' names.
- Vector2D, Vector3D, Point2D, Point3D: transformed into extension types for memory performance
- limit warning on step reading
- BSplineSurface3D: point3d_to_2d

### Unittests
- Hyperbola2D/3D: line_intersections
- Parabola2D/3D: line_intersections
- ConicalSurface3D: test_line_intersections, test_plane_intersections.

## v0.13.0

### New Features
- Line: reverse.
- BSplineCurve: Remove dependencies from the geomdl library.
- perf: to_dict/dict_to_obj of OpenTriangleShell3D
- Cylinder / Cone / HollowCylinder: from_center_point_and_axis
- Cone: remove inheritance from RevolvedProfile
- Ellipse2D: point_distance, bounding rectangle, ellipse_intersections
- Curve: local_discretization
- Ellipse3D: line_intersections, linesegment_intersections, ellipse_intersections
- ArcEllipse3D : Linesegment_intersections, arcellipse_intersections
- Circle3D: circle_intersections, ellipse_intersections
- Circle2D: ellipse_intersections.
- Arc3D: arc_intersections, arcellipse_intersections
- Wire3D/Contour3D: edge_intersections, wire_intersections
- BSpline3D: arc_intersections
- New module: discrete_representation for voxelization of 3D geometries and pixelization of 2D geometries
- BSplineSurface3D: partial removal of dependencies on geomdl objects

### Fixed
- Sweep with non smoth path
- plot of vector3D.
- BSplineSurface3D: point3d_to_2d, improve inital condition.
- EdgeCollection3D: babylon_meshes.
- BSplineCurve3D: trim
- FullArc3D: hash
- SphericalSurface3D: enhance repair_periodicity_method
- CylindricalSurface3D: concurrent_plane_intersection
- BSplineFace3D: fix neutral_fiber
- Step: assembly import
- BSplineFace3D: fix bounding_box.
- Ellipse3D: from_step
- edges.py: general improvements.
- ExtrusionSurface3D: point3d_to_2d.
- ExtrusionSurface3D: enhance parametric operations when the surface is periodic.
- BSplineFace3D: fix neutral_fiber
- BSplineSurface3D: improve bsplinecurve3d_to_2d.
- BSplineSurface3D: improve bsplinecurve3d_to_3d.
- Circle2D: plot
- Line3D: fix Line3D plot()
- Vector2D: plot()
- fix RevolutionFace3D init parameter wire to edge.
- Update documentation
- fix Sweep: bug when first primitive is an arc.
- fix closedshell3d volume
- Step.py: enhance step import/export
- VolumeModel: get_shells
- step.py uses deque in stack based algorithms
- VolumeModel: get_shells
- add error protection stl
- Sweep - add raise ValueError if section too big in comparision to arc radiuses
- Update cython version requirement in setup.py
- Step import: handles when there is an empty assembly in the file.
- Ellipse2D: point_at_abscissa
- ultis.common_operations: get_edge_distance_to_point and get_get_abscissa_discretization from edges so it can be used in curves too.
- edges.Edge._generic_minimum_distance
- LineSegment3D: distance_linesegment
- BSpline3D: linesegment_intersections

### Refactor
- refator some classes' init in primitives3D. 
- Shells: refactor.
- Composite_primitives
- Surface3D: enhance repair_primitives_periodicity method.
- volmdlr.utils.intersections:
- BSplineCurve: replace periodic bool parameter with verification inside from_points_intepolation method.
- Wire3D: removes heritage from volmdlr.core.CompositePrimitive3D
- BSplineCurve3D: bounding_box
- edges: minimum_distance.
- BSplineSurface3D: bsplinecurve3d_to_2d
- BSplineCurve: transform some attributs into lazy evaluation and Caching
- BSplineSurface3D: transform some attributs into lazy evaluation and Caching
- BSplineSurface3D: store control_points as numpy array for memory efficiency
- PlaneFace3D: distance_to_point -> point_distance
- remove normalize() methods for Vectors. Replaced by unit_vector(), it returns a new normalized vector.
- Cylinder / Cone / HollowCylinder: docstrings, typings, style, coherence
- BSplineSurface3D: point3d_to_2d performance improvements.


### Changed
- Moves functions from step.py to volmdlr.utils.step_reader
- Cylinder / HollowCylinder: `from_extremal_points` is now depracted. Use `from_end_points` instead (for lexical reason)

### Unittests
- Cylinder / Cone / HollowCylinder
- Ellipse2D: point_distance
- Ellipse3D: test_ellipse_intersections, test_linesegment_intersections
- ArcEllipse3D : Linesegment_intersections, arcellipse_intersections
- Circle3D: circle_intersections.
- Arc3D: arc_intersections, arcellipse_intersections, test_minimum_distance_bspline
- BSplineCurve3D: test_bspline_linesegment_minimum_distance, test_bspline_linesegment_intersections
- Contour3D: test_edge_intersections

## v0.12.0


### New Features
- New module: cad_simplification - OctreeBlockSimplify, TrippleExtrusionSimplify
- shells.py : function to performe union operations for a given list of shells.
- ClosedShell3D: is_face_intersecting, is_intersecting_with
- BoundingBox: get_points_inside_bbox, size
- Vector3D: unit_vector
- Face3D: split_inner_contour_intersecting_cutting_contours
- Shell3D: get_ray_casting_line_segment
- WireMixin: get_connected_wire, is_sharing_primitives_with
- OpenShell3D: faces_graph
- Plane3D: arc_intersections, bsplinecurve_intersections
- common_operations: split_wire_by_plane
- SphericalSurface3D: line_intersections, linesegment_intersections.
- Sweep with muitiform profile contour.
- minimum_distance: face-to-face, shell-to-shell
- OpenShell3D: from_faces (using faces graph)
- SphericalFace3D: from_contours3d_and_rectangular_cut
- RevolutionSurface3D: Translation
- wires.WireMixin: from_circle
- curves.CircleMixin: trim
- Face3D: point_distance
- BSplineCurve3D: revolution method.

### Fixed
- ClosedShell3D: is_face_inside, get_subtraction_valid_faces, valid_intersection_faces, point_belongs
- ContourMixin: delete_shared_contour_section, reorder_contour_at_point, are_extremity_points_touching
- RevolutionSurface3D: fix some special cases whiling transforming from 3D space to parametric domain.
- fix drone python version
- BSplineFace3D: neutral_fiber
- BSplineSurface3D: arc3d_to_2d, removes repeated parametric points if any.
- surfaces.Plane3D: linesegment_intersections
- Step export
- Face3D: is_linesegment_crossing.
- Edge: fix orientation of edges commig from step.
- BSplineCurve3D: from_step.
- Export to step file
- Step import
- Edge: fix orientation of edges commig from step.
- Sphere: point_belongs, inherits from ClosedShell3D instead of RevolvedProfile
- Step import.
- PeriodicalSurface: linesegment3d_to_2d, takes into account small 3D line segments that should be actually 3D arcs
- babylondata: removes empty objects.
- ClosedPolygon2D: point_belongs.
- Fullarc: get_reverse.
- Arc2D: point_belongs
- ArcEllipse2D: point_at_abscissa
- Frame3D: import/export step.
- BSplineFace3D: neutral_fiber.
- Step: read_lines, take into account the space character in step entity names
- Circle3D: fix trim.
- Edge: from_step trim of periodic curves with different orientation of original edge
- Arc3D: fix abscissa, fix get_arc_point_angle
- add missing toleraces to some methods.
- Arc3D: line_intersections
- Line3D: minimum_distance_points
- remove arcellipse handleling for bspline2d_3d.
- plot of vector3D
- Ellipse3D: discretization_points.

### Refactor
- ClosedShell3D: point_belongs, get_non_intersecting_faces
- BoundingBox: bbox_intersection
- Face3D: get_face_cutting_contours
- parametric.py: fix numerical instability in some functions used in Arc3D to parametric surface domain transformation.
- intersections: get_bsplinecurve_intersections generalization, so it can also be used
to calculate intersections between a plane 3d and bsplinecurve3d.
- Big refactor: New module curves.py containing classes as Line, Circle and Ellipse.
Most edges will now be formed by a curve and a start and end points. Unittests for all these classes have been created.
All adequations have been done for all tests and existing scripts.

- bspline_compiled: refactor binomial_coefficient for performance.
- Improve step translator.
- Delete inplace methods: rotation, translation and frame_mapping. replace by juste the rotation, translation and frame_mapping. objects are no longer changed inplace, a new transformed object is returned each time.
- OpenShell3D: faces_graph.
- RevolutionSurface3D: Improve init and methods

### Changed
- OpenShell3D: faces_graph is now vertices_graph. faces_graph method now represents the faces' topology of the shell.

### Unittests
- FullArc2D: split_between_two_points
- Face3D: set_operations_new_faces
- ClosedShell3D: point_belongs
- Plane3D: arc_intersections, bsplinecurve_intersections
- common_operations: split_wire_by_plane
- SphericalSurface3D: line_intersections, linesegment_intersections.

## v0.11.0


### New Features
- BSplineCurve, Edge: simplify
- Plane3D: angle_between_planes, plane_betweeen_two_planes
- Edge: intersections, crossings, validate_crossings
- Arc2D: bsplinecurve_intersections, arc_intersections, arcellipse_intersections.
- ArcEllipse2D: bsplinecurve_intersections
- get_circle_intersections added to volmdlr.utils.intersections, so it can be used to calculate intersections between two arcs 2d.
- get_bsplinecurve_intersections added to volmdlr.utils.intersections. Used to calculate intersection between a bspline and another edge.
- Wire2D: edge_intersections, wire_intersections, edge_crossings, edge_intersections, validate_edge_crossings, validate_wire_crossings
- Contour2D: split_contour_with_sorted_points, intersection_contour_with
- CylindricalSurface3D: point_projection, point_distance
- ToroidalSurface3D: point_projection
- BsplineCurve: point_distance, point_belongs
- ContourMixin: is_adjacent
- Wire2D: area
- Circle2D: bsplinecurve_intersections.
- add tolerance param to many methods from edges and wires.
- Surface3D: add contour healing into face_from_contours3d method.
- ExtrusionSurface3D: implement missing cases for linesegment2d_to_3d method.
- BSplineSurface3D: to_plane3d
- BSplineFace3D: to_planeface3d
- BSplineCurve, Arc, LineSegment: is_close
- Core: get_edge_index_in_list, edge_in_list
- mesh: TetrahedralElementQuadratic 
- GmshParser: define_quadratic_tetrahedron_element_mesh
- GmshParser: to_vtk (consider quadratic tetrahedron element)
- VolumeModel: to_msh (consider both order 1 and 2)
- Assembly: define a volmdlr Assembly object.
- Edge: direction_independent_is_close
- Arcellipse2D, 3D: complementary, translation
- Arcellipse2D, 3D: complementary
- Face3D: is_linesegment_crossing, linesegment_intersections_approximation.
- Assembly: define a volmdlr Assembly object.
- Contour2D: copy
- LineSegment2D: copy
- FullArcEllipse3D: split
- ArcEllipse3D: split, point_at_abscissa
- Vector: is_perpendicular_to
- babylonjs: add nested meshes
- CylindricalFace3D, ConicalFace3D, ToroidalFace3D, BSplineFace3D: neutral_fiber
- VolumeModel: get_shells
- WireMixin: wires_from_edges
- DisplayMesh3D: triangulation_faces
- Woodpecker CI setup
- ContourMixin: primitive_section_over_contour.
- Face3D: split_by_plane

### Fixed
- 2D conversion: create 2D function name in core_compiled
- LineSegment, Arc, BSplineCurve: get_shared_section()
- bSpline2D: linesegment_intersections
- BsplineCurve: from_points_interpolation
- Coverage: use coverage rc to enable cython coverage
- ClosedShel3D: cut_by_plane
- ClosedShell3D: union
- BSplineSurface3D: take into account oppened contour while using face_from_contours3d
- BsplineCurve: simplify
- Dessiaobject inheritance up-to-date
- Edge: unit_direction_vector, unit_normal_vector, split_between_two_points
- VolumeModel: get_mesh_lines (change tolerance 1e-20 to 1e-6)
- RevolutionSurface: fix some parametric operations.
- ClosedShel3D: intersection method
- Fix: plots
- add some fixes to pydocstyle errors
- ToroidalSurface3D: fix some parametric operations.
- Node2D, Node3D: is_close
- SphericalSurface3D: enhance arc3d_to_2d and bsplinecurve3d_to_2d.
- BSplineface3D: linesegment2d_to_3d, bsplinecurve2d_to_3d.
- OpenShell3D: get_geo_lines (use primitive.is_close)
- Basis3D: normalize
- Contour3D: from_step removes repeated edges from primitives list
- Face3D: add fixes to divide_face.
- ExtrusionSurface3D: linesegment2d_to_3d.
- Surface3D: repair_primitive_periodicity
- BSplineSurface3D: ban useless attr in serialization 
- utils.parametric: fix contour2d_healing
- BSplineSurface3D: ban useless attr in serialization
- BSplineCurve: simplify
- SphericalSurface3D: contour3d_to_2d
- WireMixin: to_wire_with_linesegments (use new methods, for 2D and 3D)
- ArcEllipse2d: point_belongs, abscissa, init.
- Face3D: face_inside - now considers inners_contours
- BoundingBox: point_belongs now considers bounds.
- ContourMixin: delete_shared_contour_section
- PlaneFace3D: merge_faces
- Contour2D: divide
- Step: raise NotimplementedError when it's not possible to instatiate assembly object.
- STL: handle mutiple space as separator
- fix: protect gmsh import

### Refactor
- Contour2D: cut_by_wire
- Contour2D: extract_with_points displaced to WireMixin
- Contour2D: extract_contour displaced to WireMixin and renamed to extract
- Contour2D: split_contour_with_sorted_points displaced to WireMixin and renamed to split_with_sorted_points
- Contour2D: get_divided_contours
- FullArc2D, FullArc3D: create FullArc Abstract class.
- Contour2D: ordering_contour
- WireMixin: order_wire
- Contour2D: delete cut_by_linesegments
- split faces.py into surfaces.py, faces.py and shells.py 
- ContourMixin: from_points
- ClosedShell3D: improve performance for boolean operations
- Face3D: reduce the triangulation discretization resolution of Toroidal and Cylindrical to improve redering performance.
- Cylinder: inheritance directly from ClosedShell3D
- Edges: cache middle_points and unit_direction_vector 
- Arc: add optional parameter center
- unittests: find dynamicly the folder for the json
- Arc: point_distance
- BSplineCurve: is_close
- CompositePrimitive3D: babylon_points
- WireMixin: split_with_sorted_points -> if a wire, and given points are start and end, return self directly.
- ContourMixin: contours_from_edges
- ExtrusionSurface3D: simplify bsplinecurve3d_to_2d method

### Changed
- better surface3d plots
- sphere methods renamed in_points & to_point_skin to inner points & skin_points
- Improve CylincricalFace3D and ToroidalFace3D rendering mesh.
- remove useless attribute in Bspline serialization
- Change python suport version from >=3.7 to >= 3.9
- LICENSE changed from GPL to Lesser GPL 
- Readme logo updated
- CI: do not check quality on tag

### Unittests
- Arc2D: test_arc_intersections
- TestEdge2DIntersections: test intersections for all edges.
- Circle2D: test_circle_intersections
- Contour2D: test_crossings, test_intersection_contour_with
- BSplineCurve: get_intersection_sections
- BSplineCurve2D: edge_intersections, arc_intersections, bsplinecurve_intersections
- CylindricalFace3D: test_triangulation_quality
- CylindricalSurface3D: test_point_projection
- BSplineCurve: point_projection
- ClosedShel3D: cut_by_plane
- Arc3D.minimum_distance_points_line
- New unittests for plane3d.
- ClosedShel3D: intersection
- Arcellipse2D: complementary
- Contour2D: contours_from_edges.
- PlaneFace3D: merge_faces
- Contour2D: divide.
- BSplineFace3D: test_linesegment_intersections_approximation.
- CylindricalFace3D: split_by_plane.

v0.10.0 [Released 20/04/2023]

### New Features
* Write .msh file (with stream)
* Arc: reverse
* BSplineCurve2D: offset
* Circle2D: bsplinecurve_intersections, point_distance
* ConicalSurface3D, CylindricalSurface3D: plot method
* BSplineCurve3D: minimum distance
* volmdlr.edge: FullArcEllipse
* BSplineCurve: evaluate_single
* Wire2: hash
* Contour3D: hash
* LineSegment3D, LineSegment2D, Arc3D, Arc2D, BSpline3D, BSpline2D: get_shared_section(), delete_shared_section()
* Contour2D: closest_point_to_point2, get_furthest_point_to_point2
* Block: octree, quadtree, subdivide_block

### Fixed
* Bspline in sweep
* Plane3D: plane_intersections
* fixes to step assemblies
* LineSegment3D: matrix_distance
* fixes to wire
* Arc: split. Case when spliting point is the start or end point.
* BplineCurve2D: tangent, vector_direction, normal_vector
* BSplineCurve: abscissa, line_intersections
* Add some important fixes to unittests: missing two __init__py files.
* Contour2D, Contour3D: merge_with()
* Edge: change unit_direction_vector and unit_normal_vector to concrete methods
* stl: add _standalone_in_db to Stl class
* BSplineSurface3D: merge_with
* Documentation: Add introduction to volmdlr technology
* BSplineSurface3D: refactor bsplinecurve3d_to_2d to take into account periodic behavior
* OpenedRoundedLineSegments2D/ClosedRoundedLineSegments2D: fix radius type
* Surface3D: debug some special cases while using face_from_contours3d.
* Step: debug some special cases while reading step file.
* BSplineSurface3D: fix simplify_surface method.
* Improve pylint code quality.
* PeriodicalSurface: enhance some parametric transformations.

### Removed
- stl: remove default value in from_stream method

### Changed

- argument convexe in volmdlr.cloud has been renamed to convex
- Add some missing docstrings in volmdlr.faces
- Using full arcs for Circles primitives

### Performance improvements
- BSplineCurve: compilation of some functions used by from_points_interpolation classmethod.
- BSplineSurface3D: compilation of some functions used in the evaluation of a parametric point.
- eq & hash: Some eq and hash methods have been fixed. starting from clases Point and Vector.
- BSplinecurve2D: point_belongs
- lighten some dicts with optional name
- Step reader: refactor to_volume_model. Remove the dependency of the method of creating a graph.

### Refactorings
- ContourMixin: to_polygon (for both 2D and 3D)
- BSplineCurve2D.point_distance 
- new dataclass EdgeStyle: to be used in several plot methods. simplifying its structure.


### Unittests
* BSplineCurve2D: offset, point_distance, point_belongs
* Circle2D: bspline_intersections, point_distance
* Unittests for Vector2D
* Unittests for Point2D
* Unittests for Vector3D
* Unittests for Point3D
* LineSegment3D: test_matrix_distance
* LineSegment3D, LineSegment2D, Arc3D, Arc2D, BSpline3D, BSpline2D: get_shared_section(), delete_shared_section()
* Contour3D: merge_with()
* Contour2D: closest_point_to_point2, get_furthest_point_to_point2

## v0.9.3

- build: bump dessia common to 0.10.0
- build: remove useless jsonschema dep
- build: update package.xml for freecad

## v0.9.1

### Fixed
- build: manifest was not shipping bspline_compiled
- fixed many pylint errors: 13/03/2023
- fix contour2d: divide

### Documentation
 - typo in CONTRIBUTING.md
 - typo in README.md

## v0.9.0 [released 03/26/2023]

### New Features
* Unit coversion factor parameter added to the end of the from_step arguments parameter (So we can convert the units correctly)
* SphericalSurface3D: rotation, translation, frame_mapping
* read steps: Identify assemblies in a step file.
* ClosedTriangleShell3D: to_trimesh method
* PointCloud3D: add method shell_distances to compute distances from triangular mesh in PointCloud3D
* BSplineSurface3D: Now the plot method uses u and v curves
* Create .geo and .msh files (Mesh geometries with GMSH)
* RevolutionSurface3D: point3d_to_2d, point2d_to_3d, plot, rectangular_cut, from_step
* RevolutionFace3D
* WiriMixin: from points: general method for Wire3D and 2D and for Contour2D and 3D.
* Added package.xml metadata in order to be listed in the FreeCAD Addon Manager
* Edge: local_discretization
* ArcEllipse2d: point_at_abscissa, translation, split, point_distance.

### Fixed

* WireMixin: abscissa (add tolerance as parameter)
* OpenRoundedLineSegment2D: deleted discretization_points() so it uses the one from WireMixin.
* Contour2D: moved bounding_rectangle and get_bounding_rectangle to Wire2D.
* BSplineCurve: from_points_interpolation, uses centripedal method for better fitting.
* Conical, Cylindrical and Toroidal Surfaces 3D: fix face_from_contours - bug when step file doesnot follow a standard.
* BSplineSurface3D: debug linesegment2d_to_3d method.
* Parametric operations with BSpline curves.
* OpenTriangleShell3D: fix from_mesh_data method.
* PeriodicalSurface: fix face from contours.
* LineSegment2D.line_intersections: verify if colinear first.
* Cylinder: to_dict, min_distance_to_other_cylinder.
* Step_assemblies: consider when no transformation is needed.
* fix some pydocstyle errors
* Script/step/workflow: Update Workflow, use last version of dessia_common
* LineSegment3D: Rotation method update due to points attribute deletion
* ConicalSurface3D: fix from_step class method by adding the angle convertion factor
* fix f string usage
* Add some typings
* Step: Step translator now handles some EDGE_LOOP inconsistencies coming from step files
* Arc2d: point_belongs, abscissa.


### Removed

- edges: remove attributes points from lines & linesegments for performance purpose


### Performance improvements

- wires.py's 2D objects: chache bounding_rectangle results
- faces.py's Triangle3D objects: subdescription points and triangles
- EdgeCollection3D: new object for displaying series of edges
- BSplineSurface3D: compile BSplineSurface3D.derivatives
- Contour2D.area(): save area in a cache variable.
- Contour2D.__eq__(): verify contour length first, when verify if two contours are the same.
- Contour2D.is_inside(): verify first if the area of the contour2 is not smaller that contour 1.
- Disabling pointer in to_dict for most primitives
- Better hash for shells, contours & wires 


### Refactorings
- Remove usage of deprecated method old_coordinates and new_coordinates
- Indicate 'inplace' methods as deprecated
* Wire: extract_with_points

### Documentation
- BoundingBox docstrings

### Unittests
- ConicalSurface3D: face_from_contours, bsplinecurve3d_to_2d.
- CompositePrimitive2D: rotation, translation, frame_mapping
- core.py: delete_double_point, step_ids_to_str
- CompositePrimitive3D: plot
- BoundingRectangle: bounds, plot, area, center, b_rectangle_intersection, is_inside_b_rectangle, point_belongs,
intersection_area, distance_to_b_rectangle, distance_to_point
- BoundingBox: center, add, to_dict, points, from_bounding_boxes, from_points, to_frame, volume, bbox_intersection,
is_inside_bbox, intersection_volume, distance_to_bbox, point_belongs, distance_to_point, plot
* VolumeModel: eq, volume, rotation, translation, frame_mapping, bounding_box, plot
* Wire: extract_with_points, split_with_two_points
* Arc2d: point_belongs, abscissa.
* ArcEllipse2d: point_belongs, abscissa, init, translation, split, point_at_abscissa, point_distance.

### CI
- add spell check to pylint with pyenchant
- make code_pydocstyle more explicit
- upload html coverage to cdn.dessia.tech
- limit time effect on master & testing

## v0.8.0 [Released 26/01/2023]

### New Features

- PlaneFace3D: project_faces
- OpenShell3D: project_coincident_faces_of
- GmshParser: to_vtk
- BSplineCurve: derivatives
- ClosedPolygon2D: point_belongs, now the user can choose whether points on the edge of the polygon
            should be considered inside or not.
- ArcEllipse2D: line_intersections, frame_mapping, linesegment_intersections
- Line2D: point_belongs, frame_mapping()
- New Class wires.Ellipse2D
- Ellipse2D: point_over_ellipse(), line_intersections(), linesegment_intersections(), discretization_points(),
abscissa(), point_angle_with_major_dir(), area(), rotation(), tranlation(), frame_mapping()
- Plane3D: is_parallel, fullarc_intersections
- Arc2D: cut_betweeen_two_points
- Contour3D: linesegment_intersections, line_intersections
- Circle3D: primitives: [Arc3D, Arc3D], get_primitives, abscissa, linesegment_intersections
- Arc3D: line_intersections, linesegment_intersections
- new module utils: intersections -> circle_3d_linesegment_intersections
- hash for Frame2D
- Ellipse3D: point_belongs, abscissa, length, to_2d
- CylindricalSurface3D: point_on_surface, is_coincident, arcellipse3d_to_2d
- BSplineSurface3D: derivatives

### Fixed

- PlaneFace3D: cut_by_coincident_face (consider self.inner_contours inside face)
- Contour2D: bounding_rectangle (specify number_points for discretization_points), point_belongs
- Line2D: line_intersections
- BSplineCurve2D: line_intersections
- PlaneFace3D: cut_by_coincident_face (consider self.inner_contours inside face)
- BSplineCurve2D: bounding_rectangle (specify number_points for discretization_points)
- Mesh: delete_duplicated_nodes
- BSplineSurface3D: fix arc3d_to_2d method
- Frame3D : fix from_point_and_vector method ( error for the case vector=main_axis)
- BSplineCurve2D: linesegment_intersections
- Contour2D: merge_primitives_with
- BSplineCurve: fix to take into account weighted B-spline curves.
- Step: fix reading of rational BSpline curves and surfaces from step file.
- BSplineCurve2D: tangent (use position/length)
- Babylon: some scene settings for better rendering
- Arc2D: fix get_center: name referenced before assignement
- SphericalSurface3D : enhancement of primitives parametrization on surface parametric domain.
- BSplineSurface3D: debug linesegment2d_to_3d method.
- Parametric operations with BSpline curves.
- OpenTriangleShell3D: fix from_mesh_data method
- pydocstyle fixes
- bounding box: fix for cylindrical and BSplineCurve3D
- contour2d: ordering_primitives, order_primitives
- Plane3D: plane_intersections, is_coindident
- contour2d: ordering_primitives, order_primitives
- Linesegment2D: infinite_primitive
- Arc2D: point_belongs
- Arc2D: infinite_primitive
- Wire2D: infinite_intersections
- infinite primitive offset of linesegment
- Ellispe3D: discretization_points
- BSplineSurface: Improved surface periodicity calculation

### Removed

- babylon script remaining functions

### Performance improvements
- ClosedPolygon2D: triangulation
- Cylinder: min_distance_to_other_cylinder
- BSplineCurve: discretization_points
- Face3D: triangulation
- triangulation performance by use of Node2D instead of points (x15 on casing)
- cache variable self._polygon_point_belongs_100, to avoid recalculating each
time we have to verify if a point is inside
- Improvements in BSplineSurface3D.point3d_to_2d performance
- Triangle3D serialization speed-up
- Serialization without memo for faces
- Custom serialization for BsplineCurves

### Refactorings

- Basis2D, Basis3D, Frame2D, Frame3D: old_coordinates and new_coordinates method are now deprecated.
local_to_global_coordinates and global_to_local_coordinates are the new more explicit ones.
- Line3D: intersections

### Unittests

- Contour2D: point_belongs
- Basis2D, Basis3D, Frame2D, Frame3D: local_to_global_coordinates and global_to_local_coordinates
- ArcEllipse2D: linesegment_intersections
- LineSegment2D: to_wire
- Line2D: point_belongs
- BSplineCurve2D: line_intersections
- Ellipse2D.point_over_ellipse()
- Ellipse2D.line_intersections()
- Ellipse2D.linesegment_intersections()
- Ellipse2D.discretization_points()
- Ellipse2D.abscissa()
- Ellipse2D.point_angle_with_major_dir()
- Ellipse2D.area()
- Ellipse2D.rotation()
- Ellipse2D.tranlation()
- Ellipse2D.frame_mapping()
- Line2D.frame_mapping()
- Plane3D: plane_intersections, fullarc_intersections, is_parallel, is_coincident
- Contour2D: offset
- ArcEllipse3D.to_2d()
- Circle3D: point_belongs
- Circle3D: discretization_points
- Arc3D: line_intersections, linesegment_intersections
- Contour2D: ordering_contour, is_ordered, order_contour
- Ellipse3D: point_belongs, abscissa, length, to_2d, discretization_points
- CylindricalSurface3D: point_on_surface, is_coincident

### CI

- Mandatory CHANGELOG.md update for PR
- pre-commit checks with cython-lint

## v0.7.0

### New Features

- Open/Closed TriangleShells: ability to implement specific algorithm to triangles
- Block: faces_center (calculate directly point in the middle of the faces)
- Circle2D: split_by_line
- BoundingRectangle: bounds, plot, area, center, b_rectangle_intersection, is_inside_b_rectangle, point_belongs, intersection_area, distance_to_b_rectangle, distance_to_point
- Cylinder: random_point_inside, interference_volume_with_other_cylinder, lhs_points_inside
- CylindricalSurface3D: line_intersections, linesegment_intersections, plane_intersection
- Line2D: point_distance
- Line3D: to_2d
- Line3D: skew_to (verifies if two Line3D are skew)
- LineSegment3D: line_interserctions
- ArcEllipse3D: discretization_points
- FullArc3D: linesegment_intersections
- Line: sort_points_along_line
- Line2D: point_belongs
- ArcEllipse2D: length, point_belongs, abscissa, bounding_rectangle, straight_line_area, discretization_points, reverse

### Fixed

- Contour2D: point_belongs
- BsplineCurve: abscissa (use different start point between 0 and length)
- Arc3D: plot
- Cylinder: point_belongs
- FullArc3D: plot (use discretization_points instead of discretise)
- Face3D: line_intersections: consider borders
- STL: from stream (use BinaryFile and StringFile instead of io.BinaryIO and FileIO)
- Step: from stream (use BinaryFile instead of io.BinaryIO)
- Contour: is_overlapping (consider intersecting_points is empty)
- LineSegment2D: to_wire (use discretization_points instead of discretise)
- ArcEllipse2D: to_3d
- Fix boolean operations when faces are 100% coincident
- Fix some to_step methods from edges.py and faces.py


### Performance improvements

- Avoid unneeded bbox computation


### Refactorings

- cleanup of ClosedShell (double methods with Openshells)
- LineSegment3D: intersections
- Line2D: sort_points_along_line



### Unittests

- PlaneFace3D: line_intersections
- BsplineCurve: abscissa
- Circle2D: split_by_line
- BoundingRectangle: area, center, intersection, is_inside, point_belongs, intersection_area, distance_to_point, distance_to_b_rectangle
- Cylinder: point_belongs, random_point_inside, interference_volume_with_other_cylinder, min_distance_to_other_cylinder, is_intersecting_other_cylinder, lhs_points_inside
- CylindricalFace3D: linesegment_intersections
- CylindricalSurface3D: line_intersections
- Line3D: line_distance
- Line3D: skew_to
- Line3D: intersections
- LineSegment3D: line_intersections
- LineSegment3D: linesegment_intersections
- Contour: is_overlapping
- LineSegment2D: line_intersections
- ArcEllipse3D: discretization_points
- FullArc3D: linesegment_intersections
- Line2D: sort_points_along_line
- Line3D: sort_points_along_line
- ArcEllipse2D: length, point_belongs, abscissa, bounding_rectangle, straight_line_area, discretization_points, reverse


## v0.6.1 [12/13/2022]

### Changes

- Import from dessia_common are now performed from dessia_common.core

### Fixed
- infinite primitive offset of linesegment

## v0.6.0 [11/7/2022]

### New Features

- Stl:load_from_file, to_volume_model
- Surface2D: copy (specific method)
- GmshParser: read_file (.msh) and related methods, define_triangular_element_mesh, define_tetrahedron_element_mesh
- Circle2D: primitives (defined with 2 Arc2D)
- Node2D/3D, TriangularElement, QuadrilateralElement2D, TriangularElement3D
- ElementsGroup: nodes, elements_per_node
- Mesh: bounding_rectangle, delete_duplicated_nodes
- PlaneFace3D: cut_by_coincident_face
- Vector2D: to_step
- BSplineCurve2D: to_step
- LineSegment3D: to_bspline_curve
- BSplineCurve3D: from_geomdl_curve
- Surface2D: line_crossings
- Surface2D: from_contour
- BSplineSurface3D: simpifly_surface - verifies if BSplineSurface3D could be a Plane3D
- OpenShell3D: to_step_face_ids
- Contour2D: repair_cut_contour
- Circle2D: cut_by_line

### Fixed

- Contour3D: average_center_point (use edge_polygon.points instead of points)
- Contour: edges_order_with_adjacent_contour
- Arc2D: translate_inplace
- Arc2D: point_belongs
- Arc2D: abscissa (consider point2d == arc2d.start/end)
- Arc2D: split (how to choose the interior point)
- Wire: extract_primitives (consider point1 and point2 belong to the same primitive, REMOVE Contour.extract_primitives)
- LineSegment: abcissa (consider point2d == arc2d.start/end)
- Contour2D: cut_by_wire
- Contour2D: point_belongs (bug when contour has only one primitive, like FullArc2D)
- Contour: contours_from_edges
- PlaneFace3D: face_intersections
- Edge: insert_knots_and_mutiplicity
- BSplineCurve3D: from_step
- Surface2D: cut_by_line
- Circle3D: to_step
- ArcEllipse3D.to_2d()
- infinite primitive offset of linesegment
- Contour3D: order_contour.

### Performance improvements

- Improve reading STEP files (Faster BSplineCurve3D.look_up_table, Better info when _edges not following eachother_ )
- Improve multiple substractions
- Speedup Contour2D.point_belongs using bounding_rectangle
- Custom to dicts for Shells and primitives inheriting


### Refactorings

- Normalize STL methods regarding STEP
- Refacor and update old code in mesh.py
- Define a Parent class 'Triangle' for Triangle2D/3D


### Unittests

- Wire: extract_primitives, extract_without_primitives


## v0.5.0

### New Features

- Contour: is_overlapping, is_supperposing
- Point, Edges and Wires: axial_symmetry
- Surface2D: rotation, rotation_inplace
- Wire2D: bsplinecurve_crossings,  bsplinecurve_intersections
- Cylinder: min_distance_to_other_cylinder, is_intersecting_other_cylinder
- New point_distance method for Wire3D

### Fixed

- Wire3D.babylonjs
- BSplineSurface3D.merge_with (consider overlapping, intersecting surfaces)
- Wire.extract_primitives (consider point1 & point2 belong to the same primitive)
- Wire.extract_without_primitives (consider the primitives’ order to choose the primitives)
- Contour.shared_primitives_with (consider contours sharing a lot of primitives groups)
- Contour2D.contour_intersections (check if the point is not already in the lis)
- Line.is_between_points (consider point1==point2)
- BSplineCurve2D.split (consider point==start/end)
- Contour3D.bounding_box (use _utd_bounding_box to be defined as a property)
- BSplineSurface3D.grid2d_deformed (add more constraints to compute surface deformation)
- BSplineSurface3D.from_cylindrical_faces (consider **kwargs parameters)
- Duplicated methods cleaned
- triangulation of planar faces
- Wire3D: fix Bounding box
- Wire3D: Bounding box
- Arc2D: primitives bad calculation (arc2d)
- Update plotdata in setup.py
- add some fixes pydocstyle

### Performance improvements

- Remove Copy param from movement of primitives and add inplace methods
- Improve union operations
- Return the same result type (a boolean) in Contour.is_sharing_primitives_with
- Add hidden attribute _bounding_rectangle for Contour2D
- Add hidden attribute _length for BSplineCurve2D/3D
- Consider different types of primitives in Wire.wire_intersections/wire_crossings
- Add hidden attribute _length for Edge

### Refactorings

- Define _eq_ in Contour (to be used for both 2D and 3D)
- Use Grid2D object in different BSplineSurface3D methods (especially: to_2d_with_dimension)
- Define length in LineSegment (to be used for both 2D and 3D)
- Delete diplicated methods (length and point_at_abscissa) from Contour3D (inherit from Wire)
- Define a Parent class 'Bsplinecurve' to mutulize Bsplinecurve2D/3D methods
- Clean duplicated methods
- Define length in LineSegment (to be used for both 2D and 3D)
- Delete diplicated methods (length and point_at_abscissa) from Contour3D (inherit from Wire)
- Define a Parent class 'Bsplinecurve' to mutulize Bsplinecurve2D/3D methods


## v0.4.0
### Fixed
- various fixes in cuts of wires and contours
- Fix of missing face in Union
- following dessia_common v0.7.0


## v0.3.0

### New Features
- Bspline with dimensions
- cut_by_line for Surface2D
- Bspline merge

### Fixed
- Various Steps improvement
- Bspline periodicity in step reading
- sewing improvements
- Substraction of shells

## v0.2.10

### New Features

- union of shells (only with planeface for the moment
- Sewing of polygon3D
- Concav hull of PointCloud2D

## v0.2.9

### New Features

- support STL import & export
- point cloud2D & cloud3D

## v0.2.8

### New Features

- support stringIO in step save

### Fixes

- depack of point2D
- to_vector2D

### Performance improvements

- better bounding box for cylindrical face


## [v0.2.7]
### Changed
- direction vector of linesegments are now normalized

### New Features

- straight line area for BsplineCurve2D
- split of circleby start end
- closedpolygon2d is_trigo
- Auto-adaptative camera/edge width babylonjs
- splitting of bsplinecurve2d
- BezierSurface3D implemented
- added rotation and translation for faces
- new classes BezierCurve2D and BezierCurve3D
- spherical surface
- (core): update plot_data method
- update plot_data methods in wires and edges
- step almost working for cylindrical, conical toroidal
- difference between intersections and crossings
- plot_data version set to 0.3.8 or above

### Fixes

- support of mixed vector point in to step
- remove debug mode babylonjs
- remove sci notation in step export
- use stable cdn for babylonjs
- sweep extrusion length
- line circle intersection with tolerance, normal and dir vector for arc
- offset of wire
- remove useless non serializable attr
- secondmoment area from straight lines
- reversed faces in extrusion correction
- enhancement of rotation/translation of shells
- bug fix BezierCurve2D and 3D
- eq and hash for basis and frames
- shell and frame mapped shell correctly read
- small try except added for step reading
- all SHAPE_REPRESENTATION are now read
- Arc3D from step full debug
- arc3d to 2d in bspline3d surface
- missing faces at end of sweep
- splitting faces and arcs
- perf in display nodes and toroidal aspect
- setup.py requires plot_data>=0.3.9
- (primitives2d): serialization
- debug of shell method
- porting shells methods
- Debug of conical faces
- Porting cylinders and hollow
- porting from missing from_contour3d for planeface
- reading steps, but artefact on faces
- Correcting arc from_step

### Performance improvements

- LineSegment2D.points is non serializable attribute
- ClosedPolygon2D.line_segment is non_serializable_attributes
- Optimization of mesh generation

#### Refactorings
- (edges): put data argument back into Arc2D.plot_data()
- (edges): redefined Arc2D.plot_data()

## v0.2.6

### Changed
- debugs on frame 2D

### Optimized
- babylon data generation speed up

## v0.2.5

### Added
- translation and rotation for various primitives

### Changed
- Frame3D rotation takes also into account origin
- following plot_data v0.5.3

## v0.2.4
### Added
- handle spherical surfaces
- positionning of parts in STEP reading

## v0.2.1
### Added
- step export

## v0.2

### Changed
- modules -2D or *3D renamed in *2d, *3d
- point and vector declared with their x, y, z vm.Point2D((0, 0)) -> vm.Point2D(0, 0)
- separating in new modules: display, wires, edges...
- PEP8: method names
- PointAtCurvilinearAbscissa changed to point_at_abscissa
- MPLPlot changed to plot()
- plot now returns only ax instead of fig, ax

## v0.1.11

### Added
- Calculate the distance between LineSegment3D/LS3D, Arc3D/LS3D, Arc3D/Arc3D and between CylindricalFace3D too.
- Use PlaneFace3D with contours2D in a classic way and use it with contours3D with a 'from_contours3d' as CylindricalFace3D does.
- Calculate the distance between CylindricalFace3D and PlaneFace3D.
- Calculate the distance between CylindricalFace3D, PlaneFace3D and ToroidalFace3D.
- contours2d.tessel_points which gives all points of a contour2d, and .points the end points of primitives.
- Implementation of ConicalFace3D in Core and RevolvedProfile.
- Implementation of SphericalFace3D in Core.
- BSplineFace3D works.

### Changed
- cut_contours in Face3D which take all points from a Contour2D, not one side like before. Furthermore, it is light and quick.

## [v0.1.10]
- typings
- workflow to instanciate point

## [v0.1.9]

### Added
- mesh module

## [v0.1.8]

### Added
- color and alpha options for various primitives
- line segments intersection

### Debug
- arcs: is_trigo and angle were sometimes false

## [v0.1.7]

### Added
- random vector and points
- dashed line option in babylon of LineSegment3D
- Measure2D
- babylon_data: a dict language to describe models to be unpacked by a babylonjs unpacker

### Removed
- constants o2D, x2D, y2D...: use O2D, X2D...

### Changed
- Mesure -> Measure3D<|MERGE_RESOLUTION|>--- conflicted
+++ resolved
@@ -28,7 +28,7 @@
 - Toroidalface ConicalFace intersections.
 
 #### edges.py
--
+- edge: intersections -> new parameter force_sort, to force sorting intersection points along curve.
 
 #### surfaces.py
 -
@@ -40,12 +40,8 @@
 #### surfaces.py
 - ToroidalSuface3D: toroidal_surface_intersections
 - Contour2D - point_belongs
-<<<<<<< HEAD
 - ConicalSurface3D: Refactoring of the conical surface definition in accordance with ISO 10303.
 
-=======
-- edge: intersections -> new parameter force_sort, to force sorting intersection points along curve.
->>>>>>> 0f6ff860
 ### Changed
 - load_from_file -> from_json
 - Delete outdated_methods: bbox_intersections -> is_intersecting | b_rectangle_intersections -> is_intersecting
