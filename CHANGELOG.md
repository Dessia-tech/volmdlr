--- conflicted
+++ resolved
@@ -32,11 +32,8 @@
 - BSplineSurface3D: arc3d_to_2d, removes repeated parametric points if any.
 - surfaces.Plane3D: linesegment_intersections
 - Step export
-<<<<<<< HEAD
 - Line3D: point_at_abscissa
-=======
 - Step import
->>>>>>> 91f46084
 
 ### Refactor
 - ClosedShell3D: point_belongs, get_non_intersecting_faces
