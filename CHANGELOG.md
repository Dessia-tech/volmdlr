# Changelog

All notable changes to this project will be documented in this file.

The format is based on [Keep a Changelog](https://keepachangelog.com/en/1.0.0/),
and this project adheres to [Semantic Versioning](https://semver.org/spec/v2.0.0.html).

## Unrealeased

### New Features


### Fixed

<<<<<<< HEAD
* Mesh: delete_duplicated_nodes
=======
* Contour2D: bounding_rectangle (specify number_points for discretization_points)
* BSplineCurve2D: bounding_rectangle (specify number_points for discretization_points)
>>>>>>> 0217ec9d


### Performance improvements


### Refactorings


### Unittests

<<<<<<< HEAD
=======
* Contour2D: point_belongs

>>>>>>> 0217ec9d


## Unrealeased

### New Features

* Block: faces_center (calculate directly point in the middle of the faces)
* Circle2D: split_by_line
* BoundingRectangle: bounds, plot, area, center, b_rectangle_intersection, is_inside_b_rectangle, point_belongs, intersection_area, distance_to_b_rectangle, distance_to_point
* Cylinder: random_point_inside, interference_volume_with_other_cylinder, lhs_points_inside
* CylindricalSurface3D: line_intersections, linesegment_intersections, plane_intersection
* Line2D: point_distance
* Line3D: to_2d
* Line3D: skew_to (verifies if two Line3D are skew)
* LineSegment3D: line_interserctions
* ArcEllipse3D: discretization_points
* FullArc3D: linesegment_intersections
* Line: sort_points_along_line
* ArcEllipse2D: length, point_belongs, abscissa, bounding_rectangle, straight_line_area, discretization_points, reverse
* New Class wires.Ellipse2D
* Ellipse2D.point_over_ellipse()
* Ellipse2D.line_intersections()
* Ellipse2D.linesegment_intersections()
* Ellipse2D.discretization_points()
* Ellipse2D.abscissa()
* Ellipse2D.point_angle_with_major_dir()
* Ellipse2D.area()
* Ellipse2D.rotation()
* Ellipse2D.tranlation()
* Ellipse2D.frame_mapping()
* Line2D.frame_mapping()
* Contour3D: linesegment_intersections, line_intersections
* Circle3D: primitives: [Arc3D, Arc3D], get_primitives, abscissa, linesegment_intersections
* Arc3D: line_intersections, linesegment_intersections
* new module utils: intersections -> circle_3d_linesegment_intersections


### Fixed

* Contour2D: point_belongs
* BsplineCurve: abscissa (use different start point between 0 and length)
* Arc3D: plot
* Cylinder: point_belongs
* FullArc3D: plot (use discretization_points instead of discretise)
* Face3D: line_intersections: consider borders
* STL: from stream (use BinaryFile and StringFile instead of io.BinaryIO and FileIO)
* Step: from stream (use BinaryFile instead of io.BinaryIO)
* Contour: is_overlapping (consider intersecting_points is empty)
* LineSegment2D: to_wire (use discretization_points instead of discretise)
* ArcEllipse2D: to_3d
* Fix boolean operations when faces are 100% coincident
* Fix some to_step methods from edges.py and faces.py


### Performance improvements

* Avoid unneeded bbox computation


### Refactorings
* LineSegment3D: intersections
* Line2D: sort_points_along_line


### Unittests

* PlaneFace3D: line_intersections
* BsplineCurve: abscissa
* Circle2D: split_by_line
* BoundingRectangle: area, center, intersection, is_inside, point_belongs, intersection_area, distance_to_point, distance_to_b_rectangle
* Cylinder: point_belongs, random_point_inside, interference_volume_with_other_cylinder, min_distance_to_other_cylinder, is_intersecting_other_cylinder, lhs_points_inside
* CylindricalFace3D: linesegment_intersections
* CylindricalSurface3D: line_intersections
* Line3D: line_distance
* Line3D: skew_to
* Line3D: intersections
* LineSegment3D: line_intersections
* LineSegment3D: linesegment_intersections
* Contour: is_overlapping
* LineSegment2D: to_wire
* ArcEllipse3D: discretization_points
* FullArc3D: linesegment_intersections
* Line2D: sort_points_along_line
* Line3D: sort_points_along_line
* ArcEllipse2D: length, point_belongs, abscissa, bounding_rectangle, straight_line_area, discretization_points, reverse
* Ellipse2D.point_over_ellipse()
* Ellipse2D.line_intersections()
* Ellipse2D.linesegment_intersections()
* Ellipse2D.discretization_points()
* Ellipse2D.abscissa()
* Ellipse2D.point_angle_with_major_dir()
* Ellipse2D.area()
* Ellipse2D.rotation()
* Ellipse2D.tranlation()
* Ellipse2D.frame_mapping()
* Line2D.frame_mapping()
* ArcEllipse3D.to_2d()
* Circle3D: point_belongs
* Circle3D: discretization_points
* Arc3D: line_intersections, linesegment_intersections

## v0.6.0 [11/7/2022]

### New Features

* Stl:load_from_file, to_volume_model
* Surface2D: copy (specific method)
* GmshParser: read_file (.msh) and related methods, define_triangular_element_mesh, define_tetrahedron_element_mesh
* Circle2D: primitives (defined with 2 Arc2D)
* Node2D/3D, TriangularElement, QuadrilateralElement2D, TriangularElement3D
* ElementsGroup: nodes, elements_per_node
* Mesh: bounding_rectangle, delete_duplicated_nodes
* PlaneFace3D: cut_by_coincident_face
* Vector2D: to_step
* BSplineCurve2D: to_step
* LineSegment3D: to_bspline_curve
* BSplineCurve3D: from_geomdl_curve
* Surface2D: line_crossings
* Surface2D: from_contour
* BSplineSurface3D: simpifly_surface - verifies if BSplineSurface3D could be a Plane3D
* OpenShell3D: to_step_face_ids
* Contour2D: repair_cut_contour
* Circle2D: cut_by_line

### Fixed

* Contour3D: average_center_point (use edge_polygon.points instead of points)
* Contour: edges_order_with_adjacent_contour
* Arc2D: translate_inplace
* Arc2D: point_belongs
* Arc2D: abscissa (consider point2d == arc2d.start/end)
* Arc2D: split (how to choose the interior point)
* Wire: extract_primitives (consider point1 and point2 belong to the same primitive, REMOVE Contour.extract_primitives)
* LineSegment: abcissa (consider point2d == arc2d.start/end)
* Contour2D: cut_by_wire
* Contour2D: point_belongs (bug when contour has only one primitive, like FullArc2D)
* Contour: contours_from_edges
* PlaneFace3D: face_intersections
* Edge: insert_knots_and_mutiplicity
* BSplineCurve3D: from_step
* Surface2D: cut_by_line
* Circle3D: to_step


### Performance improvements

* Improve reading STEP files (Faster BSplineCurve3D.look_up_table, Better info when _edges not following eachother_ )
* Improve multiple substractions
* Speedup Contour2D.point_belongs using bounding_rectangle
* Custom to dicts for Shells and primitives inheriting


### Refactorings

* Normalize STL methods regarding STEP
* Refacor and update old code in mesh.py
* Define a Parent class 'Triangle' for Triangle2D/3D


### Unittests

* Wire: extract_primitives, extract_without_primitives


## v0.5.0

### New Features

* Contour: is_overlapping, is_supperposing
* Point, Edges and Wires: axial_symmetry
* Surface2D: rotation, rotation_inplace
* Wire2D: bsplinecurve_crossings,  bsplinecurve_intersections
* Cylinder: min_distance_to_other_cylinder, is_intersecting_other_cylinder
* New point_distance method for Wire3D

### Fixed

* Wire3D.babylonjs
* BSplineSurface3D.merge_with (consider overlapping, intersecting surfaces)
* Wire.extract_primitives (consider point1 & point2 belong to the same primitive)
* Wire.extract_without_primitives (consider the primitives’ order to choose the primitives)
* Contour.shared_primitives_with (consider contours sharing a lot of primitives groups)
* Contour2D.contour_intersections (check if the point is not already in the lis)
* Line.is_between_points (consider point1==point2)
* BSplineCurve2D.split (consider point==start/end)
* Contour3D.bounding_box (use _utd_bounding_box to be defined as a property)
* BSplineSurface3D.grid2d_deformed (add more constraints to compute surface deformation)
* BSplineSurface3D.from_cylindrical_faces (consider **kwargs parameters)
* Duplicated methods cleaned
* triangulation of planar faces

### Performance improvements

* Remove Copy param from movement of primitives and add inplace methods
* Improve union operations
* Return the same result type (a boolean) in Contour.is_sharing_primitives_with
* Add hidden attribute _bounding_rectangle for Contour2D
* Add hidden attribute _length for BSplineCurve2D/3D
* Consider different types of primitives in Wire.wire_intersections/wire_crossings
* Add hidden attribute _length for Edge

### Refactorings

* Define _eq_ in Contour (to be used for both 2D and 3D)
* Use Grid2D object in different BSplineSurface3D methods (especially: to_2d_with_dimension)
* Define length in LineSegment (to be used for both 2D and 3D)
* Delete diplicated methods (length and point_at_abscissa) from Contour3D (inherit from Wire)
* Define a Parent class 'Bsplinecurve' to mutulize Bsplinecurve2D/3D methods
* Clean duplicated methods
* Define length in LineSegment (to be used for both 2D and 3D)
* Delete diplicated methods (length and point_at_abscissa) from Contour3D (inherit from Wire)
* Define a Parent class 'Bsplinecurve' to mutulize Bsplinecurve2D/3D methods


## v0.4.0
### Fixed
* various fixes in cuts of wires and contours
* Fix of missing face in Union
* following dessia_common v0.7.0


## v0.3.0

### New Features
* Bspline with dimensions
* cut_by_line for Surface2D
* Bspline merge

### Fixed
* Various Steps improvement
* Bspline periodicity in step reading
* sewing improvements
* Substraction of shells

## v0.2.10

### New Features

* union of shells (only with planeface for the moment 
* Sewing of polygon3D
* Concav hull of PointCloud2D

## v0.2.9

### New Features

* support STL import & export
* point cloud2D & cloud3D

## v0.2.8

### New Features

* support stringIO in step save

### Fixes

* depack of point2D
* to_vector2D

### Performance improvements

* better bounding box for cylindrical face


## [v0.2.7]
### Changed
* direction vector of linesegments are now normalized

### New Features

* straight line area for BsplineCurve2D
* split of circleby start end
* closedpolygon2d is_trigo
* Auto-adaptative camera/edge width babylonjs
* splitting of bsplinecurve2d
* BezierSurface3D implemented
* added rotation and translation for faces
* new classes BezierCurve2D and BezierCurve3D
* spherical surface
* (core): update plot_data method
* update plot_data methods in wires and edges
* step almost working for cylindrical, conical toroidal
* difference between intersections and crossings
* plot_data version set to 0.3.8 or above

### Fixes

* support of mixed vector point in to step
* remove debug mode babylonjs
* remove sci notation in step export
* use stable cdn for babylonjs
* sweep extrusion length
* line circle intersection with tolerance, normal and dir vector for arc
* offset of wire
* remove useless non serializable attr
* secondmoment area from straight lines
* reversed faces in extrusion correction
* enhancement of rotation/translation of shells
* bug fix BezierCurve2D and 3D
* eq and hash for basis and frames
* shell and frame mapped shell correctly read
* small try except added for step reading
* all SHAPE_REPRESENTATION are now read
* Arc3D from step full debug
* arc3d to 2d in bspline3d surface
* missing faces at end of sweep
* splitting faces and arcs
* perf in display nodes and toroidal aspect
* setup.py requires plot_data>=0.3.9
* (primitives2d): serialization
* debug of shell method
* porting shells methods
* Debug of conical faces
* Porting cylinders and hollow
* porting from missing from_contour3d for planeface
* reading steps, but artefact on faces
* Correcting arc from_step

### Performance improvements

* LineSegment2D.points is non serializable attribute
* ClosedPolygon2D.line_segment is non_serializable_attributes
* Optimization of mesh generation

#### Refactorings
* (edges): put data argument back into Arc2D.plot_data()
* (edges): redefined Arc2D.plot_data()

## v0.2.6

### Changed
- debugs on frame 2D 

### Optimized
- babylon data generation speed up

## v0.2.5

### Added
- translation and rotation for various primitives

### Changed
- Frame3D rotation takes also into account origin
- following plot_data v0.5.3

## v0.2.4
### Added
- handle spherical surfaces
- positionning of parts in STEP reading

## v0.2.1
### Added
- step export

## v0.2

### Changed
- modules *2D or *3D renamed in *2d, *3d
- point and vector declared with their x, y, z vm.Point2D((0, 0)) -> vm.Point2D(0, 0)
- separating in new modules: display, wires, edges...
- PEP8: method names
- PointAtCurvilinearAbscissa changed to point_at_abscissa
- MPLPlot changed to plot()
- plot now returns only ax instead of fig, ax 

## v0.1.11

### Added 
- Calculate the distance between LineSegment3D/LS3D, Arc3D/LS3D, Arc3D/Arc3D and between CylindricalFace3D too.
- Use PlaneFace3D with contours2D in a classic way and use it with contours3D with a 'from_contours3d' as CylindricalFace3D does.
- Calculate the distance between CylindricalFace3D and PlaneFace3D.
- Calculate the distance between CylindricalFace3D, PlaneFace3D and ToroidalFace3D.
- contours2d.tessel_points which gives all points of a contour2d, and .points the end points of primitives.
- Implementation of ConicalFace3D in Core and RevolvedProfile.
- Implementation of SphericalFace3D in Core.
- BSplineFace3D works.

### Changed
- cut_contours in Face3D which take all points from a Contour2D, not one side like before. Furthermore, it is light and quick.

## [v0.1.10]
- typings
- workflow to instanciate point

## [v0.1.9]

### Added
- mesh module

## [v0.1.8]

### Added
- color and alpha options for various primitives
- line segments intersection
 
### Debug
- arcs: is_trigo and angle were sometimes false

## [v0.1.7]

### Added
- random vector and points
- dashed line option in babylon of LineSegment3D
- Measure2D
- babylon_data: a dict language to describe models to be unpacked by a babylonjs unpacker

### Removed
- constants o2D, x2D, y2D...: use O2D, X2D...

### Changed
- Mesure -> Measure3D<|MERGE_RESOLUTION|>--- conflicted
+++ resolved
@@ -12,12 +12,10 @@
 
 ### Fixed
 
-<<<<<<< HEAD
 * Mesh: delete_duplicated_nodes
-=======
 * Contour2D: bounding_rectangle (specify number_points for discretization_points)
 * BSplineCurve2D: bounding_rectangle (specify number_points for discretization_points)
->>>>>>> 0217ec9d
+
 
 
 ### Performance improvements
@@ -28,11 +26,8 @@
 
 ### Unittests
 
-<<<<<<< HEAD
-=======
 * Contour2D: point_belongs
 
->>>>>>> 0217ec9d
 
 
 ## Unrealeased
