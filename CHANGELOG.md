# Changelog

All notable changes to this project will be documented in this file.

The format is based on [Keep a Changelog](https://keepachangelog.com/en/1.0.0/),
and this project adheres to [Semantic Versioning](https://semver.org/spec/v2.0.0.html).

## v0.11.0 [future]

### New Features
- BSplineCurve, Edge: simplify
- Plane3D: angle_between_planes, plane_betweeen_two_planes
- Edge: intersections, crossings, validate_crossings
- Arc2D: bsplinecurve_intersections, arc_intersections, arcellipse_intersections.
- ArcEllipse2D: bsplinecurve_intersections
- get_circle_intersections added to volmdlr.utils.intersections, so it can be used to calculate intersections between two arcs 2d.
- get_bsplinecurve_intersections added to volmdlr.utils.intersections. Used to calculate intersection between a bspline and another edge.
- Wire2D: edge_intersections, wire_intersections, edge_crossings, edge_intersections, validate_edge_crossings, validate_wire_crossings
- Contour2D: split_contour_with_sorted_points, intersection_contour_with
- CylindricalSurface3D: point_projection, point_distance
- ToroidalSurface3D: point_projection
- BsplineCurve: point_distance, point_belongs
- ContourMixin: is_adjacent
- Wire2D: area
- Circle2D: bsplinecurve_intersections.
- add tolerance param to many methods from edges and wires.
- Surface3D: add contour healing into face_from_contours3d method.
- ExtrusionSurface3D: implement missing cases for linesegment2d_to_3d method.
- BSplineSurface3D: to_plane3d
- BSplineFace3D: to_planeface3d
- BSplineCurve, Arc, LineSegment: is_close
- Core: get_edge_index_in_list, edge_in_list
- mesh: TetrahedralElementQuadratic 
- GmshParser: define_quadratic_tetrahedron_element_mesh
- GmshParser: to_vtk (consider quadratic tetrahedron element)
- Assembly: define a volmdlr Assembly object.
- Edge: direction_independent_is_close
- Arcellipse2D, 3D: complementary
- Contour2D: copy
- LineSegment2D: copy


### Fixed
- 2D conversion: create 2D function name in core_compiled
- LineSegment, Arc, BSplineCurve: get_shared_section()
- bSpline2D: linesegment_intersections
- BsplineCurve: from_points_interpolation
- Coverage: use coverage rc to enable cython coverage
- ClosedShel3D: cut_by_plane
- ClosedShell3D: union
- BSplineSurface3D: take into account oppened contour while using face_from_contours3d
- BsplineCurve: simplify
- Dessiaobject inheritance up-to-date
- Edge: unit_direction_vector, unit_normal_vector
- VolumeModel: get_mesh_lines (change tolerance 1e-20 to 1e-6)
- RevolutionSurface: fix some parametric operations.
- ClosedShel3D: intersection method
- Fix: plots
<<<<<<< HEAD
- OpenShell3D: get_geo_lines (use primitive.is_close)
=======
- add some fixes to pydocstyle errors

>>>>>>> bbb4cfa9

### Refactor
- Contour2D: cut_by_wire
- Contour2D: extract_with_points displaced to WireMixin
- Contour2D: extract_contour displaced to WireMixin and renamed to extract
- Contour2D: split_contour_with_sorted_points displaced to WireMixin and renamed to split_with_sorted_points
- Contour2D: get_divided_contours
- FullArc2D, FullArc3D: create FullArc Abstract class.
- Contour2D: ordering_contour
- WireMixin: order_wire
- Contour2D: delete cut_by_linesegments
- split faces.py into surfaces.py, faces.py and shells.py 
- ContourMixin: from_points
- ClosedShell3D: improve performance for boolean operations
- Face3D: reduce the triangulation discretization resolution of Toroidal and Cylindrical to improve redering performance.

### Changed
- better surface3d plots
- sphere methods renamed in_points & to_point_skin to inner points & skin_points

### Unittests
- Arc2D: test_arc_intersections
- TestEdge2DIntersections: test intersections for all edges.
- Circle2D: test_circle_intersections
- Contour2D: test_crossings, test_intersection_contour_with
- BSplineCurve: get_intersection_sections
- BSplineCurve2D: edge_intersections, arc_intersections, bsplinecurve_intersections
- CylindricalFace3D: test_triangulation_quality
- CylindricalSurface3D: test_point_projection
- BSplineCurve: point_projection
- ClosedShel3D: cut_by_plane
- Arc3D.minimum_distance_points_line
- New unittests for plane3d
- ClosedShel3D: intersection
- Arcellipse2D: complementary

## v0.10.0 [Unreleased yet]

### New Features
* Write .msh file (with stream)
* Arc: reverse
* BSplineCurve2D: offset
* Circle2D: bsplinecurve_intersections, point_distance
* ConicalSurface3D, CylindricalSurface3D: plot method
* BSplineCurve3D: minimum distance
* volmdlr.edge: FullArcEllipse
* BSplineCurve: evaluate_single
* Wire2: hash
* Contour3D: hash
* LineSegment3D, LineSegment2D, Arc3D, Arc2D, BSpline3D, BSpline2D: get_shared_section(), delete_shared_section()
* Contour2D: closest_point_to_point2, get_furthest_point_to_point2
### Fixed
* Bspline in sweep
* Plane3D: plane_intersections
* fixes to step assemblies
* LineSegment3D: matrix_distance
* fixes to wire
* Arc: split. Case when spliting point is the start or end point.
* BplineCurve2D: tangent, vector_direction, normal_vector
* BSplineCurve: abscissa, line_intersections
* Add some important fixes to unittests: missing two __init__py files.
* Contour2D, Contour3D: merge_with()
* Edge: change unit_direction_vector and unit_normal_vector to concrete methods
* stl: add _standalone_in_db to Stl class
* BSplineSurface3D: merge_with
* Documentation: Add introduction to volmdlr technology
* BSplineSurface3D: refactor bsplinecurve3d_to_2d to take into account periodic behavior
* OpenedRoundedLineSegments2D/ClosedRoundedLineSegments2D: fix radius type
* Surface3D: debug some special cases while using face_from_contours3d.
* Step: debug some special cases while reading step file.
* BSplineSurface3D: fix simplify_surface method.
* Improve pylint code quality.
* PeriodicalSurface: enhance some parametric transformations.

### Removed
- stl: remove default value in from_stream method

### Changed

- argument convexe in volmdlr.cloud has been renamed to convex
- Add some missing docstrings in volmdlr.faces
- Using full arcs for Circles primitives

### Performance improvements
- BSplineCurve: compilation of some functions used by from_points_interpolation classmethod.
- BSplineSurface3D: compilation of some functions used in the evaluation of a parametric point.
- eq & hash: Some eq and hash methods have been fixed. starting from clases Point and Vector.
- BSplinecurve2D: point_belongs
- lighten some dicts with optional name
- Step reader: refactor to_volume_model. Remove the dependency of the method of creating a graph.

### Refactorings
- ContourMixin: to_polygon (for both 2D and 3D)
- BSplineCurve2D.point_distance 
- new dataclass EdgeStyle: to be used in several plot methods. simplifying its structure.

### Unittests
* BSplineCurve2D: offset, point_distance, point_belongs
* Circle2D: bspline_intersections, point_distance
* Unittests for Vector2D
* Unittests for Point2D
* Unittests for Vector3D
* Unittests for Point3D
* LineSegment3D: test_matrix_distance
* LineSegment3D, LineSegment2D, Arc3D, Arc2D, BSpline3D, BSpline2D: get_shared_section(), delete_shared_section()
* Contour3D: merge_with()
* Contour2D: closest_point_to_point2, get_furthest_point_to_point2

## v0.9.3

- build: bump dessia common to 0.10.0
- build: remove useless jsonschema dep
- build: update package.xml for freecad

## v0.9.1

### Fixed
- build: manifest was not shipping bspline_compiled
- fixed many pylint errors: 13/03/2023
- fix contour2d: divide

### Documentation
 - typo in README.md

## v0.9.0 [released 03/26/2023]

### New Features
* Unit coversion factor parameter added to the end of the from_step arguments parameter (So we can convert the units correctly)
* SphericalSurface3D: rotation, translation, frame_mapping
* read steps: Identify assemblies in a step file.
* ClosedTriangleShell3D: to_trimesh method
* PointCloud3D: add method shell_distances to compute distances from triangular mesh in PointCloud3D
* BSplineSurface3D: Now the plot method uses u and v curves
* Create .geo and .msh files (Mesh geometries with GMSH)
* RevolutionSurface3D: point3d_to_2d, point2d_to_3d, plot, rectangular_cut, from_step
* RevolutionFace3D
* WiriMixin: from points: general method for Wire3D and 2D and for Contour2D and 3D. 
* Added package.xml metadata in order to be listed in the FreeCAD Addon Manager 
* Edge: local_discretization
* ArcEllipse2d: point_at_abscissa, translation, split, point_distance.

### Fixed

* WireMixin: abscissa (add tolerance as parameter)
* OpenRoundedLineSegment2D: deleted discretization_points() so it uses the one from WireMixin.
* Contour2D: moved bounding_rectangle and get_bounding_rectangle to Wire2D. 
* BSplineCurve: from_points_interpolation, uses centripedal method for better fitting.
* Conical, Cylindrical and Toroidal Surfaces 3D: fix face_from_contours - bug when step file doesnot follow a standard. 
* BSplineSurface3D: debug linesegment2d_to_3d method.
* Parametric operations with BSpline curves.
* OpenTriangleShell3D: fix from_mesh_data method.
* PeriodicalSurface: fix face from contours.
* LineSegment2D.line_intersections: verify if colinear first.
* Cylinder: to_dict, min_distance_to_other_cylinder.
* Step_assemblies: consider when no transformation is needed.
* fix some pydocstyle errors
* Script/step/workflow: Update Workflow, use last version of dessia_common
* LineSegment3D: Rotation method update due to points attribute deletion
* ConicalSurface3D: fix from_step class method by adding the angle convertion factor
* fix f string usage
* Add some typings
* Step: Step translator now handles some EDGE_LOOP inconsistencies coming from step files
* Arc2d: point_belongs, abscissa.
* ArcEllipse2d: point_belongs, abscissa, init.


### Removed

- edges: remove attributes points from lines & linesegments for performance purpose


### Performance improvements

- wires.py's 2D objects: chache bounding_rectangle results
- faces.py's Triangle3D objects: subdescription points and triangles
- EdgeCollection3D: new object for displaying series of edges
- BSplineSurface3D: compile BSplineSurface3D.derivatives
- Contour2D.area(): save area in a cache variable.
- Contour2D.__eq__(): verify contour length first, when verify if two contours are the same.
- Contour2D.is_inside(): verify first if the area of the contour2 is not smaller that contour 1.
- Disabling pointer in to_dict for most primitives
- Better hash for shells, contours & wires 


### Refactorings
- Remove usage of deprecated method old_coordinates and new_coordinates
- Indicate 'inplace' methods as deprecated
* Wire: extract_with_points

### Documentation
- BoundingBox docstrings

### Unittests
- ConicalSurface3D: face_from_contours, bsplinecurve3d_to_2d.
- CompositePrimitive2D: rotation, translation, frame_mapping
- core.py: delete_double_point, step_ids_to_str
- CompositePrimitive3D: plot
- BoundingRectangle: bounds, plot, area, center, b_rectangle_intersection, is_inside_b_rectangle, point_belongs,
intersection_area, distance_to_b_rectangle, distance_to_point
- BoundingBox: center, add, to_dict, points, from_bounding_boxes, from_points, to_frame, volume, bbox_intersection,
is_inside_bbox, intersection_volume, distance_to_bbox, point_belongs, distance_to_point, plot
* VolumeModel: eq, volume, rotation, translation, frame_mapping, bounding_box, plot
* Wire: extract_with_points, split_with_two_points
* Arc2d: point_belongs, abscissa.
* ArcEllipse2d: point_belongs, abscissa, init, translation, split, point_at_abscissa, point_distance.

### CI
- add spell check to pylint with pyenchant
- make code_pydocstyle more explicit
- upload html coverage to cdn.dessia.tech
- limit time effect on master & testing

## v0.8.0 [Released 26/01/2023]

### New Features

- PlaneFace3D: project_faces
- OpenShell3D: project_coincident_faces_of
- GmshParser: to_vtk
- BSplineCurve: derivatives
- ClosedPolygon2D: point_belongs, now the user can choose whether points on the edge of the polygon
            should be considered inside or not.
- ArcEllipse2D: line_intersections, frame_mapping, linesegment_intersections
- Line2D: point_belongs, frame_mapping()
- New Class wires.Ellipse2D
- Ellipse2D: point_over_ellipse(), line_intersections(), linesegment_intersections(), discretization_points(),
abscissa(), point_angle_with_major_dir(), area(), rotation(), tranlation(), frame_mapping()
- Plane3D: is_parallel, fullarc_intersections
- Arc2D: cut_betweeen_two_points
- Contour3D: linesegment_intersections, line_intersections
- Circle3D: primitives: [Arc3D, Arc3D], get_primitives, abscissa, linesegment_intersections
- Arc3D: line_intersections, linesegment_intersections
- new module utils: intersections -> circle_3d_linesegment_intersections
- hash for Frame2D
- Ellipse3D: point_belongs, abscissa, length, to_2d
- CylindricalSurface3D: point_on_surface, is_coincident, arcellipse3d_to_2d
- BSplineSurface3D: derivatives

### Fixed

- PlaneFace3D: cut_by_coincident_face (consider self.inner_contours inside face)
- Contour2D: bounding_rectangle (specify number_points for discretization_points), point_belongs
- Line2D: line_intersections
- BSplineCurve2D: line_intersections
- PlaneFace3D: cut_by_coincident_face (consider self.inner_contours inside face)
- BSplineCurve2D: bounding_rectangle (specify number_points for discretization_points)
- Mesh: delete_duplicated_nodes
- BSplineSurface3D: fix arc3d_to_2d method
- Frame3D : fix from_point_and_vector method ( error for the case vector=main_axis)
- BSplineCurve2D: linesegment_intersections
- Contour2D: merge_primitives_with
- BSplineCurve: fix to take into account weighted B-spline curves.
- Step: fix reading of rational BSpline curves and surfaces from step file.
- BSplineCurve2D: tangent (use position/length)
- Babylon: some scene settings for better rendering
- Arc2D: fix get_center: name referenced before assignement
- SphericalSurface3D : enhancement of primitives parametrization on surface parametric domain.
- BSplineSurface3D: debug linesegment2d_to_3d method.
- Parametric operations with BSpline curves.
- OpenTriangleShell3D: fix from_mesh_data method
- pydocstyle fixes
- bounding box: fix for cylindrical and BSplineCurve3D
- contour2d: ordering_primitives, order_primitives
- Plane3D: plane_intersections, is_coindident
- contour2d: ordering_primitives, order_primitives
- Linesegment2D: infinite_primitive
- Arc2D: point_belongs
- Arc2D: infinite_primitive
- Wire2D: infinite_intersections
- infinite primitive offset of linesegment
- Ellispe3D: discretization_points
- BSplineSurface: Improved surface periodicity calculation

### Removed

- babylon script remaining functions

### Performance improvements
- ClosedPolygon2D: triangulation
- Cylinder: min_distance_to_other_cylinder
- BSplineCurve: discretization_points
- Face3D: triangulation
- triangulation performance by use of Node2D instead of points (x15 on casing)
- cache variable self._polygon_point_belongs_100, to avoid recalculating each
time we have to verify if a point is inside
- Improvements in BSplineSurface3D.point3d_to_2d performance
- Triangle3D serialization speed-up
- Serialization without memo for faces
- Custom serialization for BsplineCurves

### Refactorings

- Basis2D, Basis3D, Frame2D, Frame3D: old_coordinates and new_coordinates method are now deprecated.
local_to_global_coordinates and global_to_local_coordinates are the new more explicit ones.
- Line3D: intersections

### Unittests

- Contour2D: point_belongs
- Basis2D, Basis3D, Frame2D, Frame3D: local_to_global_coordinates and global_to_local_coordinates
- ArcEllipse2D: linesegment_intersections
- LineSegment2D: to_wire
- Line2D: point_belongs
- BSplineCurve2D: line_intersections
- Ellipse2D.point_over_ellipse()
- Ellipse2D.line_intersections()
- Ellipse2D.linesegment_intersections()
- Ellipse2D.discretization_points()
- Ellipse2D.abscissa()
- Ellipse2D.point_angle_with_major_dir()
- Ellipse2D.area()
- Ellipse2D.rotation()
- Ellipse2D.tranlation()
- Ellipse2D.frame_mapping()
- Line2D.frame_mapping()
- Plane3D: plane_intersections, fullarc_intersections, is_parallel, is_coincident
- Contour2D: offset
- ArcEllipse3D.to_2d()
- Circle3D: point_belongs
- Circle3D: discretization_points
- Arc3D: line_intersections, linesegment_intersections
- Contour2D: ordering_contour, is_ordered, order_contour
- Ellipse3D: point_belongs, abscissa, length, to_2d, discretization_points
- CylindricalSurface3D: point_on_surface, is_coincident

### CI

- Mandatory CHANGELOG.md update for PR
- pre-commit checks with cython-lint

## v0.7.0 

### New Features

- Open/Closed TriangleShells: ability to implement specific algorithm to triangles
- Block: faces_center (calculate directly point in the middle of the faces)
- Circle2D: split_by_line
- BoundingRectangle: bounds, plot, area, center, b_rectangle_intersection, is_inside_b_rectangle, point_belongs, intersection_area, distance_to_b_rectangle, distance_to_point
- Cylinder: random_point_inside, interference_volume_with_other_cylinder, lhs_points_inside
- CylindricalSurface3D: line_intersections, linesegment_intersections, plane_intersection
- Line2D: point_distance
- Line3D: to_2d
- Line3D: skew_to (verifies if two Line3D are skew)
- LineSegment3D: line_interserctions
- ArcEllipse3D: discretization_points
- FullArc3D: linesegment_intersections
- Line: sort_points_along_line
- Line2D: point_belongs
- ArcEllipse2D: length, point_belongs, abscissa, bounding_rectangle, straight_line_area, discretization_points, reverse

### Fixed

- Contour2D: point_belongs
- BsplineCurve: abscissa (use different start point between 0 and length)
- Arc3D: plot
- Cylinder: point_belongs
- FullArc3D: plot (use discretization_points instead of discretise)
- Face3D: line_intersections: consider borders
- STL: from stream (use BinaryFile and StringFile instead of io.BinaryIO and FileIO)
- Step: from stream (use BinaryFile instead of io.BinaryIO)
- Contour: is_overlapping (consider intersecting_points is empty)
- LineSegment2D: to_wire (use discretization_points instead of discretise)
- ArcEllipse2D: to_3d
- Fix boolean operations when faces are 100% coincident
- Fix some to_step methods from edges.py and faces.py


### Performance improvements

- Avoid unneeded bbox computation


### Refactorings

- cleanup of ClosedShell (double methods with Openshells)
- LineSegment3D: intersections
- Line2D: sort_points_along_line



### Unittests

- PlaneFace3D: line_intersections
- BsplineCurve: abscissa
- Circle2D: split_by_line
- BoundingRectangle: area, center, intersection, is_inside, point_belongs, intersection_area, distance_to_point, distance_to_b_rectangle
- Cylinder: point_belongs, random_point_inside, interference_volume_with_other_cylinder, min_distance_to_other_cylinder, is_intersecting_other_cylinder, lhs_points_inside
- CylindricalFace3D: linesegment_intersections
- CylindricalSurface3D: line_intersections
- Line3D: line_distance
- Line3D: skew_to
- Line3D: intersections
- LineSegment3D: line_intersections
- LineSegment3D: linesegment_intersections
- Contour: is_overlapping
- LineSegment2D: line_intersections
- ArcEllipse3D: discretization_points
- FullArc3D: linesegment_intersections
- Line2D: sort_points_along_line
- Line3D: sort_points_along_line
- ArcEllipse2D: length, point_belongs, abscissa, bounding_rectangle, straight_line_area, discretization_points, reverse


## v0.6.1 [12/13/2022]

### Changes

- Import from dessia_common are now performed from dessia_common.core

### Fixed
- infinite primitive offset of linesegment

## v0.6.0 [11/7/2022]

### New Features

- Stl:load_from_file, to_volume_model
- Surface2D: copy (specific method)
- GmshParser: read_file (.msh) and related methods, define_triangular_element_mesh, define_tetrahedron_element_mesh
- Circle2D: primitives (defined with 2 Arc2D)
- Node2D/3D, TriangularElement, QuadrilateralElement2D, TriangularElement3D
- ElementsGroup: nodes, elements_per_node
- Mesh: bounding_rectangle, delete_duplicated_nodes
- PlaneFace3D: cut_by_coincident_face
- Vector2D: to_step
- BSplineCurve2D: to_step
- LineSegment3D: to_bspline_curve
- BSplineCurve3D: from_geomdl_curve
- Surface2D: line_crossings
- Surface2D: from_contour
- BSplineSurface3D: simpifly_surface - verifies if BSplineSurface3D could be a Plane3D
- OpenShell3D: to_step_face_ids
- Contour2D: repair_cut_contour
- Circle2D: cut_by_line

### Fixed

- Contour3D: average_center_point (use edge_polygon.points instead of points)
- Contour: edges_order_with_adjacent_contour
- Arc2D: translate_inplace
- Arc2D: point_belongs
- Arc2D: abscissa (consider point2d == arc2d.start/end)
- Arc2D: split (how to choose the interior point)
- Wire: extract_primitives (consider point1 and point2 belong to the same primitive, REMOVE Contour.extract_primitives)
- LineSegment: abcissa (consider point2d == arc2d.start/end)
- Contour2D: cut_by_wire
- Contour2D: point_belongs (bug when contour has only one primitive, like FullArc2D)
- Contour: contours_from_edges
- PlaneFace3D: face_intersections
- Edge: insert_knots_and_mutiplicity
- BSplineCurve3D: from_step
- Surface2D: cut_by_line
- Circle3D: to_step
- ArcEllipse3D.to_2d()
- infinite primitive offset of linesegment
- Contour3D: order_contour.

### Performance improvements

- Improve reading STEP files (Faster BSplineCurve3D.look_up_table, Better info when _edges not following eachother_ )
- Improve multiple substractions
- Speedup Contour2D.point_belongs using bounding_rectangle
- Custom to dicts for Shells and primitives inheriting


### Refactorings

- Normalize STL methods regarding STEP
- Refacor and update old code in mesh.py
- Define a Parent class 'Triangle' for Triangle2D/3D


### Unittests

- Wire: extract_primitives, extract_without_primitives


## v0.5.0

### New Features

- Contour: is_overlapping, is_supperposing
- Point, Edges and Wires: axial_symmetry
- Surface2D: rotation, rotation_inplace
- Wire2D: bsplinecurve_crossings,  bsplinecurve_intersections
- Cylinder: min_distance_to_other_cylinder, is_intersecting_other_cylinder
- New point_distance method for Wire3D

### Fixed

- Wire3D.babylonjs
- BSplineSurface3D.merge_with (consider overlapping, intersecting surfaces)
- Wire.extract_primitives (consider point1 & point2 belong to the same primitive)
- Wire.extract_without_primitives (consider the primitives’ order to choose the primitives)
- Contour.shared_primitives_with (consider contours sharing a lot of primitives groups)
- Contour2D.contour_intersections (check if the point is not already in the lis)
- Line.is_between_points (consider point1==point2)
- BSplineCurve2D.split (consider point==start/end)
- Contour3D.bounding_box (use _utd_bounding_box to be defined as a property)
- BSplineSurface3D.grid2d_deformed (add more constraints to compute surface deformation)
- BSplineSurface3D.from_cylindrical_faces (consider **kwargs parameters)
- Duplicated methods cleaned
- triangulation of planar faces
- Wire3D: fix Bounding box
- Wire3D: Bounding box
- Arc2D: primitives bad calculation (arc2d)
- Update plotdata in setup.py
- add some fixes pydocstyle

### Performance improvements

- Remove Copy param from movement of primitives and add inplace methods
- Improve union operations
- Return the same result type (a boolean) in Contour.is_sharing_primitives_with
- Add hidden attribute _bounding_rectangle for Contour2D
- Add hidden attribute _length for BSplineCurve2D/3D
- Consider different types of primitives in Wire.wire_intersections/wire_crossings
- Add hidden attribute _length for Edge

### Refactorings

- Define _eq_ in Contour (to be used for both 2D and 3D)
- Use Grid2D object in different BSplineSurface3D methods (especially: to_2d_with_dimension)
- Define length in LineSegment (to be used for both 2D and 3D)
- Delete diplicated methods (length and point_at_abscissa) from Contour3D (inherit from Wire)
- Define a Parent class 'Bsplinecurve' to mutulize Bsplinecurve2D/3D methods
- Clean duplicated methods
- Define length in LineSegment (to be used for both 2D and 3D)
- Delete diplicated methods (length and point_at_abscissa) from Contour3D (inherit from Wire)
- Define a Parent class 'Bsplinecurve' to mutulize Bsplinecurve2D/3D methods


## v0.4.0
### Fixed
- various fixes in cuts of wires and contours
- Fix of missing face in Union
- following dessia_common v0.7.0


## v0.3.0

### New Features
- Bspline with dimensions
- cut_by_line for Surface2D
- Bspline merge

### Fixed
- Various Steps improvement
- Bspline periodicity in step reading
- sewing improvements
- Substraction of shells

## v0.2.10

### New Features

- union of shells (only with planeface for the moment
- Sewing of polygon3D
- Concav hull of PointCloud2D

## v0.2.9

### New Features

- support STL import & export
- point cloud2D & cloud3D

## v0.2.8

### New Features

- support stringIO in step save

### Fixes

- depack of point2D
- to_vector2D

### Performance improvements

- better bounding box for cylindrical face


## [v0.2.7]
### Changed
- direction vector of linesegments are now normalized

### New Features

- straight line area for BsplineCurve2D
- split of circleby start end
- closedpolygon2d is_trigo
- Auto-adaptative camera/edge width babylonjs
- splitting of bsplinecurve2d
- BezierSurface3D implemented
- added rotation and translation for faces
- new classes BezierCurve2D and BezierCurve3D
- spherical surface
- (core): update plot_data method
- update plot_data methods in wires and edges
- step almost working for cylindrical, conical toroidal
- difference between intersections and crossings
- plot_data version set to 0.3.8 or above

### Fixes

- support of mixed vector point in to step
- remove debug mode babylonjs
- remove sci notation in step export
- use stable cdn for babylonjs
- sweep extrusion length
- line circle intersection with tolerance, normal and dir vector for arc
- offset of wire
- remove useless non serializable attr
- secondmoment area from straight lines
- reversed faces in extrusion correction
- enhancement of rotation/translation of shells
- bug fix BezierCurve2D and 3D
- eq and hash for basis and frames
- shell and frame mapped shell correctly read
- small try except added for step reading
- all SHAPE_REPRESENTATION are now read
- Arc3D from step full debug
- arc3d to 2d in bspline3d surface
- missing faces at end of sweep
- splitting faces and arcs
- perf in display nodes and toroidal aspect
- setup.py requires plot_data>=0.3.9
- (primitives2d): serialization
- debug of shell method
- porting shells methods
- Debug of conical faces
- Porting cylinders and hollow
- porting from missing from_contour3d for planeface
- reading steps, but artefact on faces
- Correcting arc from_step

### Performance improvements

- LineSegment2D.points is non serializable attribute
- ClosedPolygon2D.line_segment is non_serializable_attributes
- Optimization of mesh generation

#### Refactorings
- (edges): put data argument back into Arc2D.plot_data()
- (edges): redefined Arc2D.plot_data()

## v0.2.6

### Changed
- debugs on frame 2D

### Optimized
- babylon data generation speed up

## v0.2.5

### Added
- translation and rotation for various primitives

### Changed
- Frame3D rotation takes also into account origin
- following plot_data v0.5.3

## v0.2.4
### Added
- handle spherical surfaces
- positionning of parts in STEP reading

## v0.2.1
### Added
- step export

## v0.2

### Changed
- modules -2D or *3D renamed in *2d, *3d
- point and vector declared with their x, y, z vm.Point2D((0, 0)) -> vm.Point2D(0, 0)
- separating in new modules: display, wires, edges...
- PEP8: method names
- PointAtCurvilinearAbscissa changed to point_at_abscissa
- MPLPlot changed to plot()
- plot now returns only ax instead of fig, ax

## v0.1.11

### Added
- Calculate the distance between LineSegment3D/LS3D, Arc3D/LS3D, Arc3D/Arc3D and between CylindricalFace3D too.
- Use PlaneFace3D with contours2D in a classic way and use it with contours3D with a 'from_contours3d' as CylindricalFace3D does.
- Calculate the distance between CylindricalFace3D and PlaneFace3D.
- Calculate the distance between CylindricalFace3D, PlaneFace3D and ToroidalFace3D.
- contours2d.tessel_points which gives all points of a contour2d, and .points the end points of primitives.
- Implementation of ConicalFace3D in Core and RevolvedProfile.
- Implementation of SphericalFace3D in Core.
- BSplineFace3D works.

### Changed
- cut_contours in Face3D which take all points from a Contour2D, not one side like before. Furthermore, it is light and quick.

## [v0.1.10]
- typings
- workflow to instanciate point

## [v0.1.9]

### Added
- mesh module

## [v0.1.8]

### Added
- color and alpha options for various primitives
- line segments intersection

### Debug
- arcs: is_trigo and angle were sometimes false

## [v0.1.7]

### Added
- random vector and points
- dashed line option in babylon of LineSegment3D
- Measure2D
- babylon_data: a dict language to describe models to be unpacked by a babylonjs unpacker

### Removed
- constants o2D, x2D, y2D...: use O2D, X2D...

### Changed
- Mesure -> Measure3D<|MERGE_RESOLUTION|>--- conflicted
+++ resolved
@@ -56,12 +56,8 @@
 - RevolutionSurface: fix some parametric operations.
 - ClosedShel3D: intersection method
 - Fix: plots
-<<<<<<< HEAD
+- Add some fixes to pydocstyle errors
 - OpenShell3D: get_geo_lines (use primitive.is_close)
-=======
-- add some fixes to pydocstyle errors
-
->>>>>>> bbb4cfa9
 
 ### Refactor
 - Contour2D: cut_by_wire
