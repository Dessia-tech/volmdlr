--- conflicted
+++ resolved
@@ -31,12 +31,9 @@
 * Arc2D: split (how to choose the interior point)
 * Wire: extract_primitives (consider point1 and point2 belong to the same primitive, REMOVE Contour.extract_primitives)
 * LineSegment: abcissa (consider point2d == arc2d.start/end)
-<<<<<<< HEAD
 * Cylinder: point_belongs
-=======
 * Contour2D: cut_by_wire
 * Contour2D: point_belongs (bug when contour has only one primitive, like FullArc2D)
->>>>>>> 725c061d
 
 
 ### Performance improvements
