--- conflicted
+++ resolved
@@ -13,23 +13,17 @@
 ### New Features
 
 * Block: faces_center (calculate directly point in the middle of the faces)
-<<<<<<< HEAD
-* BoundingRectangle: New volmdlr.core class (Creates a bounding rectangle object from 2D primitives bounds)
-=======
 * Circle2D: split_by_line
 * BoundingRectangle: bounds, plot, area, center, b_rectangle_intersection, is_inside_b_rectangle, point_belongs, intersection_area, distance_to_b_rectangle, distance_to_point
 
->>>>>>> 0807934b
 
 ### Fixed
 
 * BsplineCurve: abscissa (use different start point between 0 and length)
-<<<<<<< HEAD
 * BsplineCurve2D: new discretization points method (polygon_points deprecated)
-=======
 * Arc3D: plot
 * fix Some to_step methods from edges.py and faces.py
->>>>>>> 0807934b
+
 
 
 ### Performance improvements
