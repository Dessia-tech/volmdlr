# Changelog

All notable changes to this project will be documented in this file.

The format is based on [Keep a Changelog](https://keepachangelog.com/en/1.0.0/),
and this project adheres to [Semantic Versioning](https://semver.org/spec/v2.0.0.html).


## v0.13.0 [future]

### New Features
- Line: reverse.

### Fixed
- Sweep with non smoth path
- plot of vector3D.
- BSplineSurface3D: point3d_to_2d, improve inital condition.
- EdgeCollection3D: babylon_meshes.
- BSplineCurve3D: trim
- FullArc3D: hash
- SphericalSurface3D: enhance repair_periodicity_method
- CylindricalSurface3D: concurrent_plane_intersection
- BSplineFace3D: fix neutral_fiber
- Step: assembly import
- BSplineFace3D: fix neutral_fiber
- BSplineSurface3D: improve bsplinecurve3d_to_3d.
<<<<<<< HEAD
- Update documentation
=======
- Vector2D: plot()
>>>>>>> 8a54a991

### Refactor
- refator some classes' init in primitives3D. 
- Shells: refactor.
- Composite_primitives
- Surface3D: enhance repair_primitives_periodicity method.
- BSplineCurve: replace periodic bool parameter with verification inside from_points_intepolation method.

### Changed
- Moves functions from step.py to volmdlr.utils.step_reader

### Unittests
-

## v0.12.0 [unreleased]


### New Features
- New module: cad_simplification - OctreeBlockSimplify, TrippleExtrusionSimplify
- shells.py : function to performe union operations for a given list of shells.
- ClosedShell3D: is_face_intersecting, is_intersecting_with
- BoundingBox: get_points_inside_bbox, size
- Vector3D: unit_vector
- Face3D: split_inner_contour_intersecting_cutting_contours
- Shell3D: get_ray_casting_line_segment
- WireMixin: get_connected_wire, is_sharing_primitives_with
- OpenShell3D: faces_graph
- Plane3D: arc_intersections, bsplinecurve_intersections
- common_operations: split_wire_by_plane
- SphericalSurface3D: line_intersections, linesegment_intersections.
- Sweep with muitiform profile contour.
- minimum_distance: face-to-face, shell-to-shell
- OpenShell3D: from_faces (using faces graph)
- SphericalFace3D: from_contours3d_and_rectangular_cut

### Fixed
- ClosedShell3D: is_face_inside, get_subtraction_valid_faces, valid_intersection_faces, point_belongs
- ContourMixin: delete_shared_contour_section, reorder_contour_at_point, are_extremity_points_touching
- RevolutionSurface3D: fix some special cases whiling transforming from 3D space to parametric domain.
- fix drone python version
- BSplineFace3D: neutral_fiber
- BSplineSurface3D: arc3d_to_2d, removes repeated parametric points if any.
- surfaces.Plane3D: linesegment_intersections
- Step export
- Face3D: is_linesegment_crossing.
- Edge: fix orientation of edges commig from step.
- BSplineCurve3D: from_step.
- Export to step file
- Step import
- Edge: fix orientation of edges commig from step.
- Sphere: point_belongs, inherits from ClosedShell3D instead of RevolvedProfile
- Step import.
- PeriodicalSurface: linesegment3d_to_2d, takes into account small 3D line segments that should be actually 3D arcs
- babylondata: removes empty objects.
- ClosedPolygon2D: point_belongs.
- Fullarc: get_reverse.
- Arc2D: point_belongs
- ArcEllipse2D: point_at_abscissa
- Frame3D: import/export step.
- BSplineFace3D: neutral_fiber.
- Step: read_lines, take into account the space character in step entity names
- Circle3D: fix trim.
- Edge: from_step trim of periodic curves with different orientation of original edge
- Arc3D: fix abscissa, fix get_arc_point_angle
- add missing toleraces to some methods.
- Arc3D: line_intersections
- Line3D: minimum_distance_points
- remove arcellipse handleling for bspline2d_3d.


### Refactor
- ClosedShell3D: point_belongs, get_non_intersecting_faces
- BoundingBox: bbox_intersection
- Face3D: get_face_cutting_contours
- parametric.py: fix numerical instability in some functions used in Arc3D to parametric surface domain transformation.
- intersections: get_bsplinecurve_intersections generalization, so it can also be used
to calculate intersections between a plane 3d and bsplinecurve3d.
- Big refactor: New module curves.py containing classes as Line, Circle and Ellipse.
Most edges will now be formed by a curve and a start and end points. Unittests for all these classes have been created.
All adequations have been done for all tests and existing scripts.

- bspline_compiled: refactor binomial_coefficient for performance.
- Improve step translator.
- Delete inplace methods: rotation, translation and frame_mapping
- OpenShell3D: faces_graph.
- RevolutionSurface3D: Improve init and methods

### Changed
- OpenShell3D: faces_graph is now vertices_graph. faces_graph method now represents the faces' topology of the shell.

### Unittests
- FullArc2D: split_between_two_points
- Face3D: set_operations_new_faces
- ClosedShell3D: point_belongs
- Plane3D: arc_intersections, bsplinecurve_intersections
- common_operations: split_wire_by_plane
- SphericalSurface3D: line_intersections, linesegment_intersections.

## v0.11.0


### New Features
- BSplineCurve, Edge: simplify
- Plane3D: angle_between_planes, plane_betweeen_two_planes
- Edge: intersections, crossings, validate_crossings
- Arc2D: bsplinecurve_intersections, arc_intersections, arcellipse_intersections.
- ArcEllipse2D: bsplinecurve_intersections
- get_circle_intersections added to volmdlr.utils.intersections, so it can be used to calculate intersections between two arcs 2d.
- get_bsplinecurve_intersections added to volmdlr.utils.intersections. Used to calculate intersection between a bspline and another edge.
- Wire2D: edge_intersections, wire_intersections, edge_crossings, edge_intersections, validate_edge_crossings, validate_wire_crossings
- Contour2D: split_contour_with_sorted_points, intersection_contour_with
- CylindricalSurface3D: point_projection, point_distance
- ToroidalSurface3D: point_projection
- BsplineCurve: point_distance, point_belongs
- ContourMixin: is_adjacent
- Wire2D: area
- Circle2D: bsplinecurve_intersections.
- add tolerance param to many methods from edges and wires.
- Surface3D: add contour healing into face_from_contours3d method.
- ExtrusionSurface3D: implement missing cases for linesegment2d_to_3d method.
- BSplineSurface3D: to_plane3d
- BSplineFace3D: to_planeface3d
- BSplineCurve, Arc, LineSegment: is_close
- Core: get_edge_index_in_list, edge_in_list
- mesh: TetrahedralElementQuadratic 
- GmshParser: define_quadratic_tetrahedron_element_mesh
- GmshParser: to_vtk (consider quadratic tetrahedron element)
- VolumeModel: to_msh (consider both order 1 and 2)
- Assembly: define a volmdlr Assembly object.
- Edge: direction_independent_is_close
- Arcellipse2D, 3D: complementary, translation
- Arcellipse2D, 3D: complementary
- Face3D: is_linesegment_crossing, linesegment_intersections_approximation.
- Assembly: define a volmdlr Assembly object.
- Contour2D: copy
- LineSegment2D: copy
- FullArcEllipse3D: split
- ArcEllipse3D: split, point_at_abscissa
- Vector: is_perpendicular_to
- babylonjs: add nested meshes
- CylindricalFace3D, ConicalFace3D, ToroidalFace3D, BSplineFace3D: neutral_fiber
- VolumeModel: get_shells
- WireMixin: wires_from_edges
- DisplayMesh3D: triangulation_faces
- Woodpecker CI setup
- ContourMixin: primitive_section_over_contour.
- Face3D: split_by_plane

### Fixed
- 2D conversion: create 2D function name in core_compiled
- LineSegment, Arc, BSplineCurve: get_shared_section()
- bSpline2D: linesegment_intersections
- BsplineCurve: from_points_interpolation
- Coverage: use coverage rc to enable cython coverage
- ClosedShel3D: cut_by_plane
- ClosedShell3D: union
- BSplineSurface3D: take into account oppened contour while using face_from_contours3d
- BsplineCurve: simplify
- Dessiaobject inheritance up-to-date
- Edge: unit_direction_vector, unit_normal_vector, split_between_two_points
- VolumeModel: get_mesh_lines (change tolerance 1e-20 to 1e-6)
- RevolutionSurface: fix some parametric operations.
- ClosedShel3D: intersection method
- Fix: plots
- add some fixes to pydocstyle errors
- ToroidalSurface3D: fix some parametric operations.
- Node2D, Node3D: is_close
- SphericalSurface3D: enhance arc3d_to_2d and bsplinecurve3d_to_2d.
- BSplineface3D: linesegment2d_to_3d, bsplinecurve2d_to_3d.
- OpenShell3D: get_geo_lines (use primitive.is_close)
- Basis3D: normalize
- Contour3D: from_step removes repeated edges from primitives list
- Face3D: add fixes to divide_face.
- ExtrusionSurface3D: linesegment2d_to_3d.
- Surface3D: repair_primitive_periodicity
- BSplineSurface3D: ban useless attr in serialization 
- utils.parametric: fix contour2d_healing
- BSplineSurface3D: ban useless attr in serialization
- BSplineCurve: simplify
- SphericalSurface3D: contour3d_to_2d
- WireMixin: to_wire_with_linesegments (use new methods, for 2D and 3D)
- ArcEllipse2d: point_belongs, abscissa, init.
- Face3D: face_inside - now considers inners_contours
- BoundingBox: point_belongs now considers bounds.
- ContourMixin: delete_shared_contour_section
- PlaneFace3D: merge_faces
- Contour2D: divide
- Step: raise NotimplementedError when it's not possible to instatiate assembly object.
- STL: handle mutiple space as separator
- fix: protect gmsh import

### Refactor
- Contour2D: cut_by_wire
- Contour2D: extract_with_points displaced to WireMixin
- Contour2D: extract_contour displaced to WireMixin and renamed to extract
- Contour2D: split_contour_with_sorted_points displaced to WireMixin and renamed to split_with_sorted_points
- Contour2D: get_divided_contours
- FullArc2D, FullArc3D: create FullArc Abstract class.
- Contour2D: ordering_contour
- WireMixin: order_wire
- Contour2D: delete cut_by_linesegments
- split faces.py into surfaces.py, faces.py and shells.py 
- ContourMixin: from_points
- ClosedShell3D: improve performance for boolean operations
- Face3D: reduce the triangulation discretization resolution of Toroidal and Cylindrical to improve redering performance.
- Cylinder: inheritance directly from ClosedShell3D
- Edges: cache middle_points and unit_direction_vector 
- Arc: add optional parameter center
- unittests: find dynamicly the folder for the json
- Arc: point_distance
- BSplineCurve: is_close
- CompositePrimitive3D: babylon_points
- WireMixin: split_with_sorted_points -> if a wire, and given points are start and end, return self directly.
- ContourMixin: contours_from_edges
- ExtrusionSurface3D: simplify bsplinecurve3d_to_2d method

### Changed
- better surface3d plots
- sphere methods renamed in_points & to_point_skin to inner points & skin_points
- Improve CylincricalFace3D and ToroidalFace3D rendering mesh.
- remove useless attribute in Bspline serialization
- Change python suport version from >=3.7 to >= 3.9
- LICENSE changed from GPL to Lesser GPL 
- Readme logo updated
- CI: do not check quality on tag

### Unittests
- Arc2D: test_arc_intersections
- TestEdge2DIntersections: test intersections for all edges.
- Circle2D: test_circle_intersections
- Contour2D: test_crossings, test_intersection_contour_with
- BSplineCurve: get_intersection_sections
- BSplineCurve2D: edge_intersections, arc_intersections, bsplinecurve_intersections
- CylindricalFace3D: test_triangulation_quality
- CylindricalSurface3D: test_point_projection
- BSplineCurve: point_projection
- ClosedShel3D: cut_by_plane
- Arc3D.minimum_distance_points_line
- New unittests for plane3d.
- ClosedShel3D: intersection
- Arcellipse2D: complementary
- Contour2D: contours_from_edges.
- PlaneFace3D: merge_faces
- Contour2D: divide.
- BSplineFace3D: test_linesegment_intersections_approximation.
- CylindricalFace3D: split_by_plane.

v0.10.0 [Released 20/04/2023]

### New Features
* Write .msh file (with stream)
* Arc: reverse
* BSplineCurve2D: offset
* Circle2D: bsplinecurve_intersections, point_distance
* ConicalSurface3D, CylindricalSurface3D: plot method
* BSplineCurve3D: minimum distance
* volmdlr.edge: FullArcEllipse
* BSplineCurve: evaluate_single
* Wire2: hash
* Contour3D: hash
* LineSegment3D, LineSegment2D, Arc3D, Arc2D, BSpline3D, BSpline2D: get_shared_section(), delete_shared_section()
* Contour2D: closest_point_to_point2, get_furthest_point_to_point2
* Block: octree, quadtree, subdivide_block

### Fixed
* Bspline in sweep
* Plane3D: plane_intersections
* fixes to step assemblies
* LineSegment3D: matrix_distance
* fixes to wire
* Arc: split. Case when spliting point is the start or end point.
* BplineCurve2D: tangent, vector_direction, normal_vector
* BSplineCurve: abscissa, line_intersections
* Add some important fixes to unittests: missing two __init__py files.
* Contour2D, Contour3D: merge_with()
* Edge: change unit_direction_vector and unit_normal_vector to concrete methods
* stl: add _standalone_in_db to Stl class
* BSplineSurface3D: merge_with
* Documentation: Add introduction to volmdlr technology
* BSplineSurface3D: refactor bsplinecurve3d_to_2d to take into account periodic behavior
* OpenedRoundedLineSegments2D/ClosedRoundedLineSegments2D: fix radius type
* Surface3D: debug some special cases while using face_from_contours3d.
* Step: debug some special cases while reading step file.
* BSplineSurface3D: fix simplify_surface method.
* Improve pylint code quality.
* PeriodicalSurface: enhance some parametric transformations.

### Removed
- stl: remove default value in from_stream method

### Changed

- argument convexe in volmdlr.cloud has been renamed to convex
- Add some missing docstrings in volmdlr.faces
- Using full arcs for Circles primitives

### Performance improvements
- BSplineCurve: compilation of some functions used by from_points_interpolation classmethod.
- BSplineSurface3D: compilation of some functions used in the evaluation of a parametric point.
- eq & hash: Some eq and hash methods have been fixed. starting from clases Point and Vector.
- BSplinecurve2D: point_belongs
- lighten some dicts with optional name
- Step reader: refactor to_volume_model. Remove the dependency of the method of creating a graph.

### Refactorings
- ContourMixin: to_polygon (for both 2D and 3D)
- BSplineCurve2D.point_distance 
- new dataclass EdgeStyle: to be used in several plot methods. simplifying its structure.


### Unittests
* BSplineCurve2D: offset, point_distance, point_belongs
* Circle2D: bspline_intersections, point_distance
* Unittests for Vector2D
* Unittests for Point2D
* Unittests for Vector3D
* Unittests for Point3D
* LineSegment3D: test_matrix_distance
* LineSegment3D, LineSegment2D, Arc3D, Arc2D, BSpline3D, BSpline2D: get_shared_section(), delete_shared_section()
* Contour3D: merge_with()
* Contour2D: closest_point_to_point2, get_furthest_point_to_point2

## v0.9.3

- build: bump dessia common to 0.10.0
- build: remove useless jsonschema dep
- build: update package.xml for freecad

## v0.9.1

### Fixed
- build: manifest was not shipping bspline_compiled
- fixed many pylint errors: 13/03/2023
- fix contour2d: divide

### Documentation
 - typo in CONTRIBUTING.md
 - typo in README.md

## v0.9.0 [released 03/26/2023]

### New Features
* Unit coversion factor parameter added to the end of the from_step arguments parameter (So we can convert the units correctly)
* SphericalSurface3D: rotation, translation, frame_mapping
* read steps: Identify assemblies in a step file.
* ClosedTriangleShell3D: to_trimesh method
* PointCloud3D: add method shell_distances to compute distances from triangular mesh in PointCloud3D
* BSplineSurface3D: Now the plot method uses u and v curves
* Create .geo and .msh files (Mesh geometries with GMSH)
* RevolutionSurface3D: point3d_to_2d, point2d_to_3d, plot, rectangular_cut, from_step
* RevolutionFace3D
* WiriMixin: from points: general method for Wire3D and 2D and for Contour2D and 3D.
* Added package.xml metadata in order to be listed in the FreeCAD Addon Manager
* Edge: local_discretization
* ArcEllipse2d: point_at_abscissa, translation, split, point_distance.

### Fixed

* WireMixin: abscissa (add tolerance as parameter)
* OpenRoundedLineSegment2D: deleted discretization_points() so it uses the one from WireMixin.
* Contour2D: moved bounding_rectangle and get_bounding_rectangle to Wire2D.
* BSplineCurve: from_points_interpolation, uses centripedal method for better fitting.
* Conical, Cylindrical and Toroidal Surfaces 3D: fix face_from_contours - bug when step file doesnot follow a standard.
* BSplineSurface3D: debug linesegment2d_to_3d method.
* Parametric operations with BSpline curves.
* OpenTriangleShell3D: fix from_mesh_data method.
* PeriodicalSurface: fix face from contours.
* LineSegment2D.line_intersections: verify if colinear first.
* Cylinder: to_dict, min_distance_to_other_cylinder.
* Step_assemblies: consider when no transformation is needed.
* fix some pydocstyle errors
* Script/step/workflow: Update Workflow, use last version of dessia_common
* LineSegment3D: Rotation method update due to points attribute deletion
* ConicalSurface3D: fix from_step class method by adding the angle convertion factor
* fix f string usage
* Add some typings
* Step: Step translator now handles some EDGE_LOOP inconsistencies coming from step files
* Arc2d: point_belongs, abscissa.


### Removed

- edges: remove attributes points from lines & linesegments for performance purpose


### Performance improvements

- wires.py's 2D objects: chache bounding_rectangle results
- faces.py's Triangle3D objects: subdescription points and triangles
- EdgeCollection3D: new object for displaying series of edges
- BSplineSurface3D: compile BSplineSurface3D.derivatives
- Contour2D.area(): save area in a cache variable.
- Contour2D.__eq__(): verify contour length first, when verify if two contours are the same.
- Contour2D.is_inside(): verify first if the area of the contour2 is not smaller that contour 1.
- Disabling pointer in to_dict for most primitives
- Better hash for shells, contours & wires 


### Refactorings
- Remove usage of deprecated method old_coordinates and new_coordinates
- Indicate 'inplace' methods as deprecated
* Wire: extract_with_points

### Documentation
- BoundingBox docstrings

### Unittests
- ConicalSurface3D: face_from_contours, bsplinecurve3d_to_2d.
- CompositePrimitive2D: rotation, translation, frame_mapping
- core.py: delete_double_point, step_ids_to_str
- CompositePrimitive3D: plot
- BoundingRectangle: bounds, plot, area, center, b_rectangle_intersection, is_inside_b_rectangle, point_belongs,
intersection_area, distance_to_b_rectangle, distance_to_point
- BoundingBox: center, add, to_dict, points, from_bounding_boxes, from_points, to_frame, volume, bbox_intersection,
is_inside_bbox, intersection_volume, distance_to_bbox, point_belongs, distance_to_point, plot
* VolumeModel: eq, volume, rotation, translation, frame_mapping, bounding_box, plot
* Wire: extract_with_points, split_with_two_points
* Arc2d: point_belongs, abscissa.
* ArcEllipse2d: point_belongs, abscissa, init, translation, split, point_at_abscissa, point_distance.

### CI
- add spell check to pylint with pyenchant
- make code_pydocstyle more explicit
- upload html coverage to cdn.dessia.tech
- limit time effect on master & testing

## v0.8.0 [Released 26/01/2023]

### New Features

- PlaneFace3D: project_faces
- OpenShell3D: project_coincident_faces_of
- GmshParser: to_vtk
- BSplineCurve: derivatives
- ClosedPolygon2D: point_belongs, now the user can choose whether points on the edge of the polygon
            should be considered inside or not.
- ArcEllipse2D: line_intersections, frame_mapping, linesegment_intersections
- Line2D: point_belongs, frame_mapping()
- New Class wires.Ellipse2D
- Ellipse2D: point_over_ellipse(), line_intersections(), linesegment_intersections(), discretization_points(),
abscissa(), point_angle_with_major_dir(), area(), rotation(), tranlation(), frame_mapping()
- Plane3D: is_parallel, fullarc_intersections
- Arc2D: cut_betweeen_two_points
- Contour3D: linesegment_intersections, line_intersections
- Circle3D: primitives: [Arc3D, Arc3D], get_primitives, abscissa, linesegment_intersections
- Arc3D: line_intersections, linesegment_intersections
- new module utils: intersections -> circle_3d_linesegment_intersections
- hash for Frame2D
- Ellipse3D: point_belongs, abscissa, length, to_2d
- CylindricalSurface3D: point_on_surface, is_coincident, arcellipse3d_to_2d
- BSplineSurface3D: derivatives

### Fixed

- PlaneFace3D: cut_by_coincident_face (consider self.inner_contours inside face)
- Contour2D: bounding_rectangle (specify number_points for discretization_points), point_belongs
- Line2D: line_intersections
- BSplineCurve2D: line_intersections
- PlaneFace3D: cut_by_coincident_face (consider self.inner_contours inside face)
- BSplineCurve2D: bounding_rectangle (specify number_points for discretization_points)
- Mesh: delete_duplicated_nodes
- BSplineSurface3D: fix arc3d_to_2d method
- Frame3D : fix from_point_and_vector method ( error for the case vector=main_axis)
- BSplineCurve2D: linesegment_intersections
- Contour2D: merge_primitives_with
- BSplineCurve: fix to take into account weighted B-spline curves.
- Step: fix reading of rational BSpline curves and surfaces from step file.
- BSplineCurve2D: tangent (use position/length)
- Babylon: some scene settings for better rendering
- Arc2D: fix get_center: name referenced before assignement
- SphericalSurface3D : enhancement of primitives parametrization on surface parametric domain.
- BSplineSurface3D: debug linesegment2d_to_3d method.
- Parametric operations with BSpline curves.
- OpenTriangleShell3D: fix from_mesh_data method
- pydocstyle fixes
- bounding box: fix for cylindrical and BSplineCurve3D
- contour2d: ordering_primitives, order_primitives
- Plane3D: plane_intersections, is_coindident
- contour2d: ordering_primitives, order_primitives
- Linesegment2D: infinite_primitive
- Arc2D: point_belongs
- Arc2D: infinite_primitive
- Wire2D: infinite_intersections
- infinite primitive offset of linesegment
- Ellispe3D: discretization_points
- BSplineSurface: Improved surface periodicity calculation

### Removed

- babylon script remaining functions

### Performance improvements
- ClosedPolygon2D: triangulation
- Cylinder: min_distance_to_other_cylinder
- BSplineCurve: discretization_points
- Face3D: triangulation
- triangulation performance by use of Node2D instead of points (x15 on casing)
- cache variable self._polygon_point_belongs_100, to avoid recalculating each
time we have to verify if a point is inside
- Improvements in BSplineSurface3D.point3d_to_2d performance
- Triangle3D serialization speed-up
- Serialization without memo for faces
- Custom serialization for BsplineCurves

### Refactorings

- Basis2D, Basis3D, Frame2D, Frame3D: old_coordinates and new_coordinates method are now deprecated.
local_to_global_coordinates and global_to_local_coordinates are the new more explicit ones.
- Line3D: intersections

### Unittests

- Contour2D: point_belongs
- Basis2D, Basis3D, Frame2D, Frame3D: local_to_global_coordinates and global_to_local_coordinates
- ArcEllipse2D: linesegment_intersections
- LineSegment2D: to_wire
- Line2D: point_belongs
- BSplineCurve2D: line_intersections
- Ellipse2D.point_over_ellipse()
- Ellipse2D.line_intersections()
- Ellipse2D.linesegment_intersections()
- Ellipse2D.discretization_points()
- Ellipse2D.abscissa()
- Ellipse2D.point_angle_with_major_dir()
- Ellipse2D.area()
- Ellipse2D.rotation()
- Ellipse2D.tranlation()
- Ellipse2D.frame_mapping()
- Line2D.frame_mapping()
- Plane3D: plane_intersections, fullarc_intersections, is_parallel, is_coincident
- Contour2D: offset
- ArcEllipse3D.to_2d()
- Circle3D: point_belongs
- Circle3D: discretization_points
- Arc3D: line_intersections, linesegment_intersections
- Contour2D: ordering_contour, is_ordered, order_contour
- Ellipse3D: point_belongs, abscissa, length, to_2d, discretization_points
- CylindricalSurface3D: point_on_surface, is_coincident

### CI

- Mandatory CHANGELOG.md update for PR
- pre-commit checks with cython-lint

## v0.7.0

### New Features

- Open/Closed TriangleShells: ability to implement specific algorithm to triangles
- Block: faces_center (calculate directly point in the middle of the faces)
- Circle2D: split_by_line
- BoundingRectangle: bounds, plot, area, center, b_rectangle_intersection, is_inside_b_rectangle, point_belongs, intersection_area, distance_to_b_rectangle, distance_to_point
- Cylinder: random_point_inside, interference_volume_with_other_cylinder, lhs_points_inside
- CylindricalSurface3D: line_intersections, linesegment_intersections, plane_intersection
- Line2D: point_distance
- Line3D: to_2d
- Line3D: skew_to (verifies if two Line3D are skew)
- LineSegment3D: line_interserctions
- ArcEllipse3D: discretization_points
- FullArc3D: linesegment_intersections
- Line: sort_points_along_line
- Line2D: point_belongs
- ArcEllipse2D: length, point_belongs, abscissa, bounding_rectangle, straight_line_area, discretization_points, reverse

### Fixed

- Contour2D: point_belongs
- BsplineCurve: abscissa (use different start point between 0 and length)
- Arc3D: plot
- Cylinder: point_belongs
- FullArc3D: plot (use discretization_points instead of discretise)
- Face3D: line_intersections: consider borders
- STL: from stream (use BinaryFile and StringFile instead of io.BinaryIO and FileIO)
- Step: from stream (use BinaryFile instead of io.BinaryIO)
- Contour: is_overlapping (consider intersecting_points is empty)
- LineSegment2D: to_wire (use discretization_points instead of discretise)
- ArcEllipse2D: to_3d
- Fix boolean operations when faces are 100% coincident
- Fix some to_step methods from edges.py and faces.py


### Performance improvements

- Avoid unneeded bbox computation


### Refactorings

- cleanup of ClosedShell (double methods with Openshells)
- LineSegment3D: intersections
- Line2D: sort_points_along_line



### Unittests

- PlaneFace3D: line_intersections
- BsplineCurve: abscissa
- Circle2D: split_by_line
- BoundingRectangle: area, center, intersection, is_inside, point_belongs, intersection_area, distance_to_point, distance_to_b_rectangle
- Cylinder: point_belongs, random_point_inside, interference_volume_with_other_cylinder, min_distance_to_other_cylinder, is_intersecting_other_cylinder, lhs_points_inside
- CylindricalFace3D: linesegment_intersections
- CylindricalSurface3D: line_intersections
- Line3D: line_distance
- Line3D: skew_to
- Line3D: intersections
- LineSegment3D: line_intersections
- LineSegment3D: linesegment_intersections
- Contour: is_overlapping
- LineSegment2D: line_intersections
- ArcEllipse3D: discretization_points
- FullArc3D: linesegment_intersections
- Line2D: sort_points_along_line
- Line3D: sort_points_along_line
- ArcEllipse2D: length, point_belongs, abscissa, bounding_rectangle, straight_line_area, discretization_points, reverse


## v0.6.1 [12/13/2022]

### Changes

- Import from dessia_common are now performed from dessia_common.core

### Fixed
- infinite primitive offset of linesegment

## v0.6.0 [11/7/2022]

### New Features

- Stl:load_from_file, to_volume_model
- Surface2D: copy (specific method)
- GmshParser: read_file (.msh) and related methods, define_triangular_element_mesh, define_tetrahedron_element_mesh
- Circle2D: primitives (defined with 2 Arc2D)
- Node2D/3D, TriangularElement, QuadrilateralElement2D, TriangularElement3D
- ElementsGroup: nodes, elements_per_node
- Mesh: bounding_rectangle, delete_duplicated_nodes
- PlaneFace3D: cut_by_coincident_face
- Vector2D: to_step
- BSplineCurve2D: to_step
- LineSegment3D: to_bspline_curve
- BSplineCurve3D: from_geomdl_curve
- Surface2D: line_crossings
- Surface2D: from_contour
- BSplineSurface3D: simpifly_surface - verifies if BSplineSurface3D could be a Plane3D
- OpenShell3D: to_step_face_ids
- Contour2D: repair_cut_contour
- Circle2D: cut_by_line

### Fixed

- Contour3D: average_center_point (use edge_polygon.points instead of points)
- Contour: edges_order_with_adjacent_contour
- Arc2D: translate_inplace
- Arc2D: point_belongs
- Arc2D: abscissa (consider point2d == arc2d.start/end)
- Arc2D: split (how to choose the interior point)
- Wire: extract_primitives (consider point1 and point2 belong to the same primitive, REMOVE Contour.extract_primitives)
- LineSegment: abcissa (consider point2d == arc2d.start/end)
- Contour2D: cut_by_wire
- Contour2D: point_belongs (bug when contour has only one primitive, like FullArc2D)
- Contour: contours_from_edges
- PlaneFace3D: face_intersections
- Edge: insert_knots_and_mutiplicity
- BSplineCurve3D: from_step
- Surface2D: cut_by_line
- Circle3D: to_step
- ArcEllipse3D.to_2d()
- infinite primitive offset of linesegment
- Contour3D: order_contour.

### Performance improvements

- Improve reading STEP files (Faster BSplineCurve3D.look_up_table, Better info when _edges not following eachother_ )
- Improve multiple substractions
- Speedup Contour2D.point_belongs using bounding_rectangle
- Custom to dicts for Shells and primitives inheriting


### Refactorings

- Normalize STL methods regarding STEP
- Refacor and update old code in mesh.py
- Define a Parent class 'Triangle' for Triangle2D/3D


### Unittests

- Wire: extract_primitives, extract_without_primitives


## v0.5.0

### New Features

- Contour: is_overlapping, is_supperposing
- Point, Edges and Wires: axial_symmetry
- Surface2D: rotation, rotation_inplace
- Wire2D: bsplinecurve_crossings,  bsplinecurve_intersections
- Cylinder: min_distance_to_other_cylinder, is_intersecting_other_cylinder
- New point_distance method for Wire3D

### Fixed

- Wire3D.babylonjs
- BSplineSurface3D.merge_with (consider overlapping, intersecting surfaces)
- Wire.extract_primitives (consider point1 & point2 belong to the same primitive)
- Wire.extract_without_primitives (consider the primitives’ order to choose the primitives)
- Contour.shared_primitives_with (consider contours sharing a lot of primitives groups)
- Contour2D.contour_intersections (check if the point is not already in the lis)
- Line.is_between_points (consider point1==point2)
- BSplineCurve2D.split (consider point==start/end)
- Contour3D.bounding_box (use _utd_bounding_box to be defined as a property)
- BSplineSurface3D.grid2d_deformed (add more constraints to compute surface deformation)
- BSplineSurface3D.from_cylindrical_faces (consider **kwargs parameters)
- Duplicated methods cleaned
- triangulation of planar faces
- Wire3D: fix Bounding box
- Wire3D: Bounding box
- Arc2D: primitives bad calculation (arc2d)
- Update plotdata in setup.py
- add some fixes pydocstyle

### Performance improvements

- Remove Copy param from movement of primitives and add inplace methods
- Improve union operations
- Return the same result type (a boolean) in Contour.is_sharing_primitives_with
- Add hidden attribute _bounding_rectangle for Contour2D
- Add hidden attribute _length for BSplineCurve2D/3D
- Consider different types of primitives in Wire.wire_intersections/wire_crossings
- Add hidden attribute _length for Edge

### Refactorings

- Define _eq_ in Contour (to be used for both 2D and 3D)
- Use Grid2D object in different BSplineSurface3D methods (especially: to_2d_with_dimension)
- Define length in LineSegment (to be used for both 2D and 3D)
- Delete diplicated methods (length and point_at_abscissa) from Contour3D (inherit from Wire)
- Define a Parent class 'Bsplinecurve' to mutulize Bsplinecurve2D/3D methods
- Clean duplicated methods
- Define length in LineSegment (to be used for both 2D and 3D)
- Delete diplicated methods (length and point_at_abscissa) from Contour3D (inherit from Wire)
- Define a Parent class 'Bsplinecurve' to mutulize Bsplinecurve2D/3D methods


## v0.4.0
### Fixed
- various fixes in cuts of wires and contours
- Fix of missing face in Union
- following dessia_common v0.7.0


## v0.3.0

### New Features
- Bspline with dimensions
- cut_by_line for Surface2D
- Bspline merge

### Fixed
- Various Steps improvement
- Bspline periodicity in step reading
- sewing improvements
- Substraction of shells

## v0.2.10

### New Features

- union of shells (only with planeface for the moment
- Sewing of polygon3D
- Concav hull of PointCloud2D

## v0.2.9

### New Features

- support STL import & export
- point cloud2D & cloud3D

## v0.2.8

### New Features

- support stringIO in step save

### Fixes

- depack of point2D
- to_vector2D

### Performance improvements

- better bounding box for cylindrical face


## [v0.2.7]
### Changed
- direction vector of linesegments are now normalized

### New Features

- straight line area for BsplineCurve2D
- split of circleby start end
- closedpolygon2d is_trigo
- Auto-adaptative camera/edge width babylonjs
- splitting of bsplinecurve2d
- BezierSurface3D implemented
- added rotation and translation for faces
- new classes BezierCurve2D and BezierCurve3D
- spherical surface
- (core): update plot_data method
- update plot_data methods in wires and edges
- step almost working for cylindrical, conical toroidal
- difference between intersections and crossings
- plot_data version set to 0.3.8 or above

### Fixes

- support of mixed vector point in to step
- remove debug mode babylonjs
- remove sci notation in step export
- use stable cdn for babylonjs
- sweep extrusion length
- line circle intersection with tolerance, normal and dir vector for arc
- offset of wire
- remove useless non serializable attr
- secondmoment area from straight lines
- reversed faces in extrusion correction
- enhancement of rotation/translation of shells
- bug fix BezierCurve2D and 3D
- eq and hash for basis and frames
- shell and frame mapped shell correctly read
- small try except added for step reading
- all SHAPE_REPRESENTATION are now read
- Arc3D from step full debug
- arc3d to 2d in bspline3d surface
- missing faces at end of sweep
- splitting faces and arcs
- perf in display nodes and toroidal aspect
- setup.py requires plot_data>=0.3.9
- (primitives2d): serialization
- debug of shell method
- porting shells methods
- Debug of conical faces
- Porting cylinders and hollow
- porting from missing from_contour3d for planeface
- reading steps, but artefact on faces
- Correcting arc from_step

### Performance improvements

- LineSegment2D.points is non serializable attribute
- ClosedPolygon2D.line_segment is non_serializable_attributes
- Optimization of mesh generation

#### Refactorings
- (edges): put data argument back into Arc2D.plot_data()
- (edges): redefined Arc2D.plot_data()

## v0.2.6

### Changed
- debugs on frame 2D

### Optimized
- babylon data generation speed up

## v0.2.5

### Added
- translation and rotation for various primitives

### Changed
- Frame3D rotation takes also into account origin
- following plot_data v0.5.3

## v0.2.4
### Added
- handle spherical surfaces
- positionning of parts in STEP reading

## v0.2.1
### Added
- step export

## v0.2

### Changed
- modules -2D or *3D renamed in *2d, *3d
- point and vector declared with their x, y, z vm.Point2D((0, 0)) -> vm.Point2D(0, 0)
- separating in new modules: display, wires, edges...
- PEP8: method names
- PointAtCurvilinearAbscissa changed to point_at_abscissa
- MPLPlot changed to plot()
- plot now returns only ax instead of fig, ax

## v0.1.11

### Added
- Calculate the distance between LineSegment3D/LS3D, Arc3D/LS3D, Arc3D/Arc3D and between CylindricalFace3D too.
- Use PlaneFace3D with contours2D in a classic way and use it with contours3D with a 'from_contours3d' as CylindricalFace3D does.
- Calculate the distance between CylindricalFace3D and PlaneFace3D.
- Calculate the distance between CylindricalFace3D, PlaneFace3D and ToroidalFace3D.
- contours2d.tessel_points which gives all points of a contour2d, and .points the end points of primitives.
- Implementation of ConicalFace3D in Core and RevolvedProfile.
- Implementation of SphericalFace3D in Core.
- BSplineFace3D works.

### Changed
- cut_contours in Face3D which take all points from a Contour2D, not one side like before. Furthermore, it is light and quick.

## [v0.1.10]
- typings
- workflow to instanciate point

## [v0.1.9]

### Added
- mesh module

## [v0.1.8]

### Added
- color and alpha options for various primitives
- line segments intersection

### Debug
- arcs: is_trigo and angle were sometimes false

## [v0.1.7]

### Added
- random vector and points
- dashed line option in babylon of LineSegment3D
- Measure2D
- babylon_data: a dict language to describe models to be unpacked by a babylonjs unpacker

### Removed
- constants o2D, x2D, y2D...: use O2D, X2D...

### Changed
- Mesure -> Measure3D<|MERGE_RESOLUTION|>--- conflicted
+++ resolved
@@ -24,11 +24,8 @@
 - Step: assembly import
 - BSplineFace3D: fix neutral_fiber
 - BSplineSurface3D: improve bsplinecurve3d_to_3d.
-<<<<<<< HEAD
+- Vector2D: plot()
 - Update documentation
-=======
-- Vector2D: plot()
->>>>>>> 8a54a991
 
 ### Refactor
 - refator some classes' init in primitives3D. 
