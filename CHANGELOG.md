# Changelog

All notable changes to this project will be documented in this file.

The format is based on [Keep a Changelog](https://keepachangelog.com/en/1.0.0/),
and this project adheres to [Semantic Versioning](https://semver.org/spec/v2.0.0.html).


## v0.13.0 [future]

### New Features
- Line: reverse.

### Fixed
- Sweep with non smoth path
- plot of vector3D.
- BSplineSurface3D: point3d_to_2d, improve inital condition.
- EdgeCollection3D: babylon_meshes.
- BSplineCurve3D: trim
- FullArc3D: hash
- SphericalSurface3D: enhance repair_periodicity_method
- CylindricalSurface3D: concurrent_plane_intersection
- BSplineFace3D: fix neutral_fiber
- Step: assembly import
- Ellipse3D: from_step
- edges.py: general improvements.
- BSplineFace3D: fix neutral_fiber
- BSplineSurface3D: improve bsplinecurve3d_to_2d.
- BSplineSurface3D: improve bsplinecurve3d_to_3d.
- Circle2D: plot
- Line3D: fix Line3D plot()
- Vector2D: plot()
- fix RevolutionFace3D init parameter wire to edge.
- fix Sweep: bug when first primitive is an arc.
<<<<<<< HEAD
- Step.py: enhance step import/export
=======
- fix closedshell3d volume
>>>>>>> c4e39ee6

### Refactor
- refator some classes' init in primitives3D. 
- Shells: refactor.
- Composite_primitives
- Surface3D: enhance repair_primitives_periodicity method.
- BSplineCurve: replace periodic bool parameter with verification inside from_points_intepolation method.
- Wire3D: removes heritage from volmdlr.core.CompositePrimitive3D
- BSplineCurve3D: bounding_box

### Changed
- Moves functions from step.py to volmdlr.utils.step_reader

### Unittests
-

## v0.12.0 [unreleased]


### New Features
- New module: cad_simplification - OctreeBlockSimplify, TrippleExtrusionSimplify
- shells.py : function to performe union operations for a given list of shells.
- ClosedShell3D: is_face_intersecting, is_intersecting_with
- BoundingBox: get_points_inside_bbox, size
- Vector3D: unit_vector
- Face3D: split_inner_contour_intersecting_cutting_contours
- Shell3D: get_ray_casting_line_segment
- WireMixin: get_connected_wire, is_sharing_primitives_with
- OpenShell3D: faces_graph
- Plane3D: arc_intersections, bsplinecurve_intersections
- common_operations: split_wire_by_plane
- SphericalSurface3D: line_intersections, linesegment_intersections.
- Sweep with muitiform profile contour.
- minimum_distance: face-to-face, shell-to-shell
- OpenShell3D: from_faces (using faces graph)
- SphericalFace3D: from_contours3d_and_rectangular_cut
- RevolutionSurface3D: Translation
- wires.WireMixin: from_circle
- curves.CircleMixin: trim

### Fixed
- ClosedShell3D: is_face_inside, get_subtraction_valid_faces, valid_intersection_faces, point_belongs
- ContourMixin: delete_shared_contour_section, reorder_contour_at_point, are_extremity_points_touching
- RevolutionSurface3D: fix some special cases whiling transforming from 3D space to parametric domain.
- fix drone python version
- BSplineFace3D: neutral_fiber
- BSplineSurface3D: arc3d_to_2d, removes repeated parametric points if any.
- surfaces.Plane3D: linesegment_intersections
- Step export
- Face3D: is_linesegment_crossing.
- Edge: fix orientation of edges commig from step.
- BSplineCurve3D: from_step.
- Export to step file
- Step import
- Edge: fix orientation of edges commig from step.
- Sphere: point_belongs, inherits from ClosedShell3D instead of RevolvedProfile
- Step import.
- PeriodicalSurface: linesegment3d_to_2d, takes into account small 3D line segments that should be actually 3D arcs
- babylondata: removes empty objects.
- ClosedPolygon2D: point_belongs.
- Fullarc: get_reverse.
- Arc2D: point_belongs
- ArcEllipse2D: point_at_abscissa
- Frame3D: import/export step.
- BSplineFace3D: neutral_fiber.
- Step: read_lines, take into account the space character in step entity names
- Circle3D: fix trim.
- Edge: from_step trim of periodic curves with different orientation of original edge
- Arc3D: fix abscissa, fix get_arc_point_angle
- add missing toleraces to some methods.
- Arc3D: line_intersections
- Line3D: minimum_distance_points
- remove arcellipse handleling for bspline2d_3d.
- Ellipse3D: discretization_points.

### Refactor
- ClosedShell3D: point_belongs, get_non_intersecting_faces
- BoundingBox: bbox_intersection
- Face3D: get_face_cutting_contours
- parametric.py: fix numerical instability in some functions used in Arc3D to parametric surface domain transformation.
- intersections: get_bsplinecurve_intersections generalization, so it can also be used
to calculate intersections between a plane 3d and bsplinecurve3d.
- Big refactor: New module curves.py containing classes as Line, Circle and Ellipse.
Most edges will now be formed by a curve and a start and end points. Unittests for all these classes have been created.
All adequations have been done for all tests and existing scripts.

- bspline_compiled: refactor binomial_coefficient for performance.
- Improve step translator.
- Delete inplace methods: rotation, translation and frame_mapping
- OpenShell3D: faces_graph.
- RevolutionSurface3D: Improve init and methods

### Changed
- OpenShell3D: faces_graph is now vertices_graph. faces_graph method now represents the faces' topology of the shell.

### Unittests
- FullArc2D: split_between_two_points
- Face3D: set_operations_new_faces
- ClosedShell3D: point_belongs
- Plane3D: arc_intersections, bsplinecurve_intersections
- common_operations: split_wire_by_plane
- SphericalSurface3D: line_intersections, linesegment_intersections.

## v0.11.0


### New Features
- BSplineCurve, Edge: simplify
- Plane3D: angle_between_planes, plane_betweeen_two_planes
- Edge: intersections, crossings, validate_crossings
- Arc2D: bsplinecurve_intersections, arc_intersections, arcellipse_intersections.
- ArcEllipse2D: bsplinecurve_intersections
- get_circle_intersections added to volmdlr.utils.intersections, so it can be used to calculate intersections between two arcs 2d.
- get_bsplinecurve_intersections added to volmdlr.utils.intersections. Used to calculate intersection between a bspline and another edge.
- Wire2D: edge_intersections, wire_intersections, edge_crossings, edge_intersections, validate_edge_crossings, validate_wire_crossings
- Contour2D: split_contour_with_sorted_points, intersection_contour_with
- CylindricalSurface3D: point_projection, point_distance
- ToroidalSurface3D: point_projection
- BsplineCurve: point_distance, point_belongs
- ContourMixin: is_adjacent
- Wire2D: area
- Circle2D: bsplinecurve_intersections.
- add tolerance param to many methods from edges and wires.
- Surface3D: add contour healing into face_from_contours3d method.
- ExtrusionSurface3D: implement missing cases for linesegment2d_to_3d method.
- BSplineSurface3D: to_plane3d
- BSplineFace3D: to_planeface3d
- BSplineCurve, Arc, LineSegment: is_close
- Core: get_edge_index_in_list, edge_in_list
- mesh: TetrahedralElementQuadratic 
- GmshParser: define_quadratic_tetrahedron_element_mesh
- GmshParser: to_vtk (consider quadratic tetrahedron element)
- VolumeModel: to_msh (consider both order 1 and 2)
- Assembly: define a volmdlr Assembly object.
- Edge: direction_independent_is_close
- Arcellipse2D, 3D: complementary, translation
- Arcellipse2D, 3D: complementary
- Face3D: is_linesegment_crossing, linesegment_intersections_approximation.
- Assembly: define a volmdlr Assembly object.
- Contour2D: copy
- LineSegment2D: copy
- FullArcEllipse3D: split
- ArcEllipse3D: split, point_at_abscissa
- Vector: is_perpendicular_to
- babylonjs: add nested meshes
- CylindricalFace3D, ConicalFace3D, ToroidalFace3D, BSplineFace3D: neutral_fiber
- VolumeModel: get_shells
- WireMixin: wires_from_edges
- DisplayMesh3D: triangulation_faces
- Woodpecker CI setup
- ContourMixin: primitive_section_over_contour.
- Face3D: split_by_plane

### Fixed
- 2D conversion: create 2D function name in core_compiled
- LineSegment, Arc, BSplineCurve: get_shared_section()
- bSpline2D: linesegment_intersections
- BsplineCurve: from_points_interpolation
- Coverage: use coverage rc to enable cython coverage
- ClosedShel3D: cut_by_plane
- ClosedShell3D: union
- BSplineSurface3D: take into account oppened contour while using face_from_contours3d
- BsplineCurve: simplify
- Dessiaobject inheritance up-to-date
- Edge: unit_direction_vector, unit_normal_vector, split_between_two_points
- VolumeModel: get_mesh_lines (change tolerance 1e-20 to 1e-6)
- RevolutionSurface: fix some parametric operations.
- ClosedShel3D: intersection method
- Fix: plots
- add some fixes to pydocstyle errors
- ToroidalSurface3D: fix some parametric operations.
- Node2D, Node3D: is_close
- SphericalSurface3D: enhance arc3d_to_2d and bsplinecurve3d_to_2d.
- BSplineface3D: linesegment2d_to_3d, bsplinecurve2d_to_3d.
- OpenShell3D: get_geo_lines (use primitive.is_close)
- Basis3D: normalize
- Contour3D: from_step removes repeated edges from primitives list
- Face3D: add fixes to divide_face.
- ExtrusionSurface3D: linesegment2d_to_3d.
- Surface3D: repair_primitive_periodicity
- BSplineSurface3D: ban useless attr in serialization 
- utils.parametric: fix contour2d_healing
- BSplineSurface3D: ban useless attr in serialization
- BSplineCurve: simplify
- SphericalSurface3D: contour3d_to_2d
- WireMixin: to_wire_with_linesegments (use new methods, for 2D and 3D)
- ArcEllipse2d: point_belongs, abscissa, init.
- Face3D: face_inside - now considers inners_contours
- BoundingBox: point_belongs now considers bounds.
- ContourMixin: delete_shared_contour_section
- PlaneFace3D: merge_faces
- Contour2D: divide
- Step: raise NotimplementedError when it's not possible to instatiate assembly object.
- STL: handle mutiple space as separator
- fix: protect gmsh import

### Refactor
- Contour2D: cut_by_wire
- Contour2D: extract_with_points displaced to WireMixin
- Contour2D: extract_contour displaced to WireMixin and renamed to extract
- Contour2D: split_contour_with_sorted_points displaced to WireMixin and renamed to split_with_sorted_points
- Contour2D: get_divided_contours
- FullArc2D, FullArc3D: create FullArc Abstract class.
- Contour2D: ordering_contour
- WireMixin: order_wire
- Contour2D: delete cut_by_linesegments
- split faces.py into surfaces.py, faces.py and shells.py 
- ContourMixin: from_points
- ClosedShell3D: improve performance for boolean operations
- Face3D: reduce the triangulation discretization resolution of Toroidal and Cylindrical to improve redering performance.
- Cylinder: inheritance directly from ClosedShell3D
- Edges: cache middle_points and unit_direction_vector 
- Arc: add optional parameter center
- unittests: find dynamicly the folder for the json
- Arc: point_distance
- BSplineCurve: is_close
- CompositePrimitive3D: babylon_points
- WireMixin: split_with_sorted_points -> if a wire, and given points are start and end, return self directly.
- ContourMixin: contours_from_edges
- ExtrusionSurface3D: simplify bsplinecurve3d_to_2d method

### Changed
- better surface3d plots
- sphere methods renamed in_points & to_point_skin to inner points & skin_points
- Improve CylincricalFace3D and ToroidalFace3D rendering mesh.
- remove useless attribute in Bspline serialization
- Change python suport version from >=3.7 to >= 3.9
- LICENSE changed from GPL to Lesser GPL 
- Readme logo updated
- CI: do not check quality on tag

### Unittests
- Arc2D: test_arc_intersections
- TestEdge2DIntersections: test intersections for all edges.
- Circle2D: test_circle_intersections
- Contour2D: test_crossings, test_intersection_contour_with
- BSplineCurve: get_intersection_sections
- BSplineCurve2D: edge_intersections, arc_intersections, bsplinecurve_intersections
- CylindricalFace3D: test_triangulation_quality
- CylindricalSurface3D: test_point_projection
- BSplineCurve: point_projection
- ClosedShel3D: cut_by_plane
- Arc3D.minimum_distance_points_line
- New unittests for plane3d.
- ClosedShel3D: intersection
- Arcellipse2D: complementary
- Contour2D: contours_from_edges.
- PlaneFace3D: merge_faces
- Contour2D: divide.
- BSplineFace3D: test_linesegment_intersections_approximation.
- CylindricalFace3D: split_by_plane.

v0.10.0 [Released 20/04/2023]

### New Features
* Write .msh file (with stream)
* Arc: reverse
* BSplineCurve2D: offset
* Circle2D: bsplinecurve_intersections, point_distance
* ConicalSurface3D, CylindricalSurface3D: plot method
* BSplineCurve3D: minimum distance
* volmdlr.edge: FullArcEllipse
* BSplineCurve: evaluate_single
* Wire2: hash
* Contour3D: hash
* LineSegment3D, LineSegment2D, Arc3D, Arc2D, BSpline3D, BSpline2D: get_shared_section(), delete_shared_section()
* Contour2D: closest_point_to_point2, get_furthest_point_to_point2
* Block: octree, quadtree, subdivide_block

### Fixed
* Bspline in sweep
* Plane3D: plane_intersections
* fixes to step assemblies
* LineSegment3D: matrix_distance
* fixes to wire
* Arc: split. Case when spliting point is the start or end point.
* BplineCurve2D: tangent, vector_direction, normal_vector
* BSplineCurve: abscissa, line_intersections
* Add some important fixes to unittests: missing two __init__py files.
* Contour2D, Contour3D: merge_with()
* Edge: change unit_direction_vector and unit_normal_vector to concrete methods
* stl: add _standalone_in_db to Stl class
* BSplineSurface3D: merge_with
* Documentation: Add introduction to volmdlr technology
* BSplineSurface3D: refactor bsplinecurve3d_to_2d to take into account periodic behavior
* OpenedRoundedLineSegments2D/ClosedRoundedLineSegments2D: fix radius type
* Surface3D: debug some special cases while using face_from_contours3d.
* Step: debug some special cases while reading step file.
* BSplineSurface3D: fix simplify_surface method.
* Improve pylint code quality.
* PeriodicalSurface: enhance some parametric transformations.

### Removed
- stl: remove default value in from_stream method

### Changed

- argument convexe in volmdlr.cloud has been renamed to convex
- Add some missing docstrings in volmdlr.faces
- Using full arcs for Circles primitives

### Performance improvements
- BSplineCurve: compilation of some functions used by from_points_interpolation classmethod.
- BSplineSurface3D: compilation of some functions used in the evaluation of a parametric point.
- eq & hash: Some eq and hash methods have been fixed. starting from clases Point and Vector.
- BSplinecurve2D: point_belongs
- lighten some dicts with optional name
- Step reader: refactor to_volume_model. Remove the dependency of the method of creating a graph.

### Refactorings
- ContourMixin: to_polygon (for both 2D and 3D)
- BSplineCurve2D.point_distance 
- new dataclass EdgeStyle: to be used in several plot methods. simplifying its structure.


### Unittests
* BSplineCurve2D: offset, point_distance, point_belongs
* Circle2D: bspline_intersections, point_distance
* Unittests for Vector2D
* Unittests for Point2D
* Unittests for Vector3D
* Unittests for Point3D
* LineSegment3D: test_matrix_distance
* LineSegment3D, LineSegment2D, Arc3D, Arc2D, BSpline3D, BSpline2D: get_shared_section(), delete_shared_section()
* Contour3D: merge_with()
* Contour2D: closest_point_to_point2, get_furthest_point_to_point2

## v0.9.3

- build: bump dessia common to 0.10.0
- build: remove useless jsonschema dep
- build: update package.xml for freecad

## v0.9.1

### Fixed
- build: manifest was not shipping bspline_compiled
- fixed many pylint errors: 13/03/2023
- fix contour2d: divide

### Documentation
 - typo in CONTRIBUTING.md
 - typo in README.md

## v0.9.0 [released 03/26/2023]

### New Features
* Unit coversion factor parameter added to the end of the from_step arguments parameter (So we can convert the units correctly)
* SphericalSurface3D: rotation, translation, frame_mapping
* read steps: Identify assemblies in a step file.
* ClosedTriangleShell3D: to_trimesh method
* PointCloud3D: add method shell_distances to compute distances from triangular mesh in PointCloud3D
* BSplineSurface3D: Now the plot method uses u and v curves
* Create .geo and .msh files (Mesh geometries with GMSH)
* RevolutionSurface3D: point3d_to_2d, point2d_to_3d, plot, rectangular_cut, from_step
* RevolutionFace3D
* WiriMixin: from points: general method for Wire3D and 2D and for Contour2D and 3D.
* Added package.xml metadata in order to be listed in the FreeCAD Addon Manager
* Edge: local_discretization
* ArcEllipse2d: point_at_abscissa, translation, split, point_distance.

### Fixed

* WireMixin: abscissa (add tolerance as parameter)
* OpenRoundedLineSegment2D: deleted discretization_points() so it uses the one from WireMixin.
* Contour2D: moved bounding_rectangle and get_bounding_rectangle to Wire2D.
* BSplineCurve: from_points_interpolation, uses centripedal method for better fitting.
* Conical, Cylindrical and Toroidal Surfaces 3D: fix face_from_contours - bug when step file doesnot follow a standard.
* BSplineSurface3D: debug linesegment2d_to_3d method.
* Parametric operations with BSpline curves.
* OpenTriangleShell3D: fix from_mesh_data method.
* PeriodicalSurface: fix face from contours.
* LineSegment2D.line_intersections: verify if colinear first.
* Cylinder: to_dict, min_distance_to_other_cylinder.
* Step_assemblies: consider when no transformation is needed.
* fix some pydocstyle errors
* Script/step/workflow: Update Workflow, use last version of dessia_common
* LineSegment3D: Rotation method update due to points attribute deletion
* ConicalSurface3D: fix from_step class method by adding the angle convertion factor
* fix f string usage
* Add some typings
* Step: Step translator now handles some EDGE_LOOP inconsistencies coming from step files
* Arc2d: point_belongs, abscissa.


### Removed

- edges: remove attributes points from lines & linesegments for performance purpose


### Performance improvements

- wires.py's 2D objects: chache bounding_rectangle results
- faces.py's Triangle3D objects: subdescription points and triangles
- EdgeCollection3D: new object for displaying series of edges
- BSplineSurface3D: compile BSplineSurface3D.derivatives
- Contour2D.area(): save area in a cache variable.
- Contour2D.__eq__(): verify contour length first, when verify if two contours are the same.
- Contour2D.is_inside(): verify first if the area of the contour2 is not smaller that contour 1.
- Disabling pointer in to_dict for most primitives
- Better hash for shells, contours & wires 


### Refactorings
- Remove usage of deprecated method old_coordinates and new_coordinates
- Indicate 'inplace' methods as deprecated
* Wire: extract_with_points

### Documentation
- BoundingBox docstrings

### Unittests
- ConicalSurface3D: face_from_contours, bsplinecurve3d_to_2d.
- CompositePrimitive2D: rotation, translation, frame_mapping
- core.py: delete_double_point, step_ids_to_str
- CompositePrimitive3D: plot
- BoundingRectangle: bounds, plot, area, center, b_rectangle_intersection, is_inside_b_rectangle, point_belongs,
intersection_area, distance_to_b_rectangle, distance_to_point
- BoundingBox: center, add, to_dict, points, from_bounding_boxes, from_points, to_frame, volume, bbox_intersection,
is_inside_bbox, intersection_volume, distance_to_bbox, point_belongs, distance_to_point, plot
* VolumeModel: eq, volume, rotation, translation, frame_mapping, bounding_box, plot
* Wire: extract_with_points, split_with_two_points
* Arc2d: point_belongs, abscissa.
* ArcEllipse2d: point_belongs, abscissa, init, translation, split, point_at_abscissa, point_distance.

### CI
- add spell check to pylint with pyenchant
- make code_pydocstyle more explicit
- upload html coverage to cdn.dessia.tech
- limit time effect on master & testing

## v0.8.0 [Released 26/01/2023]

### New Features

- PlaneFace3D: project_faces
- OpenShell3D: project_coincident_faces_of
- GmshParser: to_vtk
- BSplineCurve: derivatives
- ClosedPolygon2D: point_belongs, now the user can choose whether points on the edge of the polygon
            should be considered inside or not.
- ArcEllipse2D: line_intersections, frame_mapping, linesegment_intersections
- Line2D: point_belongs, frame_mapping()
- New Class wires.Ellipse2D
- Ellipse2D: point_over_ellipse(), line_intersections(), linesegment_intersections(), discretization_points(),
abscissa(), point_angle_with_major_dir(), area(), rotation(), tranlation(), frame_mapping()
- Plane3D: is_parallel, fullarc_intersections
- Arc2D: cut_betweeen_two_points
- Contour3D: linesegment_intersections, line_intersections
- Circle3D: primitives: [Arc3D, Arc3D], get_primitives, abscissa, linesegment_intersections
- Arc3D: line_intersections, linesegment_intersections
- new module utils: intersections -> circle_3d_linesegment_intersections
- hash for Frame2D
- Ellipse3D: point_belongs, abscissa, length, to_2d
- CylindricalSurface3D: point_on_surface, is_coincident, arcellipse3d_to_2d
- BSplineSurface3D: derivatives

### Fixed

- PlaneFace3D: cut_by_coincident_face (consider self.inner_contours inside face)
- Contour2D: bounding_rectangle (specify number_points for discretization_points), point_belongs
- Line2D: line_intersections
- BSplineCurve2D: line_intersections
- PlaneFace3D: cut_by_coincident_face (consider self.inner_contours inside face)
- BSplineCurve2D: bounding_rectangle (specify number_points for discretization_points)
- Mesh: delete_duplicated_nodes
- BSplineSurface3D: fix arc3d_to_2d method
- Frame3D : fix from_point_and_vector method ( error for the case vector=main_axis)
- BSplineCurve2D: linesegment_intersections
- Contour2D: merge_primitives_with
- BSplineCurve: fix to take into account weighted B-spline curves.
- Step: fix reading of rational BSpline curves and surfaces from step file.
- BSplineCurve2D: tangent (use position/length)
- Babylon: some scene settings for better rendering
- Arc2D: fix get_center: name referenced before assignement
- SphericalSurface3D : enhancement of primitives parametrization on surface parametric domain.
- BSplineSurface3D: debug linesegment2d_to_3d method.
- Parametric operations with BSpline curves.
- OpenTriangleShell3D: fix from_mesh_data method
- pydocstyle fixes
- bounding box: fix for cylindrical and BSplineCurve3D
- contour2d: ordering_primitives, order_primitives
- Plane3D: plane_intersections, is_coindident
- contour2d: ordering_primitives, order_primitives
- Linesegment2D: infinite_primitive
- Arc2D: point_belongs
- Arc2D: infinite_primitive
- Wire2D: infinite_intersections
- infinite primitive offset of linesegment
- Ellispe3D: discretization_points
- BSplineSurface: Improved surface periodicity calculation

### Removed

- babylon script remaining functions

### Performance improvements
- ClosedPolygon2D: triangulation
- Cylinder: min_distance_to_other_cylinder
- BSplineCurve: discretization_points
- Face3D: triangulation
- triangulation performance by use of Node2D instead of points (x15 on casing)
- cache variable self._polygon_point_belongs_100, to avoid recalculating each
time we have to verify if a point is inside
- Improvements in BSplineSurface3D.point3d_to_2d performance
- Triangle3D serialization speed-up
- Serialization without memo for faces
- Custom serialization for BsplineCurves

### Refactorings

- Basis2D, Basis3D, Frame2D, Frame3D: old_coordinates and new_coordinates method are now deprecated.
local_to_global_coordinates and global_to_local_coordinates are the new more explicit ones.
- Line3D: intersections

### Unittests

- Contour2D: point_belongs
- Basis2D, Basis3D, Frame2D, Frame3D: local_to_global_coordinates and global_to_local_coordinates
- ArcEllipse2D: linesegment_intersections
- LineSegment2D: to_wire
- Line2D: point_belongs
- BSplineCurve2D: line_intersections
- Ellipse2D.point_over_ellipse()
- Ellipse2D.line_intersections()
- Ellipse2D.linesegment_intersections()
- Ellipse2D.discretization_points()
- Ellipse2D.abscissa()
- Ellipse2D.point_angle_with_major_dir()
- Ellipse2D.area()
- Ellipse2D.rotation()
- Ellipse2D.tranlation()
- Ellipse2D.frame_mapping()
- Line2D.frame_mapping()
- Plane3D: plane_intersections, fullarc_intersections, is_parallel, is_coincident
- Contour2D: offset
- ArcEllipse3D.to_2d()
- Circle3D: point_belongs
- Circle3D: discretization_points
- Arc3D: line_intersections, linesegment_intersections
- Contour2D: ordering_contour, is_ordered, order_contour
- Ellipse3D: point_belongs, abscissa, length, to_2d, discretization_points
- CylindricalSurface3D: point_on_surface, is_coincident

### CI

- Mandatory CHANGELOG.md update for PR
- pre-commit checks with cython-lint

## v0.7.0

### New Features

- Open/Closed TriangleShells: ability to implement specific algorithm to triangles
- Block: faces_center (calculate directly point in the middle of the faces)
- Circle2D: split_by_line
- BoundingRectangle: bounds, plot, area, center, b_rectangle_intersection, is_inside_b_rectangle, point_belongs, intersection_area, distance_to_b_rectangle, distance_to_point
- Cylinder: random_point_inside, interference_volume_with_other_cylinder, lhs_points_inside
- CylindricalSurface3D: line_intersections, linesegment_intersections, plane_intersection
- Line2D: point_distance
- Line3D: to_2d
- Line3D: skew_to (verifies if two Line3D are skew)
- LineSegment3D: line_interserctions
- ArcEllipse3D: discretization_points
- FullArc3D: linesegment_intersections
- Line: sort_points_along_line
- Line2D: point_belongs
- ArcEllipse2D: length, point_belongs, abscissa, bounding_rectangle, straight_line_area, discretization_points, reverse

### Fixed

- Contour2D: point_belongs
- BsplineCurve: abscissa (use different start point between 0 and length)
- Arc3D: plot
- Cylinder: point_belongs
- FullArc3D: plot (use discretization_points instead of discretise)
- Face3D: line_intersections: consider borders
- STL: from stream (use BinaryFile and StringFile instead of io.BinaryIO and FileIO)
- Step: from stream (use BinaryFile instead of io.BinaryIO)
- Contour: is_overlapping (consider intersecting_points is empty)
- LineSegment2D: to_wire (use discretization_points instead of discretise)
- ArcEllipse2D: to_3d
- Fix boolean operations when faces are 100% coincident
- Fix some to_step methods from edges.py and faces.py


### Performance improvements

- Avoid unneeded bbox computation


### Refactorings

- cleanup of ClosedShell (double methods with Openshells)
- LineSegment3D: intersections
- Line2D: sort_points_along_line



### Unittests

- PlaneFace3D: line_intersections
- BsplineCurve: abscissa
- Circle2D: split_by_line
- BoundingRectangle: area, center, intersection, is_inside, point_belongs, intersection_area, distance_to_point, distance_to_b_rectangle
- Cylinder: point_belongs, random_point_inside, interference_volume_with_other_cylinder, min_distance_to_other_cylinder, is_intersecting_other_cylinder, lhs_points_inside
- CylindricalFace3D: linesegment_intersections
- CylindricalSurface3D: line_intersections
- Line3D: line_distance
- Line3D: skew_to
- Line3D: intersections
- LineSegment3D: line_intersections
- LineSegment3D: linesegment_intersections
- Contour: is_overlapping
- LineSegment2D: line_intersections
- ArcEllipse3D: discretization_points
- FullArc3D: linesegment_intersections
- Line2D: sort_points_along_line
- Line3D: sort_points_along_line
- ArcEllipse2D: length, point_belongs, abscissa, bounding_rectangle, straight_line_area, discretization_points, reverse


## v0.6.1 [12/13/2022]

### Changes

- Import from dessia_common are now performed from dessia_common.core

### Fixed
- infinite primitive offset of linesegment

## v0.6.0 [11/7/2022]

### New Features

- Stl:load_from_file, to_volume_model
- Surface2D: copy (specific method)
- GmshParser: read_file (.msh) and related methods, define_triangular_element_mesh, define_tetrahedron_element_mesh
- Circle2D: primitives (defined with 2 Arc2D)
- Node2D/3D, TriangularElement, QuadrilateralElement2D, TriangularElement3D
- ElementsGroup: nodes, elements_per_node
- Mesh: bounding_rectangle, delete_duplicated_nodes
- PlaneFace3D: cut_by_coincident_face
- Vector2D: to_step
- BSplineCurve2D: to_step
- LineSegment3D: to_bspline_curve
- BSplineCurve3D: from_geomdl_curve
- Surface2D: line_crossings
- Surface2D: from_contour
- BSplineSurface3D: simpifly_surface - verifies if BSplineSurface3D could be a Plane3D
- OpenShell3D: to_step_face_ids
- Contour2D: repair_cut_contour
- Circle2D: cut_by_line

### Fixed

- Contour3D: average_center_point (use edge_polygon.points instead of points)
- Contour: edges_order_with_adjacent_contour
- Arc2D: translate_inplace
- Arc2D: point_belongs
- Arc2D: abscissa (consider point2d == arc2d.start/end)
- Arc2D: split (how to choose the interior point)
- Wire: extract_primitives (consider point1 and point2 belong to the same primitive, REMOVE Contour.extract_primitives)
- LineSegment: abcissa (consider point2d == arc2d.start/end)
- Contour2D: cut_by_wire
- Contour2D: point_belongs (bug when contour has only one primitive, like FullArc2D)
- Contour: contours_from_edges
- PlaneFace3D: face_intersections
- Edge: insert_knots_and_mutiplicity
- BSplineCurve3D: from_step
- Surface2D: cut_by_line
- Circle3D: to_step
- ArcEllipse3D.to_2d()
- infinite primitive offset of linesegment
- Contour3D: order_contour.

### Performance improvements

- Improve reading STEP files (Faster BSplineCurve3D.look_up_table, Better info when _edges not following eachother_ )
- Improve multiple substractions
- Speedup Contour2D.point_belongs using bounding_rectangle
- Custom to dicts for Shells and primitives inheriting


### Refactorings

- Normalize STL methods regarding STEP
- Refacor and update old code in mesh.py
- Define a Parent class 'Triangle' for Triangle2D/3D


### Unittests

- Wire: extract_primitives, extract_without_primitives


## v0.5.0

### New Features

- Contour: is_overlapping, is_supperposing
- Point, Edges and Wires: axial_symmetry
- Surface2D: rotation, rotation_inplace
- Wire2D: bsplinecurve_crossings,  bsplinecurve_intersections
- Cylinder: min_distance_to_other_cylinder, is_intersecting_other_cylinder
- New point_distance method for Wire3D

### Fixed

- Wire3D.babylonjs
- BSplineSurface3D.merge_with (consider overlapping, intersecting surfaces)
- Wire.extract_primitives (consider point1 & point2 belong to the same primitive)
- Wire.extract_without_primitives (consider the primitives’ order to choose the primitives)
- Contour.shared_primitives_with (consider contours sharing a lot of primitives groups)
- Contour2D.contour_intersections (check if the point is not already in the lis)
- Line.is_between_points (consider point1==point2)
- BSplineCurve2D.split (consider point==start/end)
- Contour3D.bounding_box (use _utd_bounding_box to be defined as a property)
- BSplineSurface3D.grid2d_deformed (add more constraints to compute surface deformation)
- BSplineSurface3D.from_cylindrical_faces (consider **kwargs parameters)
- Duplicated methods cleaned
- triangulation of planar faces
- Wire3D: fix Bounding box
- Wire3D: Bounding box
- Arc2D: primitives bad calculation (arc2d)
- Update plotdata in setup.py
- add some fixes pydocstyle

### Performance improvements

- Remove Copy param from movement of primitives and add inplace methods
- Improve union operations
- Return the same result type (a boolean) in Contour.is_sharing_primitives_with
- Add hidden attribute _bounding_rectangle for Contour2D
- Add hidden attribute _length for BSplineCurve2D/3D
- Consider different types of primitives in Wire.wire_intersections/wire_crossings
- Add hidden attribute _length for Edge

### Refactorings

- Define _eq_ in Contour (to be used for both 2D and 3D)
- Use Grid2D object in different BSplineSurface3D methods (especially: to_2d_with_dimension)
- Define length in LineSegment (to be used for both 2D and 3D)
- Delete diplicated methods (length and point_at_abscissa) from Contour3D (inherit from Wire)
- Define a Parent class 'Bsplinecurve' to mutulize Bsplinecurve2D/3D methods
- Clean duplicated methods
- Define length in LineSegment (to be used for both 2D and 3D)
- Delete diplicated methods (length and point_at_abscissa) from Contour3D (inherit from Wire)
- Define a Parent class 'Bsplinecurve' to mutulize Bsplinecurve2D/3D methods


## v0.4.0
### Fixed
- various fixes in cuts of wires and contours
- Fix of missing face in Union
- following dessia_common v0.7.0


## v0.3.0

### New Features
- Bspline with dimensions
- cut_by_line for Surface2D
- Bspline merge

### Fixed
- Various Steps improvement
- Bspline periodicity in step reading
- sewing improvements
- Substraction of shells

## v0.2.10

### New Features

- union of shells (only with planeface for the moment
- Sewing of polygon3D
- Concav hull of PointCloud2D

## v0.2.9

### New Features

- support STL import & export
- point cloud2D & cloud3D

## v0.2.8

### New Features

- support stringIO in step save

### Fixes

- depack of point2D
- to_vector2D

### Performance improvements

- better bounding box for cylindrical face


## [v0.2.7]
### Changed
- direction vector of linesegments are now normalized

### New Features

- straight line area for BsplineCurve2D
- split of circleby start end
- closedpolygon2d is_trigo
- Auto-adaptative camera/edge width babylonjs
- splitting of bsplinecurve2d
- BezierSurface3D implemented
- added rotation and translation for faces
- new classes BezierCurve2D and BezierCurve3D
- spherical surface
- (core): update plot_data method
- update plot_data methods in wires and edges
- step almost working for cylindrical, conical toroidal
- difference between intersections and crossings
- plot_data version set to 0.3.8 or above

### Fixes

- support of mixed vector point in to step
- remove debug mode babylonjs
- remove sci notation in step export
- use stable cdn for babylonjs
- sweep extrusion length
- line circle intersection with tolerance, normal and dir vector for arc
- offset of wire
- remove useless non serializable attr
- secondmoment area from straight lines
- reversed faces in extrusion correction
- enhancement of rotation/translation of shells
- bug fix BezierCurve2D and 3D
- eq and hash for basis and frames
- shell and frame mapped shell correctly read
- small try except added for step reading
- all SHAPE_REPRESENTATION are now read
- Arc3D from step full debug
- arc3d to 2d in bspline3d surface
- missing faces at end of sweep
- splitting faces and arcs
- perf in display nodes and toroidal aspect
- setup.py requires plot_data>=0.3.9
- (primitives2d): serialization
- debug of shell method
- porting shells methods
- Debug of conical faces
- Porting cylinders and hollow
- porting from missing from_contour3d for planeface
- reading steps, but artefact on faces
- Correcting arc from_step

### Performance improvements

- LineSegment2D.points is non serializable attribute
- ClosedPolygon2D.line_segment is non_serializable_attributes
- Optimization of mesh generation

#### Refactorings
- (edges): put data argument back into Arc2D.plot_data()
- (edges): redefined Arc2D.plot_data()

## v0.2.6

### Changed
- debugs on frame 2D

### Optimized
- babylon data generation speed up

## v0.2.5

### Added
- translation and rotation for various primitives

### Changed
- Frame3D rotation takes also into account origin
- following plot_data v0.5.3

## v0.2.4
### Added
- handle spherical surfaces
- positionning of parts in STEP reading

## v0.2.1
### Added
- step export

## v0.2

### Changed
- modules -2D or *3D renamed in *2d, *3d
- point and vector declared with their x, y, z vm.Point2D((0, 0)) -> vm.Point2D(0, 0)
- separating in new modules: display, wires, edges...
- PEP8: method names
- PointAtCurvilinearAbscissa changed to point_at_abscissa
- MPLPlot changed to plot()
- plot now returns only ax instead of fig, ax

## v0.1.11

### Added
- Calculate the distance between LineSegment3D/LS3D, Arc3D/LS3D, Arc3D/Arc3D and between CylindricalFace3D too.
- Use PlaneFace3D with contours2D in a classic way and use it with contours3D with a 'from_contours3d' as CylindricalFace3D does.
- Calculate the distance between CylindricalFace3D and PlaneFace3D.
- Calculate the distance between CylindricalFace3D, PlaneFace3D and ToroidalFace3D.
- contours2d.tessel_points which gives all points of a contour2d, and .points the end points of primitives.
- Implementation of ConicalFace3D in Core and RevolvedProfile.
- Implementation of SphericalFace3D in Core.
- BSplineFace3D works.

### Changed
- cut_contours in Face3D which take all points from a Contour2D, not one side like before. Furthermore, it is light and quick.

## [v0.1.10]
- typings
- workflow to instanciate point

## [v0.1.9]

### Added
- mesh module

## [v0.1.8]

### Added
- color and alpha options for various primitives
- line segments intersection

### Debug
- arcs: is_trigo and angle were sometimes false

## [v0.1.7]

### Added
- random vector and points
- dashed line option in babylon of LineSegment3D
- Measure2D
- babylon_data: a dict language to describe models to be unpacked by a babylonjs unpacker

### Removed
- constants o2D, x2D, y2D...: use O2D, X2D...

### Changed
- Mesure -> Measure3D<|MERGE_RESOLUTION|>--- conflicted
+++ resolved
@@ -32,11 +32,8 @@
 - Vector2D: plot()
 - fix RevolutionFace3D init parameter wire to edge.
 - fix Sweep: bug when first primitive is an arc.
-<<<<<<< HEAD
+- fix closedshell3d volume
 - Step.py: enhance step import/export
-=======
-- fix closedshell3d volume
->>>>>>> c4e39ee6
 
 ### Refactor
 - refator some classes' init in primitives3D. 
