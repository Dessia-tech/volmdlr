--- conflicted
+++ resolved
@@ -16,11 +16,8 @@
 ### Fixed
 
 * BsplineCurve: abscissa (use different start point between 0 and length)
-<<<<<<< HEAD
-=======
 * Arc3D: plot
 
->>>>>>> b6d11334
 
 ### Performance improvements
 
