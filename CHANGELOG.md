--- conflicted
+++ resolved
@@ -18,11 +18,8 @@
 - Ellipse2D: point_distance, bounding rectangle, ellipse_intersections
 - Curve: local_discretization
 - Ellipse3D: line_intersections, linesegment_intersections, ellipse_intersections
-<<<<<<< HEAD
-
-=======
 - ArcEllipse3D : Linesegment_intersections, arcellipse_intersections
->>>>>>> 7461e662
+
 ### Fixed
 - Sweep with non smoth path
 - plot of vector3D.
