--- conflicted
+++ resolved
@@ -19,15 +19,12 @@
 - BSplineCurve3D: trim
 - FullArc3D: hash
 - SphericalSurface3D: enhance repair_periodicity_method
-<<<<<<< HEAD
-- Update documentation
-=======
 - CylindricalSurface3D: concurrent_plane_intersection
 - BSplineFace3D: fix neutral_fiber
 - Step: assembly import
 - BSplineFace3D: fix neutral_fiber
 - BSplineSurface3D: improve bsplinecurve3d_to_3d.
->>>>>>> b548d26e
+- Update documentation
 
 ### Refactor
 - refator some classes' init in primitives3D. 
