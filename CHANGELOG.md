# Changelog

All notable changes to this project will be documented in this file.

The format is based on [Keep a Changelog](https://keepachangelog.com/en/1.0.0/),
and this project adheres to [Semantic Versioning](https://semver.org/spec/v2.0.0.html).

## v0.10.0 [Unreleased yet]

### New Features

* Write .msh file (with stream)
* Arc: reverse
* BSplineCurve2D: offset
* Circle2D: bsplinecurve_intersections, point_distance
* ConicalSurface3D, CylindricalSurface3D: plot method
### Fixed
* Plane3D: plane_intersections
* fixes to step assemblies
<<<<<<< HEAD
* Arc: split. Case when spliting point is the start or end point.
=======
* BplineCurve2D: tangent, vector_direction, normal_vector
>>>>>>> 24029a19

### Removed

### Changed

- argument convexe in volmdlr.cloud has been renamed to convex

### Performance improvements
* BSplineSurface3D: compilation of some functions used in the evaluation of a parametric point.
* BSplineCurve: compilation of some functions used by from_points_interpolation classmethod.
* eq & hash: Some eq and hash methods have been fixed. starting from clases Point and Vector.
* BSplinecurve2D: point_belongs
* lighten some dicts with optional name

### Refactorings
* ContourMixin: to_polygon (for both 2D and 3D)
* BSplineCurve2D.point_distance 
* new dataclass EdgeStyle: to be used in several plot methods. simplifying its structure.

### Unittests
* BSplineCurve2D: offset, point_distance, point_belongs
* Circle2D: bspline_intersections, point_distance
* Unittests for Vector2D
* Unittests for Point2D
* Unittests for Vector3D
* Unittests for Point3D

## v0.9.0 [Released 06/03/2023]

### New Features

* Unit coversion factor parameter added to the end of the from_step arguments parameter (So we can convert the units correctly)
* SphericalSurface3D: rotation, translation, frame_mapping
* read steps: Identify assemblies in a step file.
* ClosedTriangleShell3D: to_trimesh method
* PointCloud3D: add method shell_distances to compute distances from triangular mesh in PointCloud3D
* BSplineSurface3D: Now the plot method uses u and v curves
* Create .geo and .msh files (Mesh geometries with GMSH)
* RevolutionSurface3D: point3d_to_2d, point2d_to_3d, plot, rectangular_cut, from_step
* RevolutionFace3D
* WiriMixin: from points: general method for Wire3D and 2D and for Contour2D and 3D. 


### Fixed

* WireMixin: abscissa (add tolerance as parameter)
* OpenRoundedLineSegment2D: deleted discretization_points() so it uses the one from WireMixin.
* Contour2D: moved bounding_rectangle and get_bounding_rectangle to Wire2D. 
* BSplineCurve: from_points_interpolation, uses centripedal method for better fitting.
* Conical, Cylindrical and Toroidal Surfaces 3D: fix face_from_contours - bug when step file doesnot follow a standard. 
* BSplineSurface3D: debug linesegment2d_to_3d method.
* Parametric operations with BSpline curves.
* OpenTriangleShell3D: fix from_mesh_data method.
* PeriodicalSurface: fix face from contours.
* LineSegment2D.line_intersections: verify if colinear first.
* Cylinder: to_dict, min_distance_to_other_cylinder.
* Step_assemblies: consider when no transformation is needed.
* fix some pydocstyle errors
* Script/step/workflow: Update Workflow, use last version of dessia_common
* LineSegment3D: Rotation method update due to points attribute deletion
* ConicalSurface3D: fix from_step class method by adding the angle convertion factor
* fix f string usage
* Add some typings
* Step: Step translator now handles some EDGE_LOOP inconsistencies coming from step files

### Removed

* edges: remove attributes points from lines & linesegments for performance purpose


### Performance improvements

* wires.py's 2D objects: chache bounding_rectangle results
* faces.py's Triangle3D objects: subdescription points and triangles
* EdgeCollection3D: new object for displaying series of edges
* BSplineSurface3D: compile BSplineSurface3D.derivatives
* Contour2D.area(): save area in a cache variable.
* Contour2D.__eq__(): verify contour length first, when verify if two contours are the same.
* Contour2D.is_inside(): verify first if the area of the contour2 is not smaller that contour 1.
* Disabling pointer in to_dict for most primitives
* Better hash for shells, contours & wires 


### Refactorings
- Remove usage of deprecated method old_coordinates and new_coordinates
- Indicate 'inplace' methods as deprecated


### Documentation
- BoundingBox docstrings

### Unittests
* ConicalSurface3D: face_from_contours, bsplinecurve3d_to_2d.
* CompositePrimitive2D: rotation, translation, frame_mapping
* core.py: delete_double_point, step_ids_to_str
* CompositePrimitive3D: plot
* BoundingRectangle: bounds, plot, area, center, b_rectangle_intersection, is_inside_b_rectangle, point_belongs,
intersection_area, distance_to_b_rectangle, distance_to_point
* BoundingBox: center, add, to_dict, points, from_bounding_boxes, from_points, to_frame, volume, bbox_intersection,
is_inside_bbox, intersection_volume, distance_to_bbox, point_belongs, distance_to_point, plot
* VolumeModel: eq, volume, rotation, translation, frame_mapping, bounding_box, plot

### CI
- add spell check to pylint with pyenchant
- make code_pydocstyle more explicit
- upload html coverage to cdn.dessia.tech
- limit time effect on master & testing

## v0.8.0 [Released 26/01/2023]

### New Features

* PlaneFace3D: project_faces
* OpenShell3D: project_coincident_faces_of
* GmshParser: to_vtk
* BSplineCurve: derivatives
* ClosedPolygon2D: point_belongs, now the user can choose whether points on the edge of the polygon
            should be considered inside or not.
* ArcEllipse2D: line_intersections, frame_mapping, linesegment_intersections
* Line2D: point_belongs, frame_mapping()
* New Class wires.Ellipse2D
* Ellipse2D: point_over_ellipse(), line_intersections(), linesegment_intersections(), discretization_points(),
abscissa(), point_angle_with_major_dir(), area(), rotation(), tranlation(), frame_mapping()
* Plane3D: is_parallel, fullarc_intersections
* Arc2D: cut_betweeen_two_points
* Contour3D: linesegment_intersections, line_intersections
* Circle3D: primitives: [Arc3D, Arc3D], get_primitives, abscissa, linesegment_intersections
* Arc3D: line_intersections, linesegment_intersections
* new module utils: intersections -> circle_3d_linesegment_intersections
* hash for Frame2D
* Ellipse3D: point_belongs, abscissa, length, to_2d
* CylindricalSurface3D: point_on_surface, is_coincident, arcellipse3d_to_2d
* BSplineSurface3D: derivatives

### Fixed

* PlaneFace3D: cut_by_coincident_face (consider self.inner_contours inside face)
* Contour2D: bounding_rectangle (specify number_points for discretization_points), point_belongs
* Line2D: line_intersections
* BSplineCurve2D: line_intersections
* PlaneFace3D: cut_by_coincident_face (consider self.inner_contours inside face)
* BSplineCurve2D: bounding_rectangle (specify number_points for discretization_points)
* Mesh: delete_duplicated_nodes
* BSplineSurface3D: fix arc3d_to_2d method
* Frame3D : fix from_point_and_vector method ( error for the case vector=main_axis)
* BSplineCurve2D: linesegment_intersections
* Contour2D: merge_primitives_with
* BSplineCurve: fix to take into account weighted B-spline curves.
* Step: fix reading of rational BSpline curves and surfaces from step file.
* BSplineCurve2D: tangent (use position/length)
* Babylon: some scene settings for better rendering
* Arc2D: fix get_center: name referenced before assignement
* SphericalSurface3D : enhancement of primitives parametrization on surface parametric domain.
* BSplineSurface3D: debug linesegment2d_to_3d method.
* Parametric operations with BSpline curves.
* OpenTriangleShell3D: fix from_mesh_data method
* pydocstyle fixes
* bounding box: fix for cylindrical and BSplineCurve3D
* contour2d: ordering_primitives, order_primitives
* Plane3D: plane_intersections, is_coindident
* contour2d: ordering_primitives, order_primitives
* Linesegment2D: infinite_primitive
* Arc2D: point_belongs
* Arc2D: infinite_primitive
* Wire2D: infinite_intersections
* infinite primitive offset of linesegment
* Ellispe3D: discretization_points
* BSplineSurface: Improved surface periodicity calculation

### Removed

* babylon script remaining functions

### Performance improvements
* ClosedPolygon2D: triangulation
* Cylinder: min_distance_to_other_cylinder
* BSplineCurve: discretization_points
* Face3D: triangulation
* triangulation performance by use of Node2D instead of points (x15 on casing)
* cache variable self._polygon_point_belongs_100, to avoid recalculating each
time we have to verify if a point is inside
* Improvements in BSplineSurface3D.point3d_to_2d performance
* Triangle3D serialization speed-up
* Serialization without memo for faces
* Custom serialization for BsplineCurves

### Refactorings

* Basis2D, Basis3D, Frame2D, Frame3D: old_coordinates and new_coordinates method are now deprecated.
local_to_global_coordinates and global_to_local_coordinates are the new more explicit ones.
* Line3D: intersections

### Unittests

* Contour2D: point_belongs
* Basis2D, Basis3D, Frame2D, Frame3D: local_to_global_coordinates and global_to_local_coordinates
* ArcEllipse2D: linesegment_intersections
* LineSegment2D: to_wire
* Line2D: point_belongs
* BSplineCurve2D: line_intersections
* Ellipse2D.point_over_ellipse()
* Ellipse2D.line_intersections()
* Ellipse2D.linesegment_intersections()
* Ellipse2D.discretization_points()
* Ellipse2D.abscissa()
* Ellipse2D.point_angle_with_major_dir()
* Ellipse2D.area()
* Ellipse2D.rotation()
* Ellipse2D.tranlation()
* Ellipse2D.frame_mapping()
* Line2D.frame_mapping()
* Plane3D: plane_intersections, fullarc_intersections, is_parallel, is_coincident
* Contour2D: offset
* ArcEllipse3D.to_2d()
* Circle3D: point_belongs
* Circle3D: discretization_points
* Arc3D: line_intersections, linesegment_intersections
* Contour2D: ordering_contour, is_ordered, order_contour
* Ellipse3D: point_belongs, abscissa, length, to_2d, discretization_points
* CylindricalSurface3D: point_on_surface, is_coincident

### CI

* Mandatory CHANGELOG.md update for PR
* pre-commit checks with cython-lint

## v0.7.0 

### New Features

* Open/Closed TriangleShells: ability to implement specific algorithm to triangles
* Block: faces_center (calculate directly point in the middle of the faces)
* Circle2D: split_by_line
* BoundingRectangle: bounds, plot, area, center, b_rectangle_intersection, is_inside_b_rectangle, point_belongs, intersection_area, distance_to_b_rectangle, distance_to_point
* Cylinder: random_point_inside, interference_volume_with_other_cylinder, lhs_points_inside
* CylindricalSurface3D: line_intersections, linesegment_intersections, plane_intersection
* Line2D: point_distance
* Line3D: to_2d
* Line3D: skew_to (verifies if two Line3D are skew)
* LineSegment3D: line_interserctions
* ArcEllipse3D: discretization_points
* FullArc3D: linesegment_intersections
* Line: sort_points_along_line
* Line2D: point_belongs
* ArcEllipse2D: length, point_belongs, abscissa, bounding_rectangle, straight_line_area, discretization_points, reverse

### Fixed

* Contour2D: point_belongs
* BsplineCurve: abscissa (use different start point between 0 and length)
* Arc3D: plot
* Cylinder: point_belongs
* FullArc3D: plot (use discretization_points instead of discretise)
* Face3D: line_intersections: consider borders
* STL: from stream (use BinaryFile and StringFile instead of io.BinaryIO and FileIO)
* Step: from stream (use BinaryFile instead of io.BinaryIO)
* Contour: is_overlapping (consider intersecting_points is empty)
* LineSegment2D: to_wire (use discretization_points instead of discretise)
* ArcEllipse2D: to_3d
* Fix boolean operations when faces are 100% coincident
* Fix some to_step methods from edges.py and faces.py


### Performance improvements

* Avoid unneeded bbox computation


### Refactorings

* cleanup of ClosedShell (double methods with Openshells)
* LineSegment3D: intersections
* Line2D: sort_points_along_line



### Unittests

* PlaneFace3D: line_intersections
* BsplineCurve: abscissa
* Circle2D: split_by_line
* BoundingRectangle: area, center, intersection, is_inside, point_belongs, intersection_area, distance_to_point, distance_to_b_rectangle
* Cylinder: point_belongs, random_point_inside, interference_volume_with_other_cylinder, min_distance_to_other_cylinder, is_intersecting_other_cylinder, lhs_points_inside
* CylindricalFace3D: linesegment_intersections
* CylindricalSurface3D: line_intersections
* Line3D: line_distance
* Line3D: skew_to
* Line3D: intersections
* LineSegment3D: line_intersections
* LineSegment3D: linesegment_intersections
* Contour: is_overlapping
* LineSegment2D: line_intersections
* ArcEllipse3D: discretization_points
* FullArc3D: linesegment_intersections
* Line2D: sort_points_along_line
* Line3D: sort_points_along_line
* ArcEllipse2D: length, point_belongs, abscissa, bounding_rectangle, straight_line_area, discretization_points, reverse


## v0.6.1 [12/13/2022]

### Changes

* Import from dessia_common are now performed from dessia_common.core

### Fixed
* infinite primitive offset of linesegment

## v0.6.0 [11/7/2022]

### New Features

* Stl:load_from_file, to_volume_model
* Surface2D: copy (specific method)
* GmshParser: read_file (.msh) and related methods, define_triangular_element_mesh, define_tetrahedron_element_mesh
* Circle2D: primitives (defined with 2 Arc2D)
* Node2D/3D, TriangularElement, QuadrilateralElement2D, TriangularElement3D
* ElementsGroup: nodes, elements_per_node
* Mesh: bounding_rectangle, delete_duplicated_nodes
* PlaneFace3D: cut_by_coincident_face
* Vector2D: to_step
* BSplineCurve2D: to_step
* LineSegment3D: to_bspline_curve
* BSplineCurve3D: from_geomdl_curve
* Surface2D: line_crossings
* Surface2D: from_contour
* BSplineSurface3D: simpifly_surface - verifies if BSplineSurface3D could be a Plane3D
* OpenShell3D: to_step_face_ids
* Contour2D: repair_cut_contour
* Circle2D: cut_by_line

### Fixed

* Contour3D: average_center_point (use edge_polygon.points instead of points)
* Contour: edges_order_with_adjacent_contour
* Arc2D: translate_inplace
* Arc2D: point_belongs
* Arc2D: abscissa (consider point2d == arc2d.start/end)
* Arc2D: split (how to choose the interior point)
* Wire: extract_primitives (consider point1 and point2 belong to the same primitive, REMOVE Contour.extract_primitives)
* LineSegment: abcissa (consider point2d == arc2d.start/end)
* Contour2D: cut_by_wire
* Contour2D: point_belongs (bug when contour has only one primitive, like FullArc2D)
* Contour: contours_from_edges
* PlaneFace3D: face_intersections
* Edge: insert_knots_and_mutiplicity
* BSplineCurve3D: from_step
* Surface2D: cut_by_line
* Circle3D: to_step
* ArcEllipse3D.to_2d()
* infinite primitive offset of linesegment

### Performance improvements

* Improve reading STEP files (Faster BSplineCurve3D.look_up_table, Better info when _edges not following eachother_ )
* Improve multiple substractions
* Speedup Contour2D.point_belongs using bounding_rectangle
* Custom to dicts for Shells and primitives inheriting


### Refactorings

* Normalize STL methods regarding STEP
* Refacor and update old code in mesh.py
* Define a Parent class 'Triangle' for Triangle2D/3D


### Unittests

* Wire: extract_primitives, extract_without_primitives


## v0.5.0

### New Features

* Contour: is_overlapping, is_supperposing
* Point, Edges and Wires: axial_symmetry
* Surface2D: rotation, rotation_inplace
* Wire2D: bsplinecurve_crossings,  bsplinecurve_intersections
* Cylinder: min_distance_to_other_cylinder, is_intersecting_other_cylinder
* New point_distance method for Wire3D

### Fixed

* Wire3D.babylonjs
* BSplineSurface3D.merge_with (consider overlapping, intersecting surfaces)
* Wire.extract_primitives (consider point1 & point2 belong to the same primitive)
* Wire.extract_without_primitives (consider the primitives’ order to choose the primitives)
* Contour.shared_primitives_with (consider contours sharing a lot of primitives groups)
* Contour2D.contour_intersections (check if the point is not already in the lis)
* Line.is_between_points (consider point1==point2)
* BSplineCurve2D.split (consider point==start/end)
* Contour3D.bounding_box (use _utd_bounding_box to be defined as a property)
* BSplineSurface3D.grid2d_deformed (add more constraints to compute surface deformation)
* BSplineSurface3D.from_cylindrical_faces (consider **kwargs parameters)
* Duplicated methods cleaned
* triangulation of planar faces
* Wire3D: fix Bounding box
* Wire3D: Bounding box
* Arc2D: primitives bad calculation (arc2d)
* Update plotdata in setup.py
* add some fixes pydocstyle

### Performance improvements

* Remove Copy param from movement of primitives and add inplace methods
* Improve union operations
* Return the same result type (a boolean) in Contour.is_sharing_primitives_with
* Add hidden attribute _bounding_rectangle for Contour2D
* Add hidden attribute _length for BSplineCurve2D/3D
* Consider different types of primitives in Wire.wire_intersections/wire_crossings
* Add hidden attribute _length for Edge

### Refactorings

* Define _eq_ in Contour (to be used for both 2D and 3D)
* Use Grid2D object in different BSplineSurface3D methods (especially: to_2d_with_dimension)
* Define length in LineSegment (to be used for both 2D and 3D)
* Delete diplicated methods (length and point_at_abscissa) from Contour3D (inherit from Wire)
* Define a Parent class 'Bsplinecurve' to mutulize Bsplinecurve2D/3D methods
* Clean duplicated methods
* Define length in LineSegment (to be used for both 2D and 3D)
* Delete diplicated methods (length and point_at_abscissa) from Contour3D (inherit from Wire)
* Define a Parent class 'Bsplinecurve' to mutulize Bsplinecurve2D/3D methods


## v0.4.0
### Fixed
* various fixes in cuts of wires and contours
* Fix of missing face in Union
* following dessia_common v0.7.0


## v0.3.0

### New Features
* Bspline with dimensions
* cut_by_line for Surface2D
* Bspline merge

### Fixed
* Various Steps improvement
* Bspline periodicity in step reading
* sewing improvements
* Substraction of shells

## v0.2.10

### New Features

* union of shells (only with planeface for the moment
* Sewing of polygon3D
* Concav hull of PointCloud2D

## v0.2.9

### New Features

* support STL import & export
* point cloud2D & cloud3D

## v0.2.8

### New Features

* support stringIO in step save

### Fixes

* depack of point2D
* to_vector2D

### Performance improvements

* better bounding box for cylindrical face


## [v0.2.7]
### Changed
* direction vector of linesegments are now normalized

### New Features

* straight line area for BsplineCurve2D
* split of circleby start end
* closedpolygon2d is_trigo
* Auto-adaptative camera/edge width babylonjs
* splitting of bsplinecurve2d
* BezierSurface3D implemented
* added rotation and translation for faces
* new classes BezierCurve2D and BezierCurve3D
* spherical surface
* (core): update plot_data method
* update plot_data methods in wires and edges
* step almost working for cylindrical, conical toroidal
* difference between intersections and crossings
* plot_data version set to 0.3.8 or above

### Fixes

* support of mixed vector point in to step
* remove debug mode babylonjs
* remove sci notation in step export
* use stable cdn for babylonjs
* sweep extrusion length
* line circle intersection with tolerance, normal and dir vector for arc
* offset of wire
* remove useless non serializable attr
* secondmoment area from straight lines
* reversed faces in extrusion correction
* enhancement of rotation/translation of shells
* bug fix BezierCurve2D and 3D
* eq and hash for basis and frames
* shell and frame mapped shell correctly read
* small try except added for step reading
* all SHAPE_REPRESENTATION are now read
* Arc3D from step full debug
* arc3d to 2d in bspline3d surface
* missing faces at end of sweep
* splitting faces and arcs
* perf in display nodes and toroidal aspect
* setup.py requires plot_data>=0.3.9
* (primitives2d): serialization
* debug of shell method
* porting shells methods
* Debug of conical faces
* Porting cylinders and hollow
* porting from missing from_contour3d for planeface
* reading steps, but artefact on faces
* Correcting arc from_step

### Performance improvements

* LineSegment2D.points is non serializable attribute
* ClosedPolygon2D.line_segment is non_serializable_attributes
* Optimization of mesh generation

#### Refactorings
* (edges): put data argument back into Arc2D.plot_data()
* (edges): redefined Arc2D.plot_data()

## v0.2.6

### Changed
- debugs on frame 2D

### Optimized
- babylon data generation speed up

## v0.2.5

### Added
- translation and rotation for various primitives

### Changed
- Frame3D rotation takes also into account origin
- following plot_data v0.5.3

## v0.2.4
### Added
- handle spherical surfaces
- positionning of parts in STEP reading

## v0.2.1
### Added
- step export

## v0.2

### Changed
- modules *2D or *3D renamed in *2d, *3d
- point and vector declared with their x, y, z vm.Point2D((0, 0)) -> vm.Point2D(0, 0)
- separating in new modules: display, wires, edges...
- PEP8: method names
- PointAtCurvilinearAbscissa changed to point_at_abscissa
- MPLPlot changed to plot()
- plot now returns only ax instead of fig, ax

## v0.1.11

### Added
- Calculate the distance between LineSegment3D/LS3D, Arc3D/LS3D, Arc3D/Arc3D and between CylindricalFace3D too.
- Use PlaneFace3D with contours2D in a classic way and use it with contours3D with a 'from_contours3d' as CylindricalFace3D does.
- Calculate the distance between CylindricalFace3D and PlaneFace3D.
- Calculate the distance between CylindricalFace3D, PlaneFace3D and ToroidalFace3D.
- contours2d.tessel_points which gives all points of a contour2d, and .points the end points of primitives.
- Implementation of ConicalFace3D in Core and RevolvedProfile.
- Implementation of SphericalFace3D in Core.
- BSplineFace3D works.

### Changed
- cut_contours in Face3D which take all points from a Contour2D, not one side like before. Furthermore, it is light and quick.

## [v0.1.10]
- typings
- workflow to instanciate point

## [v0.1.9]

### Added
- mesh module

## [v0.1.8]

### Added
- color and alpha options for various primitives
- line segments intersection

### Debug
- arcs: is_trigo and angle were sometimes false

## [v0.1.7]

### Added
- random vector and points
- dashed line option in babylon of LineSegment3D
- Measure2D
- babylon_data: a dict language to describe models to be unpacked by a babylonjs unpacker

### Removed
- constants o2D, x2D, y2D...: use O2D, X2D...

### Changed
- Mesure -> Measure3D<|MERGE_RESOLUTION|>--- conflicted
+++ resolved
@@ -17,11 +17,8 @@
 ### Fixed
 * Plane3D: plane_intersections
 * fixes to step assemblies
-<<<<<<< HEAD
 * Arc: split. Case when spliting point is the start or end point.
-=======
 * BplineCurve2D: tangent, vector_direction, normal_vector
->>>>>>> 24029a19
 
 ### Removed
 
