--- conflicted
+++ resolved
@@ -9,7 +9,6 @@
 
 ### New Features
 
-<<<<<<< HEAD
 - Write .msh file (with stream)
 - Arc: reverse
 - BSplineCurve2D: offset
@@ -35,38 +34,12 @@
 - Contour2D, Contour3D: merge_with()
 - Edge: change unit_direction_vector and unit_normal_vector to concrete methods
 - stl: add _standalone_in_db to Stl class
+- Documentation: Add introduction to volmdlr technology
+- BSplineSurface3D: merge_with
 - BSplineSurface3D: refactor bsplinecurve3d_to_2d to take into account periodic behavior
-
-=======
-* Write .msh file (with stream)
-* Arc: reverse
-* BSplineCurve2D: offset
-* Circle2D: bsplinecurve_intersections, point_distance
-* ConicalSurface3D, CylindricalSurface3D: plot method
-* volmdlr.edge: FullArcEllipse
-* BSplineCurve: evaluate_single
-* Wire2: hash
-* Contour3D: hash
-* LineSegment3D, LineSegment2D, Arc3D, Arc2D, BSpline3D, BSpline2D: get_shared_section(), delete_shared_section()
- 
-### Fixed
-* Bspline in sweep
-* Plane3D: plane_intersections
-* fixes to step assemblies
-* fixes to wire
-* Arc: split. Case when spliting point is the start or end point.
-* BplineCurve2D: tangent, vector_direction, normal_vector
-* BSplineCurve: abscissa
-* Add some important fixes to unittests: missing two __init__py files.
-* Contour2D, Contour3D: merge_with()
-* Edge: change unit_direction_vector and unit_normal_vector to concrete methods
-* stl: add _standalone_in_db to Stl class
-* BSplineSurface3D: merge_with
-* Documentation: Add introduction to volmdlr technology
-* BSplineSurface3D: refactor bsplinecurve3d_to_2d to take into account periodic behavior
-* OpenedRoundedLineSegments2D/ClosedRoundedLineSegments2D: fix radius type
-* Surface3D: debug some special cases while using face_from_contours3d.
->>>>>>> 08854989
+- OpenedRoundedLineSegments2D/ClosedRoundedLineSegments2D: fix radius type
+- Surface3D: debug some special cases while using face_from_contours3d.
+
 
 ### Removed
 - stl: remove default value in from_stream method
@@ -181,14 +154,9 @@
 intersection_area, distance_to_b_rectangle, distance_to_point
 - BoundingBox: center, add, to_dict, points, from_bounding_boxes, from_points, to_frame, volume, bbox_intersection,
 is_inside_bbox, intersection_volume, distance_to_bbox, point_belongs, distance_to_point, plot
-<<<<<<< HEAD
 - VolumeModel: eq, volume, rotation, translation, frame_mapping, bounding_box, plot
+- Wire: extract_with_points, split_with_two_points
 - Arc2d: point_belongs, abscissa.
-=======
-* VolumeModel: eq, volume, rotation, translation, frame_mapping, bounding_box, plot
-* Wire: extract_with_points, split_with_two_points
-* Arc2d: point_belongs, abscissa.
->>>>>>> 08854989
 
 ### CI
 - add spell check to pylint with pyenchant
