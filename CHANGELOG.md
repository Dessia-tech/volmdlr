--- conflicted
+++ resolved
@@ -32,13 +32,9 @@
 * Parametric operations with BSpline curves.
 * OpenTriangleShell3D: fix from_mesh_data method.
 * PeriodicalSurface: fix face from contours.
-<<<<<<< HEAD
 * LineSegment2D.line_intersections: verify if colinear first.
-* 
-=======
 * Cylinder: to_dict, min_distance_to_other_cylinder.
 
->>>>>>> 6a40d2c3
 ### Removed
 
 
