--- conflicted
+++ resolved
@@ -31,25 +31,17 @@
 - ToroidalSurface3D: line_intersections, linesegment_intersections, plane_intersections 
 
 #### faces.py
-<<<<<<< HEAD
-- PlaneFace3D: circle_intersections.
 - ToroidalFace3D: PlaneFace3D intersections.
-
-=======
 - PlaneFace3D: circle_intersections. planeface_intersections
->>>>>>> 00bc7397
 #### wires.py
 - delete remaining inplace methods in wires.py
 
 #### shells.py
 - Fixes to boolean operations.
 
-<<<<<<< HEAD
-=======
 ### surfaces.py 
 - SphericalSurface3D: use circle 3d instead of polygon3D for plotting. 
 
->>>>>>> 00bc7397
 #### utils
 - common_operations separate_points_by_closeness: consider more than two cluster groups.
 
