--- conflicted
+++ resolved
@@ -19,13 +19,8 @@
 - BSplineCurve3D: trim
 - FullArc3D: hash
 - SphericalSurface3D: enhance repair_periodicity_method
-<<<<<<< HEAD
 - CylindricalSurface3D: concurrent_plane_intersection
-- 
-=======
 - BSplineFace3D: fix neutral_fiber
-
->>>>>>> 005fa7de
 ### Refactor
 - refator some classes' init in primitives3D. 
 - Shells: refactor.
