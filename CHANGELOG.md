--- conflicted
+++ resolved
@@ -81,14 +81,11 @@
 * ArcEllipse2D: to_3d
 * Fix boolean operations when faces are 100% coincident
 * Fix some to_step methods from edges.py and faces.py
-<<<<<<< HEAD
 * bounding box: fix for cylindrical
-=======
 * Linesegment2D: infinite_primitive
 * Arc2D: point_belongs
 * Arc2D: infinite_primitive
 * Wire2D: infinite_intersections
->>>>>>> beccd6ba
 * infinite primitive offset of linesegment
 * Ellispe3D: discretization_points
 
