# Changelog

All notable changes to this project will be documented in this file.

The format is based on [Keep a Changelog](https://keepachangelog.com/en/1.0.0/),
and this project adheres to [Semantic Versioning](https://semver.org/spec/v2.0.0.html).


## Unrealeased

### New Features

* Block: faces_center (calculate directly point in the middle of the faces)
* Circle2D: split_by_line
* BoundingRectangle: bounds, plot, area, center, b_rectangle_intersection, is_inside_b_rectangle, point_belongs, intersection_area, distance_to_b_rectangle, distance_to_point
* Cylinder: random_point_inside, interference_volume_with_other_cylinder, lhs_points_inside
* CylindricalSurface3D: line_intersections, linesegment_intersections, plane_intersection
* Line2D: point_distance
<<<<<<< HEAD
* Line3D: skew_to: Verifies if two Line3D are skew
* LineSegment3D.line_interserctions
=======
* Line3D: to_2d


>>>>>>> 72eea804

### Fixed

* BsplineCurve: abscissa (use different start point between 0 and length)
* Arc3D: plot
* Fix some to_step methods from edges.py and faces.py
* Cylinder: point_belongs
* FullArc3D: plot (use discretization_points instead of discretise)
<<<<<<< HEAD
* Face3D.line_intersections: consider borders
=======
* STL: from stream (use BinaryFile and StringFile instead of io.BinaryIO and FileIO)
* Step: from stream (use BinaryFile instead of io.BinaryIO)
* Contour: is_overlapping (consider intersecting_points is empty)
>>>>>>> 72eea804


### Performance improvements

* Avoid unneeded bbox computation


### Refactorings
* LineSegment3D.intersections



### Unittests

* PlaneFace3D: line_intersections
* BsplineCurve: abscissa
* Circle2D: split_by_line
* BoundingRectangle: area, center, intersection, is_inside, point_belongs, intersection_area, distance_to_point, distance_to_b_rectangle
* Cylinder: point_belongs, random_point_inside, interference_volume_with_other_cylinder, min_distance_to_other_cylinder, is_intersecting_other_cylinder, lhs_points_inside
* CylindricalFace3D: linesegment_intersections
* CylindricalSurface3D: line_intersections
<<<<<<< HEAD
* Line3D: line_distance
* Line3D: skew_to
* Line3D: intersections
* LineSegment3D: line_intersections
* LineSegment3D: linesegment_intersections
=======
* Contour: is_overlapping

>>>>>>> 72eea804


## v0.6.0 [11/7/2022]

### New Features

* Stl:load_from_file, to_volume_model
* Surface2D: copy (specific method)
* GmshParser: read_file (.msh) and related methods, define_triangular_element_mesh, define_tetrahedron_element_mesh
* Circle2D: primitives (defined with 2 Arc2D)
* Node2D/3D, TriangularElement, QuadrilateralElement2D, TriangularElement3D
* ElementsGroup: nodes, elements_per_node
* Mesh: bounding_rectangle, delete_duplicated_nodes
* PlaneFace3D: cut_by_coincident_face
* Vector2D: to_step
* BSplineCurve2D: to_step
* LineSegment3D: to_bspline_curve
* BSplineCurve3D: from_geomdl_curve
* Surface2D: line_crossings
* Surface2D: from_contour
* BSplineSurface3D: simpifly_surface - verifies if BSplineSurface3D could be a Plane3D
* OpenShell3D: to_step_face_ids
* Contour2D: repair_cut_contour
* Circle2D: cut_by_line

### Fixed

* Contour3D: average_center_point (use edge_polygon.points instead of points)
* Contour: edges_order_with_adjacent_contour
* Arc2D: translate_inplace
* Arc2D: point_belongs
* Arc2D: abscissa (consider point2d == arc2d.start/end)
* Arc2D: split (how to choose the interior point)
* Wire: extract_primitives (consider point1 and point2 belong to the same primitive, REMOVE Contour.extract_primitives)
* LineSegment: abcissa (consider point2d == arc2d.start/end)
* Contour2D: cut_by_wire
* Contour2D: point_belongs (bug when contour has only one primitive, like FullArc2D)
* Contour: contours_from_edges
* PlaneFace3D: face_intersections
* Edge: insert_knots_and_mutiplicity
* BSplineCurve3D: from_step
* Surface2D: cut_by_line
* Circle3D: to_step


### Performance improvements

* Improve reading STEP files (Faster BSplineCurve3D.look_up_table, Better info when _edges not following eachother_ )
* Improve multiple substractions
* Speedup Contour2D.point_belongs using bounding_rectangle
* Custom to dicts for Shells and primitives inheriting


### Refactorings

* Normalize STL methods regarding STEP
* Refacor and update old code in mesh.py
* Define a Parent class 'Triangle' for Triangle2D/3D


### Unittests

* Wire: extract_primitives, extract_without_primitives


## v0.5.0

### New Features

* Contour: is_overlapping, is_supperposing
* Point, Edges and Wires: axial_symmetry
* Surface2D: rotation, rotation_inplace
* Wire2D: bsplinecurve_crossings,  bsplinecurve_intersections
* Cylinder: min_distance_to_other_cylinder, is_intersecting_other_cylinder
* New point_distance method for Wire3D

### Fixed

* Wire3D.babylonjs
* BSplineSurface3D.merge_with (consider overlapping, intersecting surfaces)
* Wire.extract_primitives (consider point1 & point2 belong to the same primitive)
* Wire.extract_without_primitives (consider the primitives’ order to choose the primitives)
* Contour.shared_primitives_with (consider contours sharing a lot of primitives groups)
* Contour2D.contour_intersections (check if the point is not already in the lis)
* Line.is_between_points (consider point1==point2)
* BSplineCurve2D.split (consider point==start/end)
* Contour3D.bounding_box (use _utd_bounding_box to be defined as a property)
* BSplineSurface3D.grid2d_deformed (add more constraints to compute surface deformation)
* BSplineSurface3D.from_cylindrical_faces (consider **kwargs parameters)
* Duplicated methods cleaned
* triangulation of planar faces

### Performance improvements

* Remove Copy param from movement of primitives and add inplace methods
* Improve union operations
* Return the same result type (a boolean) in Contour.is_sharing_primitives_with
* Add hidden attribute _bounding_rectangle for Contour2D
* Add hidden attribute _length for BSplineCurve2D/3D
* Consider different types of primitives in Wire.wire_intersections/wire_crossings
* Add hidden attribute _length for Edge

### Refactorings

* Define _eq_ in Contour (to be used for both 2D and 3D)
* Use Grid2D object in different BSplineSurface3D methods (especially: to_2d_with_dimension)
* Define length in LineSegment (to be used for both 2D and 3D)
* Delete diplicated methods (length and point_at_abscissa) from Contour3D (inherit from Wire)
* Define a Parent class 'Bsplinecurve' to mutulize Bsplinecurve2D/3D methods
* Clean duplicated methods
* Define length in LineSegment (to be used for both 2D and 3D)
* Delete diplicated methods (length and point_at_abscissa) from Contour3D (inherit from Wire)
* Define a Parent class 'Bsplinecurve' to mutulize Bsplinecurve2D/3D methods


## v0.4.0
### Fixed
* various fixes in cuts of wires and contours
* Fix of missing face in Union
* following dessia_common v0.7.0


## v0.3.0

### New Features
* Bspline with dimensions
* cut_by_line for Surface2D
* Bspline merge

### Fixed
* Various Steps improvement
* Bspline periodicity in step reading
* sewing improvements
* Substraction of shells

## v0.2.10

### New Features

* union of shells (only with planeface for the moment 
* Sewing of polygon3D
* Concav hull of PointCloud2D

## v0.2.9

### New Features

* support STL import & export
* point cloud2D & cloud3D

## v0.2.8

### New Features

* support stringIO in step save

### Fixes

* depack of point2D
* to_vector2D

### Performance improvements

* better bounding box for cylindrical face


## [v0.2.7]
### Changed
* direction vector of linesegments are now normalized

### New Features

* straight line area for BsplineCurve2D
* split of circleby start end
* closedpolygon2d is_trigo
* Auto-adaptative camera/edge width babylonjs
* splitting of bsplinecurve2d
* BezierSurface3D implemented
* added rotation and translation for faces
* new classes BezierCurve2D and BezierCurve3D
* spherical surface
* (core): update plot_data method
* update plot_data methods in wires and edges
* step almost working for cylindrical, conical toroidal
* difference between intersections and crossings
* plot_data version set to 0.3.8 or above

### Fixes

* support of mixed vector point in to step
* remove debug mode babylonjs
* remove sci notation in step export
* use stable cdn for babylonjs
* sweep extrusion length
* line circle intersection with tolerance, normal and dir vector for arc
* offset of wire
* remove useless non serializable attr
* secondmoment area from straight lines
* reversed faces in extrusion correction
* enhancement of rotation/translation of shells
* bug fix BezierCurve2D and 3D
* eq and hash for basis and frames
* shell and frame mapped shell correctly read
* small try except added for step reading
* all SHAPE_REPRESENTATION are now read
* Arc3D from step full debug
* arc3d to 2d in bspline3d surface
* missing faces at end of sweep
* splitting faces and arcs
* perf in display nodes and toroidal aspect
* setup.py requires plot_data>=0.3.9
* (primitives2d): serialization
* debug of shell method
* porting shells methods
* Debug of conical faces
* Porting cylinders and hollow
* porting from missing from_contour3d for planeface
* reading steps, but artefact on faces
* Correcting arc from_step

### Performance improvements

* LineSegment2D.points is non serializable attribute
* ClosedPolygon2D.line_segment is non_serializable_attributes
* Optimization of mesh generation

#### Refactorings
* (edges): put data argument back into Arc2D.plot_data()
* (edges): redefined Arc2D.plot_data()

## v0.2.6

### Changed
- debugs on frame 2D 

### Optimized
- babylon data generation speed up

## v0.2.5

### Added
- translation and rotation for various primitives

### Changed
- Frame3D rotation takes also into account origin
- following plot_data v0.5.3

## v0.2.4
### Added
- handle spherical surfaces
- positionning of parts in STEP reading

## v0.2.1
### Added
- step export

## v0.2

### Changed
- modules *2D or *3D renamed in *2d, *3d
- point and vector declared with their x, y, z vm.Point2D((0, 0)) -> vm.Point2D(0, 0)
- separating in new modules: display, wires, edges...
- PEP8: method names
- PointAtCurvilinearAbscissa changed to point_at_abscissa
- MPLPlot changed to plot()
- plot now returns only ax instead of fig, ax 

## v0.1.11

### Added 
- Calculate the distance between LineSegment3D/LS3D, Arc3D/LS3D, Arc3D/Arc3D and between CylindricalFace3D too.
- Use PlaneFace3D with contours2D in a classic way and use it with contours3D with a 'from_contours3d' as CylindricalFace3D does.
- Calculate the distance between CylindricalFace3D and PlaneFace3D.
- Calculate the distance between CylindricalFace3D, PlaneFace3D and ToroidalFace3D.
- contours2d.tessel_points which gives all points of a contour2d, and .points the end points of primitives.
- Implementation of ConicalFace3D in Core and RevolvedProfile.
- Implementation of SphericalFace3D in Core.
- BSplineFace3D works.

### Changed
- cut_contours in Face3D which take all points from a Contour2D, not one side like before. Furthermore, it is light and quick.

## [v0.1.10]
- typings
- workflow to instanciate point

## [v0.1.9]

### Added
- mesh module

## [v0.1.8]

### Added
- color and alpha options for various primitives
- line segments intersection
 
### Debug
- arcs: is_trigo and angle were sometimes false

## [v0.1.7]

### Added
- random vector and points
- dashed line option in babylon of LineSegment3D
- Measure2D
- babylon_data: a dict language to describe models to be unpacked by a babylonjs unpacker

### Removed
- constants o2D, x2D, y2D...: use O2D, X2D...

### Changed
- Mesure -> Measure3D<|MERGE_RESOLUTION|>--- conflicted
+++ resolved
@@ -16,14 +16,11 @@
 * Cylinder: random_point_inside, interference_volume_with_other_cylinder, lhs_points_inside
 * CylindricalSurface3D: line_intersections, linesegment_intersections, plane_intersection
 * Line2D: point_distance
-<<<<<<< HEAD
 * Line3D: skew_to: Verifies if two Line3D are skew
 * LineSegment3D.line_interserctions
-=======
+
 * Line3D: to_2d
 
-
->>>>>>> 72eea804
 
 ### Fixed
 
@@ -32,13 +29,11 @@
 * Fix some to_step methods from edges.py and faces.py
 * Cylinder: point_belongs
 * FullArc3D: plot (use discretization_points instead of discretise)
-<<<<<<< HEAD
 * Face3D.line_intersections: consider borders
-=======
 * STL: from stream (use BinaryFile and StringFile instead of io.BinaryIO and FileIO)
 * Step: from stream (use BinaryFile instead of io.BinaryIO)
 * Contour: is_overlapping (consider intersecting_points is empty)
->>>>>>> 72eea804
+
 
 
 ### Performance improvements
@@ -60,16 +55,13 @@
 * Cylinder: point_belongs, random_point_inside, interference_volume_with_other_cylinder, min_distance_to_other_cylinder, is_intersecting_other_cylinder, lhs_points_inside
 * CylindricalFace3D: linesegment_intersections
 * CylindricalSurface3D: line_intersections
-<<<<<<< HEAD
 * Line3D: line_distance
 * Line3D: skew_to
 * Line3D: intersections
 * LineSegment3D: line_intersections
 * LineSegment3D: linesegment_intersections
-=======
 * Contour: is_overlapping
 
->>>>>>> 72eea804
 
 
 ## v0.6.0 [11/7/2022]
