# Changelog

All notable changes to this project will be documented in this file.

The format is based on [Keep a Changelog](https://keepachangelog.com/en/1.0.0/),
and this project adheres to [Semantic Versioning](https://semver.org/spec/v2.0.0.html).

## v0.10.0 [Unreleased yet]

<<<<<<< HEAD

### New Features

* Arc: reverse

=======
### New Features

* Write .msh file (with stream)
>>>>>>> 2614e827

### Fixed

### Removed

### Performance improvements

### Refactorings

<<<<<<< HEAD
* ContourMixin: to_polygon (for both 2D and 3D)

=======
>>>>>>> 2614e827

## v0.9.0 [Testing]

### New Features

* Unit coversion factor parameter added to the end of the from_step arguments parameter (So we can convert the units correctly)
* SphericalSurface3D: rotation, translation, frame_mapping
* read steps: Identify assemblies in a step file.
* ClosedTriangleShell3D: to_trimesh method
* PointCloud3D: add method shell_distances to compute distances from triangular mesh in PointCloud3D
* BSplineSurface3D: Now the plot method uses u and v curves
* Create .geo and .msh files (Mesh geometries with GMSH)
* RevolutionSurface3D: point3d_to_2d, point2d_to_3d, plot, rectangular_cut, from_step
* RevolutionFace3D
* WiriMixin: from points: general method for Wire3D and 2D and for Contour2D and 3D. 


### Fixed

* WireMixin: abscissa (add tolerance as parameter)
* OpenRoundedLineSegment2D: deleted discretization_points() so it uses the one from WireMixin.
* Contour2D: moved bounding_rectangle and get_bounding_rectangle to Wire2D. 
* BSplineCurve: from_points_interpolation, uses centripedal method for better fitting.
* Conical, Cylindrical and Toroidal Surfaces 3D: fix face_from_contours - bug when step file doesnot follow a standard. 
* BSplineSurface3D: debug linesegment2d_to_3d method.
* Parametric operations with BSpline curves.
* OpenTriangleShell3D: fix from_mesh_data method.
* PeriodicalSurface: fix face from contours.
* LineSegment2D.line_intersections: verify if colinear first.
* Cylinder: to_dict, min_distance_to_other_cylinder.
* Step_assemblies: consider when no transformation is needed.
* fix some pydocstyle errors
* Script/step/workflow: Update Workflow, use last version of dessia_common
* fix f string usage


### Removed

* edges: remove attributes points from lines & linesegments for performance purpose


### Performance improvements

* wires.py's 2D objects: chache bounding_rectangle results
* faces.py's Triangle3D objects: subdescription points and triangles
* EdgeCollection3D: new object for displaying series of edges
* BSplineSurface3D: compile BSplineSurface3D.derivatives
* Contour2D.area(): save area in a cache variable.
* Contour2D.__eq__(): verify contour length first, when verify if two contours are the same.
* Contour2D.is_inside(): verify first if the area of the contour2 is not smaller that contour 1.
* Disabling pointer in to_dict for most primitives
* Better hash for shells, contours & wires 


### Refactorings
- Remove usage of deprecated method old_coordinates and new_coordinates
- Indicate 'inplace' methods as deprecated


### Documentation
- BoundingBox docstrings

### Unittests
* ConicalSurface3D: face_from_contours, bsplinecurve3d_to_2d.
* CompositePrimitive2D: rotation, translation, frame_mapping
* core.py: delete_double_point, step_ids_to_str
* CompositePrimitive3D: plot
* BoundingRectangle: bounds, plot, area, center, b_rectangle_intersection, is_inside_b_rectangle, point_belongs,
intersection_area, distance_to_b_rectangle, distance_to_point
* BoundingBox: center, add, to_dict, points, from_bounding_boxes, from_points, to_frame, volume, bbox_intersection,
is_inside_bbox, intersection_volume, distance_to_bbox, point_belongs, distance_to_point, plot
* VolumeModel: eq, volume, rotation, translation, frame_mapping, bounding_box, plot

### CI
- add spell check to pylint with pyenchant
- make code_pydocstyle more explicit

## v0.8.0 [Released 26/01/2023]

### New Features

* PlaneFace3D: project_faces
* OpenShell3D: project_coincident_faces_of
* GmshParser: to_vtk
* BSplineCurve: derivatives
* ClosedPolygon2D: point_belongs, now the user can choose whether points on the edge of the polygon
            should be considered inside or not.
* ArcEllipse2D: line_intersections, frame_mapping, linesegment_intersections
* Line2D: point_belongs, frame_mapping()
* New Class wires.Ellipse2D
* Ellipse2D: point_over_ellipse(), line_intersections(), linesegment_intersections(), discretization_points(),
abscissa(), point_angle_with_major_dir(), area(), rotation(), tranlation(), frame_mapping()
* Plane3D: is_parallel, fullarc_intersections
* Arc2D: cut_betweeen_two_points
* Contour3D: linesegment_intersections, line_intersections
* Circle3D: primitives: [Arc3D, Arc3D], get_primitives, abscissa, linesegment_intersections
* Arc3D: line_intersections, linesegment_intersections
* new module utils: intersections -> circle_3d_linesegment_intersections
* hash for Frame2D
* Ellipse3D: point_belongs, abscissa, length, to_2d
* CylindricalSurface3D: point_on_surface, is_coincident, arcellipse3d_to_2d
* BSplineSurface3D: derivatives

### Fixed

* PlaneFace3D: cut_by_coincident_face (consider self.inner_contours inside face)
* Contour2D: bounding_rectangle (specify number_points for discretization_points), point_belongs
* Line2D: line_intersections
* BSplineCurve2D: line_intersections
* PlaneFace3D: cut_by_coincident_face (consider self.inner_contours inside face)
* BSplineCurve2D: bounding_rectangle (specify number_points for discretization_points)
* Mesh: delete_duplicated_nodes
* BSplineSurface3D: fix arc3d_to_2d method
* Frame3D : fix from_point_and_vector method ( error for the case vector=main_axis)
* BSplineCurve2D: linesegment_intersections
* Contour2D: merge_primitives_with
* BSplineCurve: fix to take into account weighted B-spline curves.
* Step: fix reading of rational BSpline curves and surfaces from step file.
* BSplineCurve2D: tangent (use position/length)
* Babylon: some scene settings for better rendering
* Arc2D: fix get_center: name referenced before assignement
* SphericalSurface3D : enhancement of primitives parametrization on surface parametric domain.
* BSplineSurface3D: debug linesegment2d_to_3d method.
* Parametric operations with BSpline curves.
* OpenTriangleShell3D: fix from_mesh_data method
* pydocstyle fixes
* bounding box: fix for cylindrical and BSplineCurve3D
* contour2d: ordering_primitives, order_primitives
* Plane3D: plane_intersections, is_coindident
* contour2d: ordering_primitives, order_primitives
* Linesegment2D: infinite_primitive
* Arc2D: point_belongs
* Arc2D: infinite_primitive
* Wire2D: infinite_intersections
* infinite primitive offset of linesegment
* Ellispe3D: discretization_points
* BSplineSurface: Improved surface periodicity calculation

### Removed

* babylon script remaining functions

### Performance improvements
* ClosedPolygon2D: triangulation
* Cylinder: min_distance_to_other_cylinder
* BSplineCurve: discretization_points
* Face3D: triangulation
* triangulation performance by use of Node2D instead of points (x15 on casing)
* cache variable self._polygon_point_belongs_100, to avoid recalculating each
time we have to verify if a point is inside
* Improvements in BSplineSurface3D.point3d_to_2d performance
* Triangle3D serialization speed-up
* Serialization without memo for faces
* Custom serialization for BsplineCurves

### Refactorings

* Basis2D, Basis3D, Frame2D, Frame3D: old_coordinates and new_coordinates method are now deprecated.
local_to_global_coordinates and global_to_local_coordinates are the new more explicit ones.
* Line3D: intersections

### Unittests

* Contour2D: point_belongs
* Basis2D, Basis3D, Frame2D, Frame3D: local_to_global_coordinates and global_to_local_coordinates
* ArcEllipse2D: linesegment_intersections
* LineSegment2D: to_wire
* Line2D: point_belongs
* BSplineCurve2D: line_intersections
* Ellipse2D.point_over_ellipse()
* Ellipse2D.line_intersections()
* Ellipse2D.linesegment_intersections()
* Ellipse2D.discretization_points()
* Ellipse2D.abscissa()
* Ellipse2D.point_angle_with_major_dir()
* Ellipse2D.area()
* Ellipse2D.rotation()
* Ellipse2D.tranlation()
* Ellipse2D.frame_mapping()
* Line2D.frame_mapping()
* Plane3D: plane_intersections, fullarc_intersections, is_parallel, is_coincident
* Contour2D: offset
* ArcEllipse3D.to_2d()
* Circle3D: point_belongs
* Circle3D: discretization_points
* Arc3D: line_intersections, linesegment_intersections
* Contour2D: ordering_contour, is_ordered, order_contour
* Ellipse3D: point_belongs, abscissa, length, to_2d, discretization_points
* CylindricalSurface3D: point_on_surface, is_coincident

### CI

* Mandatory CHANGELOG.md update for PR
* pre-commit checks with cython-lint

## v0.7.0 

### New Features

* Open/Closed TriangleShells: ability to implement specific algorithm to triangles
* Block: faces_center (calculate directly point in the middle of the faces)
* Circle2D: split_by_line
* BoundingRectangle: bounds, plot, area, center, b_rectangle_intersection, is_inside_b_rectangle, point_belongs, intersection_area, distance_to_b_rectangle, distance_to_point
* Cylinder: random_point_inside, interference_volume_with_other_cylinder, lhs_points_inside
* CylindricalSurface3D: line_intersections, linesegment_intersections, plane_intersection
* Line2D: point_distance
* Line3D: to_2d
* Line3D: skew_to (verifies if two Line3D are skew)
* LineSegment3D: line_interserctions
* ArcEllipse3D: discretization_points
* FullArc3D: linesegment_intersections
* Line: sort_points_along_line
* Line2D: point_belongs
* ArcEllipse2D: length, point_belongs, abscissa, bounding_rectangle, straight_line_area, discretization_points, reverse

### Fixed

* Contour2D: point_belongs
* BsplineCurve: abscissa (use different start point between 0 and length)
* Arc3D: plot
* Cylinder: point_belongs
* FullArc3D: plot (use discretization_points instead of discretise)
* Face3D: line_intersections: consider borders
* STL: from stream (use BinaryFile and StringFile instead of io.BinaryIO and FileIO)
* Step: from stream (use BinaryFile instead of io.BinaryIO)
* Contour: is_overlapping (consider intersecting_points is empty)
* LineSegment2D: to_wire (use discretization_points instead of discretise)
* ArcEllipse2D: to_3d
* Fix boolean operations when faces are 100% coincident
* Fix some to_step methods from edges.py and faces.py


### Performance improvements

* Avoid unneeded bbox computation


### Refactorings

* cleanup of ClosedShell (double methods with Openshells)
* LineSegment3D: intersections
* Line2D: sort_points_along_line



### Unittests

* PlaneFace3D: line_intersections
* BsplineCurve: abscissa
* Circle2D: split_by_line
* BoundingRectangle: area, center, intersection, is_inside, point_belongs, intersection_area, distance_to_point, distance_to_b_rectangle
* Cylinder: point_belongs, random_point_inside, interference_volume_with_other_cylinder, min_distance_to_other_cylinder, is_intersecting_other_cylinder, lhs_points_inside
* CylindricalFace3D: linesegment_intersections
* CylindricalSurface3D: line_intersections
* Line3D: line_distance
* Line3D: skew_to
* Line3D: intersections
* LineSegment3D: line_intersections
* LineSegment3D: linesegment_intersections
* Contour: is_overlapping
* LineSegment2D: line_intersections
* ArcEllipse3D: discretization_points
* FullArc3D: linesegment_intersections
* Line2D: sort_points_along_line
* Line3D: sort_points_along_line
* ArcEllipse2D: length, point_belongs, abscissa, bounding_rectangle, straight_line_area, discretization_points, reverse


## v0.6.1 [12/13/2022]

### Changes

* Import from dessia_common are now performed from dessia_common.core

### Fixed
* infinite primitive offset of linesegment

## v0.6.0 [11/7/2022]

### New Features

* Stl:load_from_file, to_volume_model
* Surface2D: copy (specific method)
* GmshParser: read_file (.msh) and related methods, define_triangular_element_mesh, define_tetrahedron_element_mesh
* Circle2D: primitives (defined with 2 Arc2D)
* Node2D/3D, TriangularElement, QuadrilateralElement2D, TriangularElement3D
* ElementsGroup: nodes, elements_per_node
* Mesh: bounding_rectangle, delete_duplicated_nodes
* PlaneFace3D: cut_by_coincident_face
* Vector2D: to_step
* BSplineCurve2D: to_step
* LineSegment3D: to_bspline_curve
* BSplineCurve3D: from_geomdl_curve
* Surface2D: line_crossings
* Surface2D: from_contour
* BSplineSurface3D: simpifly_surface - verifies if BSplineSurface3D could be a Plane3D
* OpenShell3D: to_step_face_ids
* Contour2D: repair_cut_contour
* Circle2D: cut_by_line

### Fixed

* Contour3D: average_center_point (use edge_polygon.points instead of points)
* Contour: edges_order_with_adjacent_contour
* Arc2D: translate_inplace
* Arc2D: point_belongs
* Arc2D: abscissa (consider point2d == arc2d.start/end)
* Arc2D: split (how to choose the interior point)
* Wire: extract_primitives (consider point1 and point2 belong to the same primitive, REMOVE Contour.extract_primitives)
* LineSegment: abcissa (consider point2d == arc2d.start/end)
* Contour2D: cut_by_wire
* Contour2D: point_belongs (bug when contour has only one primitive, like FullArc2D)
* Contour: contours_from_edges
* PlaneFace3D: face_intersections
* Edge: insert_knots_and_mutiplicity
* BSplineCurve3D: from_step
* Surface2D: cut_by_line
* Circle3D: to_step
* ArcEllipse3D.to_2d()
* infinite primitive offset of linesegment

### Performance improvements

* Improve reading STEP files (Faster BSplineCurve3D.look_up_table, Better info when _edges not following eachother_ )
* Improve multiple substractions
* Speedup Contour2D.point_belongs using bounding_rectangle
* Custom to dicts for Shells and primitives inheriting


### Refactorings

* Normalize STL methods regarding STEP
* Refacor and update old code in mesh.py
* Define a Parent class 'Triangle' for Triangle2D/3D


### Unittests

* Wire: extract_primitives, extract_without_primitives


## v0.5.0

### New Features

* Contour: is_overlapping, is_supperposing
* Point, Edges and Wires: axial_symmetry
* Surface2D: rotation, rotation_inplace
* Wire2D: bsplinecurve_crossings,  bsplinecurve_intersections
* Cylinder: min_distance_to_other_cylinder, is_intersecting_other_cylinder
* New point_distance method for Wire3D

### Fixed

* Wire3D.babylonjs
* BSplineSurface3D.merge_with (consider overlapping, intersecting surfaces)
* Wire.extract_primitives (consider point1 & point2 belong to the same primitive)
* Wire.extract_without_primitives (consider the primitives’ order to choose the primitives)
* Contour.shared_primitives_with (consider contours sharing a lot of primitives groups)
* Contour2D.contour_intersections (check if the point is not already in the lis)
* Line.is_between_points (consider point1==point2)
* BSplineCurve2D.split (consider point==start/end)
* Contour3D.bounding_box (use _utd_bounding_box to be defined as a property)
* BSplineSurface3D.grid2d_deformed (add more constraints to compute surface deformation)
* BSplineSurface3D.from_cylindrical_faces (consider **kwargs parameters)
* Duplicated methods cleaned
* triangulation of planar faces
* Wire3D: fix Bounding box
* Wire3D: Bounding box
* Arc2D: primitives bad calculation (arc2d)
* Update plotdata in setup.py
* add some fixes pydocstyle

### Performance improvements

* Remove Copy param from movement of primitives and add inplace methods
* Improve union operations
* Return the same result type (a boolean) in Contour.is_sharing_primitives_with
* Add hidden attribute _bounding_rectangle for Contour2D
* Add hidden attribute _length for BSplineCurve2D/3D
* Consider different types of primitives in Wire.wire_intersections/wire_crossings
* Add hidden attribute _length for Edge

### Refactorings

* Define _eq_ in Contour (to be used for both 2D and 3D)
* Use Grid2D object in different BSplineSurface3D methods (especially: to_2d_with_dimension)
* Define length in LineSegment (to be used for both 2D and 3D)
* Delete diplicated methods (length and point_at_abscissa) from Contour3D (inherit from Wire)
* Define a Parent class 'Bsplinecurve' to mutulize Bsplinecurve2D/3D methods
* Clean duplicated methods
* Define length in LineSegment (to be used for both 2D and 3D)
* Delete diplicated methods (length and point_at_abscissa) from Contour3D (inherit from Wire)
* Define a Parent class 'Bsplinecurve' to mutulize Bsplinecurve2D/3D methods


## v0.4.0
### Fixed
* various fixes in cuts of wires and contours
* Fix of missing face in Union
* following dessia_common v0.7.0


## v0.3.0

### New Features
* Bspline with dimensions
* cut_by_line for Surface2D
* Bspline merge

### Fixed
* Various Steps improvement
* Bspline periodicity in step reading
* sewing improvements
* Substraction of shells

## v0.2.10

### New Features

* union of shells (only with planeface for the moment
* Sewing of polygon3D
* Concav hull of PointCloud2D

## v0.2.9

### New Features

* support STL import & export
* point cloud2D & cloud3D

## v0.2.8

### New Features

* support stringIO in step save

### Fixes

* depack of point2D
* to_vector2D

### Performance improvements

* better bounding box for cylindrical face


## [v0.2.7]
### Changed
* direction vector of linesegments are now normalized

### New Features

* straight line area for BsplineCurve2D
* split of circleby start end
* closedpolygon2d is_trigo
* Auto-adaptative camera/edge width babylonjs
* splitting of bsplinecurve2d
* BezierSurface3D implemented
* added rotation and translation for faces
* new classes BezierCurve2D and BezierCurve3D
* spherical surface
* (core): update plot_data method
* update plot_data methods in wires and edges
* step almost working for cylindrical, conical toroidal
* difference between intersections and crossings
* plot_data version set to 0.3.8 or above

### Fixes

* support of mixed vector point in to step
* remove debug mode babylonjs
* remove sci notation in step export
* use stable cdn for babylonjs
* sweep extrusion length
* line circle intersection with tolerance, normal and dir vector for arc
* offset of wire
* remove useless non serializable attr
* secondmoment area from straight lines
* reversed faces in extrusion correction
* enhancement of rotation/translation of shells
* bug fix BezierCurve2D and 3D
* eq and hash for basis and frames
* shell and frame mapped shell correctly read
* small try except added for step reading
* all SHAPE_REPRESENTATION are now read
* Arc3D from step full debug
* arc3d to 2d in bspline3d surface
* missing faces at end of sweep
* splitting faces and arcs
* perf in display nodes and toroidal aspect
* setup.py requires plot_data>=0.3.9
* (primitives2d): serialization
* debug of shell method
* porting shells methods
* Debug of conical faces
* Porting cylinders and hollow
* porting from missing from_contour3d for planeface
* reading steps, but artefact on faces
* Correcting arc from_step

### Performance improvements

* LineSegment2D.points is non serializable attribute
* ClosedPolygon2D.line_segment is non_serializable_attributes
* Optimization of mesh generation

#### Refactorings
* (edges): put data argument back into Arc2D.plot_data()
* (edges): redefined Arc2D.plot_data()

## v0.2.6

### Changed
- debugs on frame 2D

### Optimized
- babylon data generation speed up

## v0.2.5

### Added
- translation and rotation for various primitives

### Changed
- Frame3D rotation takes also into account origin
- following plot_data v0.5.3

## v0.2.4
### Added
- handle spherical surfaces
- positionning of parts in STEP reading

## v0.2.1
### Added
- step export

## v0.2

### Changed
- modules *2D or *3D renamed in *2d, *3d
- point and vector declared with their x, y, z vm.Point2D((0, 0)) -> vm.Point2D(0, 0)
- separating in new modules: display, wires, edges...
- PEP8: method names
- PointAtCurvilinearAbscissa changed to point_at_abscissa
- MPLPlot changed to plot()
- plot now returns only ax instead of fig, ax

## v0.1.11

### Added
- Calculate the distance between LineSegment3D/LS3D, Arc3D/LS3D, Arc3D/Arc3D and between CylindricalFace3D too.
- Use PlaneFace3D with contours2D in a classic way and use it with contours3D with a 'from_contours3d' as CylindricalFace3D does.
- Calculate the distance between CylindricalFace3D and PlaneFace3D.
- Calculate the distance between CylindricalFace3D, PlaneFace3D and ToroidalFace3D.
- contours2d.tessel_points which gives all points of a contour2d, and .points the end points of primitives.
- Implementation of ConicalFace3D in Core and RevolvedProfile.
- Implementation of SphericalFace3D in Core.
- BSplineFace3D works.

### Changed
- cut_contours in Face3D which take all points from a Contour2D, not one side like before. Furthermore, it is light and quick.

## [v0.1.10]
- typings
- workflow to instanciate point

## [v0.1.9]

### Added
- mesh module

## [v0.1.8]

### Added
- color and alpha options for various primitives
- line segments intersection

### Debug
- arcs: is_trigo and angle were sometimes false

## [v0.1.7]

### Added
- random vector and points
- dashed line option in babylon of LineSegment3D
- Measure2D
- babylon_data: a dict language to describe models to be unpacked by a babylonjs unpacker

### Removed
- constants o2D, x2D, y2D...: use O2D, X2D...

### Changed
- Mesure -> Measure3D<|MERGE_RESOLUTION|>--- conflicted
+++ resolved
@@ -7,18 +7,11 @@
 
 ## v0.10.0 [Unreleased yet]
 
-<<<<<<< HEAD
-
-### New Features
-
+### New Features
+
+* Write .msh file (with stream)
 * Arc: reverse
 
-=======
-### New Features
-
-* Write .msh file (with stream)
->>>>>>> 2614e827
-
 ### Fixed
 
 ### Removed
@@ -27,11 +20,8 @@
 
 ### Refactorings
 
-<<<<<<< HEAD
 * ContourMixin: to_polygon (for both 2D and 3D)
 
-=======
->>>>>>> 2614e827
 
 ## v0.9.0 [Testing]
 
