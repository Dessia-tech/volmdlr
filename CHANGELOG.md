# Changelog

All notable changes to this project will be documented in this file.

The format is based on [Keep a Changelog](https://keepachangelog.com/en/1.0.0/),
and this project adheres to [Semantic Versioning](https://semver.org/spec/v2.0.0.html).

## v0.11.0 [future]

### New Features
- BSplineCurve, Edge: simplify
- Plane3D: angle_between_planes, plane_betweeen_two_planes
- Edge: intersections, crossings, validate_crossings
- Arc2D: bsplinecurve_intersections, arc_intersections, arcellipse_intersections.
- ArcEllipse2D: bsplinecurve_intersections
- get_circle_intersections added to volmdlr.utils.intersections, so it can be used to calculate intersections between two arcs 2d.
- get_bsplinecurve_intersections added to volmdlr.utils.intersections. Used to calculate intersection between a bspline and another edge.
- Wire2D: edge_intersections, wire_intersections, edge_crossings, edge_intersections, validate_edge_crossings, validate_wire_crossings
- Contour2D: split_contour_with_sorted_points, intersection_contour_with
- CylindricalSurface3D: point_projection, point_distance
- ToroidalSurface3D: point_projection
- BsplineCurve: point_distance, point_belongs
- ContourMixin: is_adjacent
- Wire2D: area
- Circle2D: bsplinecurve_intersections.
- add tolerance param to many methods from edges and wires.
- Surface3D: add contour healing into face_from_contours3d method.
- ExtrusionSurface3D: implement missing cases for linesegment2d_to_3d method.
- BSplineSurface3D: to_plane3d
- BSplineFace3D: to_planeface3d
- BSplineCurve, Arc, LineSegment: is_close
- Core: get_edge_index_in_list, edge_in_list
- mesh: TetrahedralElementQuadratic 
- GmshParser: define_quadratic_tetrahedron_element_mesh
<<<<<<< HEAD
- VolumeModel: to_msh (consider both order 1 and 2)
=======
- GmshParser: to_vtk (consider quadratic tetrahedron element)
>>>>>>> 03ea07e7

### Fixed
- 2D conversion: create 2D function name in core_compiled
- LineSegment, Arc, BSplineCurve: get_shared_section()
- bSpline2D: linesegment_intersections
- BsplineCurve: from_points_interpolation
- Coverage: use coverage rc to enable cython coverage
- ClosedShel3D: cut_by_plane
- ClosedShell3D: union
- BSplineSurface3D: take into account oppened contour while using face_from_contours3d
- BsplineCurve: simplify
- Dessiaobject inheritance up-to-date
- Edge: unit_direction_vector, unit_normal_vector
- VolumeModel: get_mesh_lines (change tolerance 1e-20 to 1e-6)
- ClosedShel3D: intersection method
- 
### Refactor
- Contour2D: cut_by_wire
- Contour2D: extract_with_points displaced to WireMixin
- Contour2D: extract_contour displaced to WireMixin and renamed to extract
- Contour2D: split_contour_with_sorted_points displaced to WireMixin and renamed to split_with_sorted_points
- Contour2D: get_divided_contours
- FullArc2D, FullArc3D: create FullArc Abstract class.
- Contour2D: ordering_contour
- WireMixin: order_wire
- Contour2D: delete cut_by_linesegments
- split faces.py into surfaces.py, faces.py and shells.py
- ContourMixin: from_points

### Changed
- better surface3d plots
- sphere methods renamed in_points & to_point_skin to inner points & skin_points

### Unittests
- Arc2D: test_arc_intersections
- TestEdge2DIntersections: test intersections for all edges.
- Circle2D: test_circle_intersections
- Contour2D: test_crossings, test_intersection_contour_with
- BSplineCurve: get_intersection_sections
- BSplineCurve2D: edge_intersections, arc_intersections, bsplinecurve_intersections
- CylindricalFace3D: test_triangulation_quality
- CylindricalSurface3D: test_point_projection
- BSplineCurve: point_projection
- ClosedShel3D: cut_by_plane
- Arc3D.minimum_distance_points_line
- New unittests for plane3d
- ClosedShel3D: intersection

## v0.10.0 [Unreleased yet]

### New Features
* Write .msh file (with stream)
* Arc: reverse
* BSplineCurve2D: offset
* Circle2D: bsplinecurve_intersections, point_distance
* ConicalSurface3D, CylindricalSurface3D: plot method
* BSplineCurve3D: minimum distance
* volmdlr.edge: FullArcEllipse
* BSplineCurve: evaluate_single
* Wire2: hash
* Contour3D: hash
* LineSegment3D, LineSegment2D, Arc3D, Arc2D, BSpline3D, BSpline2D: get_shared_section(), delete_shared_section()
* Contour2D: closest_point_to_point2, get_furthest_point_to_point2
### Fixed
* Bspline in sweep
* Plane3D: plane_intersections
* fixes to step assemblies
* LineSegment3D: matrix_distance
* fixes to wire
* Arc: split. Case when spliting point is the start or end point.
* BplineCurve2D: tangent, vector_direction, normal_vector
* BSplineCurve: abscissa, line_intersections
* Add some important fixes to unittests: missing two __init__py files.
* Contour2D, Contour3D: merge_with()
* Edge: change unit_direction_vector and unit_normal_vector to concrete methods
* stl: add _standalone_in_db to Stl class
* BSplineSurface3D: merge_with
* Documentation: Add introduction to volmdlr technology
* BSplineSurface3D: refactor bsplinecurve3d_to_2d to take into account periodic behavior
* OpenedRoundedLineSegments2D/ClosedRoundedLineSegments2D: fix radius type
* Surface3D: debug some special cases while using face_from_contours3d.
* Step: debug some special cases while reading step file.
* BSplineSurface3D: fix simplify_surface method.
* Improve pylint code quality.
* PeriodicalSurface: enhance some parametric transformations.

### Removed
- stl: remove default value in from_stream method

### Changed

- argument convexe in volmdlr.cloud has been renamed to convex
- Add some missing docstrings in volmdlr.faces
- Using full arcs for Circles primitives

### Performance improvements
- BSplineCurve: compilation of some functions used by from_points_interpolation classmethod.
- BSplineSurface3D: compilation of some functions used in the evaluation of a parametric point.
- eq & hash: Some eq and hash methods have been fixed. starting from clases Point and Vector.
- BSplinecurve2D: point_belongs
- lighten some dicts with optional name
- Step reader: refactor to_volume_model. Remove the dependency of the method of creating a graph.

### Refactorings
- ContourMixin: to_polygon (for both 2D and 3D)
- BSplineCurve2D.point_distance 
- new dataclass EdgeStyle: to be used in several plot methods. simplifying its structure.

### Unittests
* BSplineCurve2D: offset, point_distance, point_belongs
* Circle2D: bspline_intersections, point_distance
* Unittests for Vector2D
* Unittests for Point2D
* Unittests for Vector3D
* Unittests for Point3D
* LineSegment3D: test_matrix_distance
* LineSegment3D, LineSegment2D, Arc3D, Arc2D, BSpline3D, BSpline2D: get_shared_section(), delete_shared_section()
* Contour3D: merge_with()
* Contour2D: closest_point_to_point2, get_furthest_point_to_point2

## v0.9.3

- build: bump dessia common to 0.10.0
- build: remove useless jsonschema dep
- build: update package.xml for freecad

## v0.9.1

### Fixed
- build: manifest was not shipping bspline_compiled
- fixed many pylint errors: 13/03/2023
- fix contour2d: divide

### Documentation
 - typo in README.md

## v0.9.0 [released 03/26/2023]

### New Features
* Unit coversion factor parameter added to the end of the from_step arguments parameter (So we can convert the units correctly)
* SphericalSurface3D: rotation, translation, frame_mapping
* read steps: Identify assemblies in a step file.
* ClosedTriangleShell3D: to_trimesh method
* PointCloud3D: add method shell_distances to compute distances from triangular mesh in PointCloud3D
* BSplineSurface3D: Now the plot method uses u and v curves
* Create .geo and .msh files (Mesh geometries with GMSH)
* RevolutionSurface3D: point3d_to_2d, point2d_to_3d, plot, rectangular_cut, from_step
* RevolutionFace3D
* WiriMixin: from points: general method for Wire3D and 2D and for Contour2D and 3D. 
* Added package.xml metadata in order to be listed in the FreeCAD Addon Manager 
* Edge: local_discretization
* ArcEllipse2d: point_at_abscissa, translation, split, point_distance.

### Fixed

* WireMixin: abscissa (add tolerance as parameter)
* OpenRoundedLineSegment2D: deleted discretization_points() so it uses the one from WireMixin.
* Contour2D: moved bounding_rectangle and get_bounding_rectangle to Wire2D. 
* BSplineCurve: from_points_interpolation, uses centripedal method for better fitting.
* Conical, Cylindrical and Toroidal Surfaces 3D: fix face_from_contours - bug when step file doesnot follow a standard. 
* BSplineSurface3D: debug linesegment2d_to_3d method.
* Parametric operations with BSpline curves.
* OpenTriangleShell3D: fix from_mesh_data method.
* PeriodicalSurface: fix face from contours.
* LineSegment2D.line_intersections: verify if colinear first.
* Cylinder: to_dict, min_distance_to_other_cylinder.
* Step_assemblies: consider when no transformation is needed.
* fix some pydocstyle errors
* Script/step/workflow: Update Workflow, use last version of dessia_common
* LineSegment3D: Rotation method update due to points attribute deletion
* ConicalSurface3D: fix from_step class method by adding the angle convertion factor
* fix f string usage
* Add some typings
* Step: Step translator now handles some EDGE_LOOP inconsistencies coming from step files
* Arc2d: point_belongs, abscissa.
* ArcEllipse2d: point_belongs, abscissa, init.


### Removed

- edges: remove attributes points from lines & linesegments for performance purpose


### Performance improvements

- wires.py's 2D objects: chache bounding_rectangle results
- faces.py's Triangle3D objects: subdescription points and triangles
- EdgeCollection3D: new object for displaying series of edges
- BSplineSurface3D: compile BSplineSurface3D.derivatives
- Contour2D.area(): save area in a cache variable.
- Contour2D.__eq__(): verify contour length first, when verify if two contours are the same.
- Contour2D.is_inside(): verify first if the area of the contour2 is not smaller that contour 1.
- Disabling pointer in to_dict for most primitives
- Better hash for shells, contours & wires 


### Refactorings
- Remove usage of deprecated method old_coordinates and new_coordinates
- Indicate 'inplace' methods as deprecated
* Wire: extract_with_points

### Documentation
- BoundingBox docstrings

### Unittests
- ConicalSurface3D: face_from_contours, bsplinecurve3d_to_2d.
- CompositePrimitive2D: rotation, translation, frame_mapping
- core.py: delete_double_point, step_ids_to_str
- CompositePrimitive3D: plot
- BoundingRectangle: bounds, plot, area, center, b_rectangle_intersection, is_inside_b_rectangle, point_belongs,
intersection_area, distance_to_b_rectangle, distance_to_point
- BoundingBox: center, add, to_dict, points, from_bounding_boxes, from_points, to_frame, volume, bbox_intersection,
is_inside_bbox, intersection_volume, distance_to_bbox, point_belongs, distance_to_point, plot
* VolumeModel: eq, volume, rotation, translation, frame_mapping, bounding_box, plot
* Wire: extract_with_points, split_with_two_points
* Arc2d: point_belongs, abscissa.
* ArcEllipse2d: point_belongs, abscissa, init, translation, split, point_at_abscissa, point_distance.

### CI
- add spell check to pylint with pyenchant
- make code_pydocstyle more explicit
- upload html coverage to cdn.dessia.tech
- limit time effect on master & testing

## v0.8.0 [Released 26/01/2023]

### New Features

- PlaneFace3D: project_faces
- OpenShell3D: project_coincident_faces_of
- GmshParser: to_vtk
- BSplineCurve: derivatives
- ClosedPolygon2D: point_belongs, now the user can choose whether points on the edge of the polygon
            should be considered inside or not.
- ArcEllipse2D: line_intersections, frame_mapping, linesegment_intersections
- Line2D: point_belongs, frame_mapping()
- New Class wires.Ellipse2D
- Ellipse2D: point_over_ellipse(), line_intersections(), linesegment_intersections(), discretization_points(),
abscissa(), point_angle_with_major_dir(), area(), rotation(), tranlation(), frame_mapping()
- Plane3D: is_parallel, fullarc_intersections
- Arc2D: cut_betweeen_two_points
- Contour3D: linesegment_intersections, line_intersections
- Circle3D: primitives: [Arc3D, Arc3D], get_primitives, abscissa, linesegment_intersections
- Arc3D: line_intersections, linesegment_intersections
- new module utils: intersections -> circle_3d_linesegment_intersections
- hash for Frame2D
- Ellipse3D: point_belongs, abscissa, length, to_2d
- CylindricalSurface3D: point_on_surface, is_coincident, arcellipse3d_to_2d
- BSplineSurface3D: derivatives

### Fixed

- PlaneFace3D: cut_by_coincident_face (consider self.inner_contours inside face)
- Contour2D: bounding_rectangle (specify number_points for discretization_points), point_belongs
- Line2D: line_intersections
- BSplineCurve2D: line_intersections
- PlaneFace3D: cut_by_coincident_face (consider self.inner_contours inside face)
- BSplineCurve2D: bounding_rectangle (specify number_points for discretization_points)
- Mesh: delete_duplicated_nodes
- BSplineSurface3D: fix arc3d_to_2d method
- Frame3D : fix from_point_and_vector method ( error for the case vector=main_axis)
- BSplineCurve2D: linesegment_intersections
- Contour2D: merge_primitives_with
- BSplineCurve: fix to take into account weighted B-spline curves.
- Step: fix reading of rational BSpline curves and surfaces from step file.
- BSplineCurve2D: tangent (use position/length)
- Babylon: some scene settings for better rendering
- Arc2D: fix get_center: name referenced before assignement
- SphericalSurface3D : enhancement of primitives parametrization on surface parametric domain.
- BSplineSurface3D: debug linesegment2d_to_3d method.
- Parametric operations with BSpline curves.
- OpenTriangleShell3D: fix from_mesh_data method
- pydocstyle fixes
- bounding box: fix for cylindrical and BSplineCurve3D
- contour2d: ordering_primitives, order_primitives
- Plane3D: plane_intersections, is_coindident
- contour2d: ordering_primitives, order_primitives
- Linesegment2D: infinite_primitive
- Arc2D: point_belongs
- Arc2D: infinite_primitive
- Wire2D: infinite_intersections
- infinite primitive offset of linesegment
- Ellispe3D: discretization_points
- BSplineSurface: Improved surface periodicity calculation

### Removed

- babylon script remaining functions

### Performance improvements
- ClosedPolygon2D: triangulation
- Cylinder: min_distance_to_other_cylinder
- BSplineCurve: discretization_points
- Face3D: triangulation
- triangulation performance by use of Node2D instead of points (x15 on casing)
- cache variable self._polygon_point_belongs_100, to avoid recalculating each
time we have to verify if a point is inside
- Improvements in BSplineSurface3D.point3d_to_2d performance
- Triangle3D serialization speed-up
- Serialization without memo for faces
- Custom serialization for BsplineCurves

### Refactorings

- Basis2D, Basis3D, Frame2D, Frame3D: old_coordinates and new_coordinates method are now deprecated.
local_to_global_coordinates and global_to_local_coordinates are the new more explicit ones.
- Line3D: intersections

### Unittests

- Contour2D: point_belongs
- Basis2D, Basis3D, Frame2D, Frame3D: local_to_global_coordinates and global_to_local_coordinates
- ArcEllipse2D: linesegment_intersections
- LineSegment2D: to_wire
- Line2D: point_belongs
- BSplineCurve2D: line_intersections
- Ellipse2D.point_over_ellipse()
- Ellipse2D.line_intersections()
- Ellipse2D.linesegment_intersections()
- Ellipse2D.discretization_points()
- Ellipse2D.abscissa()
- Ellipse2D.point_angle_with_major_dir()
- Ellipse2D.area()
- Ellipse2D.rotation()
- Ellipse2D.tranlation()
- Ellipse2D.frame_mapping()
- Line2D.frame_mapping()
- Plane3D: plane_intersections, fullarc_intersections, is_parallel, is_coincident
- Contour2D: offset
- ArcEllipse3D.to_2d()
- Circle3D: point_belongs
- Circle3D: discretization_points
- Arc3D: line_intersections, linesegment_intersections
- Contour2D: ordering_contour, is_ordered, order_contour
- Ellipse3D: point_belongs, abscissa, length, to_2d, discretization_points
- CylindricalSurface3D: point_on_surface, is_coincident

### CI

- Mandatory CHANGELOG.md update for PR
- pre-commit checks with cython-lint

## v0.7.0 

### New Features

- Open/Closed TriangleShells: ability to implement specific algorithm to triangles
- Block: faces_center (calculate directly point in the middle of the faces)
- Circle2D: split_by_line
- BoundingRectangle: bounds, plot, area, center, b_rectangle_intersection, is_inside_b_rectangle, point_belongs, intersection_area, distance_to_b_rectangle, distance_to_point
- Cylinder: random_point_inside, interference_volume_with_other_cylinder, lhs_points_inside
- CylindricalSurface3D: line_intersections, linesegment_intersections, plane_intersection
- Line2D: point_distance
- Line3D: to_2d
- Line3D: skew_to (verifies if two Line3D are skew)
- LineSegment3D: line_interserctions
- ArcEllipse3D: discretization_points
- FullArc3D: linesegment_intersections
- Line: sort_points_along_line
- Line2D: point_belongs
- ArcEllipse2D: length, point_belongs, abscissa, bounding_rectangle, straight_line_area, discretization_points, reverse

### Fixed

- Contour2D: point_belongs
- BsplineCurve: abscissa (use different start point between 0 and length)
- Arc3D: plot
- Cylinder: point_belongs
- FullArc3D: plot (use discretization_points instead of discretise)
- Face3D: line_intersections: consider borders
- STL: from stream (use BinaryFile and StringFile instead of io.BinaryIO and FileIO)
- Step: from stream (use BinaryFile instead of io.BinaryIO)
- Contour: is_overlapping (consider intersecting_points is empty)
- LineSegment2D: to_wire (use discretization_points instead of discretise)
- ArcEllipse2D: to_3d
- Fix boolean operations when faces are 100% coincident
- Fix some to_step methods from edges.py and faces.py


### Performance improvements

- Avoid unneeded bbox computation


### Refactorings

- cleanup of ClosedShell (double methods with Openshells)
- LineSegment3D: intersections
- Line2D: sort_points_along_line



### Unittests

- PlaneFace3D: line_intersections
- BsplineCurve: abscissa
- Circle2D: split_by_line
- BoundingRectangle: area, center, intersection, is_inside, point_belongs, intersection_area, distance_to_point, distance_to_b_rectangle
- Cylinder: point_belongs, random_point_inside, interference_volume_with_other_cylinder, min_distance_to_other_cylinder, is_intersecting_other_cylinder, lhs_points_inside
- CylindricalFace3D: linesegment_intersections
- CylindricalSurface3D: line_intersections
- Line3D: line_distance
- Line3D: skew_to
- Line3D: intersections
- LineSegment3D: line_intersections
- LineSegment3D: linesegment_intersections
- Contour: is_overlapping
- LineSegment2D: line_intersections
- ArcEllipse3D: discretization_points
- FullArc3D: linesegment_intersections
- Line2D: sort_points_along_line
- Line3D: sort_points_along_line
- ArcEllipse2D: length, point_belongs, abscissa, bounding_rectangle, straight_line_area, discretization_points, reverse


## v0.6.1 [12/13/2022]

### Changes

- Import from dessia_common are now performed from dessia_common.core

### Fixed
- infinite primitive offset of linesegment

## v0.6.0 [11/7/2022]

### New Features

- Stl:load_from_file, to_volume_model
- Surface2D: copy (specific method)
- GmshParser: read_file (.msh) and related methods, define_triangular_element_mesh, define_tetrahedron_element_mesh
- Circle2D: primitives (defined with 2 Arc2D)
- Node2D/3D, TriangularElement, QuadrilateralElement2D, TriangularElement3D
- ElementsGroup: nodes, elements_per_node
- Mesh: bounding_rectangle, delete_duplicated_nodes
- PlaneFace3D: cut_by_coincident_face
- Vector2D: to_step
- BSplineCurve2D: to_step
- LineSegment3D: to_bspline_curve
- BSplineCurve3D: from_geomdl_curve
- Surface2D: line_crossings
- Surface2D: from_contour
- BSplineSurface3D: simpifly_surface - verifies if BSplineSurface3D could be a Plane3D
- OpenShell3D: to_step_face_ids
- Contour2D: repair_cut_contour
- Circle2D: cut_by_line

### Fixed

- Contour3D: average_center_point (use edge_polygon.points instead of points)
- Contour: edges_order_with_adjacent_contour
- Arc2D: translate_inplace
- Arc2D: point_belongs
- Arc2D: abscissa (consider point2d == arc2d.start/end)
- Arc2D: split (how to choose the interior point)
- Wire: extract_primitives (consider point1 and point2 belong to the same primitive, REMOVE Contour.extract_primitives)
- LineSegment: abcissa (consider point2d == arc2d.start/end)
- Contour2D: cut_by_wire
- Contour2D: point_belongs (bug when contour has only one primitive, like FullArc2D)
- Contour: contours_from_edges
- PlaneFace3D: face_intersections
- Edge: insert_knots_and_mutiplicity
- BSplineCurve3D: from_step
- Surface2D: cut_by_line
- Circle3D: to_step
- ArcEllipse3D.to_2d()
- infinite primitive offset of linesegment
- Contour3D: order_contour.

### Performance improvements

- Improve reading STEP files (Faster BSplineCurve3D.look_up_table, Better info when _edges not following eachother_ )
- Improve multiple substractions
- Speedup Contour2D.point_belongs using bounding_rectangle
- Custom to dicts for Shells and primitives inheriting


### Refactorings

- Normalize STL methods regarding STEP
- Refacor and update old code in mesh.py
- Define a Parent class 'Triangle' for Triangle2D/3D


### Unittests

- Wire: extract_primitives, extract_without_primitives


## v0.5.0

### New Features

- Contour: is_overlapping, is_supperposing
- Point, Edges and Wires: axial_symmetry
- Surface2D: rotation, rotation_inplace
- Wire2D: bsplinecurve_crossings,  bsplinecurve_intersections
- Cylinder: min_distance_to_other_cylinder, is_intersecting_other_cylinder
- New point_distance method for Wire3D

### Fixed

- Wire3D.babylonjs
- BSplineSurface3D.merge_with (consider overlapping, intersecting surfaces)
- Wire.extract_primitives (consider point1 & point2 belong to the same primitive)
- Wire.extract_without_primitives (consider the primitives’ order to choose the primitives)
- Contour.shared_primitives_with (consider contours sharing a lot of primitives groups)
- Contour2D.contour_intersections (check if the point is not already in the lis)
- Line.is_between_points (consider point1==point2)
- BSplineCurve2D.split (consider point==start/end)
- Contour3D.bounding_box (use _utd_bounding_box to be defined as a property)
- BSplineSurface3D.grid2d_deformed (add more constraints to compute surface deformation)
- BSplineSurface3D.from_cylindrical_faces (consider **kwargs parameters)
- Duplicated methods cleaned
- triangulation of planar faces
- Wire3D: fix Bounding box
- Wire3D: Bounding box
- Arc2D: primitives bad calculation (arc2d)
- Update plotdata in setup.py
- add some fixes pydocstyle

### Performance improvements

- Remove Copy param from movement of primitives and add inplace methods
- Improve union operations
- Return the same result type (a boolean) in Contour.is_sharing_primitives_with
- Add hidden attribute _bounding_rectangle for Contour2D
- Add hidden attribute _length for BSplineCurve2D/3D
- Consider different types of primitives in Wire.wire_intersections/wire_crossings
- Add hidden attribute _length for Edge

### Refactorings

- Define _eq_ in Contour (to be used for both 2D and 3D)
- Use Grid2D object in different BSplineSurface3D methods (especially: to_2d_with_dimension)
- Define length in LineSegment (to be used for both 2D and 3D)
- Delete diplicated methods (length and point_at_abscissa) from Contour3D (inherit from Wire)
- Define a Parent class 'Bsplinecurve' to mutulize Bsplinecurve2D/3D methods
- Clean duplicated methods
- Define length in LineSegment (to be used for both 2D and 3D)
- Delete diplicated methods (length and point_at_abscissa) from Contour3D (inherit from Wire)
- Define a Parent class 'Bsplinecurve' to mutulize Bsplinecurve2D/3D methods


## v0.4.0
### Fixed
- various fixes in cuts of wires and contours
- Fix of missing face in Union
- following dessia_common v0.7.0


## v0.3.0

### New Features
- Bspline with dimensions
- cut_by_line for Surface2D
- Bspline merge

### Fixed
- Various Steps improvement
- Bspline periodicity in step reading
- sewing improvements
- Substraction of shells

## v0.2.10

### New Features

- union of shells (only with planeface for the moment
- Sewing of polygon3D
- Concav hull of PointCloud2D

## v0.2.9

### New Features

- support STL import & export
- point cloud2D & cloud3D

## v0.2.8

### New Features

- support stringIO in step save

### Fixes

- depack of point2D
- to_vector2D

### Performance improvements

- better bounding box for cylindrical face


## [v0.2.7]
### Changed
- direction vector of linesegments are now normalized

### New Features

- straight line area for BsplineCurve2D
- split of circleby start end
- closedpolygon2d is_trigo
- Auto-adaptative camera/edge width babylonjs
- splitting of bsplinecurve2d
- BezierSurface3D implemented
- added rotation and translation for faces
- new classes BezierCurve2D and BezierCurve3D
- spherical surface
- (core): update plot_data method
- update plot_data methods in wires and edges
- step almost working for cylindrical, conical toroidal
- difference between intersections and crossings
- plot_data version set to 0.3.8 or above

### Fixes

- support of mixed vector point in to step
- remove debug mode babylonjs
- remove sci notation in step export
- use stable cdn for babylonjs
- sweep extrusion length
- line circle intersection with tolerance, normal and dir vector for arc
- offset of wire
- remove useless non serializable attr
- secondmoment area from straight lines
- reversed faces in extrusion correction
- enhancement of rotation/translation of shells
- bug fix BezierCurve2D and 3D
- eq and hash for basis and frames
- shell and frame mapped shell correctly read
- small try except added for step reading
- all SHAPE_REPRESENTATION are now read
- Arc3D from step full debug
- arc3d to 2d in bspline3d surface
- missing faces at end of sweep
- splitting faces and arcs
- perf in display nodes and toroidal aspect
- setup.py requires plot_data>=0.3.9
- (primitives2d): serialization
- debug of shell method
- porting shells methods
- Debug of conical faces
- Porting cylinders and hollow
- porting from missing from_contour3d for planeface
- reading steps, but artefact on faces
- Correcting arc from_step

### Performance improvements

- LineSegment2D.points is non serializable attribute
- ClosedPolygon2D.line_segment is non_serializable_attributes
- Optimization of mesh generation

#### Refactorings
- (edges): put data argument back into Arc2D.plot_data()
- (edges): redefined Arc2D.plot_data()

## v0.2.6

### Changed
- debugs on frame 2D

### Optimized
- babylon data generation speed up

## v0.2.5

### Added
- translation and rotation for various primitives

### Changed
- Frame3D rotation takes also into account origin
- following plot_data v0.5.3

## v0.2.4
### Added
- handle spherical surfaces
- positionning of parts in STEP reading

## v0.2.1
### Added
- step export

## v0.2

### Changed
- modules -2D or *3D renamed in *2d, *3d
- point and vector declared with their x, y, z vm.Point2D((0, 0)) -> vm.Point2D(0, 0)
- separating in new modules: display, wires, edges...
- PEP8: method names
- PointAtCurvilinearAbscissa changed to point_at_abscissa
- MPLPlot changed to plot()
- plot now returns only ax instead of fig, ax

## v0.1.11

### Added
- Calculate the distance between LineSegment3D/LS3D, Arc3D/LS3D, Arc3D/Arc3D and between CylindricalFace3D too.
- Use PlaneFace3D with contours2D in a classic way and use it with contours3D with a 'from_contours3d' as CylindricalFace3D does.
- Calculate the distance between CylindricalFace3D and PlaneFace3D.
- Calculate the distance between CylindricalFace3D, PlaneFace3D and ToroidalFace3D.
- contours2d.tessel_points which gives all points of a contour2d, and .points the end points of primitives.
- Implementation of ConicalFace3D in Core and RevolvedProfile.
- Implementation of SphericalFace3D in Core.
- BSplineFace3D works.

### Changed
- cut_contours in Face3D which take all points from a Contour2D, not one side like before. Furthermore, it is light and quick.

## [v0.1.10]
- typings
- workflow to instanciate point

## [v0.1.9]

### Added
- mesh module

## [v0.1.8]

### Added
- color and alpha options for various primitives
- line segments intersection

### Debug
- arcs: is_trigo and angle were sometimes false

## [v0.1.7]

### Added
- random vector and points
- dashed line option in babylon of LineSegment3D
- Measure2D
- babylon_data: a dict language to describe models to be unpacked by a babylonjs unpacker

### Removed
- constants o2D, x2D, y2D...: use O2D, X2D...

### Changed
- Mesure -> Measure3D<|MERGE_RESOLUTION|>--- conflicted
+++ resolved
@@ -32,11 +32,8 @@
 - Core: get_edge_index_in_list, edge_in_list
 - mesh: TetrahedralElementQuadratic 
 - GmshParser: define_quadratic_tetrahedron_element_mesh
-<<<<<<< HEAD
+- GmshParser: to_vtk (consider quadratic tetrahedron element)
 - VolumeModel: to_msh (consider both order 1 and 2)
-=======
-- GmshParser: to_vtk (consider quadratic tetrahedron element)
->>>>>>> 03ea07e7
 
 ### Fixed
 - 2D conversion: create 2D function name in core_compiled
