# Changelog

All notable changes to this project will be documented in this file.

The format is based on [Keep a Changelog](https://keepachangelog.com/en/1.0.0/),
and this project adheres to [Semantic Versioning](https://semver.org/spec/v2.0.0.html).

## v0.11.0 [future]

### New Features
- BSplineCurve, Edge: simplify
- Plane3D: angle_between_planes, plane_betweeen_two_planes
- Edge: intersections, crossings, validate_crossings
- Arc2D: bsplinecurve_intersections, arc_intersections, arcellipse_intersections.
- ArcEllipse2D: bsplinecurve_intersections
- get_circle_intersections added to volmdlr.utils.intersections, so it can be used to calculate intersections between two arcs 2d.
- get_bsplinecurve_intersections added to volmdlr.utils.intersections. Used to calculate intersection between a bspline and another edge.
- Wire2D: edge_intersections, wire_intersections, edge_crossings, edge_intersections, validate_edge_crossings, validate_wire_crossings
- Contour2D: split_contour_with_sorted_points, intersection_contour_with
- CylindricalSurface3D: point_projection, point_distance
- ToroidalSurface3D: point_projection
- BsplineCurve: point_distance, point_belongs
- ContourMixin: is_adjacent
- Wire2D: area
- Circle2D: bsplinecurve_intersections.
- add tolerance param to many methods from edges and wires.
- Surface3D: add contour healing into face_from_contours3d method.
- ExtrusionSurface3D: implement missing cases for linesegment2d_to_3d method.
- BSplineSurface3D: to_plane3d
- BSplineFace3D: to_planeface3d
- BSplineCurve, Arc, LineSegment: is_close
- Core: get_edge_index_in_list, edge_in_list
- mesh: TetrahedralElementQuadratic 
- GmshParser: define_quadratic_tetrahedron_element_mesh
- GmshParser: to_vtk (consider quadratic tetrahedron element)
- Assembly: define a volmdlr Assembly object.

### Fixed
- 2D conversion: create 2D function name in core_compiled
- LineSegment, Arc, BSplineCurve: get_shared_section()
- bSpline2D: linesegment_intersections
- BsplineCurve: from_points_interpolation
- Coverage: use coverage rc to enable cython coverage
- ClosedShel3D: cut_by_plane
- ClosedShell3D: union
- BSplineSurface3D: take into account oppened contour while using face_from_contours3d
- BsplineCurve: simplify
- Dessiaobject inheritance up-to-date
- Edge: unit_direction_vector, unit_normal_vector
- VolumeModel: get_mesh_lines (change tolerance 1e-20 to 1e-6)
- RevolutionSurface: fix some parametric operations.
- ClosedShel3D: intersection method
- Fix: plots
<<<<<<< HEAD
=======
- add some fixes to pydocstyle errors
>>>>>>> 516c2ba9

### Refactor
- Contour2D: cut_by_wire
- Contour2D: extract_with_points displaced to WireMixin
- Contour2D: extract_contour displaced to WireMixin and renamed to extract
- Contour2D: split_contour_with_sorted_points displaced to WireMixin and renamed to split_with_sorted_points
- Contour2D: get_divided_contours
- FullArc2D, FullArc3D: create FullArc Abstract class.
- Contour2D: ordering_contour
- WireMixin: order_wire
- Contour2D: delete cut_by_linesegments
- split faces.py into surfaces.py, faces.py and shells.py
- ContourMixin: from_points
- ClosedShell3D: improve performance for boolean operations

### Changed
- better surface3d plots
- sphere methods renamed in_points & to_point_skin to inner points & skin_points

### Unittests
- Arc2D: test_arc_intersections
- TestEdge2DIntersections: test intersections for all edges.
- Circle2D: test_circle_intersections
- Contour2D: test_crossings, test_intersection_contour_with
- BSplineCurve: get_intersection_sections
- BSplineCurve2D: edge_intersections, arc_intersections, bsplinecurve_intersections
- CylindricalFace3D: test_triangulation_quality
- CylindricalSurface3D: test_point_projection
- BSplineCurve: point_projection
- ClosedShel3D: cut_by_plane
- Arc3D.minimum_distance_points_line
- New unittests for plane3d
- ClosedShel3D: intersection

## v0.10.0 [Unreleased yet]

### New Features
* Write .msh file (with stream)
* Arc: reverse
* BSplineCurve2D: offset
* Circle2D: bsplinecurve_intersections, point_distance
* ConicalSurface3D, CylindricalSurface3D: plot method
* BSplineCurve3D: minimum distance
* volmdlr.edge: FullArcEllipse
* BSplineCurve: evaluate_single
* Wire2: hash
* Contour3D: hash
* LineSegment3D, LineSegment2D, Arc3D, Arc2D, BSpline3D, BSpline2D: get_shared_section(), delete_shared_section()
* Contour2D: closest_point_to_point2, get_furthest_point_to_point2
### Fixed
* Bspline in sweep
* Plane3D: plane_intersections
* fixes to step assemblies
* LineSegment3D: matrix_distance
* fixes to wire
* Arc: split. Case when spliting point is the start or end point.
* BplineCurve2D: tangent, vector_direction, normal_vector
* BSplineCurve: abscissa, line_intersections
* Add some important fixes to unittests: missing two __init__py files.
* Contour2D, Contour3D: merge_with()
* Edge: change unit_direction_vector and unit_normal_vector to concrete methods
* stl: add _standalone_in_db to Stl class
* BSplineSurface3D: merge_with
* Documentation: Add introduction to volmdlr technology
* BSplineSurface3D: refactor bsplinecurve3d_to_2d to take into account periodic behavior
* OpenedRoundedLineSegments2D/ClosedRoundedLineSegments2D: fix radius type
* Surface3D: debug some special cases while using face_from_contours3d.
* Step: debug some special cases while reading step file.
* BSplineSurface3D: fix simplify_surface method.
* Improve pylint code quality.
* PeriodicalSurface: enhance some parametric transformations.

### Removed
- stl: remove default value in from_stream method

### Changed

- argument convexe in volmdlr.cloud has been renamed to convex
- Add some missing docstrings in volmdlr.faces
- Using full arcs for Circles primitives

### Performance improvements
- BSplineCurve: compilation of some functions used by from_points_interpolation classmethod.
- BSplineSurface3D: compilation of some functions used in the evaluation of a parametric point.
- eq & hash: Some eq and hash methods have been fixed. starting from clases Point and Vector.
- BSplinecurve2D: point_belongs
- lighten some dicts with optional name
- Step reader: refactor to_volume_model. Remove the dependency of the method of creating a graph.

### Refactorings
- ContourMixin: to_polygon (for both 2D and 3D)
- BSplineCurve2D.point_distance 
- new dataclass EdgeStyle: to be used in several plot methods. simplifying its structure.

### Unittests
* BSplineCurve2D: offset, point_distance, point_belongs
* Circle2D: bspline_intersections, point_distance
* Unittests for Vector2D
* Unittests for Point2D
* Unittests for Vector3D
* Unittests for Point3D
* LineSegment3D: test_matrix_distance
* LineSegment3D, LineSegment2D, Arc3D, Arc2D, BSpline3D, BSpline2D: get_shared_section(), delete_shared_section()
* Contour3D: merge_with()
* Contour2D: closest_point_to_point2, get_furthest_point_to_point2

## v0.9.3

- build: bump dessia common to 0.10.0
- build: remove useless jsonschema dep
- build: update package.xml for freecad

## v0.9.1

### Fixed
- build: manifest was not shipping bspline_compiled
- fixed many pylint errors: 13/03/2023
- fix contour2d: divide

### Documentation
 - typo in README.md

## v0.9.0 [released 03/26/2023]

### New Features
* Unit coversion factor parameter added to the end of the from_step arguments parameter (So we can convert the units correctly)
* SphericalSurface3D: rotation, translation, frame_mapping
* read steps: Identify assemblies in a step file.
* ClosedTriangleShell3D: to_trimesh method
* PointCloud3D: add method shell_distances to compute distances from triangular mesh in PointCloud3D
* BSplineSurface3D: Now the plot method uses u and v curves
* Create .geo and .msh files (Mesh geometries with GMSH)
* RevolutionSurface3D: point3d_to_2d, point2d_to_3d, plot, rectangular_cut, from_step
* RevolutionFace3D
* WiriMixin: from points: general method for Wire3D and 2D and for Contour2D and 3D. 
* Added package.xml metadata in order to be listed in the FreeCAD Addon Manager 
* Edge: local_discretization
* ArcEllipse2d: point_at_abscissa, translation, split, point_distance.

### Fixed

* WireMixin: abscissa (add tolerance as parameter)
* OpenRoundedLineSegment2D: deleted discretization_points() so it uses the one from WireMixin.
* Contour2D: moved bounding_rectangle and get_bounding_rectangle to Wire2D. 
* BSplineCurve: from_points_interpolation, uses centripedal method for better fitting.
* Conical, Cylindrical and Toroidal Surfaces 3D: fix face_from_contours - bug when step file doesnot follow a standard. 
* BSplineSurface3D: debug linesegment2d_to_3d method.
* Parametric operations with BSpline curves.
* OpenTriangleShell3D: fix from_mesh_data method.
* PeriodicalSurface: fix face from contours.
* LineSegment2D.line_intersections: verify if colinear first.
* Cylinder: to_dict, min_distance_to_other_cylinder.
* Step_assemblies: consider when no transformation is needed.
* fix some pydocstyle errors
* Script/step/workflow: Update Workflow, use last version of dessia_common
* LineSegment3D: Rotation method update due to points attribute deletion
* ConicalSurface3D: fix from_step class method by adding the angle convertion factor
* fix f string usage
* Add some typings
* Step: Step translator now handles some EDGE_LOOP inconsistencies coming from step files
* Arc2d: point_belongs, abscissa.
* ArcEllipse2d: point_belongs, abscissa, init.


### Removed

- edges: remove attributes points from lines & linesegments for performance purpose


### Performance improvements

- wires.py's 2D objects: chache bounding_rectangle results
- faces.py's Triangle3D objects: subdescription points and triangles
- EdgeCollection3D: new object for displaying series of edges
- BSplineSurface3D: compile BSplineSurface3D.derivatives
- Contour2D.area(): save area in a cache variable.
- Contour2D.__eq__(): verify contour length first, when verify if two contours are the same.
- Contour2D.is_inside(): verify first if the area of the contour2 is not smaller that contour 1.
- Disabling pointer in to_dict for most primitives
- Better hash for shells, contours & wires 


### Refactorings
- Remove usage of deprecated method old_coordinates and new_coordinates
- Indicate 'inplace' methods as deprecated
* Wire: extract_with_points

### Documentation
- BoundingBox docstrings

### Unittests
- ConicalSurface3D: face_from_contours, bsplinecurve3d_to_2d.
- CompositePrimitive2D: rotation, translation, frame_mapping
- core.py: delete_double_point, step_ids_to_str
- CompositePrimitive3D: plot
- BoundingRectangle: bounds, plot, area, center, b_rectangle_intersection, is_inside_b_rectangle, point_belongs,
intersection_area, distance_to_b_rectangle, distance_to_point
- BoundingBox: center, add, to_dict, points, from_bounding_boxes, from_points, to_frame, volume, bbox_intersection,
is_inside_bbox, intersection_volume, distance_to_bbox, point_belongs, distance_to_point, plot
* VolumeModel: eq, volume, rotation, translation, frame_mapping, bounding_box, plot
* Wire: extract_with_points, split_with_two_points
* Arc2d: point_belongs, abscissa.
* ArcEllipse2d: point_belongs, abscissa, init, translation, split, point_at_abscissa, point_distance.

### CI
- add spell check to pylint with pyenchant
- make code_pydocstyle more explicit
- upload html coverage to cdn.dessia.tech
- limit time effect on master & testing

## v0.8.0 [Released 26/01/2023]

### New Features

- PlaneFace3D: project_faces
- OpenShell3D: project_coincident_faces_of
- GmshParser: to_vtk
- BSplineCurve: derivatives
- ClosedPolygon2D: point_belongs, now the user can choose whether points on the edge of the polygon
            should be considered inside or not.
- ArcEllipse2D: line_intersections, frame_mapping, linesegment_intersections
- Line2D: point_belongs, frame_mapping()
- New Class wires.Ellipse2D
- Ellipse2D: point_over_ellipse(), line_intersections(), linesegment_intersections(), discretization_points(),
abscissa(), point_angle_with_major_dir(), area(), rotation(), tranlation(), frame_mapping()
- Plane3D: is_parallel, fullarc_intersections
- Arc2D: cut_betweeen_two_points
- Contour3D: linesegment_intersections, line_intersections
- Circle3D: primitives: [Arc3D, Arc3D], get_primitives, abscissa, linesegment_intersections
- Arc3D: line_intersections, linesegment_intersections
- new module utils: intersections -> circle_3d_linesegment_intersections
- hash for Frame2D
- Ellipse3D: point_belongs, abscissa, length, to_2d
- CylindricalSurface3D: point_on_surface, is_coincident, arcellipse3d_to_2d
- BSplineSurface3D: derivatives

### Fixed

- PlaneFace3D: cut_by_coincident_face (consider self.inner_contours inside face)
- Contour2D: bounding_rectangle (specify number_points for discretization_points), point_belongs
- Line2D: line_intersections
- BSplineCurve2D: line_intersections
- PlaneFace3D: cut_by_coincident_face (consider self.inner_contours inside face)
- BSplineCurve2D: bounding_rectangle (specify number_points for discretization_points)
- Mesh: delete_duplicated_nodes
- BSplineSurface3D: fix arc3d_to_2d method
- Frame3D : fix from_point_and_vector method ( error for the case vector=main_axis)
- BSplineCurve2D: linesegment_intersections
- Contour2D: merge_primitives_with
- BSplineCurve: fix to take into account weighted B-spline curves.
- Step: fix reading of rational BSpline curves and surfaces from step file.
- BSplineCurve2D: tangent (use position/length)
- Babylon: some scene settings for better rendering
- Arc2D: fix get_center: name referenced before assignement
- SphericalSurface3D : enhancement of primitives parametrization on surface parametric domain.
- BSplineSurface3D: debug linesegment2d_to_3d method.
- Parametric operations with BSpline curves.
- OpenTriangleShell3D: fix from_mesh_data method
- pydocstyle fixes
- bounding box: fix for cylindrical and BSplineCurve3D
- contour2d: ordering_primitives, order_primitives
- Plane3D: plane_intersections, is_coindident
- contour2d: ordering_primitives, order_primitives
- Linesegment2D: infinite_primitive
- Arc2D: point_belongs
- Arc2D: infinite_primitive
- Wire2D: infinite_intersections
- infinite primitive offset of linesegment
- Ellispe3D: discretization_points
- BSplineSurface: Improved surface periodicity calculation

### Removed

- babylon script remaining functions

### Performance improvements
- ClosedPolygon2D: triangulation
- Cylinder: min_distance_to_other_cylinder
- BSplineCurve: discretization_points
- Face3D: triangulation
- triangulation performance by use of Node2D instead of points (x15 on casing)
- cache variable self._polygon_point_belongs_100, to avoid recalculating each
time we have to verify if a point is inside
- Improvements in BSplineSurface3D.point3d_to_2d performance
- Triangle3D serialization speed-up
- Serialization without memo for faces
- Custom serialization for BsplineCurves

### Refactorings

- Basis2D, Basis3D, Frame2D, Frame3D: old_coordinates and new_coordinates method are now deprecated.
local_to_global_coordinates and global_to_local_coordinates are the new more explicit ones.
- Line3D: intersections

### Unittests

- Contour2D: point_belongs
- Basis2D, Basis3D, Frame2D, Frame3D: local_to_global_coordinates and global_to_local_coordinates
- ArcEllipse2D: linesegment_intersections
- LineSegment2D: to_wire
- Line2D: point_belongs
- BSplineCurve2D: line_intersections
- Ellipse2D.point_over_ellipse()
- Ellipse2D.line_intersections()
- Ellipse2D.linesegment_intersections()
- Ellipse2D.discretization_points()
- Ellipse2D.abscissa()
- Ellipse2D.point_angle_with_major_dir()
- Ellipse2D.area()
- Ellipse2D.rotation()
- Ellipse2D.tranlation()
- Ellipse2D.frame_mapping()
- Line2D.frame_mapping()
- Plane3D: plane_intersections, fullarc_intersections, is_parallel, is_coincident
- Contour2D: offset
- ArcEllipse3D.to_2d()
- Circle3D: point_belongs
- Circle3D: discretization_points
- Arc3D: line_intersections, linesegment_intersections
- Contour2D: ordering_contour, is_ordered, order_contour
- Ellipse3D: point_belongs, abscissa, length, to_2d, discretization_points
- CylindricalSurface3D: point_on_surface, is_coincident

### CI

- Mandatory CHANGELOG.md update for PR
- pre-commit checks with cython-lint

## v0.7.0 

### New Features

- Open/Closed TriangleShells: ability to implement specific algorithm to triangles
- Block: faces_center (calculate directly point in the middle of the faces)
- Circle2D: split_by_line
- BoundingRectangle: bounds, plot, area, center, b_rectangle_intersection, is_inside_b_rectangle, point_belongs, intersection_area, distance_to_b_rectangle, distance_to_point
- Cylinder: random_point_inside, interference_volume_with_other_cylinder, lhs_points_inside
- CylindricalSurface3D: line_intersections, linesegment_intersections, plane_intersection
- Line2D: point_distance
- Line3D: to_2d
- Line3D: skew_to (verifies if two Line3D are skew)
- LineSegment3D: line_interserctions
- ArcEllipse3D: discretization_points
- FullArc3D: linesegment_intersections
- Line: sort_points_along_line
- Line2D: point_belongs
- ArcEllipse2D: length, point_belongs, abscissa, bounding_rectangle, straight_line_area, discretization_points, reverse

### Fixed

- Contour2D: point_belongs
- BsplineCurve: abscissa (use different start point between 0 and length)
- Arc3D: plot
- Cylinder: point_belongs
- FullArc3D: plot (use discretization_points instead of discretise)
- Face3D: line_intersections: consider borders
- STL: from stream (use BinaryFile and StringFile instead of io.BinaryIO and FileIO)
- Step: from stream (use BinaryFile instead of io.BinaryIO)
- Contour: is_overlapping (consider intersecting_points is empty)
- LineSegment2D: to_wire (use discretization_points instead of discretise)
- ArcEllipse2D: to_3d
- Fix boolean operations when faces are 100% coincident
- Fix some to_step methods from edges.py and faces.py


### Performance improvements

- Avoid unneeded bbox computation


### Refactorings

- cleanup of ClosedShell (double methods with Openshells)
- LineSegment3D: intersections
- Line2D: sort_points_along_line



### Unittests

- PlaneFace3D: line_intersections
- BsplineCurve: abscissa
- Circle2D: split_by_line
- BoundingRectangle: area, center, intersection, is_inside, point_belongs, intersection_area, distance_to_point, distance_to_b_rectangle
- Cylinder: point_belongs, random_point_inside, interference_volume_with_other_cylinder, min_distance_to_other_cylinder, is_intersecting_other_cylinder, lhs_points_inside
- CylindricalFace3D: linesegment_intersections
- CylindricalSurface3D: line_intersections
- Line3D: line_distance
- Line3D: skew_to
- Line3D: intersections
- LineSegment3D: line_intersections
- LineSegment3D: linesegment_intersections
- Contour: is_overlapping
- LineSegment2D: line_intersections
- ArcEllipse3D: discretization_points
- FullArc3D: linesegment_intersections
- Line2D: sort_points_along_line
- Line3D: sort_points_along_line
- ArcEllipse2D: length, point_belongs, abscissa, bounding_rectangle, straight_line_area, discretization_points, reverse


## v0.6.1 [12/13/2022]

### Changes

- Import from dessia_common are now performed from dessia_common.core

### Fixed
- infinite primitive offset of linesegment

## v0.6.0 [11/7/2022]

### New Features

- Stl:load_from_file, to_volume_model
- Surface2D: copy (specific method)
- GmshParser: read_file (.msh) and related methods, define_triangular_element_mesh, define_tetrahedron_element_mesh
- Circle2D: primitives (defined with 2 Arc2D)
- Node2D/3D, TriangularElement, QuadrilateralElement2D, TriangularElement3D
- ElementsGroup: nodes, elements_per_node
- Mesh: bounding_rectangle, delete_duplicated_nodes
- PlaneFace3D: cut_by_coincident_face
- Vector2D: to_step
- BSplineCurve2D: to_step
- LineSegment3D: to_bspline_curve
- BSplineCurve3D: from_geomdl_curve
- Surface2D: line_crossings
- Surface2D: from_contour
- BSplineSurface3D: simpifly_surface - verifies if BSplineSurface3D could be a Plane3D
- OpenShell3D: to_step_face_ids
- Contour2D: repair_cut_contour
- Circle2D: cut_by_line

### Fixed

- Contour3D: average_center_point (use edge_polygon.points instead of points)
- Contour: edges_order_with_adjacent_contour
- Arc2D: translate_inplace
- Arc2D: point_belongs
- Arc2D: abscissa (consider point2d == arc2d.start/end)
- Arc2D: split (how to choose the interior point)
- Wire: extract_primitives (consider point1 and point2 belong to the same primitive, REMOVE Contour.extract_primitives)
- LineSegment: abcissa (consider point2d == arc2d.start/end)
- Contour2D: cut_by_wire
- Contour2D: point_belongs (bug when contour has only one primitive, like FullArc2D)
- Contour: contours_from_edges
- PlaneFace3D: face_intersections
- Edge: insert_knots_and_mutiplicity
- BSplineCurve3D: from_step
- Surface2D: cut_by_line
- Circle3D: to_step
- ArcEllipse3D.to_2d()
- infinite primitive offset of linesegment
- Contour3D: order_contour.

### Performance improvements

- Improve reading STEP files (Faster BSplineCurve3D.look_up_table, Better info when _edges not following eachother_ )
- Improve multiple substractions
- Speedup Contour2D.point_belongs using bounding_rectangle
- Custom to dicts for Shells and primitives inheriting


### Refactorings

- Normalize STL methods regarding STEP
- Refacor and update old code in mesh.py
- Define a Parent class 'Triangle' for Triangle2D/3D


### Unittests

- Wire: extract_primitives, extract_without_primitives


## v0.5.0

### New Features

- Contour: is_overlapping, is_supperposing
- Point, Edges and Wires: axial_symmetry
- Surface2D: rotation, rotation_inplace
- Wire2D: bsplinecurve_crossings,  bsplinecurve_intersections
- Cylinder: min_distance_to_other_cylinder, is_intersecting_other_cylinder
- New point_distance method for Wire3D

### Fixed

- Wire3D.babylonjs
- BSplineSurface3D.merge_with (consider overlapping, intersecting surfaces)
- Wire.extract_primitives (consider point1 & point2 belong to the same primitive)
- Wire.extract_without_primitives (consider the primitives’ order to choose the primitives)
- Contour.shared_primitives_with (consider contours sharing a lot of primitives groups)
- Contour2D.contour_intersections (check if the point is not already in the lis)
- Line.is_between_points (consider point1==point2)
- BSplineCurve2D.split (consider point==start/end)
- Contour3D.bounding_box (use _utd_bounding_box to be defined as a property)
- BSplineSurface3D.grid2d_deformed (add more constraints to compute surface deformation)
- BSplineSurface3D.from_cylindrical_faces (consider **kwargs parameters)
- Duplicated methods cleaned
- triangulation of planar faces
- Wire3D: fix Bounding box
- Wire3D: Bounding box
- Arc2D: primitives bad calculation (arc2d)
- Update plotdata in setup.py
- add some fixes pydocstyle

### Performance improvements

- Remove Copy param from movement of primitives and add inplace methods
- Improve union operations
- Return the same result type (a boolean) in Contour.is_sharing_primitives_with
- Add hidden attribute _bounding_rectangle for Contour2D
- Add hidden attribute _length for BSplineCurve2D/3D
- Consider different types of primitives in Wire.wire_intersections/wire_crossings
- Add hidden attribute _length for Edge

### Refactorings

- Define _eq_ in Contour (to be used for both 2D and 3D)
- Use Grid2D object in different BSplineSurface3D methods (especially: to_2d_with_dimension)
- Define length in LineSegment (to be used for both 2D and 3D)
- Delete diplicated methods (length and point_at_abscissa) from Contour3D (inherit from Wire)
- Define a Parent class 'Bsplinecurve' to mutulize Bsplinecurve2D/3D methods
- Clean duplicated methods
- Define length in LineSegment (to be used for both 2D and 3D)
- Delete diplicated methods (length and point_at_abscissa) from Contour3D (inherit from Wire)
- Define a Parent class 'Bsplinecurve' to mutulize Bsplinecurve2D/3D methods


## v0.4.0
### Fixed
- various fixes in cuts of wires and contours
- Fix of missing face in Union
- following dessia_common v0.7.0


## v0.3.0

### New Features
- Bspline with dimensions
- cut_by_line for Surface2D
- Bspline merge

### Fixed
- Various Steps improvement
- Bspline periodicity in step reading
- sewing improvements
- Substraction of shells

## v0.2.10

### New Features

- union of shells (only with planeface for the moment
- Sewing of polygon3D
- Concav hull of PointCloud2D

## v0.2.9

### New Features

- support STL import & export
- point cloud2D & cloud3D

## v0.2.8

### New Features

- support stringIO in step save

### Fixes

- depack of point2D
- to_vector2D

### Performance improvements

- better bounding box for cylindrical face


## [v0.2.7]
### Changed
- direction vector of linesegments are now normalized

### New Features

- straight line area for BsplineCurve2D
- split of circleby start end
- closedpolygon2d is_trigo
- Auto-adaptative camera/edge width babylonjs
- splitting of bsplinecurve2d
- BezierSurface3D implemented
- added rotation and translation for faces
- new classes BezierCurve2D and BezierCurve3D
- spherical surface
- (core): update plot_data method
- update plot_data methods in wires and edges
- step almost working for cylindrical, conical toroidal
- difference between intersections and crossings
- plot_data version set to 0.3.8 or above

### Fixes

- support of mixed vector point in to step
- remove debug mode babylonjs
- remove sci notation in step export
- use stable cdn for babylonjs
- sweep extrusion length
- line circle intersection with tolerance, normal and dir vector for arc
- offset of wire
- remove useless non serializable attr
- secondmoment area from straight lines
- reversed faces in extrusion correction
- enhancement of rotation/translation of shells
- bug fix BezierCurve2D and 3D
- eq and hash for basis and frames
- shell and frame mapped shell correctly read
- small try except added for step reading
- all SHAPE_REPRESENTATION are now read
- Arc3D from step full debug
- arc3d to 2d in bspline3d surface
- missing faces at end of sweep
- splitting faces and arcs
- perf in display nodes and toroidal aspect
- setup.py requires plot_data>=0.3.9
- (primitives2d): serialization
- debug of shell method
- porting shells methods
- Debug of conical faces
- Porting cylinders and hollow
- porting from missing from_contour3d for planeface
- reading steps, but artefact on faces
- Correcting arc from_step

### Performance improvements

- LineSegment2D.points is non serializable attribute
- ClosedPolygon2D.line_segment is non_serializable_attributes
- Optimization of mesh generation

#### Refactorings
- (edges): put data argument back into Arc2D.plot_data()
- (edges): redefined Arc2D.plot_data()

## v0.2.6

### Changed
- debugs on frame 2D

### Optimized
- babylon data generation speed up

## v0.2.5

### Added
- translation and rotation for various primitives

### Changed
- Frame3D rotation takes also into account origin
- following plot_data v0.5.3

## v0.2.4
### Added
- handle spherical surfaces
- positionning of parts in STEP reading

## v0.2.1
### Added
- step export

## v0.2

### Changed
- modules -2D or *3D renamed in *2d, *3d
- point and vector declared with their x, y, z vm.Point2D((0, 0)) -> vm.Point2D(0, 0)
- separating in new modules: display, wires, edges...
- PEP8: method names
- PointAtCurvilinearAbscissa changed to point_at_abscissa
- MPLPlot changed to plot()
- plot now returns only ax instead of fig, ax

## v0.1.11

### Added
- Calculate the distance between LineSegment3D/LS3D, Arc3D/LS3D, Arc3D/Arc3D and between CylindricalFace3D too.
- Use PlaneFace3D with contours2D in a classic way and use it with contours3D with a 'from_contours3d' as CylindricalFace3D does.
- Calculate the distance between CylindricalFace3D and PlaneFace3D.
- Calculate the distance between CylindricalFace3D, PlaneFace3D and ToroidalFace3D.
- contours2d.tessel_points which gives all points of a contour2d, and .points the end points of primitives.
- Implementation of ConicalFace3D in Core and RevolvedProfile.
- Implementation of SphericalFace3D in Core.
- BSplineFace3D works.

### Changed
- cut_contours in Face3D which take all points from a Contour2D, not one side like before. Furthermore, it is light and quick.

## [v0.1.10]
- typings
- workflow to instanciate point

## [v0.1.9]

### Added
- mesh module

## [v0.1.8]

### Added
- color and alpha options for various primitives
- line segments intersection

### Debug
- arcs: is_trigo and angle were sometimes false

## [v0.1.7]

### Added
- random vector and points
- dashed line option in babylon of LineSegment3D
- Measure2D
- babylon_data: a dict language to describe models to be unpacked by a babylonjs unpacker

### Removed
- constants o2D, x2D, y2D...: use O2D, X2D...

### Changed
- Mesure -> Measure3D<|MERGE_RESOLUTION|>--- conflicted
+++ resolved
@@ -51,10 +51,8 @@
 - RevolutionSurface: fix some parametric operations.
 - ClosedShel3D: intersection method
 - Fix: plots
-<<<<<<< HEAD
-=======
 - add some fixes to pydocstyle errors
->>>>>>> 516c2ba9
+
 
 ### Refactor
 - Contour2D: cut_by_wire
