--- conflicted
+++ resolved
@@ -12,13 +12,9 @@
 - Line: reverse.
 - BSplineCurve: Remove dependencies from the geomdl library.
 - perf: to_dict/dict_to_obj of OpenTriangleShell3D
-<<<<<<< HEAD
-- BSplineSurface3D: partial removal of dependencies on geomdl objects
-
-=======
 - Cylinder / Cone / HollowCylinder: from_center_point_and_axis
 - Cone: remove inheritance from RevolvedProfile
->>>>>>> 537080a3
+- BSplineSurface3D: partial removal of dependencies on geomdl objects
 
 ### Fixed
 - Sweep with non smoth path
@@ -68,11 +64,9 @@
 - BSplineSurface3D: transform some attributs into lazy evaluation and Caching
 - BSplineSurface3D: store control_points as numpy array for memory efficiency
 - PlaneFace3D: distance_to_point -> point_distance
-<<<<<<< HEAD
+- Cylinder / Cone / HollowCylinder: docstrings, typings, style, coherence
 - BSplineSurface3D: point3d_to_2d performance improvements.
-=======
-- Cylinder / Cone / HollowCylinder: docstrings, typings, style, coherence
->>>>>>> 537080a3
+
 
 ### Changed
 - Moves functions from step.py to volmdlr.utils.step_reader
