# Changelog

All notable changes to this project will be documented in this file.

The format is based on [Keep a Changelog](https://keepachangelog.com/en/1.0.0/),
and this project adheres to [Semantic Versioning](https://semver.org/spec/v2.0.0.html).

## v0.10.0 [Unreleased yet]

### New Features

* Write .msh file (with stream)
* Arc: reverse
* BSplineCurve2D: offset
* Circle2D: bsplinecurve_intersections, point_distance
* ConicalSurface3D, CylindricalSurface3D: plot method
* volmdlr.edge: FullArcEllipse
<<<<<<< HEAD
<<<<<<< HEAD
* BSplineCurve: evaluate_single
=======
>>>>>>> fullarcellipse
=======
* BSplineCurve: evaluate_single
>>>>>>> f4fe1e6d
* Wire2: hash
* Contour3D: hash

### Fixed
* Bspline in sweep
* Plane3D: plane_intersections
* fixes to step assemblies
* fixes to wire
* Arc: split. Case when spliting point is the start or end point.
* BplineCurve2D: tangent, vector_direction, normal_vector
* BSplineCurve: abscissa
* Add some important fixes to unittests: missing two __init__py files.
* Edge: change unit_direction_vector and unit_normal_vector to concrete methods
* stl: add _standalone_in_db to Stl class
* BSplineSurface3D: refactor bsplinecurve3d_to_2d to take into account periodic behavior

### Removed
* stl: remove default value in from_stream method

### Changed

- argument convexe in volmdlr.cloud has been renamed to convex
- Add some missing docstrings in volmdlr.faces

### Performance improvements
* BSplineCurve: compilation of some functions used by from_points_interpolation classmethod.
* BSplineSurface3D: compilation of some functions used in the evaluation of a parametric point.
* eq & hash: Some eq and hash methods have been fixed. starting from clases Point and Vector.
* BSplinecurve2D: point_belongs
* lighten some dicts with optional name
* Step reader: refactor to_volume_model. Remove the dependency of the method of creating a graph.

### Refactorings
* ContourMixin: to_polygon (for both 2D and 3D)
* BSplineCurve2D.point_distance 
* new dataclass EdgeStyle: to be used in several plot methods. simplifying its structure.

### Unittests
* BSplineCurve2D: offset, point_distance, point_belongs
* Circle2D: bspline_intersections, point_distance
* Unittests for Vector2D
* Unittests for Point2D
* Unittests for Vector3D
* Unittests for Point3D


## v0.9.1

### Fixed
- build: manifest was not shipping bspline_compiled
- fixed many pylint errors: 13/03/2023
## v0.9.0 [Released 06/03/2023]

### New Features

* Unit coversion factor parameter added to the end of the from_step arguments parameter (So we can convert the units correctly)
* SphericalSurface3D: rotation, translation, frame_mapping
* read steps: Identify assemblies in a step file.
* ClosedTriangleShell3D: to_trimesh method
* PointCloud3D: add method shell_distances to compute distances from triangular mesh in PointCloud3D
* BSplineSurface3D: Now the plot method uses u and v curves
* Create .geo and .msh files (Mesh geometries with GMSH)
* RevolutionSurface3D: point3d_to_2d, point2d_to_3d, plot, rectangular_cut, from_step
* RevolutionFace3D
* WiriMixin: from points: general method for Wire3D and 2D and for Contour2D and 3D. 
* Edge: local_discretization

### Fixed

* WireMixin: abscissa (add tolerance as parameter)
* OpenRoundedLineSegment2D: deleted discretization_points() so it uses the one from WireMixin.
* Contour2D: moved bounding_rectangle and get_bounding_rectangle to Wire2D. 
* BSplineCurve: from_points_interpolation, uses centripedal method for better fitting.
* Conical, Cylindrical and Toroidal Surfaces 3D: fix face_from_contours - bug when step file doesnot follow a standard. 
* BSplineSurface3D: debug linesegment2d_to_3d method.
* Parametric operations with BSpline curves.
* OpenTriangleShell3D: fix from_mesh_data method.
* PeriodicalSurface: fix face from contours.
* LineSegment2D.line_intersections: verify if colinear first.
* Cylinder: to_dict, min_distance_to_other_cylinder.
* Step_assemblies: consider when no transformation is needed.
* fix some pydocstyle errors
* Script/step/workflow: Update Workflow, use last version of dessia_common
* LineSegment3D: Rotation method update due to points attribute deletion
* ConicalSurface3D: fix from_step class method by adding the angle convertion factor
* fix f string usage
* Add some typings
* Step: Step translator now handles some EDGE_LOOP inconsistencies coming from step files

### Removed

* edges: remove attributes points from lines & linesegments for performance purpose


### Performance improvements

* wires.py's 2D objects: chache bounding_rectangle results
* faces.py's Triangle3D objects: subdescription points and triangles
* EdgeCollection3D: new object for displaying series of edges
* BSplineSurface3D: compile BSplineSurface3D.derivatives
* Contour2D.area(): save area in a cache variable.
* Contour2D.__eq__(): verify contour length first, when verify if two contours are the same.
* Contour2D.is_inside(): verify first if the area of the contour2 is not smaller that contour 1.
* Disabling pointer in to_dict for most primitives
* Better hash for shells, contours & wires 


### Refactorings
- Remove usage of deprecated method old_coordinates and new_coordinates
- Indicate 'inplace' methods as deprecated


### Documentation
- BoundingBox docstrings

### Unittests
* ConicalSurface3D: face_from_contours, bsplinecurve3d_to_2d.
* CompositePrimitive2D: rotation, translation, frame_mapping
* core.py: delete_double_point, step_ids_to_str
* CompositePrimitive3D: plot
* BoundingRectangle: bounds, plot, area, center, b_rectangle_intersection, is_inside_b_rectangle, point_belongs,
intersection_area, distance_to_b_rectangle, distance_to_point
* BoundingBox: center, add, to_dict, points, from_bounding_boxes, from_points, to_frame, volume, bbox_intersection,
is_inside_bbox, intersection_volume, distance_to_bbox, point_belongs, distance_to_point, plot
* VolumeModel: eq, volume, rotation, translation, frame_mapping, bounding_box, plot

### CI
- add spell check to pylint with pyenchant
- make code_pydocstyle more explicit
- upload html coverage to cdn.dessia.tech
- limit time effect on master & testing

## v0.8.0 [Released 26/01/2023]

### New Features

* PlaneFace3D: project_faces
* OpenShell3D: project_coincident_faces_of
* GmshParser: to_vtk
* BSplineCurve: derivatives
* ClosedPolygon2D: point_belongs, now the user can choose whether points on the edge of the polygon
            should be considered inside or not.
* ArcEllipse2D: line_intersections, frame_mapping, linesegment_intersections
* Line2D: point_belongs, frame_mapping()
* New Class wires.Ellipse2D
* Ellipse2D: point_over_ellipse(), line_intersections(), linesegment_intersections(), discretization_points(),
abscissa(), point_angle_with_major_dir(), area(), rotation(), tranlation(), frame_mapping()
* Plane3D: is_parallel, fullarc_intersections
* Arc2D: cut_betweeen_two_points
* Contour3D: linesegment_intersections, line_intersections
* Circle3D: primitives: [Arc3D, Arc3D], get_primitives, abscissa, linesegment_intersections
* Arc3D: line_intersections, linesegment_intersections
* new module utils: intersections -> circle_3d_linesegment_intersections
* hash for Frame2D
* Ellipse3D: point_belongs, abscissa, length, to_2d
* CylindricalSurface3D: point_on_surface, is_coincident, arcellipse3d_to_2d
* BSplineSurface3D: derivatives

### Fixed

* PlaneFace3D: cut_by_coincident_face (consider self.inner_contours inside face)
* Contour2D: bounding_rectangle (specify number_points for discretization_points), point_belongs
* Line2D: line_intersections
* BSplineCurve2D: line_intersections
* PlaneFace3D: cut_by_coincident_face (consider self.inner_contours inside face)
* BSplineCurve2D: bounding_rectangle (specify number_points for discretization_points)
* Mesh: delete_duplicated_nodes
* BSplineSurface3D: fix arc3d_to_2d method
* Frame3D : fix from_point_and_vector method ( error for the case vector=main_axis)
* BSplineCurve2D: linesegment_intersections
* Contour2D: merge_primitives_with
* BSplineCurve: fix to take into account weighted B-spline curves.
* Step: fix reading of rational BSpline curves and surfaces from step file.
* BSplineCurve2D: tangent (use position/length)
* Babylon: some scene settings for better rendering
* Arc2D: fix get_center: name referenced before assignement
* SphericalSurface3D : enhancement of primitives parametrization on surface parametric domain.
* BSplineSurface3D: debug linesegment2d_to_3d method.
* Parametric operations with BSpline curves.
* OpenTriangleShell3D: fix from_mesh_data method
* pydocstyle fixes
* bounding box: fix for cylindrical and BSplineCurve3D
* contour2d: ordering_primitives, order_primitives
* Plane3D: plane_intersections, is_coindident
* contour2d: ordering_primitives, order_primitives
* Linesegment2D: infinite_primitive
* Arc2D: point_belongs
* Arc2D: infinite_primitive
* Wire2D: infinite_intersections
* infinite primitive offset of linesegment
* Ellispe3D: discretization_points
* BSplineSurface: Improved surface periodicity calculation

### Removed

* babylon script remaining functions

### Performance improvements
* ClosedPolygon2D: triangulation
* Cylinder: min_distance_to_other_cylinder
* BSplineCurve: discretization_points
* Face3D: triangulation
* triangulation performance by use of Node2D instead of points (x15 on casing)
* cache variable self._polygon_point_belongs_100, to avoid recalculating each
time we have to verify if a point is inside
* Improvements in BSplineSurface3D.point3d_to_2d performance
* Triangle3D serialization speed-up
* Serialization without memo for faces
* Custom serialization for BsplineCurves

### Refactorings

* Basis2D, Basis3D, Frame2D, Frame3D: old_coordinates and new_coordinates method are now deprecated.
local_to_global_coordinates and global_to_local_coordinates are the new more explicit ones.
* Line3D: intersections

### Unittests

* Contour2D: point_belongs
* Basis2D, Basis3D, Frame2D, Frame3D: local_to_global_coordinates and global_to_local_coordinates
* ArcEllipse2D: linesegment_intersections
* LineSegment2D: to_wire
* Line2D: point_belongs
* BSplineCurve2D: line_intersections
* Ellipse2D.point_over_ellipse()
* Ellipse2D.line_intersections()
* Ellipse2D.linesegment_intersections()
* Ellipse2D.discretization_points()
* Ellipse2D.abscissa()
* Ellipse2D.point_angle_with_major_dir()
* Ellipse2D.area()
* Ellipse2D.rotation()
* Ellipse2D.tranlation()
* Ellipse2D.frame_mapping()
* Line2D.frame_mapping()
* Plane3D: plane_intersections, fullarc_intersections, is_parallel, is_coincident
* Contour2D: offset
* ArcEllipse3D.to_2d()
* Circle3D: point_belongs
* Circle3D: discretization_points
* Arc3D: line_intersections, linesegment_intersections
* Contour2D: ordering_contour, is_ordered, order_contour
* Ellipse3D: point_belongs, abscissa, length, to_2d, discretization_points
* CylindricalSurface3D: point_on_surface, is_coincident

### CI

* Mandatory CHANGELOG.md update for PR
* pre-commit checks with cython-lint

## v0.7.0 

### New Features

* Open/Closed TriangleShells: ability to implement specific algorithm to triangles
* Block: faces_center (calculate directly point in the middle of the faces)
* Circle2D: split_by_line
* BoundingRectangle: bounds, plot, area, center, b_rectangle_intersection, is_inside_b_rectangle, point_belongs, intersection_area, distance_to_b_rectangle, distance_to_point
* Cylinder: random_point_inside, interference_volume_with_other_cylinder, lhs_points_inside
* CylindricalSurface3D: line_intersections, linesegment_intersections, plane_intersection
* Line2D: point_distance
* Line3D: to_2d
* Line3D: skew_to (verifies if two Line3D are skew)
* LineSegment3D: line_interserctions
* ArcEllipse3D: discretization_points
* FullArc3D: linesegment_intersections
* Line: sort_points_along_line
* Line2D: point_belongs
* ArcEllipse2D: length, point_belongs, abscissa, bounding_rectangle, straight_line_area, discretization_points, reverse

### Fixed

* Contour2D: point_belongs
* BsplineCurve: abscissa (use different start point between 0 and length)
* Arc3D: plot
* Cylinder: point_belongs
* FullArc3D: plot (use discretization_points instead of discretise)
* Face3D: line_intersections: consider borders
* STL: from stream (use BinaryFile and StringFile instead of io.BinaryIO and FileIO)
* Step: from stream (use BinaryFile instead of io.BinaryIO)
* Contour: is_overlapping (consider intersecting_points is empty)
* LineSegment2D: to_wire (use discretization_points instead of discretise)
* ArcEllipse2D: to_3d
* Fix boolean operations when faces are 100% coincident
* Fix some to_step methods from edges.py and faces.py


### Performance improvements

* Avoid unneeded bbox computation


### Refactorings

* cleanup of ClosedShell (double methods with Openshells)
* LineSegment3D: intersections
* Line2D: sort_points_along_line



### Unittests

* PlaneFace3D: line_intersections
* BsplineCurve: abscissa
* Circle2D: split_by_line
* BoundingRectangle: area, center, intersection, is_inside, point_belongs, intersection_area, distance_to_point, distance_to_b_rectangle
* Cylinder: point_belongs, random_point_inside, interference_volume_with_other_cylinder, min_distance_to_other_cylinder, is_intersecting_other_cylinder, lhs_points_inside
* CylindricalFace3D: linesegment_intersections
* CylindricalSurface3D: line_intersections
* Line3D: line_distance
* Line3D: skew_to
* Line3D: intersections
* LineSegment3D: line_intersections
* LineSegment3D: linesegment_intersections
* Contour: is_overlapping
* LineSegment2D: line_intersections
* ArcEllipse3D: discretization_points
* FullArc3D: linesegment_intersections
* Line2D: sort_points_along_line
* Line3D: sort_points_along_line
* ArcEllipse2D: length, point_belongs, abscissa, bounding_rectangle, straight_line_area, discretization_points, reverse


## v0.6.1 [12/13/2022]

### Changes

* Import from dessia_common are now performed from dessia_common.core

### Fixed
* infinite primitive offset of linesegment

## v0.6.0 [11/7/2022]

### New Features

* Stl:load_from_file, to_volume_model
* Surface2D: copy (specific method)
* GmshParser: read_file (.msh) and related methods, define_triangular_element_mesh, define_tetrahedron_element_mesh
* Circle2D: primitives (defined with 2 Arc2D)
* Node2D/3D, TriangularElement, QuadrilateralElement2D, TriangularElement3D
* ElementsGroup: nodes, elements_per_node
* Mesh: bounding_rectangle, delete_duplicated_nodes
* PlaneFace3D: cut_by_coincident_face
* Vector2D: to_step
* BSplineCurve2D: to_step
* LineSegment3D: to_bspline_curve
* BSplineCurve3D: from_geomdl_curve
* Surface2D: line_crossings
* Surface2D: from_contour
* BSplineSurface3D: simpifly_surface - verifies if BSplineSurface3D could be a Plane3D
* OpenShell3D: to_step_face_ids
* Contour2D: repair_cut_contour
* Circle2D: cut_by_line

### Fixed

* Contour3D: average_center_point (use edge_polygon.points instead of points)
* Contour: edges_order_with_adjacent_contour
* Arc2D: translate_inplace
* Arc2D: point_belongs
* Arc2D: abscissa (consider point2d == arc2d.start/end)
* Arc2D: split (how to choose the interior point)
* Wire: extract_primitives (consider point1 and point2 belong to the same primitive, REMOVE Contour.extract_primitives)
* LineSegment: abcissa (consider point2d == arc2d.start/end)
* Contour2D: cut_by_wire
* Contour2D: point_belongs (bug when contour has only one primitive, like FullArc2D)
* Contour: contours_from_edges
* PlaneFace3D: face_intersections
* Edge: insert_knots_and_mutiplicity
* BSplineCurve3D: from_step
* Surface2D: cut_by_line
* Circle3D: to_step
* ArcEllipse3D.to_2d()
* infinite primitive offset of linesegment
* Contour3D: order_contour.

### Performance improvements

* Improve reading STEP files (Faster BSplineCurve3D.look_up_table, Better info when _edges not following eachother_ )
* Improve multiple substractions
* Speedup Contour2D.point_belongs using bounding_rectangle
* Custom to dicts for Shells and primitives inheriting


### Refactorings

* Normalize STL methods regarding STEP
* Refacor and update old code in mesh.py
* Define a Parent class 'Triangle' for Triangle2D/3D


### Unittests

* Wire: extract_primitives, extract_without_primitives


## v0.5.0

### New Features

* Contour: is_overlapping, is_supperposing
* Point, Edges and Wires: axial_symmetry
* Surface2D: rotation, rotation_inplace
* Wire2D: bsplinecurve_crossings,  bsplinecurve_intersections
* Cylinder: min_distance_to_other_cylinder, is_intersecting_other_cylinder
* New point_distance method for Wire3D

### Fixed

* Wire3D.babylonjs
* BSplineSurface3D.merge_with (consider overlapping, intersecting surfaces)
* Wire.extract_primitives (consider point1 & point2 belong to the same primitive)
* Wire.extract_without_primitives (consider the primitives’ order to choose the primitives)
* Contour.shared_primitives_with (consider contours sharing a lot of primitives groups)
* Contour2D.contour_intersections (check if the point is not already in the lis)
* Line.is_between_points (consider point1==point2)
* BSplineCurve2D.split (consider point==start/end)
* Contour3D.bounding_box (use _utd_bounding_box to be defined as a property)
* BSplineSurface3D.grid2d_deformed (add more constraints to compute surface deformation)
* BSplineSurface3D.from_cylindrical_faces (consider **kwargs parameters)
* Duplicated methods cleaned
* triangulation of planar faces
* Wire3D: fix Bounding box
* Wire3D: Bounding box
* Arc2D: primitives bad calculation (arc2d)
* Update plotdata in setup.py
* add some fixes pydocstyle

### Performance improvements

* Remove Copy param from movement of primitives and add inplace methods
* Improve union operations
* Return the same result type (a boolean) in Contour.is_sharing_primitives_with
* Add hidden attribute _bounding_rectangle for Contour2D
* Add hidden attribute _length for BSplineCurve2D/3D
* Consider different types of primitives in Wire.wire_intersections/wire_crossings
* Add hidden attribute _length for Edge

### Refactorings

* Define _eq_ in Contour (to be used for both 2D and 3D)
* Use Grid2D object in different BSplineSurface3D methods (especially: to_2d_with_dimension)
* Define length in LineSegment (to be used for both 2D and 3D)
* Delete diplicated methods (length and point_at_abscissa) from Contour3D (inherit from Wire)
* Define a Parent class 'Bsplinecurve' to mutulize Bsplinecurve2D/3D methods
* Clean duplicated methods
* Define length in LineSegment (to be used for both 2D and 3D)
* Delete diplicated methods (length and point_at_abscissa) from Contour3D (inherit from Wire)
* Define a Parent class 'Bsplinecurve' to mutulize Bsplinecurve2D/3D methods


## v0.4.0
### Fixed
* various fixes in cuts of wires and contours
* Fix of missing face in Union
* following dessia_common v0.7.0


## v0.3.0

### New Features
* Bspline with dimensions
* cut_by_line for Surface2D
* Bspline merge

### Fixed
* Various Steps improvement
* Bspline periodicity in step reading
* sewing improvements
* Substraction of shells

## v0.2.10

### New Features

* union of shells (only with planeface for the moment
* Sewing of polygon3D
* Concav hull of PointCloud2D

## v0.2.9

### New Features

* support STL import & export
* point cloud2D & cloud3D

## v0.2.8

### New Features

* support stringIO in step save

### Fixes

* depack of point2D
* to_vector2D

### Performance improvements

* better bounding box for cylindrical face


## [v0.2.7]
### Changed
* direction vector of linesegments are now normalized

### New Features

* straight line area for BsplineCurve2D
* split of circleby start end
* closedpolygon2d is_trigo
* Auto-adaptative camera/edge width babylonjs
* splitting of bsplinecurve2d
* BezierSurface3D implemented
* added rotation and translation for faces
* new classes BezierCurve2D and BezierCurve3D
* spherical surface
* (core): update plot_data method
* update plot_data methods in wires and edges
* step almost working for cylindrical, conical toroidal
* difference between intersections and crossings
* plot_data version set to 0.3.8 or above

### Fixes

* support of mixed vector point in to step
* remove debug mode babylonjs
* remove sci notation in step export
* use stable cdn for babylonjs
* sweep extrusion length
* line circle intersection with tolerance, normal and dir vector for arc
* offset of wire
* remove useless non serializable attr
* secondmoment area from straight lines
* reversed faces in extrusion correction
* enhancement of rotation/translation of shells
* bug fix BezierCurve2D and 3D
* eq and hash for basis and frames
* shell and frame mapped shell correctly read
* small try except added for step reading
* all SHAPE_REPRESENTATION are now read
* Arc3D from step full debug
* arc3d to 2d in bspline3d surface
* missing faces at end of sweep
* splitting faces and arcs
* perf in display nodes and toroidal aspect
* setup.py requires plot_data>=0.3.9
* (primitives2d): serialization
* debug of shell method
* porting shells methods
* Debug of conical faces
* Porting cylinders and hollow
* porting from missing from_contour3d for planeface
* reading steps, but artefact on faces
* Correcting arc from_step

### Performance improvements

* LineSegment2D.points is non serializable attribute
* ClosedPolygon2D.line_segment is non_serializable_attributes
* Optimization of mesh generation

#### Refactorings
* (edges): put data argument back into Arc2D.plot_data()
* (edges): redefined Arc2D.plot_data()

## v0.2.6

### Changed
- debugs on frame 2D

### Optimized
- babylon data generation speed up

## v0.2.5

### Added
- translation and rotation for various primitives

### Changed
- Frame3D rotation takes also into account origin
- following plot_data v0.5.3

## v0.2.4
### Added
- handle spherical surfaces
- positionning of parts in STEP reading

## v0.2.1
### Added
- step export

## v0.2

### Changed
- modules *2D or *3D renamed in *2d, *3d
- point and vector declared with their x, y, z vm.Point2D((0, 0)) -> vm.Point2D(0, 0)
- separating in new modules: display, wires, edges...
- PEP8: method names
- PointAtCurvilinearAbscissa changed to point_at_abscissa
- MPLPlot changed to plot()
- plot now returns only ax instead of fig, ax

## v0.1.11

### Added
- Calculate the distance between LineSegment3D/LS3D, Arc3D/LS3D, Arc3D/Arc3D and between CylindricalFace3D too.
- Use PlaneFace3D with contours2D in a classic way and use it with contours3D with a 'from_contours3d' as CylindricalFace3D does.
- Calculate the distance between CylindricalFace3D and PlaneFace3D.
- Calculate the distance between CylindricalFace3D, PlaneFace3D and ToroidalFace3D.
- contours2d.tessel_points which gives all points of a contour2d, and .points the end points of primitives.
- Implementation of ConicalFace3D in Core and RevolvedProfile.
- Implementation of SphericalFace3D in Core.
- BSplineFace3D works.

### Changed
- cut_contours in Face3D which take all points from a Contour2D, not one side like before. Furthermore, it is light and quick.

## [v0.1.10]
- typings
- workflow to instanciate point

## [v0.1.9]

### Added
- mesh module

## [v0.1.8]

### Added
- color and alpha options for various primitives
- line segments intersection

### Debug
- arcs: is_trigo and angle were sometimes false

## [v0.1.7]

### Added
- random vector and points
- dashed line option in babylon of LineSegment3D
- Measure2D
- babylon_data: a dict language to describe models to be unpacked by a babylonjs unpacker

### Removed
- constants o2D, x2D, y2D...: use O2D, X2D...

### Changed
- Mesure -> Measure3D<|MERGE_RESOLUTION|>--- conflicted
+++ resolved
@@ -15,14 +15,7 @@
 * Circle2D: bsplinecurve_intersections, point_distance
 * ConicalSurface3D, CylindricalSurface3D: plot method
 * volmdlr.edge: FullArcEllipse
-<<<<<<< HEAD
-<<<<<<< HEAD
 * BSplineCurve: evaluate_single
-=======
->>>>>>> fullarcellipse
-=======
-* BSplineCurve: evaluate_single
->>>>>>> f4fe1e6d
 * Wire2: hash
 * Contour3D: hash
 
