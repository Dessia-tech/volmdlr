--- conflicted
+++ resolved
@@ -48,13 +48,10 @@
 - Dessiaobject inheritance up-to-date
 - Edge: unit_direction_vector, unit_normal_vector
 - VolumeModel: get_mesh_lines (change tolerance 1e-20 to 1e-6)
-<<<<<<< HEAD
 - RevolutionSurface: fix some parametric operations.
-
-=======
 - ClosedShel3D: intersection method
 - 
->>>>>>> 4ea339de
+
 ### Refactor
 - Contour2D: cut_by_wire
 - Contour2D: extract_with_points displaced to WireMixin
