--- conflicted
+++ resolved
@@ -22,12 +22,9 @@
 - CylindricalSurface3D: concurrent_plane_intersection
 - BSplineFace3D: fix neutral_fiber
 - Step: assembly import
-<<<<<<< HEAD
 - BSplineFace3D: fix bounding_box
-=======
 - Ellipse3D: from_step
 - edges.py: general improvements.
->>>>>>> c4e39ee6
 - BSplineFace3D: fix neutral_fiber
 - BSplineSurface3D: improve bsplinecurve3d_to_3d.
 - Circle2D: plot
