--- conflicted
+++ resolved
@@ -29,12 +29,8 @@
 ### Fixed
 #### edges.py
 - BSplineCurve3D: move_frame_along
-<<<<<<< HEAD
-- arc2d: start and end angle, and arc angle.
+- Arc2D: start and end angle, and arc angle.
 - BezierCurve: trim.
-=======
-- Arc2D: start and end angle, and arc angle.
->>>>>>> 7ffc9d80
 
 #### faces.py
 - Toroidalface ConicalFace intersections.
