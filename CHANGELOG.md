# Changelog

All notable changes to this project will be documented in this file.

The format is based on [Keep a Changelog](https://keepachangelog.com/en/1.0.0/),
and this project adheres to [Semantic Versioning](https://semver.org/spec/v2.0.0.html).

## v0.15.0 [future]

### New Features

#### surfaces.py
- ToroidalSurface3D: line_intersections, linesegment_intersections, plane_intersections
- ToroidalSurface3D: cylindricalSurface_intersections, circle_intersections, fullarc_intersections, dict_to_object,
- CylindricalSurface3D: circle_intersections
- ToroidalFace3D: PlaneFace3D intersectios.
#### edges.py
- BsplineCurve3D: circle_intersections.
#### curves.py
- Circle3D: point_distance.
#### shell.py
- OpenTriangleShell3D: triangle decimation

### Fixed

#### faces.py
- PlaneFace3D: circle_intersections.
#### wires.py
- delete remaining inplace methods in wires.py
#### shells.py
- Fixes to boolean operations.
<<<<<<< HEAD
- Frame2D: fix rotation
=======
#### utils
- common_operations separate_points_by_closeness: consider more than two cluster groups.
#### curves
- Circle3D: circle_intersectios when the circle are coplanar.
>>>>>>> 6a809f8e

### Refactor
- Face3D: create a generic method for calculating intersections between two faces: _generic_face_intersections.

### Changed
- ToroidalSurface3D: init param tore_radius and small_radius changed to major_radius and minor_radius respectevely.
- ToroidalSurface3D: plots now use Circles 3D instead of ClosedPolygon3D. Performance improved.
- CylindricalSurface3D: More comprehesive plot

### Unittests
#### curves 
- Circle3D: new case to test_circle_intersections, new test: test_point_distance.
#### surfaces
- ToroidalSurface3D: test_line_intersections, test_plane_intersections, test_cylindrical_surface_intersections, test_circle_intersections
- CylindricalSurface3D:  test_circle_intersections.
#### faces
- ToroidalFace3D: PlaneFace3D intersectios.

## v0.14.0

### New Features
- DisplayTriangleShell3D: a TriangleShell3D optimized for performance of display / saving / loading.
- BSplineSurface3D: from_points_interpolation, from_points_approximation.
- nurbs module.
- New curves classes: Hyperbola2D and Hyperbola3D.
- Line: closest_point_on_line, from_point_and_vector
- Line2D: get_slope, get_y_intersection.
- New curves classes: Parabola2D/3D.
- ConicalSurface3D: line/line_segment intersections, perpendicular_plane_intersection
- ConicalSurface3D: line/line_segment intersections, perpendicular_plane_intersection, parallel_plane_intersections, concurent_plane_intersections, plane_intersections.
- Hyperbola2D/3D and Parabola2D/3D: split
- PlaneFace3D: conicalface_intersections
- CylindricalSurface3D: conicalsurface_intersections
- CylindricalFace3D: conicalface_intersections
- Curve: general_method curve_intersections
- Parabola2d/3D / Hyperbola2D/3D: point_belongs, tangent
- BSplineCurve: point_to_parameter, abscissa_to_parameter.
- Basis3D: is_normilized, is_orthogonal, is_orthonormal.
- BSplineSurface3D: fullarcellipse3d_to_2d
- ClosedPolygon2D: points_in_polygon

### Fixed
- add missing name attributes to classmethods.
- fixed circular imports
- BSplineSurface3D: from_points_interpolation, from_points_approximation.
- ConicalFace3D: point_belongs
- nurbs.core: find_multiplicity, evaluate_curve.
- LineSegment3d: line_intersections.
- Circle2D: line_intersections
- Step.read_lines: handles name with # character in name.
- ExtrusionSurface3D: enhance 3D to parametric operations.
- BSplineCurve: direction_vector, point_at_abscissa, abscissa, trim
- ConicalSurface3D and RevolutionSurface3D: bsplinecurve3d_to_2d when start or and points are at surface singularity
- ClosedCurves: discretization_points
- ArcEllipse3D: is_close
- LineSegment3D: revolution
- FullArcEllipse3D, FullArcEllipse2D: discretization_points
- ConicalSurface3D: linesegment2d_to_3d
- BSplineSurface3D: bsplinecurve3d_to_2d, prevents code execution from stopping when point3d_to_2d does not converge
- BSplineSurface3D: derivatives
- BSplineCurve: split
- Matrix based discrete representation: boolean operations
- read the docs settings
- fix: move code complexity at end
- 
### Refactor
- TriangleShell3D: various improvement such as get_bounding_box, to_mesh_data, from_mesh_data, to_dict, dict_to_object

### Changed
- Cache BSplineCurve points into a numpy array to reduce memory usage.
- Vector2D, Vector3D: __repr__
- core_compiled: cdef functions' names.
- Vector2D, Vector3D, Point2D, Point3D: transformed into extension types for memory performance
- limit warning on step reading
- BSplineSurface3D: point3d_to_2d

### Unittests
- Hyperbola2D/3D: line_intersections
- Parabola2D/3D: line_intersections
- ConicalSurface3D: test_line_intersections, test_plane_intersections.

## v0.13.0

### New Features
- Line: reverse.
- BSplineCurve: Remove dependencies from the geomdl library.
- perf: to_dict/dict_to_obj of OpenTriangleShell3D
- Cylinder / Cone / HollowCylinder: from_center_point_and_axis
- Cone: remove inheritance from RevolvedProfile
- Ellipse2D: point_distance, bounding rectangle, ellipse_intersections
- Curve: local_discretization
- Ellipse3D: line_intersections, linesegment_intersections, ellipse_intersections
- ArcEllipse3D : Linesegment_intersections, arcellipse_intersections
- Circle3D: circle_intersections, ellipse_intersections
- Circle2D: ellipse_intersections.
- Arc3D: arc_intersections, arcellipse_intersections
- Wire3D/Contour3D: edge_intersections, wire_intersections
- BSpline3D: arc_intersections
- New module: discrete_representation for voxelization of 3D geometries and pixelization of 2D geometries
- BSplineSurface3D: partial removal of dependencies on geomdl objects

### Fixed
- Sweep with non smoth path
- plot of vector3D.
- BSplineSurface3D: point3d_to_2d, improve inital condition.
- EdgeCollection3D: babylon_meshes.
- BSplineCurve3D: trim
- FullArc3D: hash
- SphericalSurface3D: enhance repair_periodicity_method
- CylindricalSurface3D: concurrent_plane_intersection
- BSplineFace3D: fix neutral_fiber
- Step: assembly import
- BSplineFace3D: fix bounding_box.
- Ellipse3D: from_step
- edges.py: general improvements.
- ExtrusionSurface3D: point3d_to_2d.
- ExtrusionSurface3D: enhance parametric operations when the surface is periodic.
- BSplineFace3D: fix neutral_fiber
- BSplineSurface3D: improve bsplinecurve3d_to_2d.
- BSplineSurface3D: improve bsplinecurve3d_to_3d.
- Circle2D: plot
- Line3D: fix Line3D plot()
- Vector2D: plot()
- fix RevolutionFace3D init parameter wire to edge.
- Update documentation
- fix Sweep: bug when first primitive is an arc.
- fix closedshell3d volume
- Step.py: enhance step import/export
- VolumeModel: get_shells
- step.py uses deque in stack based algorithms
- VolumeModel: get_shells
- add error protection stl
- Sweep - add raise ValueError if section too big in comparision to arc radiuses
- Update cython version requirement in setup.py
- Step import: handles when there is an empty assembly in the file.
- Ellipse2D: point_at_abscissa
- ultis.common_operations: get_edge_distance_to_point and get_get_abscissa_discretization from edges so it can be used in curves too.
- edges.Edge._generic_minimum_distance
- LineSegment3D: distance_linesegment
- BSpline3D: linesegment_intersections

### Refactor
- refator some classes' init in primitives3D. 
- Shells: refactor.
- Composite_primitives
- Surface3D: enhance repair_primitives_periodicity method.
- volmdlr.utils.intersections:
- BSplineCurve: replace periodic bool parameter with verification inside from_points_intepolation method.
- Wire3D: removes heritage from volmdlr.core.CompositePrimitive3D
- BSplineCurve3D: bounding_box
- edges: minimum_distance.
- BSplineSurface3D: bsplinecurve3d_to_2d
- BSplineCurve: transform some attributs into lazy evaluation and Caching
- BSplineSurface3D: transform some attributs into lazy evaluation and Caching
- BSplineSurface3D: store control_points as numpy array for memory efficiency
- PlaneFace3D: distance_to_point -> point_distance
- remove normalize() methods for Vectors. Replaced by unit_vector(), it returns a new normalized vector.
- Cylinder / Cone / HollowCylinder: docstrings, typings, style, coherence
- BSplineSurface3D: point3d_to_2d performance improvements.


### Changed
- Moves functions from step.py to volmdlr.utils.step_reader
- Cylinder / HollowCylinder: `from_extremal_points` is now depracted. Use `from_end_points` instead (for lexical reason)

### Unittests
- Cylinder / Cone / HollowCylinder
- Ellipse2D: point_distance
- Ellipse3D: test_ellipse_intersections, test_linesegment_intersections
- ArcEllipse3D : Linesegment_intersections, arcellipse_intersections
- Circle3D: circle_intersections.
- Arc3D: arc_intersections, arcellipse_intersections, test_minimum_distance_bspline
- BSplineCurve3D: test_bspline_linesegment_minimum_distance, test_bspline_linesegment_intersections
- Contour3D: test_edge_intersections

## v0.12.0


### New Features
- New module: cad_simplification - OctreeBlockSimplify, TrippleExtrusionSimplify
- shells.py : function to performe union operations for a given list of shells.
- ClosedShell3D: is_face_intersecting, is_intersecting_with
- BoundingBox: get_points_inside_bbox, size
- Vector3D: unit_vector
- Face3D: split_inner_contour_intersecting_cutting_contours
- Shell3D: get_ray_casting_line_segment
- WireMixin: get_connected_wire, is_sharing_primitives_with
- OpenShell3D: faces_graph
- Plane3D: arc_intersections, bsplinecurve_intersections
- common_operations: split_wire_by_plane
- SphericalSurface3D: line_intersections, linesegment_intersections.
- Sweep with muitiform profile contour.
- minimum_distance: face-to-face, shell-to-shell
- OpenShell3D: from_faces (using faces graph)
- SphericalFace3D: from_contours3d_and_rectangular_cut
- RevolutionSurface3D: Translation
- wires.WireMixin: from_circle
- curves.CircleMixin: trim
- Face3D: point_distance
- BSplineCurve3D: revolution method.

### Fixed
- ClosedShell3D: is_face_inside, get_subtraction_valid_faces, valid_intersection_faces, point_belongs
- ContourMixin: delete_shared_contour_section, reorder_contour_at_point, are_extremity_points_touching
- RevolutionSurface3D: fix some special cases whiling transforming from 3D space to parametric domain.
- fix drone python version
- BSplineFace3D: neutral_fiber
- BSplineSurface3D: arc3d_to_2d, removes repeated parametric points if any.
- surfaces.Plane3D: linesegment_intersections
- Step export
- Face3D: is_linesegment_crossing.
- Edge: fix orientation of edges commig from step.
- BSplineCurve3D: from_step.
- Export to step file
- Step import
- Edge: fix orientation of edges commig from step.
- Sphere: point_belongs, inherits from ClosedShell3D instead of RevolvedProfile
- Step import.
- PeriodicalSurface: linesegment3d_to_2d, takes into account small 3D line segments that should be actually 3D arcs
- babylondata: removes empty objects.
- ClosedPolygon2D: point_belongs.
- Fullarc: get_reverse.
- Arc2D: point_belongs
- ArcEllipse2D: point_at_abscissa
- Frame3D: import/export step.
- BSplineFace3D: neutral_fiber.
- Step: read_lines, take into account the space character in step entity names
- Circle3D: fix trim.
- Edge: from_step trim of periodic curves with different orientation of original edge
- Arc3D: fix abscissa, fix get_arc_point_angle
- add missing toleraces to some methods.
- Arc3D: line_intersections
- Line3D: minimum_distance_points
- remove arcellipse handleling for bspline2d_3d.
- plot of vector3D
- Ellipse3D: discretization_points.

### Refactor
- ClosedShell3D: point_belongs, get_non_intersecting_faces
- BoundingBox: bbox_intersection
- Face3D: get_face_cutting_contours
- parametric.py: fix numerical instability in some functions used in Arc3D to parametric surface domain transformation.
- intersections: get_bsplinecurve_intersections generalization, so it can also be used
to calculate intersections between a plane 3d and bsplinecurve3d.
- Big refactor: New module curves.py containing classes as Line, Circle and Ellipse.
Most edges will now be formed by a curve and a start and end points. Unittests for all these classes have been created.
All adequations have been done for all tests and existing scripts.

- bspline_compiled: refactor binomial_coefficient for performance.
- Improve step translator.
- Delete inplace methods: rotation, translation and frame_mapping. replace by juste the rotation, translation and frame_mapping. objects are no longer changed inplace, a new transformed object is returned each time.
- OpenShell3D: faces_graph.
- RevolutionSurface3D: Improve init and methods

### Changed
- OpenShell3D: faces_graph is now vertices_graph. faces_graph method now represents the faces' topology of the shell.

### Unittests
- FullArc2D: split_between_two_points
- Face3D: set_operations_new_faces
- ClosedShell3D: point_belongs
- Plane3D: arc_intersections, bsplinecurve_intersections
- common_operations: split_wire_by_plane
- SphericalSurface3D: line_intersections, linesegment_intersections.

## v0.11.0


### New Features
- BSplineCurve, Edge: simplify
- Plane3D: angle_between_planes, plane_betweeen_two_planes
- Edge: intersections, crossings, validate_crossings
- Arc2D: bsplinecurve_intersections, arc_intersections, arcellipse_intersections.
- ArcEllipse2D: bsplinecurve_intersections
- get_circle_intersections added to volmdlr.utils.intersections, so it can be used to calculate intersections between two arcs 2d.
- get_bsplinecurve_intersections added to volmdlr.utils.intersections. Used to calculate intersection between a bspline and another edge.
- Wire2D: edge_intersections, wire_intersections, edge_crossings, edge_intersections, validate_edge_crossings, validate_wire_crossings
- Contour2D: split_contour_with_sorted_points, intersection_contour_with
- CylindricalSurface3D: point_projection, point_distance
- ToroidalSurface3D: point_projection
- BsplineCurve: point_distance, point_belongs
- ContourMixin: is_adjacent
- Wire2D: area
- Circle2D: bsplinecurve_intersections.
- add tolerance param to many methods from edges and wires.
- Surface3D: add contour healing into face_from_contours3d method.
- ExtrusionSurface3D: implement missing cases for linesegment2d_to_3d method.
- BSplineSurface3D: to_plane3d
- BSplineFace3D: to_planeface3d
- BSplineCurve, Arc, LineSegment: is_close
- Core: get_edge_index_in_list, edge_in_list
- mesh: TetrahedralElementQuadratic 
- GmshParser: define_quadratic_tetrahedron_element_mesh
- GmshParser: to_vtk (consider quadratic tetrahedron element)
- VolumeModel: to_msh (consider both order 1 and 2)
- Assembly: define a volmdlr Assembly object.
- Edge: direction_independent_is_close
- Arcellipse2D, 3D: complementary, translation
- Arcellipse2D, 3D: complementary
- Face3D: is_linesegment_crossing, linesegment_intersections_approximation.
- Assembly: define a volmdlr Assembly object.
- Contour2D: copy
- LineSegment2D: copy
- FullArcEllipse3D: split
- ArcEllipse3D: split, point_at_abscissa
- Vector: is_perpendicular_to
- babylonjs: add nested meshes
- CylindricalFace3D, ConicalFace3D, ToroidalFace3D, BSplineFace3D: neutral_fiber
- VolumeModel: get_shells
- WireMixin: wires_from_edges
- DisplayMesh3D: triangulation_faces
- Woodpecker CI setup
- ContourMixin: primitive_section_over_contour.
- Face3D: split_by_plane

### Fixed
- 2D conversion: create 2D function name in core_compiled
- LineSegment, Arc, BSplineCurve: get_shared_section()
- bSpline2D: linesegment_intersections
- BsplineCurve: from_points_interpolation
- Coverage: use coverage rc to enable cython coverage
- ClosedShel3D: cut_by_plane
- ClosedShell3D: union
- BSplineSurface3D: take into account oppened contour while using face_from_contours3d
- BsplineCurve: simplify
- Dessiaobject inheritance up-to-date
- Edge: unit_direction_vector, unit_normal_vector, split_between_two_points
- VolumeModel: get_mesh_lines (change tolerance 1e-20 to 1e-6)
- RevolutionSurface: fix some parametric operations.
- ClosedShel3D: intersection method
- Fix: plots
- add some fixes to pydocstyle errors
- ToroidalSurface3D: fix some parametric operations.
- Node2D, Node3D: is_close
- SphericalSurface3D: enhance arc3d_to_2d and bsplinecurve3d_to_2d.
- BSplineface3D: linesegment2d_to_3d, bsplinecurve2d_to_3d.
- OpenShell3D: get_geo_lines (use primitive.is_close)
- Basis3D: normalize
- Contour3D: from_step removes repeated edges from primitives list
- Face3D: add fixes to divide_face.
- ExtrusionSurface3D: linesegment2d_to_3d.
- Surface3D: repair_primitive_periodicity
- BSplineSurface3D: ban useless attr in serialization 
- utils.parametric: fix contour2d_healing
- BSplineSurface3D: ban useless attr in serialization
- BSplineCurve: simplify
- SphericalSurface3D: contour3d_to_2d
- WireMixin: to_wire_with_linesegments (use new methods, for 2D and 3D)
- ArcEllipse2d: point_belongs, abscissa, init.
- Face3D: face_inside - now considers inners_contours
- BoundingBox: point_belongs now considers bounds.
- ContourMixin: delete_shared_contour_section
- PlaneFace3D: merge_faces
- Contour2D: divide
- Step: raise NotimplementedError when it's not possible to instatiate assembly object.
- STL: handle mutiple space as separator
- fix: protect gmsh import

### Refactor
- Contour2D: cut_by_wire
- Contour2D: extract_with_points displaced to WireMixin
- Contour2D: extract_contour displaced to WireMixin and renamed to extract
- Contour2D: split_contour_with_sorted_points displaced to WireMixin and renamed to split_with_sorted_points
- Contour2D: get_divided_contours
- FullArc2D, FullArc3D: create FullArc Abstract class.
- Contour2D: ordering_contour
- WireMixin: order_wire
- Contour2D: delete cut_by_linesegments
- split faces.py into surfaces.py, faces.py and shells.py 
- ContourMixin: from_points
- ClosedShell3D: improve performance for boolean operations
- Face3D: reduce the triangulation discretization resolution of Toroidal and Cylindrical to improve redering performance.
- Cylinder: inheritance directly from ClosedShell3D
- Edges: cache middle_points and unit_direction_vector 
- Arc: add optional parameter center
- unittests: find dynamicly the folder for the json
- Arc: point_distance
- BSplineCurve: is_close
- CompositePrimitive3D: babylon_points
- WireMixin: split_with_sorted_points -> if a wire, and given points are start and end, return self directly.
- ContourMixin: contours_from_edges
- ExtrusionSurface3D: simplify bsplinecurve3d_to_2d method

### Changed
- better surface3d plots
- sphere methods renamed in_points & to_point_skin to inner points & skin_points
- Improve CylincricalFace3D and ToroidalFace3D rendering mesh.
- remove useless attribute in Bspline serialization
- Change python suport version from >=3.7 to >= 3.9
- LICENSE changed from GPL to Lesser GPL 
- Readme logo updated
- CI: do not check quality on tag

### Unittests
- Arc2D: test_arc_intersections
- TestEdge2DIntersections: test intersections for all edges.
- Circle2D: test_circle_intersections
- Contour2D: test_crossings, test_intersection_contour_with
- BSplineCurve: get_intersection_sections
- BSplineCurve2D: edge_intersections, arc_intersections, bsplinecurve_intersections
- CylindricalFace3D: test_triangulation_quality
- CylindricalSurface3D: test_point_projection
- BSplineCurve: point_projection
- ClosedShel3D: cut_by_plane
- Arc3D.minimum_distance_points_line
- New unittests for plane3d.
- ClosedShel3D: intersection
- Arcellipse2D: complementary
- Contour2D: contours_from_edges.
- PlaneFace3D: merge_faces
- Contour2D: divide.
- BSplineFace3D: test_linesegment_intersections_approximation.
- CylindricalFace3D: split_by_plane.

v0.10.0 [Released 20/04/2023]

### New Features
* Write .msh file (with stream)
* Arc: reverse
* BSplineCurve2D: offset
* Circle2D: bsplinecurve_intersections, point_distance
* ConicalSurface3D, CylindricalSurface3D: plot method
* BSplineCurve3D: minimum distance
* volmdlr.edge: FullArcEllipse
* BSplineCurve: evaluate_single
* Wire2: hash
* Contour3D: hash
* LineSegment3D, LineSegment2D, Arc3D, Arc2D, BSpline3D, BSpline2D: get_shared_section(), delete_shared_section()
* Contour2D: closest_point_to_point2, get_furthest_point_to_point2
* Block: octree, quadtree, subdivide_block

### Fixed
* Bspline in sweep
* Plane3D: plane_intersections
* fixes to step assemblies
* LineSegment3D: matrix_distance
* fixes to wire
* Arc: split. Case when spliting point is the start or end point.
* BplineCurve2D: tangent, vector_direction, normal_vector
* BSplineCurve: abscissa, line_intersections
* Add some important fixes to unittests: missing two __init__py files.
* Contour2D, Contour3D: merge_with()
* Edge: change unit_direction_vector and unit_normal_vector to concrete methods
* stl: add _standalone_in_db to Stl class
* BSplineSurface3D: merge_with
* Documentation: Add introduction to volmdlr technology
* BSplineSurface3D: refactor bsplinecurve3d_to_2d to take into account periodic behavior
* OpenedRoundedLineSegments2D/ClosedRoundedLineSegments2D: fix radius type
* Surface3D: debug some special cases while using face_from_contours3d.
* Step: debug some special cases while reading step file.
* BSplineSurface3D: fix simplify_surface method.
* Improve pylint code quality.
* PeriodicalSurface: enhance some parametric transformations.

### Removed
- stl: remove default value in from_stream method

### Changed

- argument convexe in volmdlr.cloud has been renamed to convex
- Add some missing docstrings in volmdlr.faces
- Using full arcs for Circles primitives

### Performance improvements
- BSplineCurve: compilation of some functions used by from_points_interpolation classmethod.
- BSplineSurface3D: compilation of some functions used in the evaluation of a parametric point.
- eq & hash: Some eq and hash methods have been fixed. starting from clases Point and Vector.
- BSplinecurve2D: point_belongs
- lighten some dicts with optional name
- Step reader: refactor to_volume_model. Remove the dependency of the method of creating a graph.

### Refactorings
- ContourMixin: to_polygon (for both 2D and 3D)
- BSplineCurve2D.point_distance 
- new dataclass EdgeStyle: to be used in several plot methods. simplifying its structure.


### Unittests
* BSplineCurve2D: offset, point_distance, point_belongs
* Circle2D: bspline_intersections, point_distance
* Unittests for Vector2D
* Unittests for Point2D
* Unittests for Vector3D
* Unittests for Point3D
* LineSegment3D: test_matrix_distance
* LineSegment3D, LineSegment2D, Arc3D, Arc2D, BSpline3D, BSpline2D: get_shared_section(), delete_shared_section()
* Contour3D: merge_with()
* Contour2D: closest_point_to_point2, get_furthest_point_to_point2

## v0.9.3

- build: bump dessia common to 0.10.0
- build: remove useless jsonschema dep
- build: update package.xml for freecad

## v0.9.1

### Fixed
- build: manifest was not shipping bspline_compiled
- fixed many pylint errors: 13/03/2023
- fix contour2d: divide

### Documentation
 - typo in CONTRIBUTING.md
 - typo in README.md

## v0.9.0 [released 03/26/2023]

### New Features
* Unit coversion factor parameter added to the end of the from_step arguments parameter (So we can convert the units correctly)
* SphericalSurface3D: rotation, translation, frame_mapping
* read steps: Identify assemblies in a step file.
* ClosedTriangleShell3D: to_trimesh method
* PointCloud3D: add method shell_distances to compute distances from triangular mesh in PointCloud3D
* BSplineSurface3D: Now the plot method uses u and v curves
* Create .geo and .msh files (Mesh geometries with GMSH)
* RevolutionSurface3D: point3d_to_2d, point2d_to_3d, plot, rectangular_cut, from_step
* RevolutionFace3D
* WiriMixin: from points: general method for Wire3D and 2D and for Contour2D and 3D.
* Added package.xml metadata in order to be listed in the FreeCAD Addon Manager
* Edge: local_discretization
* ArcEllipse2d: point_at_abscissa, translation, split, point_distance.

### Fixed

* WireMixin: abscissa (add tolerance as parameter)
* OpenRoundedLineSegment2D: deleted discretization_points() so it uses the one from WireMixin.
* Contour2D: moved bounding_rectangle and get_bounding_rectangle to Wire2D.
* BSplineCurve: from_points_interpolation, uses centripedal method for better fitting.
* Conical, Cylindrical and Toroidal Surfaces 3D: fix face_from_contours - bug when step file doesnot follow a standard.
* BSplineSurface3D: debug linesegment2d_to_3d method.
* Parametric operations with BSpline curves.
* OpenTriangleShell3D: fix from_mesh_data method.
* PeriodicalSurface: fix face from contours.
* LineSegment2D.line_intersections: verify if colinear first.
* Cylinder: to_dict, min_distance_to_other_cylinder.
* Step_assemblies: consider when no transformation is needed.
* fix some pydocstyle errors
* Script/step/workflow: Update Workflow, use last version of dessia_common
* LineSegment3D: Rotation method update due to points attribute deletion
* ConicalSurface3D: fix from_step class method by adding the angle convertion factor
* fix f string usage
* Add some typings
* Step: Step translator now handles some EDGE_LOOP inconsistencies coming from step files
* Arc2d: point_belongs, abscissa.


### Removed

- edges: remove attributes points from lines & linesegments for performance purpose


### Performance improvements

- wires.py's 2D objects: chache bounding_rectangle results
- faces.py's Triangle3D objects: subdescription points and triangles
- EdgeCollection3D: new object for displaying series of edges
- BSplineSurface3D: compile BSplineSurface3D.derivatives
- Contour2D.area(): save area in a cache variable.
- Contour2D.__eq__(): verify contour length first, when verify if two contours are the same.
- Contour2D.is_inside(): verify first if the area of the contour2 is not smaller that contour 1.
- Disabling pointer in to_dict for most primitives
- Better hash for shells, contours & wires 


### Refactorings
- Remove usage of deprecated method old_coordinates and new_coordinates
- Indicate 'inplace' methods as deprecated
* Wire: extract_with_points

### Documentation
- BoundingBox docstrings

### Unittests
- ConicalSurface3D: face_from_contours, bsplinecurve3d_to_2d.
- CompositePrimitive2D: rotation, translation, frame_mapping
- core.py: delete_double_point, step_ids_to_str
- CompositePrimitive3D: plot
- BoundingRectangle: bounds, plot, area, center, b_rectangle_intersection, is_inside_b_rectangle, point_belongs,
intersection_area, distance_to_b_rectangle, distance_to_point
- BoundingBox: center, add, to_dict, points, from_bounding_boxes, from_points, to_frame, volume, bbox_intersection,
is_inside_bbox, intersection_volume, distance_to_bbox, point_belongs, distance_to_point, plot
* VolumeModel: eq, volume, rotation, translation, frame_mapping, bounding_box, plot
* Wire: extract_with_points, split_with_two_points
* Arc2d: point_belongs, abscissa.
* ArcEllipse2d: point_belongs, abscissa, init, translation, split, point_at_abscissa, point_distance.

### CI
- add spell check to pylint with pyenchant
- make code_pydocstyle more explicit
- upload html coverage to cdn.dessia.tech
- limit time effect on master & testing

## v0.8.0 [Released 26/01/2023]

### New Features

- PlaneFace3D: project_faces
- OpenShell3D: project_coincident_faces_of
- GmshParser: to_vtk
- BSplineCurve: derivatives
- ClosedPolygon2D: point_belongs, now the user can choose whether points on the edge of the polygon
            should be considered inside or not.
- ArcEllipse2D: line_intersections, frame_mapping, linesegment_intersections
- Line2D: point_belongs, frame_mapping()
- New Class wires.Ellipse2D
- Ellipse2D: point_over_ellipse(), line_intersections(), linesegment_intersections(), discretization_points(),
abscissa(), point_angle_with_major_dir(), area(), rotation(), tranlation(), frame_mapping()
- Plane3D: is_parallel, fullarc_intersections
- Arc2D: cut_betweeen_two_points
- Contour3D: linesegment_intersections, line_intersections
- Circle3D: primitives: [Arc3D, Arc3D], get_primitives, abscissa, linesegment_intersections
- Arc3D: line_intersections, linesegment_intersections
- new module utils: intersections -> circle_3d_linesegment_intersections
- hash for Frame2D
- Ellipse3D: point_belongs, abscissa, length, to_2d
- CylindricalSurface3D: point_on_surface, is_coincident, arcellipse3d_to_2d
- BSplineSurface3D: derivatives

### Fixed

- PlaneFace3D: cut_by_coincident_face (consider self.inner_contours inside face)
- Contour2D: bounding_rectangle (specify number_points for discretization_points), point_belongs
- Line2D: line_intersections
- BSplineCurve2D: line_intersections
- PlaneFace3D: cut_by_coincident_face (consider self.inner_contours inside face)
- BSplineCurve2D: bounding_rectangle (specify number_points for discretization_points)
- Mesh: delete_duplicated_nodes
- BSplineSurface3D: fix arc3d_to_2d method
- Frame3D : fix from_point_and_vector method ( error for the case vector=main_axis)
- BSplineCurve2D: linesegment_intersections
- Contour2D: merge_primitives_with
- BSplineCurve: fix to take into account weighted B-spline curves.
- Step: fix reading of rational BSpline curves and surfaces from step file.
- BSplineCurve2D: tangent (use position/length)
- Babylon: some scene settings for better rendering
- Arc2D: fix get_center: name referenced before assignement
- SphericalSurface3D : enhancement of primitives parametrization on surface parametric domain.
- BSplineSurface3D: debug linesegment2d_to_3d method.
- Parametric operations with BSpline curves.
- OpenTriangleShell3D: fix from_mesh_data method
- pydocstyle fixes
- bounding box: fix for cylindrical and BSplineCurve3D
- contour2d: ordering_primitives, order_primitives
- Plane3D: plane_intersections, is_coindident
- contour2d: ordering_primitives, order_primitives
- Linesegment2D: infinite_primitive
- Arc2D: point_belongs
- Arc2D: infinite_primitive
- Wire2D: infinite_intersections
- infinite primitive offset of linesegment
- Ellispe3D: discretization_points
- BSplineSurface: Improved surface periodicity calculation

### Removed

- babylon script remaining functions

### Performance improvements
- ClosedPolygon2D: triangulation
- Cylinder: min_distance_to_other_cylinder
- BSplineCurve: discretization_points
- Face3D: triangulation
- triangulation performance by use of Node2D instead of points (x15 on casing)
- cache variable self._polygon_point_belongs_100, to avoid recalculating each
time we have to verify if a point is inside
- Improvements in BSplineSurface3D.point3d_to_2d performance
- Triangle3D serialization speed-up
- Serialization without memo for faces
- Custom serialization for BsplineCurves

### Refactorings

- Basis2D, Basis3D, Frame2D, Frame3D: old_coordinates and new_coordinates method are now deprecated.
local_to_global_coordinates and global_to_local_coordinates are the new more explicit ones.
- Line3D: intersections

### Unittests

- Contour2D: point_belongs
- Basis2D, Basis3D, Frame2D, Frame3D: local_to_global_coordinates and global_to_local_coordinates
- ArcEllipse2D: linesegment_intersections
- LineSegment2D: to_wire
- Line2D: point_belongs
- BSplineCurve2D: line_intersections
- Ellipse2D.point_over_ellipse()
- Ellipse2D.line_intersections()
- Ellipse2D.linesegment_intersections()
- Ellipse2D.discretization_points()
- Ellipse2D.abscissa()
- Ellipse2D.point_angle_with_major_dir()
- Ellipse2D.area()
- Ellipse2D.rotation()
- Ellipse2D.tranlation()
- Ellipse2D.frame_mapping()
- Line2D.frame_mapping()
- Plane3D: plane_intersections, fullarc_intersections, is_parallel, is_coincident
- Contour2D: offset
- ArcEllipse3D.to_2d()
- Circle3D: point_belongs
- Circle3D: discretization_points
- Arc3D: line_intersections, linesegment_intersections
- Contour2D: ordering_contour, is_ordered, order_contour
- Ellipse3D: point_belongs, abscissa, length, to_2d, discretization_points
- CylindricalSurface3D: point_on_surface, is_coincident

### CI

- Mandatory CHANGELOG.md update for PR
- pre-commit checks with cython-lint

## v0.7.0

### New Features

- Open/Closed TriangleShells: ability to implement specific algorithm to triangles
- Block: faces_center (calculate directly point in the middle of the faces)
- Circle2D: split_by_line
- BoundingRectangle: bounds, plot, area, center, b_rectangle_intersection, is_inside_b_rectangle, point_belongs, intersection_area, distance_to_b_rectangle, distance_to_point
- Cylinder: random_point_inside, interference_volume_with_other_cylinder, lhs_points_inside
- CylindricalSurface3D: line_intersections, linesegment_intersections, plane_intersection
- Line2D: point_distance
- Line3D: to_2d
- Line3D: skew_to (verifies if two Line3D are skew)
- LineSegment3D: line_interserctions
- ArcEllipse3D: discretization_points
- FullArc3D: linesegment_intersections
- Line: sort_points_along_line
- Line2D: point_belongs
- ArcEllipse2D: length, point_belongs, abscissa, bounding_rectangle, straight_line_area, discretization_points, reverse

### Fixed

- Contour2D: point_belongs
- BsplineCurve: abscissa (use different start point between 0 and length)
- Arc3D: plot
- Cylinder: point_belongs
- FullArc3D: plot (use discretization_points instead of discretise)
- Face3D: line_intersections: consider borders
- STL: from stream (use BinaryFile and StringFile instead of io.BinaryIO and FileIO)
- Step: from stream (use BinaryFile instead of io.BinaryIO)
- Contour: is_overlapping (consider intersecting_points is empty)
- LineSegment2D: to_wire (use discretization_points instead of discretise)
- ArcEllipse2D: to_3d
- Fix boolean operations when faces are 100% coincident
- Fix some to_step methods from edges.py and faces.py


### Performance improvements

- Avoid unneeded bbox computation


### Refactorings

- cleanup of ClosedShell (double methods with Openshells)
- LineSegment3D: intersections
- Line2D: sort_points_along_line



### Unittests

- PlaneFace3D: line_intersections
- BsplineCurve: abscissa
- Circle2D: split_by_line
- BoundingRectangle: area, center, intersection, is_inside, point_belongs, intersection_area, distance_to_point, distance_to_b_rectangle
- Cylinder: point_belongs, random_point_inside, interference_volume_with_other_cylinder, min_distance_to_other_cylinder, is_intersecting_other_cylinder, lhs_points_inside
- CylindricalFace3D: linesegment_intersections
- CylindricalSurface3D: line_intersections
- Line3D: line_distance
- Line3D: skew_to
- Line3D: intersections
- LineSegment3D: line_intersections
- LineSegment3D: linesegment_intersections
- Contour: is_overlapping
- LineSegment2D: line_intersections
- ArcEllipse3D: discretization_points
- FullArc3D: linesegment_intersections
- Line2D: sort_points_along_line
- Line3D: sort_points_along_line
- ArcEllipse2D: length, point_belongs, abscissa, bounding_rectangle, straight_line_area, discretization_points, reverse


## v0.6.1 [12/13/2022]

### Changes

- Import from dessia_common are now performed from dessia_common.core

### Fixed
- infinite primitive offset of linesegment

## v0.6.0 [11/7/2022]

### New Features

- Stl:load_from_file, to_volume_model
- Surface2D: copy (specific method)
- GmshParser: read_file (.msh) and related methods, define_triangular_element_mesh, define_tetrahedron_element_mesh
- Circle2D: primitives (defined with 2 Arc2D)
- Node2D/3D, TriangularElement, QuadrilateralElement2D, TriangularElement3D
- ElementsGroup: nodes, elements_per_node
- Mesh: bounding_rectangle, delete_duplicated_nodes
- PlaneFace3D: cut_by_coincident_face
- Vector2D: to_step
- BSplineCurve2D: to_step
- LineSegment3D: to_bspline_curve
- BSplineCurve3D: from_geomdl_curve
- Surface2D: line_crossings
- Surface2D: from_contour
- BSplineSurface3D: simpifly_surface - verifies if BSplineSurface3D could be a Plane3D
- OpenShell3D: to_step_face_ids
- Contour2D: repair_cut_contour
- Circle2D: cut_by_line

### Fixed

- Contour3D: average_center_point (use edge_polygon.points instead of points)
- Contour: edges_order_with_adjacent_contour
- Arc2D: translate_inplace
- Arc2D: point_belongs
- Arc2D: abscissa (consider point2d == arc2d.start/end)
- Arc2D: split (how to choose the interior point)
- Wire: extract_primitives (consider point1 and point2 belong to the same primitive, REMOVE Contour.extract_primitives)
- LineSegment: abcissa (consider point2d == arc2d.start/end)
- Contour2D: cut_by_wire
- Contour2D: point_belongs (bug when contour has only one primitive, like FullArc2D)
- Contour: contours_from_edges
- PlaneFace3D: face_intersections
- Edge: insert_knots_and_mutiplicity
- BSplineCurve3D: from_step
- Surface2D: cut_by_line
- Circle3D: to_step
- ArcEllipse3D.to_2d()
- infinite primitive offset of linesegment
- Contour3D: order_contour.

### Performance improvements

- Improve reading STEP files (Faster BSplineCurve3D.look_up_table, Better info when _edges not following eachother_ )
- Improve multiple substractions
- Speedup Contour2D.point_belongs using bounding_rectangle
- Custom to dicts for Shells and primitives inheriting


### Refactorings

- Normalize STL methods regarding STEP
- Refacor and update old code in mesh.py
- Define a Parent class 'Triangle' for Triangle2D/3D


### Unittests

- Wire: extract_primitives, extract_without_primitives


## v0.5.0

### New Features

- Contour: is_overlapping, is_supperposing
- Point, Edges and Wires: axial_symmetry
- Surface2D: rotation, rotation_inplace
- Wire2D: bsplinecurve_crossings,  bsplinecurve_intersections
- Cylinder: min_distance_to_other_cylinder, is_intersecting_other_cylinder
- New point_distance method for Wire3D

### Fixed

- Wire3D.babylonjs
- BSplineSurface3D.merge_with (consider overlapping, intersecting surfaces)
- Wire.extract_primitives (consider point1 & point2 belong to the same primitive)
- Wire.extract_without_primitives (consider the primitives’ order to choose the primitives)
- Contour.shared_primitives_with (consider contours sharing a lot of primitives groups)
- Contour2D.contour_intersections (check if the point is not already in the lis)
- Line.is_between_points (consider point1==point2)
- BSplineCurve2D.split (consider point==start/end)
- Contour3D.bounding_box (use _utd_bounding_box to be defined as a property)
- BSplineSurface3D.grid2d_deformed (add more constraints to compute surface deformation)
- BSplineSurface3D.from_cylindrical_faces (consider **kwargs parameters)
- Duplicated methods cleaned
- triangulation of planar faces
- Wire3D: fix Bounding box
- Wire3D: Bounding box
- Arc2D: primitives bad calculation (arc2d)
- Update plotdata in setup.py
- add some fixes pydocstyle

### Performance improvements

- Remove Copy param from movement of primitives and add inplace methods
- Improve union operations
- Return the same result type (a boolean) in Contour.is_sharing_primitives_with
- Add hidden attribute _bounding_rectangle for Contour2D
- Add hidden attribute _length for BSplineCurve2D/3D
- Consider different types of primitives in Wire.wire_intersections/wire_crossings
- Add hidden attribute _length for Edge

### Refactorings

- Define _eq_ in Contour (to be used for both 2D and 3D)
- Use Grid2D object in different BSplineSurface3D methods (especially: to_2d_with_dimension)
- Define length in LineSegment (to be used for both 2D and 3D)
- Delete diplicated methods (length and point_at_abscissa) from Contour3D (inherit from Wire)
- Define a Parent class 'Bsplinecurve' to mutulize Bsplinecurve2D/3D methods
- Clean duplicated methods
- Define length in LineSegment (to be used for both 2D and 3D)
- Delete diplicated methods (length and point_at_abscissa) from Contour3D (inherit from Wire)
- Define a Parent class 'Bsplinecurve' to mutulize Bsplinecurve2D/3D methods


## v0.4.0
### Fixed
- various fixes in cuts of wires and contours
- Fix of missing face in Union
- following dessia_common v0.7.0


## v0.3.0

### New Features
- Bspline with dimensions
- cut_by_line for Surface2D
- Bspline merge

### Fixed
- Various Steps improvement
- Bspline periodicity in step reading
- sewing improvements
- Substraction of shells

## v0.2.10

### New Features

- union of shells (only with planeface for the moment
- Sewing of polygon3D
- Concav hull of PointCloud2D

## v0.2.9

### New Features

- support STL import & export
- point cloud2D & cloud3D

## v0.2.8

### New Features

- support stringIO in step save

### Fixes

- depack of point2D
- to_vector2D

### Performance improvements

- better bounding box for cylindrical face


## [v0.2.7]
### Changed
- direction vector of linesegments are now normalized

### New Features

- straight line area for BsplineCurve2D
- split of circleby start end
- closedpolygon2d is_trigo
- Auto-adaptative camera/edge width babylonjs
- splitting of bsplinecurve2d
- BezierSurface3D implemented
- added rotation and translation for faces
- new classes BezierCurve2D and BezierCurve3D
- spherical surface
- (core): update plot_data method
- update plot_data methods in wires and edges
- step almost working for cylindrical, conical toroidal
- difference between intersections and crossings
- plot_data version set to 0.3.8 or above

### Fixes

- support of mixed vector point in to step
- remove debug mode babylonjs
- remove sci notation in step export
- use stable cdn for babylonjs
- sweep extrusion length
- line circle intersection with tolerance, normal and dir vector for arc
- offset of wire
- remove useless non serializable attr
- secondmoment area from straight lines
- reversed faces in extrusion correction
- enhancement of rotation/translation of shells
- bug fix BezierCurve2D and 3D
- eq and hash for basis and frames
- shell and frame mapped shell correctly read
- small try except added for step reading
- all SHAPE_REPRESENTATION are now read
- Arc3D from step full debug
- arc3d to 2d in bspline3d surface
- missing faces at end of sweep
- splitting faces and arcs
- perf in display nodes and toroidal aspect
- setup.py requires plot_data>=0.3.9
- (primitives2d): serialization
- debug of shell method
- porting shells methods
- Debug of conical faces
- Porting cylinders and hollow
- porting from missing from_contour3d for planeface
- reading steps, but artefact on faces
- Correcting arc from_step

### Performance improvements

- LineSegment2D.points is non serializable attribute
- ClosedPolygon2D.line_segment is non_serializable_attributes
- Optimization of mesh generation

#### Refactorings
- (edges): put data argument back into Arc2D.plot_data()
- (edges): redefined Arc2D.plot_data()

## v0.2.6

### Changed
- debugs on frame 2D

### Optimized
- babylon data generation speed up

## v0.2.5

### Added
- translation and rotation for various primitives

### Changed
- Frame3D rotation takes also into account origin
- following plot_data v0.5.3

## v0.2.4
### Added
- handle spherical surfaces
- positionning of parts in STEP reading

## v0.2.1
### Added
- step export

## v0.2

### Changed
- modules -2D or *3D renamed in *2d, *3d
- point and vector declared with their x, y, z vm.Point2D((0, 0)) -> vm.Point2D(0, 0)
- separating in new modules: display, wires, edges...
- PEP8: method names
- PointAtCurvilinearAbscissa changed to point_at_abscissa
- MPLPlot changed to plot()
- plot now returns only ax instead of fig, ax

## v0.1.11

### Added
- Calculate the distance between LineSegment3D/LS3D, Arc3D/LS3D, Arc3D/Arc3D and between CylindricalFace3D too.
- Use PlaneFace3D with contours2D in a classic way and use it with contours3D with a 'from_contours3d' as CylindricalFace3D does.
- Calculate the distance between CylindricalFace3D and PlaneFace3D.
- Calculate the distance between CylindricalFace3D, PlaneFace3D and ToroidalFace3D.
- contours2d.tessel_points which gives all points of a contour2d, and .points the end points of primitives.
- Implementation of ConicalFace3D in Core and RevolvedProfile.
- Implementation of SphericalFace3D in Core.
- BSplineFace3D works.

### Changed
- cut_contours in Face3D which take all points from a Contour2D, not one side like before. Furthermore, it is light and quick.

## [v0.1.10]
- typings
- workflow to instanciate point

## [v0.1.9]

### Added
- mesh module

## [v0.1.8]

### Added
- color and alpha options for various primitives
- line segments intersection

### Debug
- arcs: is_trigo and angle were sometimes false

## [v0.1.7]

### Added
- random vector and points
- dashed line option in babylon of LineSegment3D
- Measure2D
- babylon_data: a dict language to describe models to be unpacked by a babylonjs unpacker

### Removed
- constants o2D, x2D, y2D...: use O2D, X2D...

### Changed
- Mesure -> Measure3D<|MERGE_RESOLUTION|>--- conflicted
+++ resolved
@@ -29,14 +29,15 @@
 - delete remaining inplace methods in wires.py
 #### shells.py
 - Fixes to boolean operations.
-<<<<<<< HEAD
-- Frame2D: fix rotation
-=======
+
 #### utils
 - common_operations separate_points_by_closeness: consider more than two cluster groups.
 #### curves
 - Circle3D: circle_intersectios when the circle are coplanar.
->>>>>>> 6a809f8e
+
+#### core_compiled
+- Frame2D: fix rotation
+
 
 ### Refactor
 - Face3D: create a generic method for calculating intersections between two faces: _generic_face_intersections.
