# Changelog

All notable changes to this project will be documented in this file.

The format is based on [Keep a Changelog](https://keepachangelog.com/en/1.0.0/),
and this project adheres to [Semantic Versioning](https://semver.org/spec/v2.0.0.html).


## Unrealeased

### New Features

* Block: faces_center (calculate directly point in the middle of the faces)
* Circle2D: split_by_line
* BoundingRectangle: bounds, plot, area, center, b_rectangle_intersection, is_inside_b_rectangle, point_belongs, intersection_area, distance_to_b_rectangle, distance_to_point
* Cylinder: random_point_inside, interference_volume_with_other_cylinder, lhs_points_inside
<<<<<<< HEAD
* CylindricalSurface3D: line_intersections, linesegment_intersections, plane_intersection
* Line2D: point_distance
* Line3D: to_2d

=======
* CylindricalSurface3D: line_intersections, linesegment_intersections
* Line2D: point_distance
>>>>>>> 3ded9743

### Fixed

* BsplineCurve: abscissa (use different start point between 0 and length)
* Arc3D: plot
* Fix some to_step methods from edges.py and faces.py
* Cylinder: point_belongs
<<<<<<< HEAD
* CylindricalSurface3D: point3d_to_2d (if y < 0, add 2*pi to theta)

=======
* FullArc3D: plot (use discretization_points instead of discretise)
>>>>>>> 3ded9743

### Performance improvements

* Avoid unneeded bbox computation


### Refactorings




### Unittests

* PlaneFace3D: line_intersections
* BsplineCurve: abscissa
* Circle2D: split_by_line
* BoundingRectangle: area, center, intersection, is_inside, point_belongs, intersection_area, distance_to_point, distance_to_b_rectangle
* Cylinder: point_belongs, random_point_inside, interference_volume_with_other_cylinder, min_distance_to_other_cylinder, is_intersecting_other_cylinder, lhs_points_inside
* CylindricalFace3D: linesegment_intersections
* CylindricalSurface3D: line_intersections



## v0.6.0 [11/7/2022]

### New Features

* Stl:load_from_file, to_volume_model
* Surface2D: copy (specific method)
* GmshParser: read_file (.msh) and related methods, define_triangular_element_mesh, define_tetrahedron_element_mesh
* Circle2D: primitives (defined with 2 Arc2D)
* Node2D/3D, TriangularElement, QuadrilateralElement2D, TriangularElement3D
* ElementsGroup: nodes, elements_per_node
* Mesh: bounding_rectangle, delete_duplicated_nodes
* PlaneFace3D: cut_by_coincident_face


### Fixed

* Contour3D: average_center_point (use edge_polygon.points instead of points)
* Contour: edges_order_with_adjacent_contour
* Arc2D: translate_inplace
* Arc2D: point_belongs
* Arc2D: abscissa (consider point2d == arc2d.start/end)
* Arc2D: split (how to choose the interior point)
* Wire: extract_primitives (consider point1 and point2 belong to the same primitive, REMOVE Contour.extract_primitives)
* LineSegment: abcissa (consider point2d == arc2d.start/end)
* Contour2D: cut_by_wire
* Contour2D: point_belongs (bug when contour has only one primitive, like FullArc2D)
* Contour: contours_from_edges
* PlaneFace3D: face_intersections


### Performance improvements

* Improve reading STEP files (Faster BSplineCurve3D.look_up_table, Better info when _edges not following eachother_ )
* Improve multiple substractions
* Speedup Contour2D.point_belongs using bounding_rectangle
* Custom to dicts for Shells and primitives inheriting


### Refactorings

* Normalize STL methods regarding STEP
* Refacor and update old code in mesh.py
* Define a Parent class 'Triangle' for Triangle2D/3D


### Unittests

* Wire: extract_primitives, extract_without_primitives


## v0.5.0

### New Features

* Contour: is_overlapping, is_supperposing
* Point, Edges and Wires: axial_symmetry
* Surface2D: rotation, rotation_inplace
* Wire2D: bsplinecurve_crossings,  bsplinecurve_intersections
* Cylinder: min_distance_to_other_cylinder, is_intersecting_other_cylinder
* New point_distance method for Wire3D

### Fixed

* Wire3D.babylonjs
* BSplineSurface3D.merge_with (consider overlapping, intersecting surfaces)
* Wire.extract_primitives (consider point1 & point2 belong to the same primitive)
* Wire.extract_without_primitives (consider the primitives’ order to choose the primitives)
* Contour.shared_primitives_with (consider contours sharing a lot of primitives groups)
* Contour2D.contour_intersections (check if the point is not already in the lis)
* Line.is_between_points (consider point1==point2)
* BSplineCurve2D.split (consider point==start/end)
* Contour3D.bounding_box (use _utd_bounding_box to be defined as a property)
* BSplineSurface3D.grid2d_deformed (add more constraints to compute surface deformation)
* BSplineSurface3D.from_cylindrical_faces (consider **kwargs parameters)
* Duplicated methods cleaned
* triangulation of planar faces

### Performance improvements

* Remove Copy param from movement of primitives and add inplace methods
* Improve union operations
* Return the same result type (a boolean) in Contour.is_sharing_primitives_with
* Add hidden attribute _bounding_rectangle for Contour2D
* Add hidden attribute _length for BSplineCurve2D/3D
* Consider different types of primitives in Wire.wire_intersections/wire_crossings
* Add hidden attribute _length for Edge

### Refactorings

* Define _eq_ in Contour (to be used for both 2D and 3D)
* Use Grid2D object in different BSplineSurface3D methods (especially: to_2d_with_dimension)
* Define length in LineSegment (to be used for both 2D and 3D)
* Delete diplicated methods (length and point_at_abscissa) from Contour3D (inherit from Wire)
* Define a Parent class 'Bsplinecurve' to mutulize Bsplinecurve2D/3D methods
* Clean duplicated methods
* Define length in LineSegment (to be used for both 2D and 3D)
* Delete diplicated methods (length and point_at_abscissa) from Contour3D (inherit from Wire)
* Define a Parent class 'Bsplinecurve' to mutulize Bsplinecurve2D/3D methods


## v0.4.0
### Fixed
* various fixes in cuts of wires and contours
* Fix of missing face in Union
* following dessia_common v0.7.0


## v0.3.0

### New Features
* Bspline with dimensions
* cut_by_line for Surface2D
* Bspline merge

### Fixed
* Various Steps improvement
* Bspline periodicity in step reading
* sewing improvements
* Substraction of shells

## v0.2.10

### New Features

* union of shells (only with planeface for the moment 
* Sewing of polygon3D
* Concav hull of PointCloud2D

## v0.2.9

### New Features

* support STL import & export
* point cloud2D & cloud3D

## v0.2.8

### New Features

* support stringIO in step save

### Fixes

* depack of point2D
* to_vector2D

### Performance improvements

* better bounding box for cylindrical face


## [v0.2.7]
### Changed
* direction vector of linesegments are now normalized

### New Features

* straight line area for BsplineCurve2D
* split of circleby start end
* closedpolygon2d is_trigo
* Auto-adaptative camera/edge width babylonjs
* splitting of bsplinecurve2d
* BezierSurface3D implemented
* added rotation and translation for faces
* new classes BezierCurve2D and BezierCurve3D
* spherical surface
* (core): update plot_data method
* update plot_data methods in wires and edges
* step almost working for cylindrical, conical toroidal
* difference between intersections and crossings
* plot_data version set to 0.3.8 or above

### Fixes

* support of mixed vector point in to step
* remove debug mode babylonjs
* remove sci notation in step export
* use stable cdn for babylonjs
* sweep extrusion length
* line circle intersection with tolerance, normal and dir vector for arc
* offset of wire
* remove useless non serializable attr
* secondmoment area from straight lines
* reversed faces in extrusion correction
* enhancement of rotation/translation of shells
* bug fix BezierCurve2D and 3D
* eq and hash for basis and frames
* shell and frame mapped shell correctly read
* small try except added for step reading
* all SHAPE_REPRESENTATION are now read
* Arc3D from step full debug
* arc3d to 2d in bspline3d surface
* missing faces at end of sweep
* splitting faces and arcs
* perf in display nodes and toroidal aspect
* setup.py requires plot_data>=0.3.9
* (primitives2d): serialization
* debug of shell method
* porting shells methods
* Debug of conical faces
* Porting cylinders and hollow
* porting from missing from_contour3d for planeface
* reading steps, but artefact on faces
* Correcting arc from_step

### Performance improvements

* LineSegment2D.points is non serializable attribute
* ClosedPolygon2D.line_segment is non_serializable_attributes
* Optimization of mesh generation

#### Refactorings
* (edges): put data argument back into Arc2D.plot_data()
* (edges): redefined Arc2D.plot_data()

## v0.2.6

### Changed
- debugs on frame 2D 

### Optimized
- babylon data generation speed up

## v0.2.5

### Added
- translation and rotation for various primitives

### Changed
- Frame3D rotation takes also into account origin
- following plot_data v0.5.3

## v0.2.4
### Added
- handle spherical surfaces
- positionning of parts in STEP reading

## v0.2.1
### Added
- step export

## v0.2

### Changed
- modules *2D or *3D renamed in *2d, *3d
- point and vector declared with their x, y, z vm.Point2D((0, 0)) -> vm.Point2D(0, 0)
- separating in new modules: display, wires, edges...
- PEP8: method names
- PointAtCurvilinearAbscissa changed to point_at_abscissa
- MPLPlot changed to plot()
- plot now returns only ax instead of fig, ax 

## v0.1.11

### Added 
- Calculate the distance between LineSegment3D/LS3D, Arc3D/LS3D, Arc3D/Arc3D and between CylindricalFace3D too.
- Use PlaneFace3D with contours2D in a classic way and use it with contours3D with a 'from_contours3d' as CylindricalFace3D does.
- Calculate the distance between CylindricalFace3D and PlaneFace3D.
- Calculate the distance between CylindricalFace3D, PlaneFace3D and ToroidalFace3D.
- contours2d.tessel_points which gives all points of a contour2d, and .points the end points of primitives.
- Implementation of ConicalFace3D in Core and RevolvedProfile.
- Implementation of SphericalFace3D in Core.
- BSplineFace3D works.

### Changed
- cut_contours in Face3D which take all points from a Contour2D, not one side like before. Furthermore, it is light and quick.

## [v0.1.10]
- typings
- workflow to instanciate point

## [v0.1.9]

### Added
- mesh module

## [v0.1.8]

### Added
- color and alpha options for various primitives
- line segments intersection
 
### Debug
- arcs: is_trigo and angle were sometimes false

## [v0.1.7]

### Added
- random vector and points
- dashed line option in babylon of LineSegment3D
- Measure2D
- babylon_data: a dict language to describe models to be unpacked by a babylonjs unpacker

### Removed
- constants o2D, x2D, y2D...: use O2D, X2D...

### Changed
- Mesure -> Measure3D<|MERGE_RESOLUTION|>--- conflicted
+++ resolved
@@ -14,15 +14,11 @@
 * Circle2D: split_by_line
 * BoundingRectangle: bounds, plot, area, center, b_rectangle_intersection, is_inside_b_rectangle, point_belongs, intersection_area, distance_to_b_rectangle, distance_to_point
 * Cylinder: random_point_inside, interference_volume_with_other_cylinder, lhs_points_inside
-<<<<<<< HEAD
 * CylindricalSurface3D: line_intersections, linesegment_intersections, plane_intersection
 * Line2D: point_distance
 * Line3D: to_2d
 
-=======
-* CylindricalSurface3D: line_intersections, linesegment_intersections
-* Line2D: point_distance
->>>>>>> 3ded9743
+
 
 ### Fixed
 
@@ -30,12 +26,8 @@
 * Arc3D: plot
 * Fix some to_step methods from edges.py and faces.py
 * Cylinder: point_belongs
-<<<<<<< HEAD
-* CylindricalSurface3D: point3d_to_2d (if y < 0, add 2*pi to theta)
-
-=======
 * FullArc3D: plot (use discretization_points instead of discretise)
->>>>>>> 3ded9743
+
 
 ### Performance improvements
 
