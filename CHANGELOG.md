# Changelog

All notable changes to this project will be documented in this file.

The format is based on [Keep a Changelog](https://keepachangelog.com/en/1.0.0/),
and this project adheres to [Semantic Versioning](https://semver.org/spec/v2.0.0.html).

## v0.10.0 [Unreleased yet]

### New Features

* Write .msh file (with stream)

### Fixed

### Removed

### Performance improvements

### Refactorings


## v0.9.0 [Testing]

### New Features

* Unit coversion factor parameter added to the end of the from_step arguments parameter (So we can convert the units correctly)
* SphericalSurface3D: rotation, translation, frame_mapping
* read steps: Identify assemblies in a step file.
* ClosedTriangleShell3D: to_trimesh method
* PointCloud3D: add method shell_distances to compute distances from triangular mesh in PointCloud3D
* BSplineSurface3D: Now the plot method uses u and v curves
* Create .geo and .msh files (Mesh geometries with GMSH)
* RevolutionSurface3D: point3d_to_2d, point2d_to_3d, plot, rectangular_cut, from_step
* RevolutionFace3D
* WiriMixin: from points: general method for Wire3D and 2D and for Contour2D and 3D.
* ConicalSurface3D, CylindricalSurface3D: plot method


### Fixed

* WireMixin: abscissa (add tolerance as parameter)
* OpenRoundedLineSegment2D: deleted discretization_points() so it uses the one from WireMixin.
* Contour2D: moved bounding_rectangle and get_bounding_rectangle to Wire2D. 
* BSplineCurve: from_points_interpolation, uses centripedal method for better fitting.
* Conical, Cylindrical and Toroidal Surfaces 3D: fix face_from_contours - bug when step file doesnot follow a standard. 
* BSplineSurface3D: debug linesegment2d_to_3d method.
* Parametric operations with BSpline curves.
* OpenTriangleShell3D: fix from_mesh_data method.
* PeriodicalSurface: fix face from contours.
* LineSegment2D.line_intersections: verify if colinear first.
* Cylinder: to_dict, min_distance_to_other_cylinder.
* Step_assemblies: consider when no transformation is needed.
* fix some pydocstyle errors
* Script/step/workflow: Update Workflow, use last version of dessia_common
* LineSegment3D: Rotation method update due to points attribute deletion
* ConicalSurface3D: fix from_step class method by adding the angle convertion factor
* fix f string usage

<<<<<<< HEAD
=======

>>>>>>> 2614e827
### Removed

* edges: remove attributes points from lines & linesegments for performance purpose


### Performance improvements

* wires.py's 2D objects: chache bounding_rectangle results
* faces.py's Triangle3D objects: subdescription points and triangles
* EdgeCollection3D: new object for displaying series of edges
* BSplineSurface3D: compile BSplineSurface3D.derivatives
* Contour2D.area(): save area in a cache variable.
* Contour2D.__eq__(): verify contour length first, when verify if two contours are the same.
* Contour2D.is_inside(): verify first if the area of the contour2 is not smaller that contour 1.
* Disabling pointer in to_dict for most primitives
* Better hash for shells, contours & wires 


### Refactorings
- Remove usage of deprecated method old_coordinates and new_coordinates
- Indicate 'inplace' methods as deprecated


### Documentation
- BoundingBox docstrings

### Unittests
* ConicalSurface3D: face_from_contours, bsplinecurve3d_to_2d.
* CompositePrimitive2D: rotation, translation, frame_mapping
* core.py: delete_double_point, step_ids_to_str
* CompositePrimitive3D: plot
* BoundingRectangle: bounds, plot, area, center, b_rectangle_intersection, is_inside_b_rectangle, point_belongs,
intersection_area, distance_to_b_rectangle, distance_to_point
* BoundingBox: center, add, to_dict, points, from_bounding_boxes, from_points, to_frame, volume, bbox_intersection,
is_inside_bbox, intersection_volume, distance_to_bbox, point_belongs, distance_to_point, plot
* VolumeModel: eq, volume, rotation, translation, frame_mapping, bounding_box, plot

### CI
- add spell check to pylint with pyenchant
- make code_pydocstyle more explicit

## v0.8.0 [Released 26/01/2023]

### New Features

* PlaneFace3D: project_faces
* OpenShell3D: project_coincident_faces_of
* GmshParser: to_vtk
* BSplineCurve: derivatives
* ClosedPolygon2D: point_belongs, now the user can choose whether points on the edge of the polygon
            should be considered inside or not.
* ArcEllipse2D: line_intersections, frame_mapping, linesegment_intersections
* Line2D: point_belongs, frame_mapping()
* New Class wires.Ellipse2D
* Ellipse2D: point_over_ellipse(), line_intersections(), linesegment_intersections(), discretization_points(),
abscissa(), point_angle_with_major_dir(), area(), rotation(), tranlation(), frame_mapping()
* Plane3D: is_parallel, fullarc_intersections
* Arc2D: cut_betweeen_two_points
* Contour3D: linesegment_intersections, line_intersections
* Circle3D: primitives: [Arc3D, Arc3D], get_primitives, abscissa, linesegment_intersections
* Arc3D: line_intersections, linesegment_intersections
* new module utils: intersections -> circle_3d_linesegment_intersections
* hash for Frame2D
* Ellipse3D: point_belongs, abscissa, length, to_2d
* CylindricalSurface3D: point_on_surface, is_coincident, arcellipse3d_to_2d
* BSplineSurface3D: derivatives

### Fixed

* PlaneFace3D: cut_by_coincident_face (consider self.inner_contours inside face)
* Contour2D: bounding_rectangle (specify number_points for discretization_points), point_belongs
* Line2D: line_intersections
* BSplineCurve2D: line_intersections
* PlaneFace3D: cut_by_coincident_face (consider self.inner_contours inside face)
* BSplineCurve2D: bounding_rectangle (specify number_points for discretization_points)
* Mesh: delete_duplicated_nodes
* BSplineSurface3D: fix arc3d_to_2d method
* Frame3D : fix from_point_and_vector method ( error for the case vector=main_axis)
* BSplineCurve2D: linesegment_intersections
* Contour2D: merge_primitives_with
* BSplineCurve: fix to take into account weighted B-spline curves.
* Step: fix reading of rational BSpline curves and surfaces from step file.
* BSplineCurve2D: tangent (use position/length)
* Babylon: some scene settings for better rendering
* Arc2D: fix get_center: name referenced before assignement
* SphericalSurface3D : enhancement of primitives parametrization on surface parametric domain.
* BSplineSurface3D: debug linesegment2d_to_3d method.
* Parametric operations with BSpline curves.
* OpenTriangleShell3D: fix from_mesh_data method
* pydocstyle fixes
* bounding box: fix for cylindrical and BSplineCurve3D
* contour2d: ordering_primitives, order_primitives
* Plane3D: plane_intersections, is_coindident
* contour2d: ordering_primitives, order_primitives
* Linesegment2D: infinite_primitive
* Arc2D: point_belongs
* Arc2D: infinite_primitive
* Wire2D: infinite_intersections
* infinite primitive offset of linesegment
* Ellispe3D: discretization_points
* BSplineSurface: Improved surface periodicity calculation

### Removed

* babylon script remaining functions

### Performance improvements
* ClosedPolygon2D: triangulation
* Cylinder: min_distance_to_other_cylinder
* BSplineCurve: discretization_points
* Face3D: triangulation
* triangulation performance by use of Node2D instead of points (x15 on casing)
* cache variable self._polygon_point_belongs_100, to avoid recalculating each
time we have to verify if a point is inside
* Improvements in BSplineSurface3D.point3d_to_2d performance
* Triangle3D serialization speed-up
* Serialization without memo for faces
* Custom serialization for BsplineCurves

### Refactorings

* Basis2D, Basis3D, Frame2D, Frame3D: old_coordinates and new_coordinates method are now deprecated.
local_to_global_coordinates and global_to_local_coordinates are the new more explicit ones.
* Line3D: intersections

### Unittests

* Contour2D: point_belongs
* Basis2D, Basis3D, Frame2D, Frame3D: local_to_global_coordinates and global_to_local_coordinates
* ArcEllipse2D: linesegment_intersections
* LineSegment2D: to_wire
* Line2D: point_belongs
* BSplineCurve2D: line_intersections
* Ellipse2D.point_over_ellipse()
* Ellipse2D.line_intersections()
* Ellipse2D.linesegment_intersections()
* Ellipse2D.discretization_points()
* Ellipse2D.abscissa()
* Ellipse2D.point_angle_with_major_dir()
* Ellipse2D.area()
* Ellipse2D.rotation()
* Ellipse2D.tranlation()
* Ellipse2D.frame_mapping()
* Line2D.frame_mapping()
* Plane3D: plane_intersections, fullarc_intersections, is_parallel, is_coincident
* Contour2D: offset
* ArcEllipse3D.to_2d()
* Circle3D: point_belongs
* Circle3D: discretization_points
* Arc3D: line_intersections, linesegment_intersections
* Contour2D: ordering_contour, is_ordered, order_contour
* Ellipse3D: point_belongs, abscissa, length, to_2d, discretization_points
* CylindricalSurface3D: point_on_surface, is_coincident

### CI

* Mandatory CHANGELOG.md update for PR
* pre-commit checks with cython-lint

## v0.7.0 

### New Features

* Open/Closed TriangleShells: ability to implement specific algorithm to triangles
* Block: faces_center (calculate directly point in the middle of the faces)
* Circle2D: split_by_line
* BoundingRectangle: bounds, plot, area, center, b_rectangle_intersection, is_inside_b_rectangle, point_belongs, intersection_area, distance_to_b_rectangle, distance_to_point
* Cylinder: random_point_inside, interference_volume_with_other_cylinder, lhs_points_inside
* CylindricalSurface3D: line_intersections, linesegment_intersections, plane_intersection
* Line2D: point_distance
* Line3D: to_2d
* Line3D: skew_to (verifies if two Line3D are skew)
* LineSegment3D: line_interserctions
* ArcEllipse3D: discretization_points
* FullArc3D: linesegment_intersections
* Line: sort_points_along_line
* Line2D: point_belongs
* ArcEllipse2D: length, point_belongs, abscissa, bounding_rectangle, straight_line_area, discretization_points, reverse

### Fixed

* Contour2D: point_belongs
* BsplineCurve: abscissa (use different start point between 0 and length)
* Arc3D: plot
* Cylinder: point_belongs
* FullArc3D: plot (use discretization_points instead of discretise)
* Face3D: line_intersections: consider borders
* STL: from stream (use BinaryFile and StringFile instead of io.BinaryIO and FileIO)
* Step: from stream (use BinaryFile instead of io.BinaryIO)
* Contour: is_overlapping (consider intersecting_points is empty)
* LineSegment2D: to_wire (use discretization_points instead of discretise)
* ArcEllipse2D: to_3d
* Fix boolean operations when faces are 100% coincident
* Fix some to_step methods from edges.py and faces.py


### Performance improvements

* Avoid unneeded bbox computation


### Refactorings

* cleanup of ClosedShell (double methods with Openshells)
* LineSegment3D: intersections
* Line2D: sort_points_along_line



### Unittests

* PlaneFace3D: line_intersections
* BsplineCurve: abscissa
* Circle2D: split_by_line
* BoundingRectangle: area, center, intersection, is_inside, point_belongs, intersection_area, distance_to_point, distance_to_b_rectangle
* Cylinder: point_belongs, random_point_inside, interference_volume_with_other_cylinder, min_distance_to_other_cylinder, is_intersecting_other_cylinder, lhs_points_inside
* CylindricalFace3D: linesegment_intersections
* CylindricalSurface3D: line_intersections
* Line3D: line_distance
* Line3D: skew_to
* Line3D: intersections
* LineSegment3D: line_intersections
* LineSegment3D: linesegment_intersections
* Contour: is_overlapping
* LineSegment2D: line_intersections
* ArcEllipse3D: discretization_points
* FullArc3D: linesegment_intersections
* Line2D: sort_points_along_line
* Line3D: sort_points_along_line
* ArcEllipse2D: length, point_belongs, abscissa, bounding_rectangle, straight_line_area, discretization_points, reverse


## v0.6.1 [12/13/2022]

### Changes

* Import from dessia_common are now performed from dessia_common.core

### Fixed
* infinite primitive offset of linesegment

## v0.6.0 [11/7/2022]

### New Features

* Stl:load_from_file, to_volume_model
* Surface2D: copy (specific method)
* GmshParser: read_file (.msh) and related methods, define_triangular_element_mesh, define_tetrahedron_element_mesh
* Circle2D: primitives (defined with 2 Arc2D)
* Node2D/3D, TriangularElement, QuadrilateralElement2D, TriangularElement3D
* ElementsGroup: nodes, elements_per_node
* Mesh: bounding_rectangle, delete_duplicated_nodes
* PlaneFace3D: cut_by_coincident_face
* Vector2D: to_step
* BSplineCurve2D: to_step
* LineSegment3D: to_bspline_curve
* BSplineCurve3D: from_geomdl_curve
* Surface2D: line_crossings
* Surface2D: from_contour
* BSplineSurface3D: simpifly_surface - verifies if BSplineSurface3D could be a Plane3D
* OpenShell3D: to_step_face_ids
* Contour2D: repair_cut_contour
* Circle2D: cut_by_line

### Fixed

* Contour3D: average_center_point (use edge_polygon.points instead of points)
* Contour: edges_order_with_adjacent_contour
* Arc2D: translate_inplace
* Arc2D: point_belongs
* Arc2D: abscissa (consider point2d == arc2d.start/end)
* Arc2D: split (how to choose the interior point)
* Wire: extract_primitives (consider point1 and point2 belong to the same primitive, REMOVE Contour.extract_primitives)
* LineSegment: abcissa (consider point2d == arc2d.start/end)
* Contour2D: cut_by_wire
* Contour2D: point_belongs (bug when contour has only one primitive, like FullArc2D)
* Contour: contours_from_edges
* PlaneFace3D: face_intersections
* Edge: insert_knots_and_mutiplicity
* BSplineCurve3D: from_step
* Surface2D: cut_by_line
* Circle3D: to_step
* ArcEllipse3D.to_2d()
* infinite primitive offset of linesegment

### Performance improvements

* Improve reading STEP files (Faster BSplineCurve3D.look_up_table, Better info when _edges not following eachother_ )
* Improve multiple substractions
* Speedup Contour2D.point_belongs using bounding_rectangle
* Custom to dicts for Shells and primitives inheriting


### Refactorings

* Normalize STL methods regarding STEP
* Refacor and update old code in mesh.py
* Define a Parent class 'Triangle' for Triangle2D/3D


### Unittests

* Wire: extract_primitives, extract_without_primitives


## v0.5.0

### New Features

* Contour: is_overlapping, is_supperposing
* Point, Edges and Wires: axial_symmetry
* Surface2D: rotation, rotation_inplace
* Wire2D: bsplinecurve_crossings,  bsplinecurve_intersections
* Cylinder: min_distance_to_other_cylinder, is_intersecting_other_cylinder
* New point_distance method for Wire3D

### Fixed

* Wire3D.babylonjs
* BSplineSurface3D.merge_with (consider overlapping, intersecting surfaces)
* Wire.extract_primitives (consider point1 & point2 belong to the same primitive)
* Wire.extract_without_primitives (consider the primitives’ order to choose the primitives)
* Contour.shared_primitives_with (consider contours sharing a lot of primitives groups)
* Contour2D.contour_intersections (check if the point is not already in the lis)
* Line.is_between_points (consider point1==point2)
* BSplineCurve2D.split (consider point==start/end)
* Contour3D.bounding_box (use _utd_bounding_box to be defined as a property)
* BSplineSurface3D.grid2d_deformed (add more constraints to compute surface deformation)
* BSplineSurface3D.from_cylindrical_faces (consider **kwargs parameters)
* Duplicated methods cleaned
* triangulation of planar faces
* Wire3D: fix Bounding box
* Wire3D: Bounding box
* Arc2D: primitives bad calculation (arc2d)
* Update plotdata in setup.py
* add some fixes pydocstyle

### Performance improvements

* Remove Copy param from movement of primitives and add inplace methods
* Improve union operations
* Return the same result type (a boolean) in Contour.is_sharing_primitives_with
* Add hidden attribute _bounding_rectangle for Contour2D
* Add hidden attribute _length for BSplineCurve2D/3D
* Consider different types of primitives in Wire.wire_intersections/wire_crossings
* Add hidden attribute _length for Edge

### Refactorings

* Define _eq_ in Contour (to be used for both 2D and 3D)
* Use Grid2D object in different BSplineSurface3D methods (especially: to_2d_with_dimension)
* Define length in LineSegment (to be used for both 2D and 3D)
* Delete diplicated methods (length and point_at_abscissa) from Contour3D (inherit from Wire)
* Define a Parent class 'Bsplinecurve' to mutulize Bsplinecurve2D/3D methods
* Clean duplicated methods
* Define length in LineSegment (to be used for both 2D and 3D)
* Delete diplicated methods (length and point_at_abscissa) from Contour3D (inherit from Wire)
* Define a Parent class 'Bsplinecurve' to mutulize Bsplinecurve2D/3D methods


## v0.4.0
### Fixed
* various fixes in cuts of wires and contours
* Fix of missing face in Union
* following dessia_common v0.7.0


## v0.3.0

### New Features
* Bspline with dimensions
* cut_by_line for Surface2D
* Bspline merge

### Fixed
* Various Steps improvement
* Bspline periodicity in step reading
* sewing improvements
* Substraction of shells

## v0.2.10

### New Features

* union of shells (only with planeface for the moment
* Sewing of polygon3D
* Concav hull of PointCloud2D

## v0.2.9

### New Features

* support STL import & export
* point cloud2D & cloud3D

## v0.2.8

### New Features

* support stringIO in step save

### Fixes

* depack of point2D
* to_vector2D

### Performance improvements

* better bounding box for cylindrical face


## [v0.2.7]
### Changed
* direction vector of linesegments are now normalized

### New Features

* straight line area for BsplineCurve2D
* split of circleby start end
* closedpolygon2d is_trigo
* Auto-adaptative camera/edge width babylonjs
* splitting of bsplinecurve2d
* BezierSurface3D implemented
* added rotation and translation for faces
* new classes BezierCurve2D and BezierCurve3D
* spherical surface
* (core): update plot_data method
* update plot_data methods in wires and edges
* step almost working for cylindrical, conical toroidal
* difference between intersections and crossings
* plot_data version set to 0.3.8 or above

### Fixes

* support of mixed vector point in to step
* remove debug mode babylonjs
* remove sci notation in step export
* use stable cdn for babylonjs
* sweep extrusion length
* line circle intersection with tolerance, normal and dir vector for arc
* offset of wire
* remove useless non serializable attr
* secondmoment area from straight lines
* reversed faces in extrusion correction
* enhancement of rotation/translation of shells
* bug fix BezierCurve2D and 3D
* eq and hash for basis and frames
* shell and frame mapped shell correctly read
* small try except added for step reading
* all SHAPE_REPRESENTATION are now read
* Arc3D from step full debug
* arc3d to 2d in bspline3d surface
* missing faces at end of sweep
* splitting faces and arcs
* perf in display nodes and toroidal aspect
* setup.py requires plot_data>=0.3.9
* (primitives2d): serialization
* debug of shell method
* porting shells methods
* Debug of conical faces
* Porting cylinders and hollow
* porting from missing from_contour3d for planeface
* reading steps, but artefact on faces
* Correcting arc from_step

### Performance improvements

* LineSegment2D.points is non serializable attribute
* ClosedPolygon2D.line_segment is non_serializable_attributes
* Optimization of mesh generation

#### Refactorings
* (edges): put data argument back into Arc2D.plot_data()
* (edges): redefined Arc2D.plot_data()

## v0.2.6

### Changed
- debugs on frame 2D

### Optimized
- babylon data generation speed up

## v0.2.5

### Added
- translation and rotation for various primitives

### Changed
- Frame3D rotation takes also into account origin
- following plot_data v0.5.3

## v0.2.4
### Added
- handle spherical surfaces
- positionning of parts in STEP reading

## v0.2.1
### Added
- step export

## v0.2

### Changed
- modules *2D or *3D renamed in *2d, *3d
- point and vector declared with their x, y, z vm.Point2D((0, 0)) -> vm.Point2D(0, 0)
- separating in new modules: display, wires, edges...
- PEP8: method names
- PointAtCurvilinearAbscissa changed to point_at_abscissa
- MPLPlot changed to plot()
- plot now returns only ax instead of fig, ax

## v0.1.11

### Added
- Calculate the distance between LineSegment3D/LS3D, Arc3D/LS3D, Arc3D/Arc3D and between CylindricalFace3D too.
- Use PlaneFace3D with contours2D in a classic way and use it with contours3D with a 'from_contours3d' as CylindricalFace3D does.
- Calculate the distance between CylindricalFace3D and PlaneFace3D.
- Calculate the distance between CylindricalFace3D, PlaneFace3D and ToroidalFace3D.
- contours2d.tessel_points which gives all points of a contour2d, and .points the end points of primitives.
- Implementation of ConicalFace3D in Core and RevolvedProfile.
- Implementation of SphericalFace3D in Core.
- BSplineFace3D works.

### Changed
- cut_contours in Face3D which take all points from a Contour2D, not one side like before. Furthermore, it is light and quick.

## [v0.1.10]
- typings
- workflow to instanciate point

## [v0.1.9]

### Added
- mesh module

## [v0.1.8]

### Added
- color and alpha options for various primitives
- line segments intersection

### Debug
- arcs: is_trigo and angle were sometimes false

## [v0.1.7]

### Added
- random vector and points
- dashed line option in babylon of LineSegment3D
- Measure2D
- babylon_data: a dict language to describe models to be unpacked by a babylonjs unpacker

### Removed
- constants o2D, x2D, y2D...: use O2D, X2D...

### Changed
- Mesure -> Measure3D<|MERGE_RESOLUTION|>--- conflicted
+++ resolved
@@ -57,10 +57,6 @@
 * ConicalSurface3D: fix from_step class method by adding the angle convertion factor
 * fix f string usage
 
-<<<<<<< HEAD
-=======
-
->>>>>>> 2614e827
 ### Removed
 
 * edges: remove attributes points from lines & linesegments for performance purpose
