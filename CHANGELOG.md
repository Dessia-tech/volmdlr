# Changelog

All notable changes to this project will be documented in this file.

The format is based on [Keep a Changelog](https://keepachangelog.com/en/1.0.0/),
and this project adheres to [Semantic Versioning](https://semver.org/spec/v2.0.0.html).

## v0.15.0 [future]

### New Features
#### surfaces.py
- ToroidalSurface3D: line_intersections, linesegment_intersections, plane_intersections
<<<<<<< HEAD
- SphericalSurface3D: circle_intersections, arc_intersections, ellipse_intersections, arcellipse_intersections

#### shells.py
=======
- ToroidalSurface3D: cylindricalSurface_intersections, circle_intersections, fullarc_intersections, dict_to_object,
- CylindricalSurface3D: circle_intersections
- ToroidalFace3D: PlaneFace3D intersectios.
#### edges.py
- BsplineCurve3D: circle_intersections.
#### curves.py
- Circle3D: point_distance.
#### shell.py
>>>>>>> 396babc8
- OpenTriangleShell3D: triangle decimation

### Fixed

#### faces.py
- PlaneFace3D: circle_intersections.
#### wires.py
- delete remaining inplace methods in wires.py
#### shells.py
- Fixes to boolean operations.
<<<<<<< HEAD
- SphericalSurface3D: use circle 3d instead of polygon3D. 
=======
#### utils
- common_operations separate_points_by_closeness: consider more than two cluster groups.
#### curves
- Circle3D: circle_intersectios when the circle are coplanar.
>>>>>>> 396babc8

### Refactor
- Face3D: create a generic method for calculating intersections between two faces: _generic_face_intersections.

### Changed
- ToroidalSurface3D: init param tore_radius and small_radius changed to major_radius and minor_radius respectevely.
- ToroidalSurface3D: plots now use Circles 3D instead of ClosedPolygon3D. Performance improved.
- CylindricalSurface3D: More comprehesive plot

### Unittests
#### curves 
- Circle3D: new case to test_circle_intersections, new test: test_point_distance.
#### surfaces
- ToroidalSurface3D: test_line_intersections, test_plane_intersections, test_cylindrical_surface_intersections, test_circle_intersections
- CylindricalSurface3D:  test_circle_intersections.
#### faces
- ToroidalFace3D: PlaneFace3D intersectios.
- SphericalSurface3D: circle_intersections, arc_intersections, arcellipse_intersections
## v0.14.0

### New Features
- DisplayTriangleShell3D: a TriangleShell3D optimized for performance of display / saving / loading.
- BSplineSurface3D: from_points_interpolation, from_points_approximation.
- nurbs module.
- New curves classes: Hyperbola2D and Hyperbola3D.
- Line: closest_point_on_line, from_point_and_vector
- Line2D: get_slope, get_y_intersection.
- New curves classes: Parabola2D/3D.
- ConicalSurface3D: line/line_segment intersections, perpendicular_plane_intersection
- ConicalSurface3D: line/line_segment intersections, perpendicular_plane_intersection, parallel_plane_intersections, concurent_plane_intersections, plane_intersections.
- Hyperbola2D/3D and Parabola2D/3D: split
- PlaneFace3D: conicalface_intersections
- CylindricalSurface3D: conicalsurface_intersections
- CylindricalFace3D: conicalface_intersections
- Curve: general_method curve_intersections
- Parabola2d/3D / Hyperbola2D/3D: point_belongs, tangent
- BSplineCurve: point_to_parameter, abscissa_to_parameter.
- Basis3D: is_normilized, is_orthogonal, is_orthonormal.
- BSplineSurface3D: fullarcellipse3d_to_2d
- ClosedPolygon2D: points_in_polygon

### Fixed
- add missing name attributes to classmethods.
- fixed circular imports
- BSplineSurface3D: from_points_interpolation, from_points_approximation.
- ConicalFace3D: point_belongs
- nurbs.core: find_multiplicity, evaluate_curve.
- LineSegment3d: line_intersections.
- Circle2D: line_intersections
- Step.read_lines: handles name with # character in name.
- ExtrusionSurface3D: enhance 3D to parametric operations.
- BSplineCurve: direction_vector, point_at_abscissa, abscissa, trim
- ConicalSurface3D and RevolutionSurface3D: bsplinecurve3d_to_2d when start or and points are at surface singularity
- ClosedCurves: discretization_points
- ArcEllipse3D: is_close
- LineSegment3D: revolution
- FullArcEllipse3D, FullArcEllipse2D: discretization_points
- ConicalSurface3D: linesegment2d_to_3d
- BSplineSurface3D: bsplinecurve3d_to_2d, prevents code execution from stopping when point3d_to_2d does not converge
- BSplineSurface3D: derivatives
- BSplineCurve: split
- Matrix based discrete representation: boolean operations
- read the docs settings
- fix: move code complexity at end
- 
### Refactor
- TriangleShell3D: various improvement such as get_bounding_box, to_mesh_data, from_mesh_data, to_dict, dict_to_object

### Changed
- Cache BSplineCurve points into a numpy array to reduce memory usage.
- Vector2D, Vector3D: __repr__
- core_compiled: cdef functions' names.
- Vector2D, Vector3D, Point2D, Point3D: transformed into extension types for memory performance
- limit warning on step reading
- BSplineSurface3D: point3d_to_2d

### Unittests
- Hyperbola2D/3D: line_intersections
- Parabola2D/3D: line_intersections
- ConicalSurface3D: test_line_intersections, test_plane_intersections.

## v0.13.0

### New Features
- Line: reverse.
- BSplineCurve: Remove dependencies from the geomdl library.
- perf: to_dict/dict_to_obj of OpenTriangleShell3D
- Cylinder / Cone / HollowCylinder: from_center_point_and_axis
- Cone: remove inheritance from RevolvedProfile
- Ellipse2D: point_distance, bounding rectangle, ellipse_intersections
- Curve: local_discretization
- Ellipse3D: line_intersections, linesegment_intersections, ellipse_intersections
- ArcEllipse3D : Linesegment_intersections, arcellipse_intersections
- Circle3D: circle_intersections, ellipse_intersections
- Circle2D: ellipse_intersections.
- Arc3D: arc_intersections, arcellipse_intersections
- Wire3D/Contour3D: edge_intersections, wire_intersections
- BSpline3D: arc_intersections
- New module: discrete_representation for voxelization of 3D geometries and pixelization of 2D geometries
- BSplineSurface3D: partial removal of dependencies on geomdl objects

### Fixed
- Sweep with non smoth path
- plot of vector3D.
- BSplineSurface3D: point3d_to_2d, improve inital condition.
- EdgeCollection3D: babylon_meshes.
- BSplineCurve3D: trim
- FullArc3D: hash
- SphericalSurface3D: enhance repair_periodicity_method
- CylindricalSurface3D: concurrent_plane_intersection
- BSplineFace3D: fix neutral_fiber
- Step: assembly import
- BSplineFace3D: fix bounding_box.
- Ellipse3D: from_step
- edges.py: general improvements.
- ExtrusionSurface3D: point3d_to_2d.
- ExtrusionSurface3D: enhance parametric operations when the surface is periodic.
- BSplineFace3D: fix neutral_fiber
- BSplineSurface3D: improve bsplinecurve3d_to_2d.
- BSplineSurface3D: improve bsplinecurve3d_to_3d.
- Circle2D: plot
- Line3D: fix Line3D plot()
- Vector2D: plot()
- fix RevolutionFace3D init parameter wire to edge.
- Update documentation
- fix Sweep: bug when first primitive is an arc.
- fix closedshell3d volume
- Step.py: enhance step import/export
- VolumeModel: get_shells
- step.py uses deque in stack based algorithms
- VolumeModel: get_shells
- add error protection stl
- Sweep - add raise ValueError if section too big in comparision to arc radiuses
- Update cython version requirement in setup.py
- Step import: handles when there is an empty assembly in the file.
- Ellipse2D: point_at_abscissa
- ultis.common_operations: get_edge_distance_to_point and get_get_abscissa_discretization from edges so it can be used in curves too.
- edges.Edge._generic_minimum_distance
- LineSegment3D: distance_linesegment
- BSpline3D: linesegment_intersections

### Refactor
- refator some classes' init in primitives3D. 
- Shells: refactor.
- Composite_primitives
- Surface3D: enhance repair_primitives_periodicity method.
- volmdlr.utils.intersections:
- BSplineCurve: replace periodic bool parameter with verification inside from_points_intepolation method.
- Wire3D: removes heritage from volmdlr.core.CompositePrimitive3D
- BSplineCurve3D: bounding_box
- edges: minimum_distance.
- BSplineSurface3D: bsplinecurve3d_to_2d
- BSplineCurve: transform some attributs into lazy evaluation and Caching
- BSplineSurface3D: transform some attributs into lazy evaluation and Caching
- BSplineSurface3D: store control_points as numpy array for memory efficiency
- PlaneFace3D: distance_to_point -> point_distance
- remove normalize() methods for Vectors. Replaced by unit_vector(), it returns a new normalized vector.
- Cylinder / Cone / HollowCylinder: docstrings, typings, style, coherence
- BSplineSurface3D: point3d_to_2d performance improvements.


### Changed
- Moves functions from step.py to volmdlr.utils.step_reader
- Cylinder / HollowCylinder: `from_extremal_points` is now depracted. Use `from_end_points` instead (for lexical reason)

### Unittests
- Cylinder / Cone / HollowCylinder
- Ellipse2D: point_distance
- Ellipse3D: test_ellipse_intersections, test_linesegment_intersections
- ArcEllipse3D : Linesegment_intersections, arcellipse_intersections
- Circle3D: circle_intersections.
- Arc3D: arc_intersections, arcellipse_intersections, test_minimum_distance_bspline
- BSplineCurve3D: test_bspline_linesegment_minimum_distance, test_bspline_linesegment_intersections
- Contour3D: test_edge_intersections

## v0.12.0


### New Features
- New module: cad_simplification - OctreeBlockSimplify, TrippleExtrusionSimplify
- shells.py : function to performe union operations for a given list of shells.
- ClosedShell3D: is_face_intersecting, is_intersecting_with
- BoundingBox: get_points_inside_bbox, size
- Vector3D: unit_vector
- Face3D: split_inner_contour_intersecting_cutting_contours
- Shell3D: get_ray_casting_line_segment
- WireMixin: get_connected_wire, is_sharing_primitives_with
- OpenShell3D: faces_graph
- Plane3D: arc_intersections, bsplinecurve_intersections
- common_operations: split_wire_by_plane
- SphericalSurface3D: line_intersections, linesegment_intersections.
- Sweep with muitiform profile contour.
- minimum_distance: face-to-face, shell-to-shell
- OpenShell3D: from_faces (using faces graph)
- SphericalFace3D: from_contours3d_and_rectangular_cut
- RevolutionSurface3D: Translation
- wires.WireMixin: from_circle
- curves.CircleMixin: trim
- Face3D: point_distance
- BSplineCurve3D: revolution method.

### Fixed
- ClosedShell3D: is_face_inside, get_subtraction_valid_faces, valid_intersection_faces, point_belongs
- ContourMixin: delete_shared_contour_section, reorder_contour_at_point, are_extremity_points_touching
- RevolutionSurface3D: fix some special cases whiling transforming from 3D space to parametric domain.
- fix drone python version
- BSplineFace3D: neutral_fiber
- BSplineSurface3D: arc3d_to_2d, removes repeated parametric points if any.
- surfaces.Plane3D: linesegment_intersections
- Step export
- Face3D: is_linesegment_crossing.
- Edge: fix orientation of edges commig from step.
- BSplineCurve3D: from_step.
- Export to step file
- Step import
- Edge: fix orientation of edges commig from step.
- Sphere: point_belongs, inherits from ClosedShell3D instead of RevolvedProfile
- Step import.
- PeriodicalSurface: linesegment3d_to_2d, takes into account small 3D line segments that should be actually 3D arcs
- babylondata: removes empty objects.
- ClosedPolygon2D: point_belongs.
- Fullarc: get_reverse.
- Arc2D: point_belongs
- ArcEllipse2D: point_at_abscissa
- Frame3D: import/export step.
- BSplineFace3D: neutral_fiber.
- Step: read_lines, take into account the space character in step entity names
- Circle3D: fix trim.
- Edge: from_step trim of periodic curves with different orientation of original edge
- Arc3D: fix abscissa, fix get_arc_point_angle
- add missing toleraces to some methods.
- Arc3D: line_intersections
- Line3D: minimum_distance_points
- remove arcellipse handleling for bspline2d_3d.
- plot of vector3D
- Ellipse3D: discretization_points.

### Refactor
- ClosedShell3D: point_belongs, get_non_intersecting_faces
- BoundingBox: bbox_intersection
- Face3D: get_face_cutting_contours
- parametric.py: fix numerical instability in some functions used in Arc3D to parametric surface domain transformation.
- intersections: get_bsplinecurve_intersections generalization, so it can also be used
to calculate intersections between a plane 3d and bsplinecurve3d.
- Big refactor: New module curves.py containing classes as Line, Circle and Ellipse.
Most edges will now be formed by a curve and a start and end points. Unittests for all these classes have been created.
All adequations have been done for all tests and existing scripts.

- bspline_compiled: refactor binomial_coefficient for performance.
- Improve step translator.
- Delete inplace methods: rotation, translation and frame_mapping. replace by juste the rotation, translation and frame_mapping. objects are no longer changed inplace, a new transformed object is returned each time.
- OpenShell3D: faces_graph.
- RevolutionSurface3D: Improve init and methods

### Changed
- OpenShell3D: faces_graph is now vertices_graph. faces_graph method now represents the faces' topology of the shell.

### Unittests
- FullArc2D: split_between_two_points
- Face3D: set_operations_new_faces
- ClosedShell3D: point_belongs
- Plane3D: arc_intersections, bsplinecurve_intersections
- common_operations: split_wire_by_plane
- SphericalSurface3D: line_intersections, linesegment_intersections.

## v0.11.0


### New Features
- BSplineCurve, Edge: simplify
- Plane3D: angle_between_planes, plane_betweeen_two_planes
- Edge: intersections, crossings, validate_crossings
- Arc2D: bsplinecurve_intersections, arc_intersections, arcellipse_intersections.
- ArcEllipse2D: bsplinecurve_intersections
- get_circle_intersections added to volmdlr.utils.intersections, so it can be used to calculate intersections between two arcs 2d.
- get_bsplinecurve_intersections added to volmdlr.utils.intersections. Used to calculate intersection between a bspline and another edge.
- Wire2D: edge_intersections, wire_intersections, edge_crossings, edge_intersections, validate_edge_crossings, validate_wire_crossings
- Contour2D: split_contour_with_sorted_points, intersection_contour_with
- CylindricalSurface3D: point_projection, point_distance
- ToroidalSurface3D: point_projection
- BsplineCurve: point_distance, point_belongs
- ContourMixin: is_adjacent
- Wire2D: area
- Circle2D: bsplinecurve_intersections.
- add tolerance param to many methods from edges and wires.
- Surface3D: add contour healing into face_from_contours3d method.
- ExtrusionSurface3D: implement missing cases for linesegment2d_to_3d method.
- BSplineSurface3D: to_plane3d
- BSplineFace3D: to_planeface3d
- BSplineCurve, Arc, LineSegment: is_close
- Core: get_edge_index_in_list, edge_in_list
- mesh: TetrahedralElementQuadratic 
- GmshParser: define_quadratic_tetrahedron_element_mesh
- GmshParser: to_vtk (consider quadratic tetrahedron element)
- VolumeModel: to_msh (consider both order 1 and 2)
- Assembly: define a volmdlr Assembly object.
- Edge: direction_independent_is_close
- Arcellipse2D, 3D: complementary, translation
- Arcellipse2D, 3D: complementary
- Face3D: is_linesegment_crossing, linesegment_intersections_approximation.
- Assembly: define a volmdlr Assembly object.
- Contour2D: copy
- LineSegment2D: copy
- FullArcEllipse3D: split
- ArcEllipse3D: split, point_at_abscissa
- Vector: is_perpendicular_to
- babylonjs: add nested meshes
- CylindricalFace3D, ConicalFace3D, ToroidalFace3D, BSplineFace3D: neutral_fiber
- VolumeModel: get_shells
- WireMixin: wires_from_edges
- DisplayMesh3D: triangulation_faces
- Woodpecker CI setup
- ContourMixin: primitive_section_over_contour.
- Face3D: split_by_plane

### Fixed
- 2D conversion: create 2D function name in core_compiled
- LineSegment, Arc, BSplineCurve: get_shared_section()
- bSpline2D: linesegment_intersections
- BsplineCurve: from_points_interpolation
- Coverage: use coverage rc to enable cython coverage
- ClosedShel3D: cut_by_plane
- ClosedShell3D: union
- BSplineSurface3D: take into account oppened contour while using face_from_contours3d
- BsplineCurve: simplify
- Dessiaobject inheritance up-to-date
- Edge: unit_direction_vector, unit_normal_vector, split_between_two_points
- VolumeModel: get_mesh_lines (change tolerance 1e-20 to 1e-6)
- RevolutionSurface: fix some parametric operations.
- ClosedShel3D: intersection method
- Fix: plots
- add some fixes to pydocstyle errors
- ToroidalSurface3D: fix some parametric operations.
- Node2D, Node3D: is_close
- SphericalSurface3D: enhance arc3d_to_2d and bsplinecurve3d_to_2d.
- BSplineface3D: linesegment2d_to_3d, bsplinecurve2d_to_3d.
- OpenShell3D: get_geo_lines (use primitive.is_close)
- Basis3D: normalize
- Contour3D: from_step removes repeated edges from primitives list
- Face3D: add fixes to divide_face.
- ExtrusionSurface3D: linesegment2d_to_3d.
- Surface3D: repair_primitive_periodicity
- BSplineSurface3D: ban useless attr in serialization 
- utils.parametric: fix contour2d_healing
- BSplineSurface3D: ban useless attr in serialization
- BSplineCurve: simplify
- SphericalSurface3D: contour3d_to_2d
- WireMixin: to_wire_with_linesegments (use new methods, for 2D and 3D)
- ArcEllipse2d: point_belongs, abscissa, init.
- Face3D: face_inside - now considers inners_contours
- BoundingBox: point_belongs now considers bounds.
- ContourMixin: delete_shared_contour_section
- PlaneFace3D: merge_faces
- Contour2D: divide
- Step: raise NotimplementedError when it's not possible to instatiate assembly object.
- STL: handle mutiple space as separator
- fix: protect gmsh import

### Refactor
- Contour2D: cut_by_wire
- Contour2D: extract_with_points displaced to WireMixin
- Contour2D: extract_contour displaced to WireMixin and renamed to extract
- Contour2D: split_contour_with_sorted_points displaced to WireMixin and renamed to split_with_sorted_points
- Contour2D: get_divided_contours
- FullArc2D, FullArc3D: create FullArc Abstract class.
- Contour2D: ordering_contour
- WireMixin: order_wire
- Contour2D: delete cut_by_linesegments
- split faces.py into surfaces.py, faces.py and shells.py 
- ContourMixin: from_points
- ClosedShell3D: improve performance for boolean operations
- Face3D: reduce the triangulation discretization resolution of Toroidal and Cylindrical to improve redering performance.
- Cylinder: inheritance directly from ClosedShell3D
- Edges: cache middle_points and unit_direction_vector 
- Arc: add optional parameter center
- unittests: find dynamicly the folder for the json
- Arc: point_distance
- BSplineCurve: is_close
- CompositePrimitive3D: babylon_points
- WireMixin: split_with_sorted_points -> if a wire, and given points are start and end, return self directly.
- ContourMixin: contours_from_edges
- ExtrusionSurface3D: simplify bsplinecurve3d_to_2d method

### Changed
- better surface3d plots
- sphere methods renamed in_points & to_point_skin to inner points & skin_points
- Improve CylincricalFace3D and ToroidalFace3D rendering mesh.
- remove useless attribute in Bspline serialization
- Change python suport version from >=3.7 to >= 3.9
- LICENSE changed from GPL to Lesser GPL 
- Readme logo updated
- CI: do not check quality on tag

### Unittests
- Arc2D: test_arc_intersections
- TestEdge2DIntersections: test intersections for all edges.
- Circle2D: test_circle_intersections
- Contour2D: test_crossings, test_intersection_contour_with
- BSplineCurve: get_intersection_sections
- BSplineCurve2D: edge_intersections, arc_intersections, bsplinecurve_intersections
- CylindricalFace3D: test_triangulation_quality
- CylindricalSurface3D: test_point_projection
- BSplineCurve: point_projection
- ClosedShel3D: cut_by_plane
- Arc3D.minimum_distance_points_line
- New unittests for plane3d.
- ClosedShel3D: intersection
- Arcellipse2D: complementary
- Contour2D: contours_from_edges.
- PlaneFace3D: merge_faces
- Contour2D: divide.
- BSplineFace3D: test_linesegment_intersections_approximation.
- CylindricalFace3D: split_by_plane.

v0.10.0 [Released 20/04/2023]

### New Features
* Write .msh file (with stream)
* Arc: reverse
* BSplineCurve2D: offset
* Circle2D: bsplinecurve_intersections, point_distance
* ConicalSurface3D, CylindricalSurface3D: plot method
* BSplineCurve3D: minimum distance
* volmdlr.edge: FullArcEllipse
* BSplineCurve: evaluate_single
* Wire2: hash
* Contour3D: hash
* LineSegment3D, LineSegment2D, Arc3D, Arc2D, BSpline3D, BSpline2D: get_shared_section(), delete_shared_section()
* Contour2D: closest_point_to_point2, get_furthest_point_to_point2
* Block: octree, quadtree, subdivide_block

### Fixed
* Bspline in sweep
* Plane3D: plane_intersections
* fixes to step assemblies
* LineSegment3D: matrix_distance
* fixes to wire
* Arc: split. Case when spliting point is the start or end point.
* BplineCurve2D: tangent, vector_direction, normal_vector
* BSplineCurve: abscissa, line_intersections
* Add some important fixes to unittests: missing two __init__py files.
* Contour2D, Contour3D: merge_with()
* Edge: change unit_direction_vector and unit_normal_vector to concrete methods
* stl: add _standalone_in_db to Stl class
* BSplineSurface3D: merge_with
* Documentation: Add introduction to volmdlr technology
* BSplineSurface3D: refactor bsplinecurve3d_to_2d to take into account periodic behavior
* OpenedRoundedLineSegments2D/ClosedRoundedLineSegments2D: fix radius type
* Surface3D: debug some special cases while using face_from_contours3d.
* Step: debug some special cases while reading step file.
* BSplineSurface3D: fix simplify_surface method.
* Improve pylint code quality.
* PeriodicalSurface: enhance some parametric transformations.

### Removed
- stl: remove default value in from_stream method

### Changed

- argument convexe in volmdlr.cloud has been renamed to convex
- Add some missing docstrings in volmdlr.faces
- Using full arcs for Circles primitives

### Performance improvements
- BSplineCurve: compilation of some functions used by from_points_interpolation classmethod.
- BSplineSurface3D: compilation of some functions used in the evaluation of a parametric point.
- eq & hash: Some eq and hash methods have been fixed. starting from clases Point and Vector.
- BSplinecurve2D: point_belongs
- lighten some dicts with optional name
- Step reader: refactor to_volume_model. Remove the dependency of the method of creating a graph.

### Refactorings
- ContourMixin: to_polygon (for both 2D and 3D)
- BSplineCurve2D.point_distance 
- new dataclass EdgeStyle: to be used in several plot methods. simplifying its structure.


### Unittests
* BSplineCurve2D: offset, point_distance, point_belongs
* Circle2D: bspline_intersections, point_distance
* Unittests for Vector2D
* Unittests for Point2D
* Unittests for Vector3D
* Unittests for Point3D
* LineSegment3D: test_matrix_distance
* LineSegment3D, LineSegment2D, Arc3D, Arc2D, BSpline3D, BSpline2D: get_shared_section(), delete_shared_section()
* Contour3D: merge_with()
* Contour2D: closest_point_to_point2, get_furthest_point_to_point2

## v0.9.3

- build: bump dessia common to 0.10.0
- build: remove useless jsonschema dep
- build: update package.xml for freecad

## v0.9.1

### Fixed
- build: manifest was not shipping bspline_compiled
- fixed many pylint errors: 13/03/2023
- fix contour2d: divide

### Documentation
 - typo in CONTRIBUTING.md
 - typo in README.md

## v0.9.0 [released 03/26/2023]

### New Features
* Unit coversion factor parameter added to the end of the from_step arguments parameter (So we can convert the units correctly)
* SphericalSurface3D: rotation, translation, frame_mapping
* read steps: Identify assemblies in a step file.
* ClosedTriangleShell3D: to_trimesh method
* PointCloud3D: add method shell_distances to compute distances from triangular mesh in PointCloud3D
* BSplineSurface3D: Now the plot method uses u and v curves
* Create .geo and .msh files (Mesh geometries with GMSH)
* RevolutionSurface3D: point3d_to_2d, point2d_to_3d, plot, rectangular_cut, from_step
* RevolutionFace3D
* WiriMixin: from points: general method for Wire3D and 2D and for Contour2D and 3D.
* Added package.xml metadata in order to be listed in the FreeCAD Addon Manager
* Edge: local_discretization
* ArcEllipse2d: point_at_abscissa, translation, split, point_distance.

### Fixed

* WireMixin: abscissa (add tolerance as parameter)
* OpenRoundedLineSegment2D: deleted discretization_points() so it uses the one from WireMixin.
* Contour2D: moved bounding_rectangle and get_bounding_rectangle to Wire2D.
* BSplineCurve: from_points_interpolation, uses centripedal method for better fitting.
* Conical, Cylindrical and Toroidal Surfaces 3D: fix face_from_contours - bug when step file doesnot follow a standard.
* BSplineSurface3D: debug linesegment2d_to_3d method.
* Parametric operations with BSpline curves.
* OpenTriangleShell3D: fix from_mesh_data method.
* PeriodicalSurface: fix face from contours.
* LineSegment2D.line_intersections: verify if colinear first.
* Cylinder: to_dict, min_distance_to_other_cylinder.
* Step_assemblies: consider when no transformation is needed.
* fix some pydocstyle errors
* Script/step/workflow: Update Workflow, use last version of dessia_common
* LineSegment3D: Rotation method update due to points attribute deletion
* ConicalSurface3D: fix from_step class method by adding the angle convertion factor
* fix f string usage
* Add some typings
* Step: Step translator now handles some EDGE_LOOP inconsistencies coming from step files
* Arc2d: point_belongs, abscissa.


### Removed

- edges: remove attributes points from lines & linesegments for performance purpose


### Performance improvements

- wires.py's 2D objects: chache bounding_rectangle results
- faces.py's Triangle3D objects: subdescription points and triangles
- EdgeCollection3D: new object for displaying series of edges
- BSplineSurface3D: compile BSplineSurface3D.derivatives
- Contour2D.area(): save area in a cache variable.
- Contour2D.__eq__(): verify contour length first, when verify if two contours are the same.
- Contour2D.is_inside(): verify first if the area of the contour2 is not smaller that contour 1.
- Disabling pointer in to_dict for most primitives
- Better hash for shells, contours & wires 


### Refactorings
- Remove usage of deprecated method old_coordinates and new_coordinates
- Indicate 'inplace' methods as deprecated
* Wire: extract_with_points

### Documentation
- BoundingBox docstrings

### Unittests
- ConicalSurface3D: face_from_contours, bsplinecurve3d_to_2d.
- CompositePrimitive2D: rotation, translation, frame_mapping
- core.py: delete_double_point, step_ids_to_str
- CompositePrimitive3D: plot
- BoundingRectangle: bounds, plot, area, center, b_rectangle_intersection, is_inside_b_rectangle, point_belongs,
intersection_area, distance_to_b_rectangle, distance_to_point
- BoundingBox: center, add, to_dict, points, from_bounding_boxes, from_points, to_frame, volume, bbox_intersection,
is_inside_bbox, intersection_volume, distance_to_bbox, point_belongs, distance_to_point, plot
* VolumeModel: eq, volume, rotation, translation, frame_mapping, bounding_box, plot
* Wire: extract_with_points, split_with_two_points
* Arc2d: point_belongs, abscissa.
* ArcEllipse2d: point_belongs, abscissa, init, translation, split, point_at_abscissa, point_distance.

### CI
- add spell check to pylint with pyenchant
- make code_pydocstyle more explicit
- upload html coverage to cdn.dessia.tech
- limit time effect on master & testing

## v0.8.0 [Released 26/01/2023]

### New Features

- PlaneFace3D: project_faces
- OpenShell3D: project_coincident_faces_of
- GmshParser: to_vtk
- BSplineCurve: derivatives
- ClosedPolygon2D: point_belongs, now the user can choose whether points on the edge of the polygon
            should be considered inside or not.
- ArcEllipse2D: line_intersections, frame_mapping, linesegment_intersections
- Line2D: point_belongs, frame_mapping()
- New Class wires.Ellipse2D
- Ellipse2D: point_over_ellipse(), line_intersections(), linesegment_intersections(), discretization_points(),
abscissa(), point_angle_with_major_dir(), area(), rotation(), tranlation(), frame_mapping()
- Plane3D: is_parallel, fullarc_intersections
- Arc2D: cut_betweeen_two_points
- Contour3D: linesegment_intersections, line_intersections
- Circle3D: primitives: [Arc3D, Arc3D], get_primitives, abscissa, linesegment_intersections
- Arc3D: line_intersections, linesegment_intersections
- new module utils: intersections -> circle_3d_linesegment_intersections
- hash for Frame2D
- Ellipse3D: point_belongs, abscissa, length, to_2d
- CylindricalSurface3D: point_on_surface, is_coincident, arcellipse3d_to_2d
- BSplineSurface3D: derivatives

### Fixed

- PlaneFace3D: cut_by_coincident_face (consider self.inner_contours inside face)
- Contour2D: bounding_rectangle (specify number_points for discretization_points), point_belongs
- Line2D: line_intersections
- BSplineCurve2D: line_intersections
- PlaneFace3D: cut_by_coincident_face (consider self.inner_contours inside face)
- BSplineCurve2D: bounding_rectangle (specify number_points for discretization_points)
- Mesh: delete_duplicated_nodes
- BSplineSurface3D: fix arc3d_to_2d method
- Frame3D : fix from_point_and_vector method ( error for the case vector=main_axis)
- BSplineCurve2D: linesegment_intersections
- Contour2D: merge_primitives_with
- BSplineCurve: fix to take into account weighted B-spline curves.
- Step: fix reading of rational BSpline curves and surfaces from step file.
- BSplineCurve2D: tangent (use position/length)
- Babylon: some scene settings for better rendering
- Arc2D: fix get_center: name referenced before assignement
- SphericalSurface3D : enhancement of primitives parametrization on surface parametric domain.
- BSplineSurface3D: debug linesegment2d_to_3d method.
- Parametric operations with BSpline curves.
- OpenTriangleShell3D: fix from_mesh_data method
- pydocstyle fixes
- bounding box: fix for cylindrical and BSplineCurve3D
- contour2d: ordering_primitives, order_primitives
- Plane3D: plane_intersections, is_coindident
- contour2d: ordering_primitives, order_primitives
- Linesegment2D: infinite_primitive
- Arc2D: point_belongs
- Arc2D: infinite_primitive
- Wire2D: infinite_intersections
- infinite primitive offset of linesegment
- Ellispe3D: discretization_points
- BSplineSurface: Improved surface periodicity calculation

### Removed

- babylon script remaining functions

### Performance improvements
- ClosedPolygon2D: triangulation
- Cylinder: min_distance_to_other_cylinder
- BSplineCurve: discretization_points
- Face3D: triangulation
- triangulation performance by use of Node2D instead of points (x15 on casing)
- cache variable self._polygon_point_belongs_100, to avoid recalculating each
time we have to verify if a point is inside
- Improvements in BSplineSurface3D.point3d_to_2d performance
- Triangle3D serialization speed-up
- Serialization without memo for faces
- Custom serialization for BsplineCurves

### Refactorings

- Basis2D, Basis3D, Frame2D, Frame3D: old_coordinates and new_coordinates method are now deprecated.
local_to_global_coordinates and global_to_local_coordinates are the new more explicit ones.
- Line3D: intersections

### Unittests

- Contour2D: point_belongs
- Basis2D, Basis3D, Frame2D, Frame3D: local_to_global_coordinates and global_to_local_coordinates
- ArcEllipse2D: linesegment_intersections
- LineSegment2D: to_wire
- Line2D: point_belongs
- BSplineCurve2D: line_intersections
- Ellipse2D.point_over_ellipse()
- Ellipse2D.line_intersections()
- Ellipse2D.linesegment_intersections()
- Ellipse2D.discretization_points()
- Ellipse2D.abscissa()
- Ellipse2D.point_angle_with_major_dir()
- Ellipse2D.area()
- Ellipse2D.rotation()
- Ellipse2D.tranlation()
- Ellipse2D.frame_mapping()
- Line2D.frame_mapping()
- Plane3D: plane_intersections, fullarc_intersections, is_parallel, is_coincident
- Contour2D: offset
- ArcEllipse3D.to_2d()
- Circle3D: point_belongs
- Circle3D: discretization_points
- Arc3D: line_intersections, linesegment_intersections
- Contour2D: ordering_contour, is_ordered, order_contour
- Ellipse3D: point_belongs, abscissa, length, to_2d, discretization_points
- CylindricalSurface3D: point_on_surface, is_coincident

### CI

- Mandatory CHANGELOG.md update for PR
- pre-commit checks with cython-lint

## v0.7.0

### New Features

- Open/Closed TriangleShells: ability to implement specific algorithm to triangles
- Block: faces_center (calculate directly point in the middle of the faces)
- Circle2D: split_by_line
- BoundingRectangle: bounds, plot, area, center, b_rectangle_intersection, is_inside_b_rectangle, point_belongs, intersection_area, distance_to_b_rectangle, distance_to_point
- Cylinder: random_point_inside, interference_volume_with_other_cylinder, lhs_points_inside
- CylindricalSurface3D: line_intersections, linesegment_intersections, plane_intersection
- Line2D: point_distance
- Line3D: to_2d
- Line3D: skew_to (verifies if two Line3D are skew)
- LineSegment3D: line_interserctions
- ArcEllipse3D: discretization_points
- FullArc3D: linesegment_intersections
- Line: sort_points_along_line
- Line2D: point_belongs
- ArcEllipse2D: length, point_belongs, abscissa, bounding_rectangle, straight_line_area, discretization_points, reverse

### Fixed

- Contour2D: point_belongs
- BsplineCurve: abscissa (use different start point between 0 and length)
- Arc3D: plot
- Cylinder: point_belongs
- FullArc3D: plot (use discretization_points instead of discretise)
- Face3D: line_intersections: consider borders
- STL: from stream (use BinaryFile and StringFile instead of io.BinaryIO and FileIO)
- Step: from stream (use BinaryFile instead of io.BinaryIO)
- Contour: is_overlapping (consider intersecting_points is empty)
- LineSegment2D: to_wire (use discretization_points instead of discretise)
- ArcEllipse2D: to_3d
- Fix boolean operations when faces are 100% coincident
- Fix some to_step methods from edges.py and faces.py


### Performance improvements

- Avoid unneeded bbox computation


### Refactorings

- cleanup of ClosedShell (double methods with Openshells)
- LineSegment3D: intersections
- Line2D: sort_points_along_line



### Unittests

- PlaneFace3D: line_intersections
- BsplineCurve: abscissa
- Circle2D: split_by_line
- BoundingRectangle: area, center, intersection, is_inside, point_belongs, intersection_area, distance_to_point, distance_to_b_rectangle
- Cylinder: point_belongs, random_point_inside, interference_volume_with_other_cylinder, min_distance_to_other_cylinder, is_intersecting_other_cylinder, lhs_points_inside
- CylindricalFace3D: linesegment_intersections
- CylindricalSurface3D: line_intersections
- Line3D: line_distance
- Line3D: skew_to
- Line3D: intersections
- LineSegment3D: line_intersections
- LineSegment3D: linesegment_intersections
- Contour: is_overlapping
- LineSegment2D: line_intersections
- ArcEllipse3D: discretization_points
- FullArc3D: linesegment_intersections
- Line2D: sort_points_along_line
- Line3D: sort_points_along_line
- ArcEllipse2D: length, point_belongs, abscissa, bounding_rectangle, straight_line_area, discretization_points, reverse


## v0.6.1 [12/13/2022]

### Changes

- Import from dessia_common are now performed from dessia_common.core

### Fixed
- infinite primitive offset of linesegment

## v0.6.0 [11/7/2022]

### New Features

- Stl:load_from_file, to_volume_model
- Surface2D: copy (specific method)
- GmshParser: read_file (.msh) and related methods, define_triangular_element_mesh, define_tetrahedron_element_mesh
- Circle2D: primitives (defined with 2 Arc2D)
- Node2D/3D, TriangularElement, QuadrilateralElement2D, TriangularElement3D
- ElementsGroup: nodes, elements_per_node
- Mesh: bounding_rectangle, delete_duplicated_nodes
- PlaneFace3D: cut_by_coincident_face
- Vector2D: to_step
- BSplineCurve2D: to_step
- LineSegment3D: to_bspline_curve
- BSplineCurve3D: from_geomdl_curve
- Surface2D: line_crossings
- Surface2D: from_contour
- BSplineSurface3D: simpifly_surface - verifies if BSplineSurface3D could be a Plane3D
- OpenShell3D: to_step_face_ids
- Contour2D: repair_cut_contour
- Circle2D: cut_by_line

### Fixed

- Contour3D: average_center_point (use edge_polygon.points instead of points)
- Contour: edges_order_with_adjacent_contour
- Arc2D: translate_inplace
- Arc2D: point_belongs
- Arc2D: abscissa (consider point2d == arc2d.start/end)
- Arc2D: split (how to choose the interior point)
- Wire: extract_primitives (consider point1 and point2 belong to the same primitive, REMOVE Contour.extract_primitives)
- LineSegment: abcissa (consider point2d == arc2d.start/end)
- Contour2D: cut_by_wire
- Contour2D: point_belongs (bug when contour has only one primitive, like FullArc2D)
- Contour: contours_from_edges
- PlaneFace3D: face_intersections
- Edge: insert_knots_and_mutiplicity
- BSplineCurve3D: from_step
- Surface2D: cut_by_line
- Circle3D: to_step
- ArcEllipse3D.to_2d()
- infinite primitive offset of linesegment
- Contour3D: order_contour.

### Performance improvements

- Improve reading STEP files (Faster BSplineCurve3D.look_up_table, Better info when _edges not following eachother_ )
- Improve multiple substractions
- Speedup Contour2D.point_belongs using bounding_rectangle
- Custom to dicts for Shells and primitives inheriting


### Refactorings

- Normalize STL methods regarding STEP
- Refacor and update old code in mesh.py
- Define a Parent class 'Triangle' for Triangle2D/3D


### Unittests

- Wire: extract_primitives, extract_without_primitives


## v0.5.0

### New Features

- Contour: is_overlapping, is_supperposing
- Point, Edges and Wires: axial_symmetry
- Surface2D: rotation, rotation_inplace
- Wire2D: bsplinecurve_crossings,  bsplinecurve_intersections
- Cylinder: min_distance_to_other_cylinder, is_intersecting_other_cylinder
- New point_distance method for Wire3D

### Fixed

- Wire3D.babylonjs
- BSplineSurface3D.merge_with (consider overlapping, intersecting surfaces)
- Wire.extract_primitives (consider point1 & point2 belong to the same primitive)
- Wire.extract_without_primitives (consider the primitives’ order to choose the primitives)
- Contour.shared_primitives_with (consider contours sharing a lot of primitives groups)
- Contour2D.contour_intersections (check if the point is not already in the lis)
- Line.is_between_points (consider point1==point2)
- BSplineCurve2D.split (consider point==start/end)
- Contour3D.bounding_box (use _utd_bounding_box to be defined as a property)
- BSplineSurface3D.grid2d_deformed (add more constraints to compute surface deformation)
- BSplineSurface3D.from_cylindrical_faces (consider **kwargs parameters)
- Duplicated methods cleaned
- triangulation of planar faces
- Wire3D: fix Bounding box
- Wire3D: Bounding box
- Arc2D: primitives bad calculation (arc2d)
- Update plotdata in setup.py
- add some fixes pydocstyle

### Performance improvements

- Remove Copy param from movement of primitives and add inplace methods
- Improve union operations
- Return the same result type (a boolean) in Contour.is_sharing_primitives_with
- Add hidden attribute _bounding_rectangle for Contour2D
- Add hidden attribute _length for BSplineCurve2D/3D
- Consider different types of primitives in Wire.wire_intersections/wire_crossings
- Add hidden attribute _length for Edge

### Refactorings

- Define _eq_ in Contour (to be used for both 2D and 3D)
- Use Grid2D object in different BSplineSurface3D methods (especially: to_2d_with_dimension)
- Define length in LineSegment (to be used for both 2D and 3D)
- Delete diplicated methods (length and point_at_abscissa) from Contour3D (inherit from Wire)
- Define a Parent class 'Bsplinecurve' to mutulize Bsplinecurve2D/3D methods
- Clean duplicated methods
- Define length in LineSegment (to be used for both 2D and 3D)
- Delete diplicated methods (length and point_at_abscissa) from Contour3D (inherit from Wire)
- Define a Parent class 'Bsplinecurve' to mutulize Bsplinecurve2D/3D methods


## v0.4.0
### Fixed
- various fixes in cuts of wires and contours
- Fix of missing face in Union
- following dessia_common v0.7.0


## v0.3.0

### New Features
- Bspline with dimensions
- cut_by_line for Surface2D
- Bspline merge

### Fixed
- Various Steps improvement
- Bspline periodicity in step reading
- sewing improvements
- Substraction of shells

## v0.2.10

### New Features

- union of shells (only with planeface for the moment
- Sewing of polygon3D
- Concav hull of PointCloud2D

## v0.2.9

### New Features

- support STL import & export
- point cloud2D & cloud3D

## v0.2.8

### New Features

- support stringIO in step save

### Fixes

- depack of point2D
- to_vector2D

### Performance improvements

- better bounding box for cylindrical face


## [v0.2.7]
### Changed
- direction vector of linesegments are now normalized

### New Features

- straight line area for BsplineCurve2D
- split of circleby start end
- closedpolygon2d is_trigo
- Auto-adaptative camera/edge width babylonjs
- splitting of bsplinecurve2d
- BezierSurface3D implemented
- added rotation and translation for faces
- new classes BezierCurve2D and BezierCurve3D
- spherical surface
- (core): update plot_data method
- update plot_data methods in wires and edges
- step almost working for cylindrical, conical toroidal
- difference between intersections and crossings
- plot_data version set to 0.3.8 or above

### Fixes

- support of mixed vector point in to step
- remove debug mode babylonjs
- remove sci notation in step export
- use stable cdn for babylonjs
- sweep extrusion length
- line circle intersection with tolerance, normal and dir vector for arc
- offset of wire
- remove useless non serializable attr
- secondmoment area from straight lines
- reversed faces in extrusion correction
- enhancement of rotation/translation of shells
- bug fix BezierCurve2D and 3D
- eq and hash for basis and frames
- shell and frame mapped shell correctly read
- small try except added for step reading
- all SHAPE_REPRESENTATION are now read
- Arc3D from step full debug
- arc3d to 2d in bspline3d surface
- missing faces at end of sweep
- splitting faces and arcs
- perf in display nodes and toroidal aspect
- setup.py requires plot_data>=0.3.9
- (primitives2d): serialization
- debug of shell method
- porting shells methods
- Debug of conical faces
- Porting cylinders and hollow
- porting from missing from_contour3d for planeface
- reading steps, but artefact on faces
- Correcting arc from_step

### Performance improvements

- LineSegment2D.points is non serializable attribute
- ClosedPolygon2D.line_segment is non_serializable_attributes
- Optimization of mesh generation

#### Refactorings
- (edges): put data argument back into Arc2D.plot_data()
- (edges): redefined Arc2D.plot_data()

## v0.2.6

### Changed
- debugs on frame 2D

### Optimized
- babylon data generation speed up

## v0.2.5

### Added
- translation and rotation for various primitives

### Changed
- Frame3D rotation takes also into account origin
- following plot_data v0.5.3

## v0.2.4
### Added
- handle spherical surfaces
- positionning of parts in STEP reading

## v0.2.1
### Added
- step export

## v0.2

### Changed
- modules -2D or *3D renamed in *2d, *3d
- point and vector declared with their x, y, z vm.Point2D((0, 0)) -> vm.Point2D(0, 0)
- separating in new modules: display, wires, edges...
- PEP8: method names
- PointAtCurvilinearAbscissa changed to point_at_abscissa
- MPLPlot changed to plot()
- plot now returns only ax instead of fig, ax

## v0.1.11

### Added
- Calculate the distance between LineSegment3D/LS3D, Arc3D/LS3D, Arc3D/Arc3D and between CylindricalFace3D too.
- Use PlaneFace3D with contours2D in a classic way and use it with contours3D with a 'from_contours3d' as CylindricalFace3D does.
- Calculate the distance between CylindricalFace3D and PlaneFace3D.
- Calculate the distance between CylindricalFace3D, PlaneFace3D and ToroidalFace3D.
- contours2d.tessel_points which gives all points of a contour2d, and .points the end points of primitives.
- Implementation of ConicalFace3D in Core and RevolvedProfile.
- Implementation of SphericalFace3D in Core.
- BSplineFace3D works.

### Changed
- cut_contours in Face3D which take all points from a Contour2D, not one side like before. Furthermore, it is light and quick.

## [v0.1.10]
- typings
- workflow to instanciate point

## [v0.1.9]

### Added
- mesh module

## [v0.1.8]

### Added
- color and alpha options for various primitives
- line segments intersection

### Debug
- arcs: is_trigo and angle were sometimes false

## [v0.1.7]

### Added
- random vector and points
- dashed line option in babylon of LineSegment3D
- Measure2D
- babylon_data: a dict language to describe models to be unpacked by a babylonjs unpacker

### Removed
- constants o2D, x2D, y2D...: use O2D, X2D...

### Changed
- Mesure -> Measure3D<|MERGE_RESOLUTION|>--- conflicted
+++ resolved
@@ -10,20 +10,15 @@
 ### New Features
 #### surfaces.py
 - ToroidalSurface3D: line_intersections, linesegment_intersections, plane_intersections
-<<<<<<< HEAD
-- SphericalSurface3D: circle_intersections, arc_intersections, ellipse_intersections, arcellipse_intersections
-
-#### shells.py
-=======
 - ToroidalSurface3D: cylindricalSurface_intersections, circle_intersections, fullarc_intersections, dict_to_object,
 - CylindricalSurface3D: circle_intersections
 - ToroidalFace3D: PlaneFace3D intersectios.
+- SphericalSurface3D: circle_intersections, arc_intersections, ellipse_intersections, arcellipse_intersections
 #### edges.py
 - BsplineCurve3D: circle_intersections.
 #### curves.py
 - Circle3D: point_distance.
 #### shell.py
->>>>>>> 396babc8
 - OpenTriangleShell3D: triangle decimation
 
 ### Fixed
@@ -34,14 +29,11 @@
 - delete remaining inplace methods in wires.py
 #### shells.py
 - Fixes to boolean operations.
-<<<<<<< HEAD
 - SphericalSurface3D: use circle 3d instead of polygon3D. 
-=======
 #### utils
 - common_operations separate_points_by_closeness: consider more than two cluster groups.
 #### curves
 - Circle3D: circle_intersectios when the circle are coplanar.
->>>>>>> 396babc8
 
 ### Refactor
 - Face3D: create a generic method for calculating intersections between two faces: _generic_face_intersections.
