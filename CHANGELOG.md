# Changelog

All notable changes to this project will be documented in this file.

The format is based on [Keep a Changelog](https://keepachangelog.com/en/1.0.0/),
and this project adheres to [Semantic Versioning](https://semver.org/spec/v2.0.0.html).

## v0.11.0 [future]

### New Features
- BSplineCurve, Edge: simplify
- Plane3D: angle_between_planes, plane_betweeen_two_planes
- Edge: intersections, crossings, validate_crossings
- Arc2D: bsplinecurve_intersections, arc_intersections, arcellipse_intersections.
- ArcEllipse2D: bsplinecurve_intersections
- get_circle_intersections added to volmdlr.utils.intersections, so it can be used to calculate intersections between two arcs 2d.
- get_bsplinecurve_intersections added to volmdlr.utils.intersections. Used to calculate intersection between a bspline and another edge.
- Wire2D: edge_intersections, wire_intersections, edge_crossings, edge_intersections, validate_edge_crossings, validate_wire_crossings
- Contour2D: split_contour_with_sorted_points, intersection_contour_with
- CylindricalSurface3D: point_projection, point_distance
- ToroidalSurface3D: point_projection
- BsplineCurve: point_distance, point_belongs
- ContourMixin: is_adjacent
- Wire2D: area
- Circle2D: bsplinecurve_intersections.
- add tolerance param to many methods from edges and wires.
- Surface3D: add contour healing into face_from_contours3d method.
- ExtrusionSurface3D: implement missing cases for linesegment2d_to_3d method.
- BSplineSurface3D: to_plane3d
- BSplineFace3D: to_planeface3d
- BSplineCurve, Arc, LineSegment: is_close
- Core: get_edge_index_in_list, edge_in_list
- mesh: TetrahedralElementQuadratic 
- GmshParser: define_quadratic_tetrahedron_element_mesh
- GmshParser: to_vtk (consider quadratic tetrahedron element)
- VolumeModel: to_msh (consider both order 1 and 2)
- Assembly: define a volmdlr Assembly object.
- Edge: direction_independent_is_close
- Arcellipse2D, 3D: complementary, translation
- Arcellipse2D, 3D: complementary
- Face3D: is_linesegment_crossing
- BSplineFace3D: linesegment_intersections
- Assembly: define a volmdlr Assembly object.
- Contour2D: copy
- LineSegment2D: copy
- FullArcEllipse3D: split
- ArcEllipse3D: split, point_at_abscissa
- Vector: is_perpendicular_to
- babylonjs: add nested meshes
<<<<<<< HEAD
- VolumeModel: get_shells
=======
- WireMixin: wires_from_edges
>>>>>>> 660cf7ea
- DisplayMesh3D: triangulation_faces


### Fixed
- 2D conversion: create 2D function name in core_compiled
- LineSegment, Arc, BSplineCurve: get_shared_section()
- bSpline2D: linesegment_intersections
- BsplineCurve: from_points_interpolation
- Coverage: use coverage rc to enable cython coverage
- ClosedShel3D: cut_by_plane
- ClosedShell3D: union
- BSplineSurface3D: take into account oppened contour while using face_from_contours3d
- BsplineCurve: simplify
- Dessiaobject inheritance up-to-date
- Edge: unit_direction_vector, unit_normal_vector, split_between_two_points
- VolumeModel: get_mesh_lines (change tolerance 1e-20 to 1e-6)
- RevolutionSurface: fix some parametric operations.
- ClosedShel3D: intersection method
- Fix: plots
- add some fixes to pydocstyle errors
- ToroidalSurface3D: fix some parametric operations.
- Node2D, Node3D: is_close
- SphericalSurface3D: enhance arc3d_to_2d and bsplinecurve3d_to_2d.
- BSplineface3D: linesegment2d_to_3d, bsplinecurve2d_to_3d.
- OpenShell3D: get_geo_lines (use primitive.is_close)
- Basis3D: normalize
- Contour3D: from_step removes repeated edges from primitives list
- Face3D: add fixes to divide_face
- ExtrusionSurface3D: linesegment2d_to_3d.
- BSplineSurface3D: ban useless attr in serialization
- BSplineCurve: simplify


### Refactor
- Contour2D: cut_by_wire
- Contour2D: extract_with_points displaced to WireMixin
- Contour2D: extract_contour displaced to WireMixin and renamed to extract
- Contour2D: split_contour_with_sorted_points displaced to WireMixin and renamed to split_with_sorted_points
- Contour2D: get_divided_contours
- FullArc2D, FullArc3D: create FullArc Abstract class.
- Contour2D: ordering_contour
- WireMixin: order_wire
- Contour2D: delete cut_by_linesegments
- split faces.py into surfaces.py, faces.py and shells.py 
- ContourMixin: from_points
- ClosedShell3D: improve performance for boolean operations
- Face3D: reduce the triangulation discretization resolution of Toroidal and Cylindrical to improve redering performance.
- Cylinder: inheritance directly from ClosedShell3D
- Edges: cache middle_points and unit_direction_vector 
- Arc: point_distance
- BSplineCurve: is_close
- CompositePrimitive3D: babylon_points

### Changed
- better surface3d plots
- sphere methods renamed in_points & to_point_skin to inner points & skin_points
- Improve CylincricalFace3D and ToroidalFace3D rendering mesh.
- remove useless attribute in Bspline serialization

### Unittests
- Arc2D: test_arc_intersections
- TestEdge2DIntersections: test intersections for all edges.
- Circle2D: test_circle_intersections
- Contour2D: test_crossings, test_intersection_contour_with
- BSplineCurve: get_intersection_sections
- BSplineCurve2D: edge_intersections, arc_intersections, bsplinecurve_intersections
- CylindricalFace3D: test_triangulation_quality
- CylindricalSurface3D: test_point_projection
- BSplineCurve: point_projection
- ClosedShel3D: cut_by_plane
- Arc3D.minimum_distance_points_line
- New unittests for plane3d
- ClosedShel3D: intersection
- Arcellipse2D: complementary

## v0.10.0 [Unreleased yet]

### New Features
* Write .msh file (with stream)
* Arc: reverse
* BSplineCurve2D: offset
* Circle2D: bsplinecurve_intersections, point_distance
* ConicalSurface3D, CylindricalSurface3D: plot method
* BSplineCurve3D: minimum distance
* volmdlr.edge: FullArcEllipse
* BSplineCurve: evaluate_single
* Wire2: hash
* Contour3D: hash
* LineSegment3D, LineSegment2D, Arc3D, Arc2D, BSpline3D, BSpline2D: get_shared_section(), delete_shared_section()
* Contour2D: closest_point_to_point2, get_furthest_point_to_point2
### Fixed
* Bspline in sweep
* Plane3D: plane_intersections
* fixes to step assemblies
* LineSegment3D: matrix_distance
* fixes to wire
* Arc: split. Case when spliting point is the start or end point.
* BplineCurve2D: tangent, vector_direction, normal_vector
* BSplineCurve: abscissa, line_intersections
* Add some important fixes to unittests: missing two __init__py files.
* Contour2D, Contour3D: merge_with()
* Edge: change unit_direction_vector and unit_normal_vector to concrete methods
* stl: add _standalone_in_db to Stl class
* BSplineSurface3D: merge_with
* Documentation: Add introduction to volmdlr technology
* BSplineSurface3D: refactor bsplinecurve3d_to_2d to take into account periodic behavior
* OpenedRoundedLineSegments2D/ClosedRoundedLineSegments2D: fix radius type
* Surface3D: debug some special cases while using face_from_contours3d.
* Step: debug some special cases while reading step file.
* BSplineSurface3D: fix simplify_surface method.
* Improve pylint code quality.
* PeriodicalSurface: enhance some parametric transformations.

### Removed
- stl: remove default value in from_stream method

### Changed

- argument convexe in volmdlr.cloud has been renamed to convex
- Add some missing docstrings in volmdlr.faces
- Using full arcs for Circles primitives

### Performance improvements
- BSplineCurve: compilation of some functions used by from_points_interpolation classmethod.
- BSplineSurface3D: compilation of some functions used in the evaluation of a parametric point.
- eq & hash: Some eq and hash methods have been fixed. starting from clases Point and Vector.
- BSplinecurve2D: point_belongs
- lighten some dicts with optional name
- Step reader: refactor to_volume_model. Remove the dependency of the method of creating a graph.

### Refactorings
- ContourMixin: to_polygon (for both 2D and 3D)
- BSplineCurve2D.point_distance 
- new dataclass EdgeStyle: to be used in several plot methods. simplifying its structure.

### Unittests
* BSplineCurve2D: offset, point_distance, point_belongs
* Circle2D: bspline_intersections, point_distance
* Unittests for Vector2D
* Unittests for Point2D
* Unittests for Vector3D
* Unittests for Point3D
* LineSegment3D: test_matrix_distance
* LineSegment3D, LineSegment2D, Arc3D, Arc2D, BSpline3D, BSpline2D: get_shared_section(), delete_shared_section()
* Contour3D: merge_with()
* Contour2D: closest_point_to_point2, get_furthest_point_to_point2

## v0.9.3

- build: bump dessia common to 0.10.0
- build: remove useless jsonschema dep
- build: update package.xml for freecad

## v0.9.1

### Fixed
- build: manifest was not shipping bspline_compiled
- fixed many pylint errors: 13/03/2023
- fix contour2d: divide

### Documentation
 - typo in README.md

## v0.9.0 [released 03/26/2023]

### New Features
* Unit coversion factor parameter added to the end of the from_step arguments parameter (So we can convert the units correctly)
* SphericalSurface3D: rotation, translation, frame_mapping
* read steps: Identify assemblies in a step file.
* ClosedTriangleShell3D: to_trimesh method
* PointCloud3D: add method shell_distances to compute distances from triangular mesh in PointCloud3D
* BSplineSurface3D: Now the plot method uses u and v curves
* Create .geo and .msh files (Mesh geometries with GMSH)
* RevolutionSurface3D: point3d_to_2d, point2d_to_3d, plot, rectangular_cut, from_step
* RevolutionFace3D
* WiriMixin: from points: general method for Wire3D and 2D and for Contour2D and 3D. 
* Added package.xml metadata in order to be listed in the FreeCAD Addon Manager 
* Edge: local_discretization
* ArcEllipse2d: point_at_abscissa, translation, split, point_distance.

### Fixed

* WireMixin: abscissa (add tolerance as parameter)
* OpenRoundedLineSegment2D: deleted discretization_points() so it uses the one from WireMixin.
* Contour2D: moved bounding_rectangle and get_bounding_rectangle to Wire2D. 
* BSplineCurve: from_points_interpolation, uses centripedal method for better fitting.
* Conical, Cylindrical and Toroidal Surfaces 3D: fix face_from_contours - bug when step file doesnot follow a standard. 
* BSplineSurface3D: debug linesegment2d_to_3d method.
* Parametric operations with BSpline curves.
* OpenTriangleShell3D: fix from_mesh_data method.
* PeriodicalSurface: fix face from contours.
* LineSegment2D.line_intersections: verify if colinear first.
* Cylinder: to_dict, min_distance_to_other_cylinder.
* Step_assemblies: consider when no transformation is needed.
* fix some pydocstyle errors
* Script/step/workflow: Update Workflow, use last version of dessia_common
* LineSegment3D: Rotation method update due to points attribute deletion
* ConicalSurface3D: fix from_step class method by adding the angle convertion factor
* fix f string usage
* Add some typings
* Step: Step translator now handles some EDGE_LOOP inconsistencies coming from step files
* Arc2d: point_belongs, abscissa.
* ArcEllipse2d: point_belongs, abscissa, init.


### Removed

- edges: remove attributes points from lines & linesegments for performance purpose


### Performance improvements

- wires.py's 2D objects: chache bounding_rectangle results
- faces.py's Triangle3D objects: subdescription points and triangles
- EdgeCollection3D: new object for displaying series of edges
- BSplineSurface3D: compile BSplineSurface3D.derivatives
- Contour2D.area(): save area in a cache variable.
- Contour2D.__eq__(): verify contour length first, when verify if two contours are the same.
- Contour2D.is_inside(): verify first if the area of the contour2 is not smaller that contour 1.
- Disabling pointer in to_dict for most primitives
- Better hash for shells, contours & wires 


### Refactorings
- Remove usage of deprecated method old_coordinates and new_coordinates
- Indicate 'inplace' methods as deprecated
* Wire: extract_with_points

### Documentation
- BoundingBox docstrings

### Unittests
- ConicalSurface3D: face_from_contours, bsplinecurve3d_to_2d.
- CompositePrimitive2D: rotation, translation, frame_mapping
- core.py: delete_double_point, step_ids_to_str
- CompositePrimitive3D: plot
- BoundingRectangle: bounds, plot, area, center, b_rectangle_intersection, is_inside_b_rectangle, point_belongs,
intersection_area, distance_to_b_rectangle, distance_to_point
- BoundingBox: center, add, to_dict, points, from_bounding_boxes, from_points, to_frame, volume, bbox_intersection,
is_inside_bbox, intersection_volume, distance_to_bbox, point_belongs, distance_to_point, plot
* VolumeModel: eq, volume, rotation, translation, frame_mapping, bounding_box, plot
* Wire: extract_with_points, split_with_two_points
* Arc2d: point_belongs, abscissa.
* ArcEllipse2d: point_belongs, abscissa, init, translation, split, point_at_abscissa, point_distance.

### CI
- add spell check to pylint with pyenchant
- make code_pydocstyle more explicit
- upload html coverage to cdn.dessia.tech
- limit time effect on master & testing

## v0.8.0 [Released 26/01/2023]

### New Features

- PlaneFace3D: project_faces
- OpenShell3D: project_coincident_faces_of
- GmshParser: to_vtk
- BSplineCurve: derivatives
- ClosedPolygon2D: point_belongs, now the user can choose whether points on the edge of the polygon
            should be considered inside or not.
- ArcEllipse2D: line_intersections, frame_mapping, linesegment_intersections
- Line2D: point_belongs, frame_mapping()
- New Class wires.Ellipse2D
- Ellipse2D: point_over_ellipse(), line_intersections(), linesegment_intersections(), discretization_points(),
abscissa(), point_angle_with_major_dir(), area(), rotation(), tranlation(), frame_mapping()
- Plane3D: is_parallel, fullarc_intersections
- Arc2D: cut_betweeen_two_points
- Contour3D: linesegment_intersections, line_intersections
- Circle3D: primitives: [Arc3D, Arc3D], get_primitives, abscissa, linesegment_intersections
- Arc3D: line_intersections, linesegment_intersections
- new module utils: intersections -> circle_3d_linesegment_intersections
- hash for Frame2D
- Ellipse3D: point_belongs, abscissa, length, to_2d
- CylindricalSurface3D: point_on_surface, is_coincident, arcellipse3d_to_2d
- BSplineSurface3D: derivatives

### Fixed

- PlaneFace3D: cut_by_coincident_face (consider self.inner_contours inside face)
- Contour2D: bounding_rectangle (specify number_points for discretization_points), point_belongs
- Line2D: line_intersections
- BSplineCurve2D: line_intersections
- PlaneFace3D: cut_by_coincident_face (consider self.inner_contours inside face)
- BSplineCurve2D: bounding_rectangle (specify number_points for discretization_points)
- Mesh: delete_duplicated_nodes
- BSplineSurface3D: fix arc3d_to_2d method
- Frame3D : fix from_point_and_vector method ( error for the case vector=main_axis)
- BSplineCurve2D: linesegment_intersections
- Contour2D: merge_primitives_with
- BSplineCurve: fix to take into account weighted B-spline curves.
- Step: fix reading of rational BSpline curves and surfaces from step file.
- BSplineCurve2D: tangent (use position/length)
- Babylon: some scene settings for better rendering
- Arc2D: fix get_center: name referenced before assignement
- SphericalSurface3D : enhancement of primitives parametrization on surface parametric domain.
- BSplineSurface3D: debug linesegment2d_to_3d method.
- Parametric operations with BSpline curves.
- OpenTriangleShell3D: fix from_mesh_data method
- pydocstyle fixes
- bounding box: fix for cylindrical and BSplineCurve3D
- contour2d: ordering_primitives, order_primitives
- Plane3D: plane_intersections, is_coindident
- contour2d: ordering_primitives, order_primitives
- Linesegment2D: infinite_primitive
- Arc2D: point_belongs
- Arc2D: infinite_primitive
- Wire2D: infinite_intersections
- infinite primitive offset of linesegment
- Ellispe3D: discretization_points
- BSplineSurface: Improved surface periodicity calculation

### Removed

- babylon script remaining functions

### Performance improvements
- ClosedPolygon2D: triangulation
- Cylinder: min_distance_to_other_cylinder
- BSplineCurve: discretization_points
- Face3D: triangulation
- triangulation performance by use of Node2D instead of points (x15 on casing)
- cache variable self._polygon_point_belongs_100, to avoid recalculating each
time we have to verify if a point is inside
- Improvements in BSplineSurface3D.point3d_to_2d performance
- Triangle3D serialization speed-up
- Serialization without memo for faces
- Custom serialization for BsplineCurves

### Refactorings

- Basis2D, Basis3D, Frame2D, Frame3D: old_coordinates and new_coordinates method are now deprecated.
local_to_global_coordinates and global_to_local_coordinates are the new more explicit ones.
- Line3D: intersections

### Unittests

- Contour2D: point_belongs
- Basis2D, Basis3D, Frame2D, Frame3D: local_to_global_coordinates and global_to_local_coordinates
- ArcEllipse2D: linesegment_intersections
- LineSegment2D: to_wire
- Line2D: point_belongs
- BSplineCurve2D: line_intersections
- Ellipse2D.point_over_ellipse()
- Ellipse2D.line_intersections()
- Ellipse2D.linesegment_intersections()
- Ellipse2D.discretization_points()
- Ellipse2D.abscissa()
- Ellipse2D.point_angle_with_major_dir()
- Ellipse2D.area()
- Ellipse2D.rotation()
- Ellipse2D.tranlation()
- Ellipse2D.frame_mapping()
- Line2D.frame_mapping()
- Plane3D: plane_intersections, fullarc_intersections, is_parallel, is_coincident
- Contour2D: offset
- ArcEllipse3D.to_2d()
- Circle3D: point_belongs
- Circle3D: discretization_points
- Arc3D: line_intersections, linesegment_intersections
- Contour2D: ordering_contour, is_ordered, order_contour
- Ellipse3D: point_belongs, abscissa, length, to_2d, discretization_points
- CylindricalSurface3D: point_on_surface, is_coincident

### CI

- Mandatory CHANGELOG.md update for PR
- pre-commit checks with cython-lint

## v0.7.0 

### New Features

- Open/Closed TriangleShells: ability to implement specific algorithm to triangles
- Block: faces_center (calculate directly point in the middle of the faces)
- Circle2D: split_by_line
- BoundingRectangle: bounds, plot, area, center, b_rectangle_intersection, is_inside_b_rectangle, point_belongs, intersection_area, distance_to_b_rectangle, distance_to_point
- Cylinder: random_point_inside, interference_volume_with_other_cylinder, lhs_points_inside
- CylindricalSurface3D: line_intersections, linesegment_intersections, plane_intersection
- Line2D: point_distance
- Line3D: to_2d
- Line3D: skew_to (verifies if two Line3D are skew)
- LineSegment3D: line_interserctions
- ArcEllipse3D: discretization_points
- FullArc3D: linesegment_intersections
- Line: sort_points_along_line
- Line2D: point_belongs
- ArcEllipse2D: length, point_belongs, abscissa, bounding_rectangle, straight_line_area, discretization_points, reverse

### Fixed

- Contour2D: point_belongs
- BsplineCurve: abscissa (use different start point between 0 and length)
- Arc3D: plot
- Cylinder: point_belongs
- FullArc3D: plot (use discretization_points instead of discretise)
- Face3D: line_intersections: consider borders
- STL: from stream (use BinaryFile and StringFile instead of io.BinaryIO and FileIO)
- Step: from stream (use BinaryFile instead of io.BinaryIO)
- Contour: is_overlapping (consider intersecting_points is empty)
- LineSegment2D: to_wire (use discretization_points instead of discretise)
- ArcEllipse2D: to_3d
- Fix boolean operations when faces are 100% coincident
- Fix some to_step methods from edges.py and faces.py


### Performance improvements

- Avoid unneeded bbox computation


### Refactorings

- cleanup of ClosedShell (double methods with Openshells)
- LineSegment3D: intersections
- Line2D: sort_points_along_line



### Unittests

- PlaneFace3D: line_intersections
- BsplineCurve: abscissa
- Circle2D: split_by_line
- BoundingRectangle: area, center, intersection, is_inside, point_belongs, intersection_area, distance_to_point, distance_to_b_rectangle
- Cylinder: point_belongs, random_point_inside, interference_volume_with_other_cylinder, min_distance_to_other_cylinder, is_intersecting_other_cylinder, lhs_points_inside
- CylindricalFace3D: linesegment_intersections
- CylindricalSurface3D: line_intersections
- Line3D: line_distance
- Line3D: skew_to
- Line3D: intersections
- LineSegment3D: line_intersections
- LineSegment3D: linesegment_intersections
- Contour: is_overlapping
- LineSegment2D: line_intersections
- ArcEllipse3D: discretization_points
- FullArc3D: linesegment_intersections
- Line2D: sort_points_along_line
- Line3D: sort_points_along_line
- ArcEllipse2D: length, point_belongs, abscissa, bounding_rectangle, straight_line_area, discretization_points, reverse


## v0.6.1 [12/13/2022]

### Changes

- Import from dessia_common are now performed from dessia_common.core

### Fixed
- infinite primitive offset of linesegment

## v0.6.0 [11/7/2022]

### New Features

- Stl:load_from_file, to_volume_model
- Surface2D: copy (specific method)
- GmshParser: read_file (.msh) and related methods, define_triangular_element_mesh, define_tetrahedron_element_mesh
- Circle2D: primitives (defined with 2 Arc2D)
- Node2D/3D, TriangularElement, QuadrilateralElement2D, TriangularElement3D
- ElementsGroup: nodes, elements_per_node
- Mesh: bounding_rectangle, delete_duplicated_nodes
- PlaneFace3D: cut_by_coincident_face
- Vector2D: to_step
- BSplineCurve2D: to_step
- LineSegment3D: to_bspline_curve
- BSplineCurve3D: from_geomdl_curve
- Surface2D: line_crossings
- Surface2D: from_contour
- BSplineSurface3D: simpifly_surface - verifies if BSplineSurface3D could be a Plane3D
- OpenShell3D: to_step_face_ids
- Contour2D: repair_cut_contour
- Circle2D: cut_by_line

### Fixed

- Contour3D: average_center_point (use edge_polygon.points instead of points)
- Contour: edges_order_with_adjacent_contour
- Arc2D: translate_inplace
- Arc2D: point_belongs
- Arc2D: abscissa (consider point2d == arc2d.start/end)
- Arc2D: split (how to choose the interior point)
- Wire: extract_primitives (consider point1 and point2 belong to the same primitive, REMOVE Contour.extract_primitives)
- LineSegment: abcissa (consider point2d == arc2d.start/end)
- Contour2D: cut_by_wire
- Contour2D: point_belongs (bug when contour has only one primitive, like FullArc2D)
- Contour: contours_from_edges
- PlaneFace3D: face_intersections
- Edge: insert_knots_and_mutiplicity
- BSplineCurve3D: from_step
- Surface2D: cut_by_line
- Circle3D: to_step
- ArcEllipse3D.to_2d()
- infinite primitive offset of linesegment
- Contour3D: order_contour.

### Performance improvements

- Improve reading STEP files (Faster BSplineCurve3D.look_up_table, Better info when _edges not following eachother_ )
- Improve multiple substractions
- Speedup Contour2D.point_belongs using bounding_rectangle
- Custom to dicts for Shells and primitives inheriting


### Refactorings

- Normalize STL methods regarding STEP
- Refacor and update old code in mesh.py
- Define a Parent class 'Triangle' for Triangle2D/3D


### Unittests

- Wire: extract_primitives, extract_without_primitives


## v0.5.0

### New Features

- Contour: is_overlapping, is_supperposing
- Point, Edges and Wires: axial_symmetry
- Surface2D: rotation, rotation_inplace
- Wire2D: bsplinecurve_crossings,  bsplinecurve_intersections
- Cylinder: min_distance_to_other_cylinder, is_intersecting_other_cylinder
- New point_distance method for Wire3D

### Fixed

- Wire3D.babylonjs
- BSplineSurface3D.merge_with (consider overlapping, intersecting surfaces)
- Wire.extract_primitives (consider point1 & point2 belong to the same primitive)
- Wire.extract_without_primitives (consider the primitives’ order to choose the primitives)
- Contour.shared_primitives_with (consider contours sharing a lot of primitives groups)
- Contour2D.contour_intersections (check if the point is not already in the lis)
- Line.is_between_points (consider point1==point2)
- BSplineCurve2D.split (consider point==start/end)
- Contour3D.bounding_box (use _utd_bounding_box to be defined as a property)
- BSplineSurface3D.grid2d_deformed (add more constraints to compute surface deformation)
- BSplineSurface3D.from_cylindrical_faces (consider **kwargs parameters)
- Duplicated methods cleaned
- triangulation of planar faces
- Wire3D: fix Bounding box
- Wire3D: Bounding box
- Arc2D: primitives bad calculation (arc2d)
- Update plotdata in setup.py
- add some fixes pydocstyle

### Performance improvements

- Remove Copy param from movement of primitives and add inplace methods
- Improve union operations
- Return the same result type (a boolean) in Contour.is_sharing_primitives_with
- Add hidden attribute _bounding_rectangle for Contour2D
- Add hidden attribute _length for BSplineCurve2D/3D
- Consider different types of primitives in Wire.wire_intersections/wire_crossings
- Add hidden attribute _length for Edge

### Refactorings

- Define _eq_ in Contour (to be used for both 2D and 3D)
- Use Grid2D object in different BSplineSurface3D methods (especially: to_2d_with_dimension)
- Define length in LineSegment (to be used for both 2D and 3D)
- Delete diplicated methods (length and point_at_abscissa) from Contour3D (inherit from Wire)
- Define a Parent class 'Bsplinecurve' to mutulize Bsplinecurve2D/3D methods
- Clean duplicated methods
- Define length in LineSegment (to be used for both 2D and 3D)
- Delete diplicated methods (length and point_at_abscissa) from Contour3D (inherit from Wire)
- Define a Parent class 'Bsplinecurve' to mutulize Bsplinecurve2D/3D methods


## v0.4.0
### Fixed
- various fixes in cuts of wires and contours
- Fix of missing face in Union
- following dessia_common v0.7.0


## v0.3.0

### New Features
- Bspline with dimensions
- cut_by_line for Surface2D
- Bspline merge

### Fixed
- Various Steps improvement
- Bspline periodicity in step reading
- sewing improvements
- Substraction of shells

## v0.2.10

### New Features

- union of shells (only with planeface for the moment
- Sewing of polygon3D
- Concav hull of PointCloud2D

## v0.2.9

### New Features

- support STL import & export
- point cloud2D & cloud3D

## v0.2.8

### New Features

- support stringIO in step save

### Fixes

- depack of point2D
- to_vector2D

### Performance improvements

- better bounding box for cylindrical face


## [v0.2.7]
### Changed
- direction vector of linesegments are now normalized

### New Features

- straight line area for BsplineCurve2D
- split of circleby start end
- closedpolygon2d is_trigo
- Auto-adaptative camera/edge width babylonjs
- splitting of bsplinecurve2d
- BezierSurface3D implemented
- added rotation and translation for faces
- new classes BezierCurve2D and BezierCurve3D
- spherical surface
- (core): update plot_data method
- update plot_data methods in wires and edges
- step almost working for cylindrical, conical toroidal
- difference between intersections and crossings
- plot_data version set to 0.3.8 or above

### Fixes

- support of mixed vector point in to step
- remove debug mode babylonjs
- remove sci notation in step export
- use stable cdn for babylonjs
- sweep extrusion length
- line circle intersection with tolerance, normal and dir vector for arc
- offset of wire
- remove useless non serializable attr
- secondmoment area from straight lines
- reversed faces in extrusion correction
- enhancement of rotation/translation of shells
- bug fix BezierCurve2D and 3D
- eq and hash for basis and frames
- shell and frame mapped shell correctly read
- small try except added for step reading
- all SHAPE_REPRESENTATION are now read
- Arc3D from step full debug
- arc3d to 2d in bspline3d surface
- missing faces at end of sweep
- splitting faces and arcs
- perf in display nodes and toroidal aspect
- setup.py requires plot_data>=0.3.9
- (primitives2d): serialization
- debug of shell method
- porting shells methods
- Debug of conical faces
- Porting cylinders and hollow
- porting from missing from_contour3d for planeface
- reading steps, but artefact on faces
- Correcting arc from_step

### Performance improvements

- LineSegment2D.points is non serializable attribute
- ClosedPolygon2D.line_segment is non_serializable_attributes
- Optimization of mesh generation

#### Refactorings
- (edges): put data argument back into Arc2D.plot_data()
- (edges): redefined Arc2D.plot_data()

## v0.2.6

### Changed
- debugs on frame 2D

### Optimized
- babylon data generation speed up

## v0.2.5

### Added
- translation and rotation for various primitives

### Changed
- Frame3D rotation takes also into account origin
- following plot_data v0.5.3

## v0.2.4
### Added
- handle spherical surfaces
- positionning of parts in STEP reading

## v0.2.1
### Added
- step export

## v0.2

### Changed
- modules -2D or *3D renamed in *2d, *3d
- point and vector declared with their x, y, z vm.Point2D((0, 0)) -> vm.Point2D(0, 0)
- separating in new modules: display, wires, edges...
- PEP8: method names
- PointAtCurvilinearAbscissa changed to point_at_abscissa
- MPLPlot changed to plot()
- plot now returns only ax instead of fig, ax

## v0.1.11

### Added
- Calculate the distance between LineSegment3D/LS3D, Arc3D/LS3D, Arc3D/Arc3D and between CylindricalFace3D too.
- Use PlaneFace3D with contours2D in a classic way and use it with contours3D with a 'from_contours3d' as CylindricalFace3D does.
- Calculate the distance between CylindricalFace3D and PlaneFace3D.
- Calculate the distance between CylindricalFace3D, PlaneFace3D and ToroidalFace3D.
- contours2d.tessel_points which gives all points of a contour2d, and .points the end points of primitives.
- Implementation of ConicalFace3D in Core and RevolvedProfile.
- Implementation of SphericalFace3D in Core.
- BSplineFace3D works.

### Changed
- cut_contours in Face3D which take all points from a Contour2D, not one side like before. Furthermore, it is light and quick.

## [v0.1.10]
- typings
- workflow to instanciate point

## [v0.1.9]

### Added
- mesh module

## [v0.1.8]

### Added
- color and alpha options for various primitives
- line segments intersection

### Debug
- arcs: is_trigo and angle were sometimes false

## [v0.1.7]

### Added
- random vector and points
- dashed line option in babylon of LineSegment3D
- Measure2D
- babylon_data: a dict language to describe models to be unpacked by a babylonjs unpacker

### Removed
- constants o2D, x2D, y2D...: use O2D, X2D...

### Changed
- Mesure -> Measure3D<|MERGE_RESOLUTION|>--- conflicted
+++ resolved
@@ -47,11 +47,8 @@
 - ArcEllipse3D: split, point_at_abscissa
 - Vector: is_perpendicular_to
 - babylonjs: add nested meshes
-<<<<<<< HEAD
 - VolumeModel: get_shells
-=======
 - WireMixin: wires_from_edges
->>>>>>> 660cf7ea
 - DisplayMesh3D: triangulation_faces
 
 
