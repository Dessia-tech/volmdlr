--- conflicted
+++ resolved
@@ -75,7 +75,7 @@
 - BSplineFace3D: to_planeface3d
 - BSplineCurve, Arc, LineSegment: is_close
 - Core: get_edge_index_in_list, edge_in_list
-- mesh: TetrahedralElementQuadratic 
+- mesh: TetrahedralElementQuadratic
 - GmshParser: define_quadratic_tetrahedron_element_mesh
 - GmshParser: to_vtk (consider quadratic tetrahedron element)
 - VolumeModel: to_msh (consider both order 1 and 2)
@@ -125,7 +125,7 @@
 - Face3D: add fixes to divide_face.
 - ExtrusionSurface3D: linesegment2d_to_3d.
 - Surface3D: repair_primitive_periodicity
-- BSplineSurface3D: ban useless attr in serialization 
+- BSplineSurface3D: ban useless attr in serialization
 - utils.parametric: fix contour2d_healing
 - BSplineSurface3D: ban useless attr in serialization
 - BSplineCurve: simplify
@@ -149,12 +149,12 @@
 - Contour2D: ordering_contour
 - WireMixin: order_wire
 - Contour2D: delete cut_by_linesegments
-- split faces.py into surfaces.py, faces.py and shells.py 
+- split faces.py into surfaces.py, faces.py and shells.py
 - ContourMixin: from_points
 - ClosedShell3D: improve performance for boolean operations
 - Face3D: reduce the triangulation discretization resolution of Toroidal and Cylindrical to improve redering performance.
 - Cylinder: inheritance directly from ClosedShell3D
-- Edges: cache middle_points and unit_direction_vector 
+- Edges: cache middle_points and unit_direction_vector
 - Arc: add optional parameter center
 - unittests: find dynamicly the folder for the json
 - Arc: point_distance
@@ -162,11 +162,8 @@
 - CompositePrimitive3D: babylon_points
 - WireMixin: split_with_sorted_points -> if a wire, and given points are start and end, return self directly.
 - ContourMixin: contours_from_edges
-<<<<<<< HEAD
 - Improve step translator.
-=======
 - ExtrusionSurface3D: simplify bsplinecurve3d_to_2d method
->>>>>>> 1507e0a2
 
 ### Changed
 - better surface3d plots
@@ -254,7 +251,7 @@
 
 ### Refactorings
 - ContourMixin: to_polygon (for both 2D and 3D)
-- BSplineCurve2D.point_distance 
+- BSplineCurve2D.point_distance
 - new dataclass EdgeStyle: to be used in several plot methods. simplifying its structure.
 
 
@@ -343,7 +340,7 @@
 - Contour2D.__eq__(): verify contour length first, when verify if two contours are the same.
 - Contour2D.is_inside(): verify first if the area of the contour2 is not smaller that contour 1.
 - Disabling pointer in to_dict for most primitives
-- Better hash for shells, contours & wires 
+- Better hash for shells, contours & wires
 
 
 ### Refactorings
