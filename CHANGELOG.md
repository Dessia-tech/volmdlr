--- conflicted
+++ resolved
@@ -30,12 +30,10 @@
 - delete remaining inplace methods in wires.py
 #### shells.py
 - Fixes to boolean operations.
-<<<<<<< HEAD
-
-=======
+
 ### surfaces.py 
 - SphericalSurface3D: use circle 3d instead of polygon3D for plotting. 
->>>>>>> 41bf89b0
+
 #### utils
 - common_operations separate_points_by_closeness: consider more than two cluster groups.
 #### curves
