# Changelog

All notable changes to this project will be documented in this file.

The format is based on [Keep a Changelog](https://keepachangelog.com/en/1.0.0/),
and this project adheres to [Semantic Versioning](https://semver.org/spec/v2.0.0.html).


## v0.16.0 [future]

### New Features
- added missing hash and eq methods to several classes
- ArcEllipse2D/3D: get_shared_section and delete_shared_section.
- ConicalSurface3D: conicalsurface_intersections.
- cad_simplification: AlphaWrapSimplify
- nurbs/operations: link_curves

#### edges.py
- BSplineCurve: decompose into béziers patches of same degree.
- BSplineCurve: merge_with and merge_with_curves

#### faces.py
- Add primitives_mapping property: returns a dictionary containing the correspondence between the parametric and 3D boundaries of the faces.
- grid_points: returns a grid of points inside the surface2d of the face.

#### surfaces.py
- CylindricalSurface3D: parametric_points_to_3d
- ToroidalSurface3D: parametric_points_to_3d
- SphericalSurface3D: parametric_points_to_3d
- ConicalSurface3D: parametric_points_to_3d
- ExtrusionSurface3D: parametric_points_to_3d
- RevolutionSurface3D: parametric_points_to_3d
- Plane3D: parametric_points_to_3d
- BSplineSurface3D: parametric_points_to_3d
- BSplineSurface3D: decompose
- BSplineSurface3D:extract_curves method. Extracts curves from the surface given an ordered list of parameters in u or v direction.

### Fixed
- review hash and eq methods
- fix pylint.
- Add some missing docstrings.
- Add _serializable_dict to points and vectors objects. This method is important to some platform checks, as they don't inherite from DessiaObject anymore.

#### curves.py
- Ellipse2D/3D: mutualize length method.
- Circle2D: abscissa method - consider frame direction during rotation.
- Line: is_close.
- Circle3D: Line intersections

#### edges.py
- BSplineCurve: handles exceptions in simplify method.
- BSplineCurve: Consider overlaping curves also as periodic.
- BSplineCurve.simplify: handles exceptions.
- Arc2D: plot_data
- LineSegment3D: planar_revolution.
- BSplineCurve: abscissa: use curve decomposition.
- BSplineCurve: trim.

#### faces.py
- Face3D: enhance from_contours3d.
- Face3D: enhance from_contours3d. Checks if inner contours position are according outer contour position in parametric domain for periodical surfaces.
- Face3D: divide_face_with_closed_cutting_contours - if inner_contour.area()/outer_contour.area() < 1e-9 ignore it.
- Face3D: point_belongs

#### primitives3d.py
- RevolvedProfile: to_dict

#### surface.py
- PeriodicalSurface: handles exceptions in connect_contours method.
- ExtrusionSurface3D: fullarcellipse3d_to_2d
- ExtrusionSurface3D: generalization of the _repair_points_order method to repair the order of parametric points of edges after transformation.
- ToroidalSurface3D: increases precision of point3d_to_2d.
- Surface3D: repeair_primitives_periodicity. Treat special case on surfaces with singularities.
- ToroidalSurface3D: plane_intersections.

#### wires.py
- Contour2D: cut_by_line.
- ContourMixin: is_ordered().


#### step.py
- Step: uses Regular Expressions to improve the performance.

#### core.py
- Add missing dark_mode parameter in save_babylonjs_to_file method.

### Refactor
- Big refactor to improve and simplify complex and long methods in various modules. 

#### surfaces.py
- contour3d_to_2d/contour2d_to_3d: Add option to return also a dictionary with the correspondence between the parametric and 3D primitives.
- BSplineSurface3D: point3d_to_2d, improve the method to ensure convergence

#### display.py
<<<<<<< HEAD
- refactor DisplayMesh.
=======
- refactor DisplayMesh to Mesh3D
- enable stl / ply / 3mf / obj import and export with Mesh3D object
- implement various Mesh3D manipulations methods
- improve performance
>>>>>>> f0fea73d

### Changed
- Edge.split_between_two_points -> trim
- surfaces.py: point_on_surface -> point_belongs
- Numpyfy BSplines

### Unittests
- 

## 0.15.2

### build
- fix build test before upload to pypi

## 0.15.1

### build

- Use pip install instead of setuptools install in order to avoid .egg being generating and preventing PyPI upload

## v0.15.0

### New Features

#### core_compiled.py
- Point2D/Point3D: allow users to use a point or a list of points direct inside a numpy array. ex.: np.array(volmdlr.O3D)
- Point2D/Point3D: in_list. ** ATTENTION:** -> use in_list instead of volmdlr.core.point_in_list.
- cad_simplification: VoxelizationSimplify, TripleExtrusionSimplify, TriangleDecimationSimplify.

#### surfaces.py
- ToroidalSurface3D: line_intersections, linesegment_intersections, plane_intersections
- ToroidalSurface3D: cylindricalSurface_intersections, circle_intersections, fullarc_intersections, dict_to_object, conicalsurface_intersections, sphericalsurface_intersections
- ToroidalSurface3D: Handles degenerated surfaces (major_radius < minor_radius).
- CylindricalSurface3D: circle_intersections, sphericalsurface_intersections, cylindricalsurface_intersections
- ToroidalFace3D: PlaneFace3D intersectios.
- SphericalSurface3D: circle_intersections, arc_intersections, ellipse_intersections, arcellipse_intersections, sphericalsurface_intersections
- ConicalSurface3D: sphericalsurface_intersections
- General improvements on sufaces\` parametric operations.
- Surface2D: triangulation. Set tri_opt equal to "p".

#### edges.py
- BsplineCurve3D: circle_intersections.
- ArcEllipse3D/FullArcEllipse3D: line_intersections.

#### faces.py
- Face3D: get_face_polygons

#### curves.py
- Circle3D: point_distance.
#### shell.py
- OpenTriangleShell3D: triangle decimation
- ClosedTriangleShell3D: turn_normals_outwards, are_normals_pointing_outwards, turn_normals_inwards, are_normals_pointing_inwards
- DiplayTriangleShell3D: concatenate

#### core.py
- BoundingBox: is_close, scale
- BoundingBox: triangle_intersects_voxel, is_intersecting_triangle
#### discrete_representation.py
- Voxelization: from_mesh_data
- OctreeBasedVoxelization


#### step.py
- Support to Datakit CrossCadWare STEP file format.

### Fixed
- Drone : run generate sdist and generate bdist_wheel only on master
- drone.yml: add distribution types to be uploaded into pypi.

#### core.py
- VolumeModel: get_mesh_lines (change tolerance to 1e-5)

#### edges.py 
- Arc2D: direction conservation in rotation / translation / frame_mapping.
- FullArcEllipse: angle_start, angle_end.

#### surfaces.py
- ToroidalSurface3D: line_intersections, linesegment_intersections, plane_intersections.
- ConicalSurface3D: circle_generatrixes direction.
- PeriodicalSurface: handles exceptions in connect_contours method.
- ExtrusionSurface3D: fullarcellipse3d_to_2d
- ExtrusionSurface3D: generalization of the _repair_points_order method to repair the order of parametric points of edges after transformation.
- ToroidalSurface3D: increases precision of point3d_to_2d.
- Plane3D: plane intersections.

#### faces.py
- ToroidalFace3D: PlaneFace3D intersections.
- PlaneFace3D: circle_intersections. planeface_intersections
- BsplineFace3D: adjacent_direction_uu
- PlaneFace3D: project_faces (check first if surfaces are coincident)

#### wires.py
- delete remaining inplace methods in wires.py

#### shells.py
- Fixes to boolean operations. Added some tolerance parameters to some methods. 
- Shell3D: get_geo_lines (consider edge.inverse in get_edge_index_in_list check), is_shell_open
- DisplayTriangleShell3D: eq, data_eq, hash, data_hash, concatenate

#### surfaces.py 
- SphericalSurface3D: use circle 3d instead of polygon3D for plotting. 
- add bigger precision to plane-plane intersections.

#### utils
- common_operations separate_points_by_closeness: consider more than two cluster groups.

#### curves.py
- Circle3D: circle_intersectios when the circle are coplanar.
- Circle2D: Now, it needs a Frame2D and a radius instead of a Center and a Radius. This allows to easily control the circle's direction (clockwise/counterclockwise)

#### surfaces.py
- ExtrusionSurface3D: enhance parametric operations.

#### edges.py
- bsplineCurve: line_intersections. 

#### discrete_representation.py
- MatrixBasedVoxelization: _logical_operation
- Remove inheritance from ABC for platform usage

#### cad_simplification.py
- Remove inheritance from ABC for platform usage

### Refactor
- Face3D: create a generic method for calculating intersections between two faces: _generic_face_intersections.
- Voxelization: refactor class methods

#### core.py
- babylon_data: avoid using bounding_box for performance
- BoundingBox: uses numpy to improve performance.

#### core_compiled
- Frame2D: fix rotation, now it has an optional parameter rotate_basis, set to False by default option, so the user can specify if he wants to rotate also the basis of the frame.

#### edges.py
- Circle2D: Now, it needs a Frame2D and a radius instead of a Center and a Radius. This allows to easily control the circle's direction (clockwise/counterclockwise)
- Arc2D: Arc 2D now must follow the same rotation direction of its circle.
- LineSegment2D/3D: The line attribute from which the line segment was defined was converted to a property, for performance and memory efficiency reasons.
- BSplineCurve: improve line_intersections performance. 

#### faces.py
- Face3D: create a generic method for calculating intersections between two faces: _generic_face_intersections.

#### primitives3d.py
- Sweep: accepts an optional parameter starting_frame that can control the orientation of the profile.
- Block: get_bounding_box

#### shells.py
- boolean operations - now works also for triangle meshed objects, containing coincident faces.
#### surfaces.py
- ExtrusionSurface3D: Uses edge abscissa as u parameter.
- ExtrusionSurface3D: general improvements in parametric operations.


### Changed
- ToroidalSurface3D: init param tore_radius and small_radius changed to major_radius and minor_radius respectevely.
- ToroidalSurface3D: plots now use Circles 3D instead of ClosedPolygon3D. Performance improved.
- CylindricalSurface3D: More comprehesive plot
- BoundingBox: from_bounding_boxes
- BSplineCurve: improve line_intersections performance.
- core_compiled.pyx: update typing because Point2D, Point3D, Vector2D and Vector3D are now extension types (C structures.)
- BSplineCurve: improve line_intersections performance.
- SphericalSurface3D: enhance bsplinecurve3d_to_2d.


### Unittests
#### curves 
- Circle3D: new case to test_circle_intersections, new test: test_point_distance.
#### surfaces
- ToroidalSurface3D: test_line_intersections, test_plane_intersections, test_cylindrical_surface_intersections, test_circle_intersections
- CylindricalSurface3D:  test_circle_intersections.
#### faces
- ToroidalFace3D: PlaneFace3D intersectios.
- SphericalSurface3D: circle_intersections, arc_intersections, arcellipse_intersections
- PlaneFace3D: point_belongs
#### core
- BoundingBox: is_close, scale
#### primitives3d
- Block: from_bounding_box, get_bounding_box

## v0.14.0

### New Features
- DisplayTriangleShell3D: a TriangleShell3D optimized for performance of display / saving / loading.
- BSplineSurface3D: from_points_interpolation, from_points_approximation.
- nurbs module.
- New curves classes: Hyperbola2D and Hyperbola3D.
- Line: closest_point_on_line, from_point_and_vector
- Line2D: get_slope, get_y_intersection.
- New curves classes: Parabola2D/3D.
- ConicalSurface3D: line/line_segment intersections, perpendicular_plane_intersection
- ConicalSurface3D: line/line_segment intersections, perpendicular_plane_intersection, parallel_plane_intersections, concurent_plane_intersections, plane_intersections.
- Hyperbola2D/3D and Parabola2D/3D: split
- PlaneFace3D: conicalface_intersections
- CylindricalSurface3D: conicalsurface_intersections
- CylindricalFace3D: conicalface_intersections
- Curve: general_method curve_intersections
- Parabola2d/3D / Hyperbola2D/3D: point_belongs, tangent
- BSplineCurve: point_to_parameter, abscissa_to_parameter.
- Basis3D: is_normilized, is_orthogonal, is_orthonormal.
- BSplineSurface3D: fullarcellipse3d_to_2d
- ClosedPolygon2D: points_in_polygon

### Fixed
- add missing name attributes to classmethods.
- fixed circular imports
- BSplineSurface3D: from_points_interpolation, from_points_approximation.
- ConicalFace3D: point_belongs
- nurbs.core: find_multiplicity, evaluate_curve.
- LineSegment3d: line_intersections.
- Circle2D: line_intersections
- Step.read_lines: handles name with # character in name.
- ExtrusionSurface3D: enhance 3D to parametric operations.
- BSplineCurve: direction_vector, point_at_abscissa, abscissa, trim
- ConicalSurface3D and RevolutionSurface3D: bsplinecurve3d_to_2d when start or and points are at surface singularity
- ClosedCurves: discretization_points
- ArcEllipse3D: is_close
- LineSegment3D: revolution
- FullArcEllipse3D, FullArcEllipse2D: discretization_points
- ConicalSurface3D: linesegment2d_to_3d
- BSplineSurface3D: bsplinecurve3d_to_2d, prevents code execution from stopping when point3d_to_2d does not converge
- BSplineSurface3D: derivatives
- BSplineCurve: split
- Matrix based discrete representation: boolean operations
- read the docs settings
- fix: move code complexity at end
- ClosedPolygon2D: points_in_polygon, fix include_edge_points
- ClosedShell3D: is_face_between_shells

### Refactor
- TriangleShell3D: various improvement such as get_bounding_box, to_mesh_data, from_mesh_data, to_dict, dict_to_object

### Changed
- Cache BSplineCurve points into a numpy array to reduce memory usage.
- Vector2D, Vector3D: __repr__
- core_compiled: cdef functions' names.
- Vector2D, Vector3D, Point2D, Point3D: transformed into extension types for memory performance
- limit warning on step reading
- BSplineSurface3D: point3d_to_2d

### Unittests
- Hyperbola2D/3D: line_intersections
- Parabola2D/3D: line_intersections
- ConicalSurface3D: test_line_intersections, test_plane_intersections.

## v0.13.0

### New Features
- Line: reverse.
- BSplineCurve: Remove dependencies from the geomdl library.
- perf: to_dict/dict_to_obj of OpenTriangleShell3D
- Cylinder / Cone / HollowCylinder: from_center_point_and_axis
- Cone: remove inheritance from RevolvedProfile
- Ellipse2D: point_distance, bounding rectangle, ellipse_intersections
- Curve: local_discretization
- Ellipse3D: line_intersections, linesegment_intersections, ellipse_intersections
- ArcEllipse3D : Linesegment_intersections, arcellipse_intersections
- Circle3D: circle_intersections, ellipse_intersections
- Circle2D: ellipse_intersections.
- Arc3D: arc_intersections, arcellipse_intersections
- Wire3D/Contour3D: edge_intersections, wire_intersections
- BSpline3D: arc_intersections
- New module: discrete_representation for voxelization of 3D geometries and pixelization of 2D geometries
- BSplineSurface3D: partial removal of dependencies on geomdl objects

### Fixed
- Sweep with non smoth path
- plot of vector3D.
- BSplineSurface3D: point3d_to_2d, improve inital condition.
- EdgeCollection3D: babylon_meshes.
- BSplineCurve3D: trim
- FullArc3D: hash
- SphericalSurface3D: enhance repair_periodicity_method
- CylindricalSurface3D: concurrent_plane_intersection
- BSplineFace3D: fix neutral_fiber
- Step: assembly import
- BSplineFace3D: fix bounding_box.
- Ellipse3D: from_step
- edges.py: general improvements.
- ExtrusionSurface3D: point3d_to_2d.
- ExtrusionSurface3D: enhance parametric operations when the surface is periodic.
- BSplineFace3D: fix neutral_fiber
- BSplineSurface3D: improve bsplinecurve3d_to_2d.
- BSplineSurface3D: improve bsplinecurve3d_to_3d.
- Circle2D: plot
- Line3D: fix Line3D plot()
- Vector2D: plot()
- fix RevolutionFace3D init parameter wire to edge.
- Update documentation
- fix Sweep: bug when first primitive is an arc.
- fix closedshell3d volume
- Step.py: enhance step import/export
- VolumeModel: get_shells
- step.py uses deque in stack based algorithms
- VolumeModel: get_shells
- add error protection stl
- Sweep - add raise ValueError if section too big in comparision to arc radiuses
- Update cython version requirement in setup.py
- Step import: handles when there is an empty assembly in the file.
- Ellipse2D: point_at_abscissa
- ultis.common_operations: get_edge_distance_to_point and get_get_abscissa_discretization from edges so it can be used in curves too.
- edges.Edge._generic_minimum_distance
- LineSegment3D: distance_linesegment
- BSpline3D: linesegment_intersections

### Refactor
- refator some classes' init in primitives3D. 
- Shells: refactor.
- Composite_primitives
- Surface3D: enhance repair_primitives_periodicity method.
- volmdlr.utils.intersections:
- BSplineCurve: replace periodic bool parameter with verification inside from_points_intepolation method.
- Wire3D: removes heritage from volmdlr.core.CompositePrimitive3D
- BSplineCurve3D: bounding_box
- edges: minimum_distance.
- BSplineSurface3D: bsplinecurve3d_to_2d
- BSplineCurve: transform some attributs into lazy evaluation and Caching
- BSplineSurface3D: transform some attributs into lazy evaluation and Caching
- BSplineSurface3D: store control_points as numpy array for memory efficiency
- PlaneFace3D: distance_to_point -> point_distance
- remove normalize() methods for Vectors. Replaced by unit_vector(), it returns a new normalized vector.
- Cylinder / Cone / HollowCylinder: docstrings, typings, style, coherence
- BSplineSurface3D: point3d_to_2d performance improvements.


### Changed
- Moves functions from step.py to volmdlr.utils.step_reader
- Cylinder / HollowCylinder: `from_extremal_points` is now depracted. Use `from_end_points` instead (for lexical reason)

### Unittests
- Cylinder / Cone / HollowCylinder
- Ellipse2D: point_distance
- Ellipse3D: test_ellipse_intersections, test_linesegment_intersections
- ArcEllipse3D : Linesegment_intersections, arcellipse_intersections
- Circle3D: circle_intersections.
- Arc3D: arc_intersections, arcellipse_intersections, test_minimum_distance_bspline
- BSplineCurve3D: test_bspline_linesegment_minimum_distance, test_bspline_linesegment_intersections
- Contour3D: test_edge_intersections

## v0.12.0


### New Features
- New module: cad_simplification - OctreeBlockSimplify, TrippleExtrusionSimplify
- shells.py : function to performe union operations for a given list of shells.
- ClosedShell3D: is_face_intersecting, is_intersecting_with
- BoundingBox: get_points_inside_bbox, size
- Vector3D: unit_vector
- Face3D: split_inner_contour_intersecting_cutting_contours
- Shell3D: get_ray_casting_line_segment
- WireMixin: get_connected_wire, is_sharing_primitives_with
- OpenShell3D: faces_graph
- Plane3D: arc_intersections, bsplinecurve_intersections
- common_operations: split_wire_by_plane
- SphericalSurface3D: line_intersections, linesegment_intersections.
- Sweep with muitiform profile contour.
- minimum_distance: face-to-face, shell-to-shell
- OpenShell3D: from_faces (using faces graph)
- SphericalFace3D: from_contours3d_and_rectangular_cut
- RevolutionSurface3D: Translation
- wires.WireMixin: from_circle
- curves.CircleMixin: trim
- Face3D: point_distance
- BSplineCurve3D: revolution method.

### Fixed
- ClosedShell3D: is_face_inside, get_subtraction_valid_faces, valid_intersection_faces, point_belongs
- ContourMixin: delete_shared_contour_section, reorder_contour_at_point, are_extremity_points_touching
- RevolutionSurface3D: fix some special cases whiling transforming from 3D space to parametric domain.
- fix drone python version
- BSplineFace3D: neutral_fiber
- BSplineSurface3D: arc3d_to_2d, removes repeated parametric points if any.
- surfaces.Plane3D: linesegment_intersections
- Step export
- Face3D: is_linesegment_crossing.
- Edge: fix orientation of edges commig from step.
- BSplineCurve3D: from_step.
- Export to step file
- Step import
- Edge: fix orientation of edges commig from step.
- Sphere: point_belongs, inherits from ClosedShell3D instead of RevolvedProfile
- Step import.
- PeriodicalSurface: linesegment3d_to_2d, takes into account small 3D line segments that should be actually 3D arcs
- babylondata: removes empty objects.
- ClosedPolygon2D: point_belongs.
- Fullarc: get_reverse.
- Arc2D: point_belongs
- ArcEllipse2D: point_at_abscissa
- Frame3D: import/export step.
- BSplineFace3D: neutral_fiber.
- Step: read_lines, take into account the space character in step entity names
- Circle3D: fix trim.
- Edge: from_step trim of periodic curves with different orientation of original edge
- Arc3D: fix abscissa, fix get_arc_point_angle
- add missing toleraces to some methods.
- Arc3D: line_intersections
- Line3D: minimum_distance_points
- remove arcellipse handleling for bspline2d_3d.
- plot of vector3D
- Ellipse3D: discretization_points.

### Refactor
- ClosedShell3D: point_belongs, get_non_intersecting_faces
- BoundingBox: bbox_intersection
- Face3D: get_face_cutting_contours
- parametric.py: fix numerical instability in some functions used in Arc3D to parametric surface domain transformation.
- intersections: get_bsplinecurve_intersections generalization, so it can also be used
to calculate intersections between a plane 3d and bsplinecurve3d.
- Big refactor: New module curves.py containing classes as Line, Circle and Ellipse.
Most edges will now be formed by a curve and a start and end points. Unittests for all these classes have been created.
All adequations have been done for all tests and existing scripts.

- bspline_compiled: refactor binomial_coefficient for performance.
- Improve step translator.
- Delete inplace methods: rotation, translation and frame_mapping. replace by juste the rotation, translation and frame_mapping. objects are no longer changed inplace, a new transformed object is returned each time.
- OpenShell3D: faces_graph.
- RevolutionSurface3D: Improve init and methods

### Changed
- OpenShell3D: faces_graph is now vertices_graph. faces_graph method now represents the faces' topology of the shell.

### Unittests
- FullArc2D: split_between_two_points
- Face3D: set_operations_new_faces
- ClosedShell3D: point_belongs
- Plane3D: arc_intersections, bsplinecurve_intersections
- common_operations: split_wire_by_plane
- SphericalSurface3D: line_intersections, linesegment_intersections.

## v0.11.0


### New Features
- BSplineCurve, Edge: simplify
- Plane3D: angle_between_planes, plane_betweeen_two_planes
- Edge: intersections, crossings, validate_crossings
- Arc2D: bsplinecurve_intersections, arc_intersections, arcellipse_intersections.
- ArcEllipse2D: bsplinecurve_intersections
- get_circle_intersections added to volmdlr.utils.intersections, so it can be used to calculate intersections between two arcs 2d.
- get_bsplinecurve_intersections added to volmdlr.utils.intersections. Used to calculate intersection between a bspline and another edge.
- Wire2D: edge_intersections, wire_intersections, edge_crossings, edge_intersections, validate_edge_crossings, validate_wire_crossings
- Contour2D: split_contour_with_sorted_points, intersection_contour_with
- CylindricalSurface3D: point_projection, point_distance
- ToroidalSurface3D: point_projection
- BsplineCurve: point_distance, point_belongs
- ContourMixin: is_adjacent
- Wire2D: area
- Circle2D: bsplinecurve_intersections.
- add tolerance param to many methods from edges and wires.
- Surface3D: add contour healing into face_from_contours3d method.
- ExtrusionSurface3D: implement missing cases for linesegment2d_to_3d method.
- BSplineSurface3D: to_plane3d
- BSplineFace3D: to_planeface3d
- BSplineCurve, Arc, LineSegment: is_close
- Core: get_edge_index_in_list, edge_in_list
- mesh: TetrahedralElementQuadratic 
- GmshParser: define_quadratic_tetrahedron_element_mesh
- GmshParser: to_vtk (consider quadratic tetrahedron element)
- VolumeModel: to_msh (consider both order 1 and 2)
- Assembly: define a volmdlr Assembly object.
- Edge: direction_independent_is_close
- Arcellipse2D, 3D: complementary, translation
- Arcellipse2D, 3D: complementary
- Face3D: is_linesegment_crossing, linesegment_intersections_approximation.
- Assembly: define a volmdlr Assembly object.
- Contour2D: copy
- LineSegment2D: copy
- FullArcEllipse3D: split
- ArcEllipse3D: split, point_at_abscissa
- Vector: is_perpendicular_to
- babylonjs: add nested meshes
- CylindricalFace3D, ConicalFace3D, ToroidalFace3D, BSplineFace3D: neutral_fiber
- VolumeModel: get_shells
- WireMixin: wires_from_edges
- DisplayMesh3D: triangulation_faces
- Woodpecker CI setup
- ContourMixin: primitive_section_over_contour.
- Face3D: split_by_plane

### Fixed
- 2D conversion: create 2D function name in core_compiled
- LineSegment, Arc, BSplineCurve: get_shared_section()
- bSpline2D: linesegment_intersections
- BsplineCurve: from_points_interpolation
- Coverage: use coverage rc to enable cython coverage
- ClosedShel3D: cut_by_plane
- ClosedShell3D: union
- BSplineSurface3D: take into account oppened contour while using face_from_contours3d
- BsplineCurve: simplify
- Dessiaobject inheritance up-to-date
- Edge: unit_direction_vector, unit_normal_vector, split_between_two_points
- VolumeModel: get_mesh_lines (change tolerance 1e-20 to 1e-6)
- RevolutionSurface: fix some parametric operations.
- ClosedShel3D: intersection method
- Fix: plots
- add some fixes to pydocstyle errors
- ToroidalSurface3D: fix some parametric operations.
- Node2D, Node3D: is_close
- SphericalSurface3D: enhance arc3d_to_2d and bsplinecurve3d_to_2d.
- BSplineface3D: linesegment2d_to_3d, bsplinecurve2d_to_3d.
- OpenShell3D: get_geo_lines (use primitive.is_close)
- Basis3D: normalize
- Contour3D: from_step removes repeated edges from primitives list
- Face3D: add fixes to divide_face.
- ExtrusionSurface3D: linesegment2d_to_3d.
- Surface3D: repair_primitive_periodicity
- BSplineSurface3D: ban useless attr in serialization 
- utils.parametric: fix contour2d_healing
- BSplineSurface3D: ban useless attr in serialization
- BSplineCurve: simplify
- SphericalSurface3D: contour3d_to_2d
- WireMixin: to_wire_with_linesegments (use new methods, for 2D and 3D)
- ArcEllipse2d: point_belongs, abscissa, init.
- Face3D: face_inside - now considers inners_contours
- BoundingBox: point_belongs now considers bounds.
- ContourMixin: delete_shared_contour_section
- PlaneFace3D: merge_faces
- Contour2D: divide
- Step: raise NotimplementedError when it's not possible to instatiate assembly object.
- STL: handle mutiple space as separator
- fix: protect gmsh import

### Refactor
- Contour2D: cut_by_wire
- Contour2D: extract_with_points displaced to WireMixin
- Contour2D: extract_contour displaced to WireMixin and renamed to extract
- Contour2D: split_contour_with_sorted_points displaced to WireMixin and renamed to split_with_sorted_points
- Contour2D: get_divided_contours
- FullArc2D, FullArc3D: create FullArc Abstract class.
- Contour2D: ordering_contour
- WireMixin: order_wire
- Contour2D: delete cut_by_linesegments
- split faces.py into surfaces.py, faces.py and shells.py 
- ContourMixin: from_points
- ClosedShell3D: improve performance for boolean operations
- Face3D: reduce the triangulation discretization resolution of Toroidal and Cylindrical to improve redering performance.
- Cylinder: inheritance directly from ClosedShell3D
- Edges: cache middle_points and unit_direction_vector 
- Arc: add optional parameter center
- unittests: find dynamicly the folder for the json
- Arc: point_distance
- BSplineCurve: is_close
- CompositePrimitive3D: babylon_points
- WireMixin: split_with_sorted_points -> if a wire, and given points are start and end, return self directly.
- ContourMixin: contours_from_edges
- ExtrusionSurface3D: simplify bsplinecurve3d_to_2d method

### Changed
- better surface3d plots
- sphere methods renamed in_points & to_point_skin to inner points & skin_points
- Improve CylincricalFace3D and ToroidalFace3D rendering mesh.
- remove useless attribute in Bspline serialization
- Change python suport version from >=3.7 to >= 3.9
- LICENSE changed from GPL to Lesser GPL 
- Readme logo updated
- CI: do not check quality on tag

### Unittests
- Arc2D: test_arc_intersections
- TestEdge2DIntersections: test intersections for all edges.
- Circle2D: test_circle_intersections
- Contour2D: test_crossings, test_intersection_contour_with
- BSplineCurve: get_intersection_sections
- BSplineCurve2D: edge_intersections, arc_intersections, bsplinecurve_intersections
- CylindricalFace3D: test_triangulation_quality
- CylindricalSurface3D: test_point_projection
- BSplineCurve: point_projection
- ClosedShel3D: cut_by_plane
- Arc3D.minimum_distance_points_line
- New unittests for plane3d.
- ClosedShel3D: intersection
- Arcellipse2D: complementary
- Contour2D: contours_from_edges.
- PlaneFace3D: merge_faces
- Contour2D: divide.
- BSplineFace3D: test_linesegment_intersections_approximation.
- CylindricalFace3D: split_by_plane.

v0.10.0 [Released 20/04/2023]

### New Features
* Write .msh file (with stream)
* Arc: reverse
* BSplineCurve2D: offset
* Circle2D: bsplinecurve_intersections, point_distance
* ConicalSurface3D, CylindricalSurface3D: plot method
* BSplineCurve3D: minimum distance
* volmdlr.edge: FullArcEllipse
* BSplineCurve: evaluate_single
* Wire2: hash
* Contour3D: hash
* LineSegment3D, LineSegment2D, Arc3D, Arc2D, BSpline3D, BSpline2D: get_shared_section(), delete_shared_section()
* Contour2D: closest_point_to_point2, get_furthest_point_to_point2
* Block: octree, quadtree, subdivide_block

### Fixed
* Bspline in sweep
* Plane3D: plane_intersections
* fixes to step assemblies
* LineSegment3D: matrix_distance
* fixes to wire
* Arc: split. Case when spliting point is the start or end point.
* BplineCurve2D: tangent, vector_direction, normal_vector
* BSplineCurve: abscissa, line_intersections
* Add some important fixes to unittests: missing two __init__py files.
* Contour2D, Contour3D: merge_with()
* Edge: change unit_direction_vector and unit_normal_vector to concrete methods
* stl: add _standalone_in_db to Stl class
* BSplineSurface3D: merge_with
* Documentation: Add introduction to volmdlr technology
* BSplineSurface3D: refactor bsplinecurve3d_to_2d to take into account periodic behavior
* OpenedRoundedLineSegments2D/ClosedRoundedLineSegments2D: fix radius type
* Surface3D: debug some special cases while using face_from_contours3d.
* Step: debug some special cases while reading step file.
* BSplineSurface3D: fix simplify_surface method.
* Improve pylint code quality.
* PeriodicalSurface: enhance some parametric transformations.

### Removed
- stl: remove default value in from_stream method

### Changed

- argument convexe in volmdlr.cloud has been renamed to convex
- Add some missing docstrings in volmdlr.faces
- Using full arcs for Circles primitives

### Performance improvements
- BSplineCurve: compilation of some functions used by from_points_interpolation classmethod.
- BSplineSurface3D: compilation of some functions used in the evaluation of a parametric point.
- eq & hash: Some eq and hash methods have been fixed. starting from clases Point and Vector.
- BSplinecurve2D: point_belongs
- lighten some dicts with optional name
- Step reader: refactor to_volume_model. Remove the dependency of the method of creating a graph.

### Refactorings
- ContourMixin: to_polygon (for both 2D and 3D)
- BSplineCurve2D.point_distance 
- new dataclass EdgeStyle: to be used in several plot methods. simplifying its structure.


### Unittests
* BSplineCurve2D: offset, point_distance, point_belongs
* Circle2D: bspline_intersections, point_distance
* Unittests for Vector2D
* Unittests for Point2D
* Unittests for Vector3D
* Unittests for Point3D
* LineSegment3D: test_matrix_distance
* LineSegment3D, LineSegment2D, Arc3D, Arc2D, BSpline3D, BSpline2D: get_shared_section(), delete_shared_section()
* Contour3D: merge_with()
* Contour2D: closest_point_to_point2, get_furthest_point_to_point2

## v0.9.3

- build: bump dessia common to 0.10.0
- build: remove useless jsonschema dep
- build: update package.xml for freecad

## v0.9.1

### Fixed
- build: manifest was not shipping bspline_compiled
- fixed many pylint errors: 13/03/2023
- fix contour2d: divide

### Documentation
 - typo in CONTRIBUTING.md
 - typo in README.md

## v0.9.0 [released 03/26/2023]

### New Features
* Unit coversion factor parameter added to the end of the from_step arguments parameter (So we can convert the units correctly)
* SphericalSurface3D: rotation, translation, frame_mapping
* read steps: Identify assemblies in a step file.
* ClosedTriangleShell3D: to_trimesh method
* PointCloud3D: add method shell_distances to compute distances from triangular mesh in PointCloud3D
* BSplineSurface3D: Now the plot method uses u and v curves
* Create .geo and .msh files (Mesh geometries with GMSH)
* RevolutionSurface3D: point3d_to_2d, point2d_to_3d, plot, rectangular_cut, from_step
* RevolutionFace3D
* WiriMixin: from points: general method for Wire3D and 2D and for Contour2D and 3D.
* Added package.xml metadata in order to be listed in the FreeCAD Addon Manager
* Edge: local_discretization
* ArcEllipse2d: point_at_abscissa, translation, split, point_distance.

### Fixed

* WireMixin: abscissa (add tolerance as parameter)
* OpenRoundedLineSegment2D: deleted discretization_points() so it uses the one from WireMixin.
* Contour2D: moved bounding_rectangle and get_bounding_rectangle to Wire2D.
* BSplineCurve: from_points_interpolation, uses centripedal method for better fitting.
* Conical, Cylindrical and Toroidal Surfaces 3D: fix face_from_contours - bug when step file doesnot follow a standard.
* BSplineSurface3D: debug linesegment2d_to_3d method.
* Parametric operations with BSpline curves.
* OpenTriangleShell3D: fix from_mesh_data method.
* PeriodicalSurface: fix face from contours.
* LineSegment2D.line_intersections: verify if colinear first.
* Cylinder: to_dict, min_distance_to_other_cylinder.
* Step_assemblies: consider when no transformation is needed.
* fix some pydocstyle errors
* Script/step/workflow: Update Workflow, use last version of dessia_common
* LineSegment3D: Rotation method update due to points attribute deletion
* ConicalSurface3D: fix from_step class method by adding the angle convertion factor
* fix f string usage
* Add some typings
* Step: Step translator now handles some EDGE_LOOP inconsistencies coming from step files
* Arc2d: point_belongs, abscissa.


### Removed

- edges: remove attributes points from lines & linesegments for performance purpose


### Performance improvements

- wires.py's 2D objects: chache bounding_rectangle results
- faces.py's Triangle3D objects: subdescription points and triangles
- EdgeCollection3D: new object for displaying series of edges
- BSplineSurface3D: compile BSplineSurface3D.derivatives
- Contour2D.area(): save area in a cache variable.
- Contour2D.__eq__(): verify contour length first, when verify if two contours are the same.
- Contour2D.is_inside(): verify first if the area of the contour2 is not smaller that contour 1.
- Disabling pointer in to_dict for most primitives
- Better hash for shells, contours & wires 


### Refactorings
- Remove usage of deprecated method old_coordinates and new_coordinates
- Indicate 'inplace' methods as deprecated
* Wire: extract_with_points

### Documentation
- BoundingBox docstrings

### Unittests
- ConicalSurface3D: face_from_contours, bsplinecurve3d_to_2d.
- CompositePrimitive2D: rotation, translation, frame_mapping
- core.py: delete_double_point, step_ids_to_str
- CompositePrimitive3D: plot
- BoundingRectangle: bounds, plot, area, center, b_rectangle_intersection, is_inside_b_rectangle, point_belongs,
intersection_area, distance_to_b_rectangle, distance_to_point
- BoundingBox: center, add, to_dict, points, from_bounding_boxes, from_points, to_frame, volume, bbox_intersection,
is_inside_bbox, intersection_volume, distance_to_bbox, point_belongs, distance_to_point, plot
* VolumeModel: eq, volume, rotation, translation, frame_mapping, bounding_box, plot
* Wire: extract_with_points, split_with_two_points
* Arc2d: point_belongs, abscissa.
* ArcEllipse2d: point_belongs, abscissa, init, translation, split, point_at_abscissa, point_distance.

### CI
- add spell check to pylint with pyenchant
- make code_pydocstyle more explicit
- upload html coverage to cdn.dessia.tech
- limit time effect on master & testing

## v0.8.0 [Released 26/01/2023]

### New Features

- PlaneFace3D: project_faces
- OpenShell3D: project_coincident_faces_of
- GmshParser: to_vtk
- BSplineCurve: derivatives
- ClosedPolygon2D: point_belongs, now the user can choose whether points on the edge of the polygon
            should be considered inside or not.
- ArcEllipse2D: line_intersections, frame_mapping, linesegment_intersections
- Line2D: point_belongs, frame_mapping()
- New Class wires.Ellipse2D
- Ellipse2D: point_over_ellipse(), line_intersections(), linesegment_intersections(), discretization_points(),
abscissa(), point_angle_with_major_dir(), area(), rotation(), tranlation(), frame_mapping()
- Plane3D: is_parallel, fullarc_intersections
- Arc2D: cut_betweeen_two_points
- Contour3D: linesegment_intersections, line_intersections
- Circle3D: primitives: [Arc3D, Arc3D], get_primitives, abscissa, linesegment_intersections
- Arc3D: line_intersections, linesegment_intersections
- new module utils: intersections -> circle_3d_linesegment_intersections
- hash for Frame2D
- Ellipse3D: point_belongs, abscissa, length, to_2d
- CylindricalSurface3D: point_on_surface, is_coincident, arcellipse3d_to_2d
- BSplineSurface3D: derivatives

### Fixed

- PlaneFace3D: cut_by_coincident_face (consider self.inner_contours inside face)
- Contour2D: bounding_rectangle (specify number_points for discretization_points), point_belongs
- Line2D: line_intersections
- BSplineCurve2D: line_intersections
- PlaneFace3D: cut_by_coincident_face (consider self.inner_contours inside face)
- BSplineCurve2D: bounding_rectangle (specify number_points for discretization_points)
- Mesh: delete_duplicated_nodes
- BSplineSurface3D: fix arc3d_to_2d method
- Frame3D : fix from_point_and_vector method ( error for the case vector=main_axis)
- BSplineCurve2D: linesegment_intersections
- Contour2D: merge_primitives_with
- BSplineCurve: fix to take into account weighted B-spline curves.
- Step: fix reading of rational BSpline curves and surfaces from step file.
- BSplineCurve2D: tangent (use position/length)
- Babylon: some scene settings for better rendering
- Arc2D: fix get_center: name referenced before assignement
- SphericalSurface3D : enhancement of primitives parametrization on surface parametric domain.
- BSplineSurface3D: debug linesegment2d_to_3d method.
- Parametric operations with BSpline curves.
- OpenTriangleShell3D: fix from_mesh_data method
- pydocstyle fixes
- bounding box: fix for cylindrical and BSplineCurve3D
- contour2d: ordering_primitives, order_primitives
- Plane3D: plane_intersections, is_coindident
- contour2d: ordering_primitives, order_primitives
- Linesegment2D: infinite_primitive
- Arc2D: point_belongs
- Arc2D: infinite_primitive
- Wire2D: infinite_intersections
- infinite primitive offset of linesegment
- Ellispe3D: discretization_points
- BSplineSurface: Improved surface periodicity calculation

### Removed

- babylon script remaining functions

### Performance improvements
- ClosedPolygon2D: triangulation
- Cylinder: min_distance_to_other_cylinder
- BSplineCurve: discretization_points
- Face3D: triangulation
- triangulation performance by use of Node2D instead of points (x15 on casing)
- cache variable self._polygon_point_belongs_100, to avoid recalculating each
time we have to verify if a point is inside
- Improvements in BSplineSurface3D.point3d_to_2d performance
- Triangle3D serialization speed-up
- Serialization without memo for faces
- Custom serialization for BsplineCurves

### Refactorings

- Basis2D, Basis3D, Frame2D, Frame3D: old_coordinates and new_coordinates method are now deprecated.
local_to_global_coordinates and global_to_local_coordinates are the new more explicit ones.
- Line3D: intersections

### Unittests

- Contour2D: point_belongs
- Basis2D, Basis3D, Frame2D, Frame3D: local_to_global_coordinates and global_to_local_coordinates
- ArcEllipse2D: linesegment_intersections
- LineSegment2D: to_wire
- Line2D: point_belongs
- BSplineCurve2D: line_intersections
- Ellipse2D.point_over_ellipse()
- Ellipse2D.line_intersections()
- Ellipse2D.linesegment_intersections()
- Ellipse2D.discretization_points()
- Ellipse2D.abscissa()
- Ellipse2D.point_angle_with_major_dir()
- Ellipse2D.area()
- Ellipse2D.rotation()
- Ellipse2D.tranlation()
- Ellipse2D.frame_mapping()
- Line2D.frame_mapping()
- Plane3D: plane_intersections, fullarc_intersections, is_parallel, is_coincident
- Contour2D: offset
- ArcEllipse3D.to_2d()
- Circle3D: point_belongs
- Circle3D: discretization_points
- Arc3D: line_intersections, linesegment_intersections
- Contour2D: ordering_contour, is_ordered, order_contour
- Ellipse3D: point_belongs, abscissa, length, to_2d, discretization_points
- CylindricalSurface3D: point_on_surface, is_coincident

### CI

- Mandatory CHANGELOG.md update for PR
- pre-commit checks with cython-lint

## v0.7.0

### New Features

- Open/Closed TriangleShells: ability to implement specific algorithm to triangles
- Block: faces_center (calculate directly point in the middle of the faces)
- Circle2D: split_by_line
- BoundingRectangle: bounds, plot, area, center, b_rectangle_intersection, is_inside_b_rectangle, point_belongs, intersection_area, distance_to_b_rectangle, distance_to_point
- Cylinder: random_point_inside, interference_volume_with_other_cylinder, lhs_points_inside
- CylindricalSurface3D: line_intersections, linesegment_intersections, plane_intersection
- Line2D: point_distance
- Line3D: to_2d
- Line3D: skew_to (verifies if two Line3D are skew)
- LineSegment3D: line_interserctions
- ArcEllipse3D: discretization_points
- FullArc3D: linesegment_intersections
- Line: sort_points_along_line
- Line2D: point_belongs
- ArcEllipse2D: length, point_belongs, abscissa, bounding_rectangle, straight_line_area, discretization_points, reverse

### Fixed

- Contour2D: point_belongs
- BsplineCurve: abscissa (use different start point between 0 and length)
- Arc3D: plot
- Cylinder: point_belongs
- FullArc3D: plot (use discretization_points instead of discretise)
- Face3D: line_intersections: consider borders
- STL: from stream (use BinaryFile and StringFile instead of io.BinaryIO and FileIO)
- Step: from stream (use BinaryFile instead of io.BinaryIO)
- Contour: is_overlapping (consider intersecting_points is empty)
- LineSegment2D: to_wire (use discretization_points instead of discretise)
- ArcEllipse2D: to_3d
- Fix boolean operations when faces are 100% coincident
- Fix some to_step methods from edges.py and faces.py


### Performance improvements

- Avoid unneeded bbox computation


### Refactorings

- cleanup of ClosedShell (double methods with Openshells)
- LineSegment3D: intersections
- Line2D: sort_points_along_line



### Unittests

- PlaneFace3D: line_intersections
- BsplineCurve: abscissa
- Circle2D: split_by_line
- BoundingRectangle: area, center, intersection, is_inside, point_belongs, intersection_area, distance_to_point, distance_to_b_rectangle
- Cylinder: point_belongs, random_point_inside, interference_volume_with_other_cylinder, min_distance_to_other_cylinder, is_intersecting_other_cylinder, lhs_points_inside
- CylindricalFace3D: linesegment_intersections
- CylindricalSurface3D: line_intersections
- Line3D: line_distance
- Line3D: skew_to
- Line3D: intersections
- LineSegment3D: line_intersections
- LineSegment3D: linesegment_intersections
- Contour: is_overlapping
- LineSegment2D: line_intersections
- ArcEllipse3D: discretization_points
- FullArc3D: linesegment_intersections
- Line2D: sort_points_along_line
- Line3D: sort_points_along_line
- ArcEllipse2D: length, point_belongs, abscissa, bounding_rectangle, straight_line_area, discretization_points, reverse


## v0.6.1 [12/13/2022]

### Changes

- Import from dessia_common are now performed from dessia_common.core

### Fixed
- infinite primitive offset of linesegment

## v0.6.0 [11/7/2022]

### New Features

- Stl:load_from_file, to_volume_model
- Surface2D: copy (specific method)
- GmshParser: read_file (.msh) and related methods, define_triangular_element_mesh, define_tetrahedron_element_mesh
- Circle2D: primitives (defined with 2 Arc2D)
- Node2D/3D, TriangularElement, QuadrilateralElement2D, TriangularElement3D
- ElementsGroup: nodes, elements_per_node
- Mesh: bounding_rectangle, delete_duplicated_nodes
- PlaneFace3D: cut_by_coincident_face
- Vector2D: to_step
- BSplineCurve2D: to_step
- LineSegment3D: to_bspline_curve
- BSplineCurve3D: from_geomdl_curve
- Surface2D: line_crossings
- Surface2D: from_contour
- BSplineSurface3D: simpifly_surface - verifies if BSplineSurface3D could be a Plane3D
- OpenShell3D: to_step_face_ids
- Contour2D: repair_cut_contour
- Circle2D: cut_by_line

### Fixed

- Contour3D: average_center_point (use edge_polygon.points instead of points)
- Contour: edges_order_with_adjacent_contour
- Arc2D: translate_inplace
- Arc2D: point_belongs
- Arc2D: abscissa (consider point2d == arc2d.start/end)
- Arc2D: split (how to choose the interior point)
- Wire: extract_primitives (consider point1 and point2 belong to the same primitive, REMOVE Contour.extract_primitives)
- LineSegment: abcissa (consider point2d == arc2d.start/end)
- Contour2D: cut_by_wire
- Contour2D: point_belongs (bug when contour has only one primitive, like FullArc2D)
- Contour: contours_from_edges
- PlaneFace3D: face_intersections
- Edge: insert_knots_and_mutiplicity
- BSplineCurve3D: from_step
- Surface2D: cut_by_line
- Circle3D: to_step
- ArcEllipse3D.to_2d()
- infinite primitive offset of linesegment
- Contour3D: order_contour.

### Performance improvements

- Improve reading STEP files (Faster BSplineCurve3D.look_up_table, Better info when _edges not following eachother_ )
- Improve multiple substractions
- Speedup Contour2D.point_belongs using bounding_rectangle
- Custom to dicts for Shells and primitives inheriting


### Refactorings

- Normalize STL methods regarding STEP
- Refacor and update old code in mesh.py
- Define a Parent class 'Triangle' for Triangle2D/3D


### Unittests

- Wire: extract_primitives, extract_without_primitives


## v0.5.0

### New Features

- Contour: is_overlapping, is_supperposing
- Point, Edges and Wires: axial_symmetry
- Surface2D: rotation, rotation_inplace
- Wire2D: bsplinecurve_crossings,  bsplinecurve_intersections
- Cylinder: min_distance_to_other_cylinder, is_intersecting_other_cylinder
- New point_distance method for Wire3D

### Fixed

- Wire3D.babylonjs
- BSplineSurface3D.merge_with (consider overlapping, intersecting surfaces)
- Wire.extract_primitives (consider point1 & point2 belong to the same primitive)
- Wire.extract_without_primitives (consider the primitives’ order to choose the primitives)
- Contour.shared_primitives_with (consider contours sharing a lot of primitives groups)
- Contour2D.contour_intersections (check if the point is not already in the lis)
- Line.is_between_points (consider point1==point2)
- BSplineCurve2D.split (consider point==start/end)
- Contour3D.bounding_box (use _utd_bounding_box to be defined as a property)
- BSplineSurface3D.grid2d_deformed (add more constraints to compute surface deformation)
- BSplineSurface3D.from_cylindrical_faces (consider **kwargs parameters)
- Duplicated methods cleaned
- triangulation of planar faces
- Wire3D: fix Bounding box
- Wire3D: Bounding box
- Arc2D: primitives bad calculation (arc2d)
- Update plotdata in setup.py
- add some fixes pydocstyle

### Performance improvements

- Remove Copy param from movement of primitives and add inplace methods
- Improve union operations
- Return the same result type (a boolean) in Contour.is_sharing_primitives_with
- Add hidden attribute _bounding_rectangle for Contour2D
- Add hidden attribute _length for BSplineCurve2D/3D
- Consider different types of primitives in Wire.wire_intersections/wire_crossings
- Add hidden attribute _length for Edge

### Refactorings

- Define _eq_ in Contour (to be used for both 2D and 3D)
- Use Grid2D object in different BSplineSurface3D methods (especially: to_2d_with_dimension)
- Define length in LineSegment (to be used for both 2D and 3D)
- Delete diplicated methods (length and point_at_abscissa) from Contour3D (inherit from Wire)
- Define a Parent class 'Bsplinecurve' to mutulize Bsplinecurve2D/3D methods
- Clean duplicated methods
- Define length in LineSegment (to be used for both 2D and 3D)
- Delete diplicated methods (length and point_at_abscissa) from Contour3D (inherit from Wire)
- Define a Parent class 'Bsplinecurve' to mutulize Bsplinecurve2D/3D methods


## v0.4.0
### Fixed
- various fixes in cuts of wires and contours
- Fix of missing face in Union
- following dessia_common v0.7.0


## v0.3.0

### New Features
- Bspline with dimensions
- cut_by_line for Surface2D
- Bspline merge

### Fixed
- Various Steps improvement
- Bspline periodicity in step reading
- sewing improvements
- Substraction of shells

## v0.2.10

### New Features

- union of shells (only with planeface for the moment
- Sewing of polygon3D
- Concav hull of PointCloud2D

## v0.2.9

### New Features

- support STL import & export
- point cloud2D & cloud3D

## v0.2.8

### New Features

- support stringIO in step save

### Fixes

- depack of point2D
- to_vector2D

### Performance improvements

- better bounding box for cylindrical face


## [v0.2.7]
### Changed
- direction vector of linesegments are now normalized

### New Features

- straight line area for BsplineCurve2D
- split of circleby start end
- closedpolygon2d is_trigo
- Auto-adaptative camera/edge width babylonjs
- splitting of bsplinecurve2d
- BezierSurface3D implemented
- added rotation and translation for faces
- new classes BezierCurve2D and BezierCurve3D
- spherical surface
- (core): update plot_data method
- update plot_data methods in wires and edges
- step almost working for cylindrical, conical toroidal
- difference between intersections and crossings
- plot_data version set to 0.3.8 or above

### Fixes

- support of mixed vector point in to step
- remove debug mode babylonjs
- remove sci notation in step export
- use stable cdn for babylonjs
- sweep extrusion length
- line circle intersection with tolerance, normal and dir vector for arc
- offset of wire
- remove useless non serializable attr
- secondmoment area from straight lines
- reversed faces in extrusion correction
- enhancement of rotation/translation of shells
- bug fix BezierCurve2D and 3D
- eq and hash for basis and frames
- shell and frame mapped shell correctly read
- small try except added for step reading
- all SHAPE_REPRESENTATION are now read
- Arc3D from step full debug
- arc3d to 2d in bspline3d surface
- missing faces at end of sweep
- splitting faces and arcs
- perf in display nodes and toroidal aspect
- setup.py requires plot_data>=0.3.9
- (primitives2d): serialization
- debug of shell method
- porting shells methods
- Debug of conical faces
- Porting cylinders and hollow
- porting from missing from_contour3d for planeface
- reading steps, but artefact on faces
- Correcting arc from_step

### Performance improvements

- LineSegment2D.points is non serializable attribute
- ClosedPolygon2D.line_segment is non_serializable_attributes
- Optimization of mesh generation

#### Refactorings
- (edges): put data argument back into Arc2D.plot_data()
- (edges): redefined Arc2D.plot_data()

## v0.2.6

### Changed
- debugs on frame 2D

### Optimized
- babylon data generation speed up

## v0.2.5

### Added
- translation and rotation for various primitives

### Changed
- Frame3D rotation takes also into account origin
- following plot_data v0.5.3

## v0.2.4
### Added
- handle spherical surfaces
- positionning of parts in STEP reading

## v0.2.1
### Added
- step export

## v0.2

### Changed
- modules -2D or *3D renamed in *2d, *3d
- point and vector declared with their x, y, z vm.Point2D((0, 0)) -> vm.Point2D(0, 0)
- separating in new modules: display, wires, edges...
- PEP8: method names
- PointAtCurvilinearAbscissa changed to point_at_abscissa
- MPLPlot changed to plot()
- plot now returns only ax instead of fig, ax

## v0.1.11

### Added
- Calculate the distance between LineSegment3D/LS3D, Arc3D/LS3D, Arc3D/Arc3D and between CylindricalFace3D too.
- Use PlaneFace3D with contours2D in a classic way and use it with contours3D with a 'from_contours3d' as CylindricalFace3D does.
- Calculate the distance between CylindricalFace3D and PlaneFace3D.
- Calculate the distance between CylindricalFace3D, PlaneFace3D and ToroidalFace3D.
- contours2d.tessel_points which gives all points of a contour2d, and .points the end points of primitives.
- Implementation of ConicalFace3D in Core and RevolvedProfile.
- Implementation of SphericalFace3D in Core.
- BSplineFace3D works.

### Changed
- cut_contours in Face3D which take all points from a Contour2D, not one side like before. Furthermore, it is light and quick.

## [v0.1.10]
- typings
- workflow to instanciate point

## [v0.1.9]

### Added
- mesh module

## [v0.1.8]

### Added
- color and alpha options for various primitives
- line segments intersection

### Debug
- arcs: is_trigo and angle were sometimes false

## [v0.1.7]

### Added
- random vector and points
- dashed line option in babylon of LineSegment3D
- Measure2D
- babylon_data: a dict language to describe models to be unpacked by a babylonjs unpacker

### Removed
- constants o2D, x2D, y2D...: use O2D, X2D...

### Changed
- Mesure -> Measure3D<|MERGE_RESOLUTION|>--- conflicted
+++ resolved
@@ -92,14 +92,11 @@
 - BSplineSurface3D: point3d_to_2d, improve the method to ensure convergence
 
 #### display.py
-<<<<<<< HEAD
 - refactor DisplayMesh.
-=======
 - refactor DisplayMesh to Mesh3D
 - enable stl / ply / 3mf / obj import and export with Mesh3D object
 - implement various Mesh3D manipulations methods
 - improve performance
->>>>>>> f0fea73d
 
 ### Changed
 - Edge.split_between_two_points -> trim
