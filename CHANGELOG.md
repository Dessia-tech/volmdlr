# Changelog

All notable changes to this project will be documented in this file.

The format is based on [Keep a Changelog](https://keepachangelog.com/en/1.0.0/),
and this project adheres to [Semantic Versioning](https://semver.org/spec/v2.0.0.html).

## v0.10.0 [Unreleased yet]

### New Features

* Write .msh file (with stream)
* Arc: reverse
* BSplineCurve2D: offset
* Circle2D: bsplinecurve_intersections, point_distance
* ConicalSurface3D, CylindricalSurface3D: plot method
* volmdlr.edge: FullArcEllipse
* BSplineCurve: evaluate_single
* Wire2: hash
* Contour3D: hash

### Fixed
* Bspline in sweep
* Plane3D: plane_intersections
* fixes to step assemblies
* fixes to wire
* Arc: split. Case when spliting point is the start or end point.
* BplineCurve2D: tangent, vector_direction, normal_vector
* BSplineCurve: abscissa
* Add some important fixes to unittests: missing two __init__py files.
* Edge: change unit_direction_vector and unit_normal_vector to concrete methods
* stl: add _standalone_in_db to Stl class

### Removed
* stl: remove default value in from_stream method

### Changed

- argument convexe in volmdlr.cloud has been renamed to convex
- Add some missing docstrings in volmdlr.faces

### Performance improvements
* BSplineCurve: compilation of some functions used by from_points_interpolation classmethod.
* BSplineSurface3D: compilation of some functions used in the evaluation of a parametric point.
* eq & hash: Some eq and hash methods have been fixed. starting from clases Point and Vector.
* BSplinecurve2D: point_belongs
* lighten some dicts with optional name
* Step reader: refactor to_volume_model. Remove the dependency of the method of creating a graph.

### Refactorings
* ContourMixin: to_polygon (for both 2D and 3D)
* BSplineCurve2D.point_distance 
* new dataclass EdgeStyle: to be used in several plot methods. simplifying its structure.

### Unittests
* BSplineCurve2D: offset, point_distance, point_belongs
* Circle2D: bspline_intersections, point_distance
* Unittests for Vector2D
* Unittests for Point2D
* Unittests for Vector3D
* Unittests for Point3D


## v0.9.1

### Fixed
- build: manifest was not shipping bspline_compiled
- fixed many pylint errors: 13/03/2023
- fix contour2d: divide

## v0.9.0 [Released 06/03/2023]

### New Features

* Unit coversion factor parameter added to the end of the from_step arguments parameter (So we can convert the units correctly)
* SphericalSurface3D: rotation, translation, frame_mapping
* read steps: Identify assemblies in a step file.
* ClosedTriangleShell3D: to_trimesh method
* PointCloud3D: add method shell_distances to compute distances from triangular mesh in PointCloud3D
* BSplineSurface3D: Now the plot method uses u and v curves
* Create .geo and .msh files (Mesh geometries with GMSH)
* RevolutionSurface3D: point3d_to_2d, point2d_to_3d, plot, rectangular_cut, from_step
* RevolutionFace3D
* WiriMixin: from points: general method for Wire3D and 2D and for Contour2D and 3D. 
* Added package.xml metadata in order to be listed in the FreeCAD Addon Manager 
* Edge: local_discretization

### Fixed

* WireMixin: abscissa (add tolerance as parameter)
* OpenRoundedLineSegment2D: deleted discretization_points() so it uses the one from WireMixin.
* Contour2D: moved bounding_rectangle and get_bounding_rectangle to Wire2D. 
* BSplineCurve: from_points_interpolation, uses centripedal method for better fitting.
* Conical, Cylindrical and Toroidal Surfaces 3D: fix face_from_contours - bug when step file doesnot follow a standard. 
* BSplineSurface3D: debug linesegment2d_to_3d method.
* Parametric operations with BSpline curves.
* OpenTriangleShell3D: fix from_mesh_data method.
* PeriodicalSurface: fix face from contours.
* LineSegment2D.line_intersections: verify if colinear first.
* Cylinder: to_dict, min_distance_to_other_cylinder.
* Step_assemblies: consider when no transformation is needed.
* fix some pydocstyle errors
* Script/step/workflow: Update Workflow, use last version of dessia_common
* LineSegment3D: Rotation method update due to points attribute deletion
* ConicalSurface3D: fix from_step class method by adding the angle convertion factor
* fix f string usage
* Add some typings
<<<<<<< HEAD
* Step: Step translator now handles some EDGE_LOOP inconsistencies coming from step files
* Arc2d: point_belongs, abscissa. 
=======
* Step: Step translator now handles some EDGE_LOOP inconsistencies coming from step files 
>>>>>>> 882118d7

### Removed

* edges: remove attributes points from lines & linesegments for performance purpose


### Performance improvements

* wires.py's 2D objects: chache bounding_rectangle results
* faces.py's Triangle3D objects: subdescription points and triangles
* EdgeCollection3D: new object for displaying series of edges
* BSplineSurface3D: compile BSplineSurface3D.derivatives
* Contour2D.area(): save area in a cache variable.
* Contour2D.__eq__(): verify contour length first, when verify if two contours are the same.
* Contour2D.is_inside(): verify first if the area of the contour2 is not smaller that contour 1.
* Disabling pointer in to_dict for most primitives
* Better hash for shells, contours & wires 


### Refactorings
- Remove usage of deprecated method old_coordinates and new_coordinates
- Indicate 'inplace' methods as deprecated


### Documentation
- BoundingBox docstrings

### Unittests
* ConicalSurface3D: face_from_contours, bsplinecurve3d_to_2d.
* CompositePrimitive2D: rotation, translation, frame_mapping
* core.py: delete_double_point, step_ids_to_str
* CompositePrimitive3D: plot
* BoundingRectangle: bounds, plot, area, center, b_rectangle_intersection, is_inside_b_rectangle, point_belongs,
intersection_area, distance_to_b_rectangle, distance_to_point
* BoundingBox: center, add, to_dict, points, from_bounding_boxes, from_points, to_frame, volume, bbox_intersection,
is_inside_bbox, intersection_volume, distance_to_bbox, point_belongs, distance_to_point, plot
* VolumeModel: eq, volume, rotation, translation, frame_mapping, bounding_box, plot
* Arc2d: point_belongs, abscissa.

### CI
- add spell check to pylint with pyenchant
- make code_pydocstyle more explicit
- upload html coverage to cdn.dessia.tech
- limit time effect on master & testing

## v0.8.0 [Released 26/01/2023]

### New Features

* PlaneFace3D: project_faces
* OpenShell3D: project_coincident_faces_of
* GmshParser: to_vtk
* BSplineCurve: derivatives
* ClosedPolygon2D: point_belongs, now the user can choose whether points on the edge of the polygon
            should be considered inside or not.
* ArcEllipse2D: line_intersections, frame_mapping, linesegment_intersections
* Line2D: point_belongs, frame_mapping()
* New Class wires.Ellipse2D
* Ellipse2D: point_over_ellipse(), line_intersections(), linesegment_intersections(), discretization_points(),
abscissa(), point_angle_with_major_dir(), area(), rotation(), tranlation(), frame_mapping()
* Plane3D: is_parallel, fullarc_intersections
* Arc2D: cut_betweeen_two_points
* Contour3D: linesegment_intersections, line_intersections
* Circle3D: primitives: [Arc3D, Arc3D], get_primitives, abscissa, linesegment_intersections
* Arc3D: line_intersections, linesegment_intersections
* new module utils: intersections -> circle_3d_linesegment_intersections
* hash for Frame2D
* Ellipse3D: point_belongs, abscissa, length, to_2d
* CylindricalSurface3D: point_on_surface, is_coincident, arcellipse3d_to_2d
* BSplineSurface3D: derivatives

### Fixed

* PlaneFace3D: cut_by_coincident_face (consider self.inner_contours inside face)
* Contour2D: bounding_rectangle (specify number_points for discretization_points), point_belongs
* Line2D: line_intersections
* BSplineCurve2D: line_intersections
* PlaneFace3D: cut_by_coincident_face (consider self.inner_contours inside face)
* BSplineCurve2D: bounding_rectangle (specify number_points for discretization_points)
* Mesh: delete_duplicated_nodes
* BSplineSurface3D: fix arc3d_to_2d method
* Frame3D : fix from_point_and_vector method ( error for the case vector=main_axis)
* BSplineCurve2D: linesegment_intersections
* Contour2D: merge_primitives_with
* BSplineCurve: fix to take into account weighted B-spline curves.
* Step: fix reading of rational BSpline curves and surfaces from step file.
* BSplineCurve2D: tangent (use position/length)
* Babylon: some scene settings for better rendering
* Arc2D: fix get_center: name referenced before assignement
* SphericalSurface3D : enhancement of primitives parametrization on surface parametric domain.
* BSplineSurface3D: debug linesegment2d_to_3d method.
* Parametric operations with BSpline curves.
* OpenTriangleShell3D: fix from_mesh_data method
* pydocstyle fixes
* bounding box: fix for cylindrical and BSplineCurve3D
* contour2d: ordering_primitives, order_primitives
* Plane3D: plane_intersections, is_coindident
* contour2d: ordering_primitives, order_primitives
* Linesegment2D: infinite_primitive
* Arc2D: point_belongs
* Arc2D: infinite_primitive
* Wire2D: infinite_intersections
* infinite primitive offset of linesegment
* Ellispe3D: discretization_points
* BSplineSurface: Improved surface periodicity calculation

### Removed

* babylon script remaining functions

### Performance improvements
* ClosedPolygon2D: triangulation
* Cylinder: min_distance_to_other_cylinder
* BSplineCurve: discretization_points
* Face3D: triangulation
* triangulation performance by use of Node2D instead of points (x15 on casing)
* cache variable self._polygon_point_belongs_100, to avoid recalculating each
time we have to verify if a point is inside
* Improvements in BSplineSurface3D.point3d_to_2d performance
* Triangle3D serialization speed-up
* Serialization without memo for faces
* Custom serialization for BsplineCurves

### Refactorings

* Basis2D, Basis3D, Frame2D, Frame3D: old_coordinates and new_coordinates method are now deprecated.
local_to_global_coordinates and global_to_local_coordinates are the new more explicit ones.
* Line3D: intersections

### Unittests

* Contour2D: point_belongs
* Basis2D, Basis3D, Frame2D, Frame3D: local_to_global_coordinates and global_to_local_coordinates
* ArcEllipse2D: linesegment_intersections
* LineSegment2D: to_wire
* Line2D: point_belongs
* BSplineCurve2D: line_intersections
* Ellipse2D.point_over_ellipse()
* Ellipse2D.line_intersections()
* Ellipse2D.linesegment_intersections()
* Ellipse2D.discretization_points()
* Ellipse2D.abscissa()
* Ellipse2D.point_angle_with_major_dir()
* Ellipse2D.area()
* Ellipse2D.rotation()
* Ellipse2D.tranlation()
* Ellipse2D.frame_mapping()
* Line2D.frame_mapping()
* Plane3D: plane_intersections, fullarc_intersections, is_parallel, is_coincident
* Contour2D: offset
* ArcEllipse3D.to_2d()
* Circle3D: point_belongs
* Circle3D: discretization_points
* Arc3D: line_intersections, linesegment_intersections
* Contour2D: ordering_contour, is_ordered, order_contour
* Ellipse3D: point_belongs, abscissa, length, to_2d, discretization_points
* CylindricalSurface3D: point_on_surface, is_coincident

### CI

* Mandatory CHANGELOG.md update for PR
* pre-commit checks with cython-lint

## v0.7.0 

### New Features

* Open/Closed TriangleShells: ability to implement specific algorithm to triangles
* Block: faces_center (calculate directly point in the middle of the faces)
* Circle2D: split_by_line
* BoundingRectangle: bounds, plot, area, center, b_rectangle_intersection, is_inside_b_rectangle, point_belongs, intersection_area, distance_to_b_rectangle, distance_to_point
* Cylinder: random_point_inside, interference_volume_with_other_cylinder, lhs_points_inside
* CylindricalSurface3D: line_intersections, linesegment_intersections, plane_intersection
* Line2D: point_distance
* Line3D: to_2d
* Line3D: skew_to (verifies if two Line3D are skew)
* LineSegment3D: line_interserctions
* ArcEllipse3D: discretization_points
* FullArc3D: linesegment_intersections
* Line: sort_points_along_line
* Line2D: point_belongs
* ArcEllipse2D: length, point_belongs, abscissa, bounding_rectangle, straight_line_area, discretization_points, reverse

### Fixed

* Contour2D: point_belongs
* BsplineCurve: abscissa (use different start point between 0 and length)
* Arc3D: plot
* Cylinder: point_belongs
* FullArc3D: plot (use discretization_points instead of discretise)
* Face3D: line_intersections: consider borders
* STL: from stream (use BinaryFile and StringFile instead of io.BinaryIO and FileIO)
* Step: from stream (use BinaryFile instead of io.BinaryIO)
* Contour: is_overlapping (consider intersecting_points is empty)
* LineSegment2D: to_wire (use discretization_points instead of discretise)
* ArcEllipse2D: to_3d
* Fix boolean operations when faces are 100% coincident
* Fix some to_step methods from edges.py and faces.py


### Performance improvements

* Avoid unneeded bbox computation


### Refactorings

* cleanup of ClosedShell (double methods with Openshells)
* LineSegment3D: intersections
* Line2D: sort_points_along_line



### Unittests

* PlaneFace3D: line_intersections
* BsplineCurve: abscissa
* Circle2D: split_by_line
* BoundingRectangle: area, center, intersection, is_inside, point_belongs, intersection_area, distance_to_point, distance_to_b_rectangle
* Cylinder: point_belongs, random_point_inside, interference_volume_with_other_cylinder, min_distance_to_other_cylinder, is_intersecting_other_cylinder, lhs_points_inside
* CylindricalFace3D: linesegment_intersections
* CylindricalSurface3D: line_intersections
* Line3D: line_distance
* Line3D: skew_to
* Line3D: intersections
* LineSegment3D: line_intersections
* LineSegment3D: linesegment_intersections
* Contour: is_overlapping
* LineSegment2D: line_intersections
* ArcEllipse3D: discretization_points
* FullArc3D: linesegment_intersections
* Line2D: sort_points_along_line
* Line3D: sort_points_along_line
* ArcEllipse2D: length, point_belongs, abscissa, bounding_rectangle, straight_line_area, discretization_points, reverse


## v0.6.1 [12/13/2022]

### Changes

* Import from dessia_common are now performed from dessia_common.core

### Fixed
* infinite primitive offset of linesegment

## v0.6.0 [11/7/2022]

### New Features

* Stl:load_from_file, to_volume_model
* Surface2D: copy (specific method)
* GmshParser: read_file (.msh) and related methods, define_triangular_element_mesh, define_tetrahedron_element_mesh
* Circle2D: primitives (defined with 2 Arc2D)
* Node2D/3D, TriangularElement, QuadrilateralElement2D, TriangularElement3D
* ElementsGroup: nodes, elements_per_node
* Mesh: bounding_rectangle, delete_duplicated_nodes
* PlaneFace3D: cut_by_coincident_face
* Vector2D: to_step
* BSplineCurve2D: to_step
* LineSegment3D: to_bspline_curve
* BSplineCurve3D: from_geomdl_curve
* Surface2D: line_crossings
* Surface2D: from_contour
* BSplineSurface3D: simpifly_surface - verifies if BSplineSurface3D could be a Plane3D
* OpenShell3D: to_step_face_ids
* Contour2D: repair_cut_contour
* Circle2D: cut_by_line

### Fixed

* Contour3D: average_center_point (use edge_polygon.points instead of points)
* Contour: edges_order_with_adjacent_contour
* Arc2D: translate_inplace
* Arc2D: point_belongs
* Arc2D: abscissa (consider point2d == arc2d.start/end)
* Arc2D: split (how to choose the interior point)
* Wire: extract_primitives (consider point1 and point2 belong to the same primitive, REMOVE Contour.extract_primitives)
* LineSegment: abcissa (consider point2d == arc2d.start/end)
* Contour2D: cut_by_wire
* Contour2D: point_belongs (bug when contour has only one primitive, like FullArc2D)
* Contour: contours_from_edges
* PlaneFace3D: face_intersections
* Edge: insert_knots_and_mutiplicity
* BSplineCurve3D: from_step
* Surface2D: cut_by_line
* Circle3D: to_step
* ArcEllipse3D.to_2d()
* infinite primitive offset of linesegment
* Contour3D: order_contour.

### Performance improvements

* Improve reading STEP files (Faster BSplineCurve3D.look_up_table, Better info when _edges not following eachother_ )
* Improve multiple substractions
* Speedup Contour2D.point_belongs using bounding_rectangle
* Custom to dicts for Shells and primitives inheriting


### Refactorings

* Normalize STL methods regarding STEP
* Refacor and update old code in mesh.py
* Define a Parent class 'Triangle' for Triangle2D/3D


### Unittests

* Wire: extract_primitives, extract_without_primitives


## v0.5.0

### New Features

* Contour: is_overlapping, is_supperposing
* Point, Edges and Wires: axial_symmetry
* Surface2D: rotation, rotation_inplace
* Wire2D: bsplinecurve_crossings,  bsplinecurve_intersections
* Cylinder: min_distance_to_other_cylinder, is_intersecting_other_cylinder
* New point_distance method for Wire3D

### Fixed

* Wire3D.babylonjs
* BSplineSurface3D.merge_with (consider overlapping, intersecting surfaces)
* Wire.extract_primitives (consider point1 & point2 belong to the same primitive)
* Wire.extract_without_primitives (consider the primitives’ order to choose the primitives)
* Contour.shared_primitives_with (consider contours sharing a lot of primitives groups)
* Contour2D.contour_intersections (check if the point is not already in the lis)
* Line.is_between_points (consider point1==point2)
* BSplineCurve2D.split (consider point==start/end)
* Contour3D.bounding_box (use _utd_bounding_box to be defined as a property)
* BSplineSurface3D.grid2d_deformed (add more constraints to compute surface deformation)
* BSplineSurface3D.from_cylindrical_faces (consider **kwargs parameters)
* Duplicated methods cleaned
* triangulation of planar faces
* Wire3D: fix Bounding box
* Wire3D: Bounding box
* Arc2D: primitives bad calculation (arc2d)
* Update plotdata in setup.py
* add some fixes pydocstyle

### Performance improvements

* Remove Copy param from movement of primitives and add inplace methods
* Improve union operations
* Return the same result type (a boolean) in Contour.is_sharing_primitives_with
* Add hidden attribute _bounding_rectangle for Contour2D
* Add hidden attribute _length for BSplineCurve2D/3D
* Consider different types of primitives in Wire.wire_intersections/wire_crossings
* Add hidden attribute _length for Edge

### Refactorings

* Define _eq_ in Contour (to be used for both 2D and 3D)
* Use Grid2D object in different BSplineSurface3D methods (especially: to_2d_with_dimension)
* Define length in LineSegment (to be used for both 2D and 3D)
* Delete diplicated methods (length and point_at_abscissa) from Contour3D (inherit from Wire)
* Define a Parent class 'Bsplinecurve' to mutulize Bsplinecurve2D/3D methods
* Clean duplicated methods
* Define length in LineSegment (to be used for both 2D and 3D)
* Delete diplicated methods (length and point_at_abscissa) from Contour3D (inherit from Wire)
* Define a Parent class 'Bsplinecurve' to mutulize Bsplinecurve2D/3D methods


## v0.4.0
### Fixed
* various fixes in cuts of wires and contours
* Fix of missing face in Union
* following dessia_common v0.7.0


## v0.3.0

### New Features
* Bspline with dimensions
* cut_by_line for Surface2D
* Bspline merge

### Fixed
* Various Steps improvement
* Bspline periodicity in step reading
* sewing improvements
* Substraction of shells

## v0.2.10

### New Features

* union of shells (only with planeface for the moment
* Sewing of polygon3D
* Concav hull of PointCloud2D

## v0.2.9

### New Features

* support STL import & export
* point cloud2D & cloud3D

## v0.2.8

### New Features

* support stringIO in step save

### Fixes

* depack of point2D
* to_vector2D

### Performance improvements

* better bounding box for cylindrical face


## [v0.2.7]
### Changed
* direction vector of linesegments are now normalized

### New Features

* straight line area for BsplineCurve2D
* split of circleby start end
* closedpolygon2d is_trigo
* Auto-adaptative camera/edge width babylonjs
* splitting of bsplinecurve2d
* BezierSurface3D implemented
* added rotation and translation for faces
* new classes BezierCurve2D and BezierCurve3D
* spherical surface
* (core): update plot_data method
* update plot_data methods in wires and edges
* step almost working for cylindrical, conical toroidal
* difference between intersections and crossings
* plot_data version set to 0.3.8 or above

### Fixes

* support of mixed vector point in to step
* remove debug mode babylonjs
* remove sci notation in step export
* use stable cdn for babylonjs
* sweep extrusion length
* line circle intersection with tolerance, normal and dir vector for arc
* offset of wire
* remove useless non serializable attr
* secondmoment area from straight lines
* reversed faces in extrusion correction
* enhancement of rotation/translation of shells
* bug fix BezierCurve2D and 3D
* eq and hash for basis and frames
* shell and frame mapped shell correctly read
* small try except added for step reading
* all SHAPE_REPRESENTATION are now read
* Arc3D from step full debug
* arc3d to 2d in bspline3d surface
* missing faces at end of sweep
* splitting faces and arcs
* perf in display nodes and toroidal aspect
* setup.py requires plot_data>=0.3.9
* (primitives2d): serialization
* debug of shell method
* porting shells methods
* Debug of conical faces
* Porting cylinders and hollow
* porting from missing from_contour3d for planeface
* reading steps, but artefact on faces
* Correcting arc from_step

### Performance improvements

* LineSegment2D.points is non serializable attribute
* ClosedPolygon2D.line_segment is non_serializable_attributes
* Optimization of mesh generation

#### Refactorings
* (edges): put data argument back into Arc2D.plot_data()
* (edges): redefined Arc2D.plot_data()

## v0.2.6

### Changed
- debugs on frame 2D

### Optimized
- babylon data generation speed up

## v0.2.5

### Added
- translation and rotation for various primitives

### Changed
- Frame3D rotation takes also into account origin
- following plot_data v0.5.3

## v0.2.4
### Added
- handle spherical surfaces
- positionning of parts in STEP reading

## v0.2.1
### Added
- step export

## v0.2

### Changed
- modules *2D or *3D renamed in *2d, *3d
- point and vector declared with their x, y, z vm.Point2D((0, 0)) -> vm.Point2D(0, 0)
- separating in new modules: display, wires, edges...
- PEP8: method names
- PointAtCurvilinearAbscissa changed to point_at_abscissa
- MPLPlot changed to plot()
- plot now returns only ax instead of fig, ax

## v0.1.11

### Added
- Calculate the distance between LineSegment3D/LS3D, Arc3D/LS3D, Arc3D/Arc3D and between CylindricalFace3D too.
- Use PlaneFace3D with contours2D in a classic way and use it with contours3D with a 'from_contours3d' as CylindricalFace3D does.
- Calculate the distance between CylindricalFace3D and PlaneFace3D.
- Calculate the distance between CylindricalFace3D, PlaneFace3D and ToroidalFace3D.
- contours2d.tessel_points which gives all points of a contour2d, and .points the end points of primitives.
- Implementation of ConicalFace3D in Core and RevolvedProfile.
- Implementation of SphericalFace3D in Core.
- BSplineFace3D works.

### Changed
- cut_contours in Face3D which take all points from a Contour2D, not one side like before. Furthermore, it is light and quick.

## [v0.1.10]
- typings
- workflow to instanciate point

## [v0.1.9]

### Added
- mesh module

## [v0.1.8]

### Added
- color and alpha options for various primitives
- line segments intersection

### Debug
- arcs: is_trigo and angle were sometimes false

## [v0.1.7]

### Added
- random vector and points
- dashed line option in babylon of LineSegment3D
- Measure2D
- babylon_data: a dict language to describe models to be unpacked by a babylonjs unpacker

### Removed
- constants o2D, x2D, y2D...: use O2D, X2D...

### Changed
- Mesure -> Measure3D<|MERGE_RESOLUTION|>--- conflicted
+++ resolved
@@ -105,12 +105,8 @@
 * ConicalSurface3D: fix from_step class method by adding the angle convertion factor
 * fix f string usage
 * Add some typings
-<<<<<<< HEAD
 * Step: Step translator now handles some EDGE_LOOP inconsistencies coming from step files
 * Arc2d: point_belongs, abscissa. 
-=======
-* Step: Step translator now handles some EDGE_LOOP inconsistencies coming from step files 
->>>>>>> 882118d7
 
 ### Removed
 
