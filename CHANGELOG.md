--- conflicted
+++ resolved
@@ -19,11 +19,8 @@
 - Contour2D: split_contour_with_sorted_points, intersection_contour_with
 - CylindricalSurface3D: point_projection, point_distance
 - ToroidalSurface3D: point_projection
-<<<<<<< HEAD
 - ContourMixin: is_adjacent
-=======
 - Wire2D: area
->>>>>>> 14d20ce0
 
 ### Fixed
 - 2D conversion: create 2D function name in core_compiled
