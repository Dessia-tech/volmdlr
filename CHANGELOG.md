--- conflicted
+++ resolved
@@ -29,13 +29,10 @@
 - LineSegment, Arc, BSplineCurve: get_shared_section()
 - bSpline2D: linesegment_intersections
 - BsplineCurve: from_points_interpolation
-<<<<<<< HEAD
 - Coverage: use coverage rc to enable cython coverage
-=======
 - ClosedShel3D: cut_by_plane
 - ClosedShell3D: union
 - BSplineSurface3D: take into account oppened contour while using face_from_contours3d
->>>>>>> d12731ab
 - BsplineCurve: simplify
 
 ### Refactor
