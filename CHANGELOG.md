--- conflicted
+++ resolved
@@ -12,15 +12,10 @@
 
 * GmshParser: read_file (.msh) and related methods, define_triangular_element_mesh, define_tetrahedron_element_mesh
 * Circle2D: primitives (defined with 2 Arc2D)
-<<<<<<< HEAD
 * LineSegment: Abcissa (consider point2d == arc2d.start/end)
-*
-=======
 * Node2D/3D, TriangularElement, QuadrilateralElement2D, TriangularElement3D
 * ElementsGroup: nodes, elements_per_node
 * Mesh: bounding_rectangle, delete_duplicated_nodes
-
->>>>>>> 96d791e2
 
 ### Fixed
 
