# Changelog

All notable changes to this project will be documented in this file.

The format is based on [Keep a Changelog](https://keepachangelog.com/en/1.0.0/),
and this project adheres to [Semantic Versioning](https://semver.org/spec/v2.0.0.html).

## v0.11.0 [future]

### New Features
- BSplineCurve, Edge: simplify
- Plane3D: angle_between_planes, plane_betweeen_two_planes
- Edge: intersections, crossings, validate_crossings
- Arc2D: bsplinecurve_intersections, arc_intersections, arcellipse_intersections.
- ArcEllipse2D: bsplinecurve_intersections
- get_circle_intersections added to volmdlr.utils.intersections, so it can be used to calculate intersections between two arcs 2d.
- get_bsplinecurve_intersections added to volmdlr.utils.intersections. Used to calculate intersection between a bspline and another edge.
- Wire2D: edge_intersections, wire_intersections, edge_crossings, edge_intersections, validate_edge_crossings, validate_wire_crossings
- Contour2D: split_contour_with_sorted_points, intersection_contour_with
- CylindricalSurface3D: point_projection, point_distance
- ToroidalSurface3D: point_projection
- BsplineCurve: point_distance, point_belongs
- ContourMixin: is_adjacent
- Wire2D: area
- Circle2D: bsplinecurve_intersections.
- add tolerance param to many methods from edges and wires.
- Surface3D: add contour healing into face_from_contours3d method.
- ExtrusionSurface3D: implement missing cases for linesegment2d_to_3d method.
- BSplineSurface3D: to_plane3d
- BSplineFace3D: to_planeface3d
- BSplineCurve, Arc, LineSegment: is_close
- Core: get_edge_index_in_list, edge_in_list
- mesh: TetrahedralElementQuadratic 
- GmshParser: define_quadratic_tetrahedron_element_mesh
- GmshParser: to_vtk (consider quadratic tetrahedron element)
- VolumeModel: to_msh (consider both order 1 and 2)
- Assembly: define a volmdlr Assembly object.
- Edge: direction_independent_is_close
- Arcellipse2D, 3D: complementary, translation
- Arcellipse2D, 3D: complementary
- Face3D: is_linesegment_crossing
- BSplineFace3D: linesegment_intersections
- Assembly: define a volmdlr Assembly object.
- Contour2D: copy
- LineSegment2D: copy
- FullArcEllipse3D: split
- Vector: is_perpendicular_to


### Fixed
- 2D conversion: create 2D function name in core_compiled
- LineSegment, Arc, BSplineCurve: get_shared_section()
- bSpline2D: linesegment_intersections
- BsplineCurve: from_points_interpolation
- Coverage: use coverage rc to enable cython coverage
- ClosedShel3D: cut_by_plane
- ClosedShell3D: union
- BSplineSurface3D: take into account oppened contour while using face_from_contours3d
- BsplineCurve: simplify
- Dessiaobject inheritance up-to-date
- Edge: unit_direction_vector, unit_normal_vector, split_between_two_points
- VolumeModel: get_mesh_lines (change tolerance 1e-20 to 1e-6)
- RevolutionSurface: fix some parametric operations.
- ClosedShel3D: intersection method
- Fix: plots
- add some fixes to pydocstyle errors
- ToroidalSurface3D: fix some parametric operations.
- Node2D, Node3D: is_close
<<<<<<< HEAD
=======
- BSplineface3D: linesegment2d_to_3d.
- OpenShell3D: get_geo_lines (use primitive.is_close)
- Basis3D: normalize
>>>>>>> b143126f

### Refactor
- Contour2D: cut_by_wire
- Contour2D: extract_with_points displaced to WireMixin
- Contour2D: extract_contour displaced to WireMixin and renamed to extract
- Contour2D: split_contour_with_sorted_points displaced to WireMixin and renamed to split_with_sorted_points
- Contour2D: get_divided_contours
- FullArc2D, FullArc3D: create FullArc Abstract class.
- Contour2D: ordering_contour
- WireMixin: order_wire
- Contour2D: delete cut_by_linesegments
- split faces.py into surfaces.py, faces.py and shells.py 
- ContourMixin: from_points
- ClosedShell3D: improve performance for boolean operations
- Face3D: reduce the triangulation discretization resolution of Toroidal and Cylindrical to improve redering performance.
- Cylinder: inheritance directly from ClosedShell3D

### Changed
- better surface3d plots
- sphere methods renamed in_points & to_point_skin to inner points & skin_points

### Unittests
- Arc2D: test_arc_intersections
- TestEdge2DIntersections: test intersections for all edges.
- Circle2D: test_circle_intersections
- Contour2D: test_crossings, test_intersection_contour_with
- BSplineCurve: get_intersection_sections
- BSplineCurve2D: edge_intersections, arc_intersections, bsplinecurve_intersections
- CylindricalFace3D: test_triangulation_quality
- CylindricalSurface3D: test_point_projection
- BSplineCurve: point_projection
- ClosedShel3D: cut_by_plane
- Arc3D.minimum_distance_points_line
- New unittests for plane3d
- ClosedShel3D: intersection
- Arcellipse2D: complementary

## v0.10.0 [Unreleased yet]

### New Features
* Write .msh file (with stream)
* Arc: reverse
* BSplineCurve2D: offset
* Circle2D: bsplinecurve_intersections, point_distance
* ConicalSurface3D, CylindricalSurface3D: plot method
* BSplineCurve3D: minimum distance
* volmdlr.edge: FullArcEllipse
* BSplineCurve: evaluate_single
* Wire2: hash
* Contour3D: hash
* LineSegment3D, LineSegment2D, Arc3D, Arc2D, BSpline3D, BSpline2D: get_shared_section(), delete_shared_section()
* Contour2D: closest_point_to_point2, get_furthest_point_to_point2
### Fixed
* Bspline in sweep
* Plane3D: plane_intersections
* fixes to step assemblies
* LineSegment3D: matrix_distance
* fixes to wire
* Arc: split. Case when spliting point is the start or end point.
* BplineCurve2D: tangent, vector_direction, normal_vector
* BSplineCurve: abscissa, line_intersections
* Add some important fixes to unittests: missing two __init__py files.
* Contour2D, Contour3D: merge_with()
* Edge: change unit_direction_vector and unit_normal_vector to concrete methods
* stl: add _standalone_in_db to Stl class
* BSplineSurface3D: merge_with
* Documentation: Add introduction to volmdlr technology
* BSplineSurface3D: refactor bsplinecurve3d_to_2d to take into account periodic behavior
* OpenedRoundedLineSegments2D/ClosedRoundedLineSegments2D: fix radius type
* Surface3D: debug some special cases while using face_from_contours3d.
* Step: debug some special cases while reading step file.
* BSplineSurface3D: fix simplify_surface method.
* Improve pylint code quality.
* PeriodicalSurface: enhance some parametric transformations.

### Removed
- stl: remove default value in from_stream method

### Changed

- argument convexe in volmdlr.cloud has been renamed to convex
- Add some missing docstrings in volmdlr.faces
- Using full arcs for Circles primitives

### Performance improvements
- BSplineCurve: compilation of some functions used by from_points_interpolation classmethod.
- BSplineSurface3D: compilation of some functions used in the evaluation of a parametric point.
- eq & hash: Some eq and hash methods have been fixed. starting from clases Point and Vector.
- BSplinecurve2D: point_belongs
- lighten some dicts with optional name
- Step reader: refactor to_volume_model. Remove the dependency of the method of creating a graph.

### Refactorings
- ContourMixin: to_polygon (for both 2D and 3D)
- BSplineCurve2D.point_distance 
- new dataclass EdgeStyle: to be used in several plot methods. simplifying its structure.

### Unittests
* BSplineCurve2D: offset, point_distance, point_belongs
* Circle2D: bspline_intersections, point_distance
* Unittests for Vector2D
* Unittests for Point2D
* Unittests for Vector3D
* Unittests for Point3D
* LineSegment3D: test_matrix_distance
* LineSegment3D, LineSegment2D, Arc3D, Arc2D, BSpline3D, BSpline2D: get_shared_section(), delete_shared_section()
* Contour3D: merge_with()
* Contour2D: closest_point_to_point2, get_furthest_point_to_point2

## v0.9.3

- build: bump dessia common to 0.10.0
- build: remove useless jsonschema dep
- build: update package.xml for freecad

## v0.9.1

### Fixed
- build: manifest was not shipping bspline_compiled
- fixed many pylint errors: 13/03/2023
- fix contour2d: divide

### Documentation
 - typo in README.md

## v0.9.0 [released 03/26/2023]

### New Features
* Unit coversion factor parameter added to the end of the from_step arguments parameter (So we can convert the units correctly)
* SphericalSurface3D: rotation, translation, frame_mapping
* read steps: Identify assemblies in a step file.
* ClosedTriangleShell3D: to_trimesh method
* PointCloud3D: add method shell_distances to compute distances from triangular mesh in PointCloud3D
* BSplineSurface3D: Now the plot method uses u and v curves
* Create .geo and .msh files (Mesh geometries with GMSH)
* RevolutionSurface3D: point3d_to_2d, point2d_to_3d, plot, rectangular_cut, from_step
* RevolutionFace3D
* WiriMixin: from points: general method for Wire3D and 2D and for Contour2D and 3D. 
* Added package.xml metadata in order to be listed in the FreeCAD Addon Manager 
* Edge: local_discretization
* ArcEllipse2d: point_at_abscissa, translation, split, point_distance.

### Fixed

* WireMixin: abscissa (add tolerance as parameter)
* OpenRoundedLineSegment2D: deleted discretization_points() so it uses the one from WireMixin.
* Contour2D: moved bounding_rectangle and get_bounding_rectangle to Wire2D. 
* BSplineCurve: from_points_interpolation, uses centripedal method for better fitting.
* Conical, Cylindrical and Toroidal Surfaces 3D: fix face_from_contours - bug when step file doesnot follow a standard. 
* BSplineSurface3D: debug linesegment2d_to_3d method.
* Parametric operations with BSpline curves.
* OpenTriangleShell3D: fix from_mesh_data method.
* PeriodicalSurface: fix face from contours.
* LineSegment2D.line_intersections: verify if colinear first.
* Cylinder: to_dict, min_distance_to_other_cylinder.
* Step_assemblies: consider when no transformation is needed.
* fix some pydocstyle errors
* Script/step/workflow: Update Workflow, use last version of dessia_common
* LineSegment3D: Rotation method update due to points attribute deletion
* ConicalSurface3D: fix from_step class method by adding the angle convertion factor
* fix f string usage
* Add some typings
* Step: Step translator now handles some EDGE_LOOP inconsistencies coming from step files
* Arc2d: point_belongs, abscissa.
* ArcEllipse2d: point_belongs, abscissa, init.


### Removed

- edges: remove attributes points from lines & linesegments for performance purpose


### Performance improvements

- wires.py's 2D objects: chache bounding_rectangle results
- faces.py's Triangle3D objects: subdescription points and triangles
- EdgeCollection3D: new object for displaying series of edges
- BSplineSurface3D: compile BSplineSurface3D.derivatives
- Contour2D.area(): save area in a cache variable.
- Contour2D.__eq__(): verify contour length first, when verify if two contours are the same.
- Contour2D.is_inside(): verify first if the area of the contour2 is not smaller that contour 1.
- Disabling pointer in to_dict for most primitives
- Better hash for shells, contours & wires 


### Refactorings
- Remove usage of deprecated method old_coordinates and new_coordinates
- Indicate 'inplace' methods as deprecated
* Wire: extract_with_points

### Documentation
- BoundingBox docstrings

### Unittests
- ConicalSurface3D: face_from_contours, bsplinecurve3d_to_2d.
- CompositePrimitive2D: rotation, translation, frame_mapping
- core.py: delete_double_point, step_ids_to_str
- CompositePrimitive3D: plot
- BoundingRectangle: bounds, plot, area, center, b_rectangle_intersection, is_inside_b_rectangle, point_belongs,
intersection_area, distance_to_b_rectangle, distance_to_point
- BoundingBox: center, add, to_dict, points, from_bounding_boxes, from_points, to_frame, volume, bbox_intersection,
is_inside_bbox, intersection_volume, distance_to_bbox, point_belongs, distance_to_point, plot
* VolumeModel: eq, volume, rotation, translation, frame_mapping, bounding_box, plot
* Wire: extract_with_points, split_with_two_points
* Arc2d: point_belongs, abscissa.
* ArcEllipse2d: point_belongs, abscissa, init, translation, split, point_at_abscissa, point_distance.

### CI
- add spell check to pylint with pyenchant
- make code_pydocstyle more explicit
- upload html coverage to cdn.dessia.tech
- limit time effect on master & testing

## v0.8.0 [Released 26/01/2023]

### New Features

- PlaneFace3D: project_faces
- OpenShell3D: project_coincident_faces_of
- GmshParser: to_vtk
- BSplineCurve: derivatives
- ClosedPolygon2D: point_belongs, now the user can choose whether points on the edge of the polygon
            should be considered inside or not.
- ArcEllipse2D: line_intersections, frame_mapping, linesegment_intersections
- Line2D: point_belongs, frame_mapping()
- New Class wires.Ellipse2D
- Ellipse2D: point_over_ellipse(), line_intersections(), linesegment_intersections(), discretization_points(),
abscissa(), point_angle_with_major_dir(), area(), rotation(), tranlation(), frame_mapping()
- Plane3D: is_parallel, fullarc_intersections
- Arc2D: cut_betweeen_two_points
- Contour3D: linesegment_intersections, line_intersections
- Circle3D: primitives: [Arc3D, Arc3D], get_primitives, abscissa, linesegment_intersections
- Arc3D: line_intersections, linesegment_intersections
- new module utils: intersections -> circle_3d_linesegment_intersections
- hash for Frame2D
- Ellipse3D: point_belongs, abscissa, length, to_2d
- CylindricalSurface3D: point_on_surface, is_coincident, arcellipse3d_to_2d
- BSplineSurface3D: derivatives

### Fixed

- PlaneFace3D: cut_by_coincident_face (consider self.inner_contours inside face)
- Contour2D: bounding_rectangle (specify number_points for discretization_points), point_belongs
- Line2D: line_intersections
- BSplineCurve2D: line_intersections
- PlaneFace3D: cut_by_coincident_face (consider self.inner_contours inside face)
- BSplineCurve2D: bounding_rectangle (specify number_points for discretization_points)
- Mesh: delete_duplicated_nodes
- BSplineSurface3D: fix arc3d_to_2d method
- Frame3D : fix from_point_and_vector method ( error for the case vector=main_axis)
- BSplineCurve2D: linesegment_intersections
- Contour2D: merge_primitives_with
- BSplineCurve: fix to take into account weighted B-spline curves.
- Step: fix reading of rational BSpline curves and surfaces from step file.
- BSplineCurve2D: tangent (use position/length)
- Babylon: some scene settings for better rendering
- Arc2D: fix get_center: name referenced before assignement
- SphericalSurface3D : enhancement of primitives parametrization on surface parametric domain.
- BSplineSurface3D: debug linesegment2d_to_3d method.
- Parametric operations with BSpline curves.
- OpenTriangleShell3D: fix from_mesh_data method
- pydocstyle fixes
- bounding box: fix for cylindrical and BSplineCurve3D
- contour2d: ordering_primitives, order_primitives
- Plane3D: plane_intersections, is_coindident
- contour2d: ordering_primitives, order_primitives
- Linesegment2D: infinite_primitive
- Arc2D: point_belongs
- Arc2D: infinite_primitive
- Wire2D: infinite_intersections
- infinite primitive offset of linesegment
- Ellispe3D: discretization_points
- BSplineSurface: Improved surface periodicity calculation

### Removed

- babylon script remaining functions

### Performance improvements
- ClosedPolygon2D: triangulation
- Cylinder: min_distance_to_other_cylinder
- BSplineCurve: discretization_points
- Face3D: triangulation
- triangulation performance by use of Node2D instead of points (x15 on casing)
- cache variable self._polygon_point_belongs_100, to avoid recalculating each
time we have to verify if a point is inside
- Improvements in BSplineSurface3D.point3d_to_2d performance
- Triangle3D serialization speed-up
- Serialization without memo for faces
- Custom serialization for BsplineCurves

### Refactorings

- Basis2D, Basis3D, Frame2D, Frame3D: old_coordinates and new_coordinates method are now deprecated.
local_to_global_coordinates and global_to_local_coordinates are the new more explicit ones.
- Line3D: intersections

### Unittests

- Contour2D: point_belongs
- Basis2D, Basis3D, Frame2D, Frame3D: local_to_global_coordinates and global_to_local_coordinates
- ArcEllipse2D: linesegment_intersections
- LineSegment2D: to_wire
- Line2D: point_belongs
- BSplineCurve2D: line_intersections
- Ellipse2D.point_over_ellipse()
- Ellipse2D.line_intersections()
- Ellipse2D.linesegment_intersections()
- Ellipse2D.discretization_points()
- Ellipse2D.abscissa()
- Ellipse2D.point_angle_with_major_dir()
- Ellipse2D.area()
- Ellipse2D.rotation()
- Ellipse2D.tranlation()
- Ellipse2D.frame_mapping()
- Line2D.frame_mapping()
- Plane3D: plane_intersections, fullarc_intersections, is_parallel, is_coincident
- Contour2D: offset
- ArcEllipse3D.to_2d()
- Circle3D: point_belongs
- Circle3D: discretization_points
- Arc3D: line_intersections, linesegment_intersections
- Contour2D: ordering_contour, is_ordered, order_contour
- Ellipse3D: point_belongs, abscissa, length, to_2d, discretization_points
- CylindricalSurface3D: point_on_surface, is_coincident

### CI

- Mandatory CHANGELOG.md update for PR
- pre-commit checks with cython-lint

## v0.7.0 

### New Features

- Open/Closed TriangleShells: ability to implement specific algorithm to triangles
- Block: faces_center (calculate directly point in the middle of the faces)
- Circle2D: split_by_line
- BoundingRectangle: bounds, plot, area, center, b_rectangle_intersection, is_inside_b_rectangle, point_belongs, intersection_area, distance_to_b_rectangle, distance_to_point
- Cylinder: random_point_inside, interference_volume_with_other_cylinder, lhs_points_inside
- CylindricalSurface3D: line_intersections, linesegment_intersections, plane_intersection
- Line2D: point_distance
- Line3D: to_2d
- Line3D: skew_to (verifies if two Line3D are skew)
- LineSegment3D: line_interserctions
- ArcEllipse3D: discretization_points
- FullArc3D: linesegment_intersections
- Line: sort_points_along_line
- Line2D: point_belongs
- ArcEllipse2D: length, point_belongs, abscissa, bounding_rectangle, straight_line_area, discretization_points, reverse

### Fixed

- Contour2D: point_belongs
- BsplineCurve: abscissa (use different start point between 0 and length)
- Arc3D: plot
- Cylinder: point_belongs
- FullArc3D: plot (use discretization_points instead of discretise)
- Face3D: line_intersections: consider borders
- STL: from stream (use BinaryFile and StringFile instead of io.BinaryIO and FileIO)
- Step: from stream (use BinaryFile instead of io.BinaryIO)
- Contour: is_overlapping (consider intersecting_points is empty)
- LineSegment2D: to_wire (use discretization_points instead of discretise)
- ArcEllipse2D: to_3d
- Fix boolean operations when faces are 100% coincident
- Fix some to_step methods from edges.py and faces.py


### Performance improvements

- Avoid unneeded bbox computation


### Refactorings

- cleanup of ClosedShell (double methods with Openshells)
- LineSegment3D: intersections
- Line2D: sort_points_along_line



### Unittests

- PlaneFace3D: line_intersections
- BsplineCurve: abscissa
- Circle2D: split_by_line
- BoundingRectangle: area, center, intersection, is_inside, point_belongs, intersection_area, distance_to_point, distance_to_b_rectangle
- Cylinder: point_belongs, random_point_inside, interference_volume_with_other_cylinder, min_distance_to_other_cylinder, is_intersecting_other_cylinder, lhs_points_inside
- CylindricalFace3D: linesegment_intersections
- CylindricalSurface3D: line_intersections
- Line3D: line_distance
- Line3D: skew_to
- Line3D: intersections
- LineSegment3D: line_intersections
- LineSegment3D: linesegment_intersections
- Contour: is_overlapping
- LineSegment2D: line_intersections
- ArcEllipse3D: discretization_points
- FullArc3D: linesegment_intersections
- Line2D: sort_points_along_line
- Line3D: sort_points_along_line
- ArcEllipse2D: length, point_belongs, abscissa, bounding_rectangle, straight_line_area, discretization_points, reverse


## v0.6.1 [12/13/2022]

### Changes

- Import from dessia_common are now performed from dessia_common.core

### Fixed
- infinite primitive offset of linesegment

## v0.6.0 [11/7/2022]

### New Features

- Stl:load_from_file, to_volume_model
- Surface2D: copy (specific method)
- GmshParser: read_file (.msh) and related methods, define_triangular_element_mesh, define_tetrahedron_element_mesh
- Circle2D: primitives (defined with 2 Arc2D)
- Node2D/3D, TriangularElement, QuadrilateralElement2D, TriangularElement3D
- ElementsGroup: nodes, elements_per_node
- Mesh: bounding_rectangle, delete_duplicated_nodes
- PlaneFace3D: cut_by_coincident_face
- Vector2D: to_step
- BSplineCurve2D: to_step
- LineSegment3D: to_bspline_curve
- BSplineCurve3D: from_geomdl_curve
- Surface2D: line_crossings
- Surface2D: from_contour
- BSplineSurface3D: simpifly_surface - verifies if BSplineSurface3D could be a Plane3D
- OpenShell3D: to_step_face_ids
- Contour2D: repair_cut_contour
- Circle2D: cut_by_line

### Fixed

- Contour3D: average_center_point (use edge_polygon.points instead of points)
- Contour: edges_order_with_adjacent_contour
- Arc2D: translate_inplace
- Arc2D: point_belongs
- Arc2D: abscissa (consider point2d == arc2d.start/end)
- Arc2D: split (how to choose the interior point)
- Wire: extract_primitives (consider point1 and point2 belong to the same primitive, REMOVE Contour.extract_primitives)
- LineSegment: abcissa (consider point2d == arc2d.start/end)
- Contour2D: cut_by_wire
- Contour2D: point_belongs (bug when contour has only one primitive, like FullArc2D)
- Contour: contours_from_edges
- PlaneFace3D: face_intersections
- Edge: insert_knots_and_mutiplicity
- BSplineCurve3D: from_step
- Surface2D: cut_by_line
- Circle3D: to_step
- ArcEllipse3D.to_2d()
- infinite primitive offset of linesegment
- Contour3D: order_contour.

### Performance improvements

- Improve reading STEP files (Faster BSplineCurve3D.look_up_table, Better info when _edges not following eachother_ )
- Improve multiple substractions
- Speedup Contour2D.point_belongs using bounding_rectangle
- Custom to dicts for Shells and primitives inheriting


### Refactorings

- Normalize STL methods regarding STEP
- Refacor and update old code in mesh.py
- Define a Parent class 'Triangle' for Triangle2D/3D


### Unittests

- Wire: extract_primitives, extract_without_primitives


## v0.5.0

### New Features

- Contour: is_overlapping, is_supperposing
- Point, Edges and Wires: axial_symmetry
- Surface2D: rotation, rotation_inplace
- Wire2D: bsplinecurve_crossings,  bsplinecurve_intersections
- Cylinder: min_distance_to_other_cylinder, is_intersecting_other_cylinder
- New point_distance method for Wire3D

### Fixed

- Wire3D.babylonjs
- BSplineSurface3D.merge_with (consider overlapping, intersecting surfaces)
- Wire.extract_primitives (consider point1 & point2 belong to the same primitive)
- Wire.extract_without_primitives (consider the primitives’ order to choose the primitives)
- Contour.shared_primitives_with (consider contours sharing a lot of primitives groups)
- Contour2D.contour_intersections (check if the point is not already in the lis)
- Line.is_between_points (consider point1==point2)
- BSplineCurve2D.split (consider point==start/end)
- Contour3D.bounding_box (use _utd_bounding_box to be defined as a property)
- BSplineSurface3D.grid2d_deformed (add more constraints to compute surface deformation)
- BSplineSurface3D.from_cylindrical_faces (consider **kwargs parameters)
- Duplicated methods cleaned
- triangulation of planar faces
- Wire3D: fix Bounding box
- Wire3D: Bounding box
- Arc2D: primitives bad calculation (arc2d)
- Update plotdata in setup.py
- add some fixes pydocstyle

### Performance improvements

- Remove Copy param from movement of primitives and add inplace methods
- Improve union operations
- Return the same result type (a boolean) in Contour.is_sharing_primitives_with
- Add hidden attribute _bounding_rectangle for Contour2D
- Add hidden attribute _length for BSplineCurve2D/3D
- Consider different types of primitives in Wire.wire_intersections/wire_crossings
- Add hidden attribute _length for Edge

### Refactorings

- Define _eq_ in Contour (to be used for both 2D and 3D)
- Use Grid2D object in different BSplineSurface3D methods (especially: to_2d_with_dimension)
- Define length in LineSegment (to be used for both 2D and 3D)
- Delete diplicated methods (length and point_at_abscissa) from Contour3D (inherit from Wire)
- Define a Parent class 'Bsplinecurve' to mutulize Bsplinecurve2D/3D methods
- Clean duplicated methods
- Define length in LineSegment (to be used for both 2D and 3D)
- Delete diplicated methods (length and point_at_abscissa) from Contour3D (inherit from Wire)
- Define a Parent class 'Bsplinecurve' to mutulize Bsplinecurve2D/3D methods


## v0.4.0
### Fixed
- various fixes in cuts of wires and contours
- Fix of missing face in Union
- following dessia_common v0.7.0


## v0.3.0

### New Features
- Bspline with dimensions
- cut_by_line for Surface2D
- Bspline merge

### Fixed
- Various Steps improvement
- Bspline periodicity in step reading
- sewing improvements
- Substraction of shells

## v0.2.10

### New Features

- union of shells (only with planeface for the moment
- Sewing of polygon3D
- Concav hull of PointCloud2D

## v0.2.9

### New Features

- support STL import & export
- point cloud2D & cloud3D

## v0.2.8

### New Features

- support stringIO in step save

### Fixes

- depack of point2D
- to_vector2D

### Performance improvements

- better bounding box for cylindrical face


## [v0.2.7]
### Changed
- direction vector of linesegments are now normalized

### New Features

- straight line area for BsplineCurve2D
- split of circleby start end
- closedpolygon2d is_trigo
- Auto-adaptative camera/edge width babylonjs
- splitting of bsplinecurve2d
- BezierSurface3D implemented
- added rotation and translation for faces
- new classes BezierCurve2D and BezierCurve3D
- spherical surface
- (core): update plot_data method
- update plot_data methods in wires and edges
- step almost working for cylindrical, conical toroidal
- difference between intersections and crossings
- plot_data version set to 0.3.8 or above

### Fixes

- support of mixed vector point in to step
- remove debug mode babylonjs
- remove sci notation in step export
- use stable cdn for babylonjs
- sweep extrusion length
- line circle intersection with tolerance, normal and dir vector for arc
- offset of wire
- remove useless non serializable attr
- secondmoment area from straight lines
- reversed faces in extrusion correction
- enhancement of rotation/translation of shells
- bug fix BezierCurve2D and 3D
- eq and hash for basis and frames
- shell and frame mapped shell correctly read
- small try except added for step reading
- all SHAPE_REPRESENTATION are now read
- Arc3D from step full debug
- arc3d to 2d in bspline3d surface
- missing faces at end of sweep
- splitting faces and arcs
- perf in display nodes and toroidal aspect
- setup.py requires plot_data>=0.3.9
- (primitives2d): serialization
- debug of shell method
- porting shells methods
- Debug of conical faces
- Porting cylinders and hollow
- porting from missing from_contour3d for planeface
- reading steps, but artefact on faces
- Correcting arc from_step

### Performance improvements

- LineSegment2D.points is non serializable attribute
- ClosedPolygon2D.line_segment is non_serializable_attributes
- Optimization of mesh generation

#### Refactorings
- (edges): put data argument back into Arc2D.plot_data()
- (edges): redefined Arc2D.plot_data()

## v0.2.6

### Changed
- debugs on frame 2D

### Optimized
- babylon data generation speed up

## v0.2.5

### Added
- translation and rotation for various primitives

### Changed
- Frame3D rotation takes also into account origin
- following plot_data v0.5.3

## v0.2.4
### Added
- handle spherical surfaces
- positionning of parts in STEP reading

## v0.2.1
### Added
- step export

## v0.2

### Changed
- modules -2D or *3D renamed in *2d, *3d
- point and vector declared with their x, y, z vm.Point2D((0, 0)) -> vm.Point2D(0, 0)
- separating in new modules: display, wires, edges...
- PEP8: method names
- PointAtCurvilinearAbscissa changed to point_at_abscissa
- MPLPlot changed to plot()
- plot now returns only ax instead of fig, ax

## v0.1.11

### Added
- Calculate the distance between LineSegment3D/LS3D, Arc3D/LS3D, Arc3D/Arc3D and between CylindricalFace3D too.
- Use PlaneFace3D with contours2D in a classic way and use it with contours3D with a 'from_contours3d' as CylindricalFace3D does.
- Calculate the distance between CylindricalFace3D and PlaneFace3D.
- Calculate the distance between CylindricalFace3D, PlaneFace3D and ToroidalFace3D.
- contours2d.tessel_points which gives all points of a contour2d, and .points the end points of primitives.
- Implementation of ConicalFace3D in Core and RevolvedProfile.
- Implementation of SphericalFace3D in Core.
- BSplineFace3D works.

### Changed
- cut_contours in Face3D which take all points from a Contour2D, not one side like before. Furthermore, it is light and quick.

## [v0.1.10]
- typings
- workflow to instanciate point

## [v0.1.9]

### Added
- mesh module

## [v0.1.8]

### Added
- color and alpha options for various primitives
- line segments intersection

### Debug
- arcs: is_trigo and angle were sometimes false

## [v0.1.7]

### Added
- random vector and points
- dashed line option in babylon of LineSegment3D
- Measure2D
- babylon_data: a dict language to describe models to be unpacked by a babylonjs unpacker

### Removed
- constants o2D, x2D, y2D...: use O2D, X2D...

### Changed
- Mesure -> Measure3D<|MERGE_RESOLUTION|>--- conflicted
+++ resolved
@@ -66,12 +66,9 @@
 - add some fixes to pydocstyle errors
 - ToroidalSurface3D: fix some parametric operations.
 - Node2D, Node3D: is_close
-<<<<<<< HEAD
-=======
 - BSplineface3D: linesegment2d_to_3d.
 - OpenShell3D: get_geo_lines (use primitive.is_close)
 - Basis3D: normalize
->>>>>>> b143126f
 
 ### Refactor
 - Contour2D: cut_by_wire
