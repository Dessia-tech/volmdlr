--- conflicted
+++ resolved
@@ -29,11 +29,8 @@
 - BSplineFace3D: neutral_fiber
 - surfaces.Plane3D: linesegment_intersections
 - Step export
-<<<<<<< HEAD
 - Face3D: is_linesegment_crossing.
-=======
 - babylondata: removes empty objects.
->>>>>>> 8749921c
 
 ### Refactor
 - ClosedShell3D: point_belongs, get_non_intersecting_faces
