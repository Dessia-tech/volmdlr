--- conflicted
+++ resolved
@@ -53,10 +53,7 @@
 #### surfaces.py
 - ToroidalSuface3D: toroidal_surface_intersections
 - Contour2D - point_belongs
-<<<<<<< HEAD
 - edge: intersections -> new parameter force_sort, to force sorting intersection points along curve.
-=======
->>>>>>> b83bcce9
 - ConicalSurface3D: Refactoring of the conical surface definition in accordance with ISO 10303.
 
 ### Changed
