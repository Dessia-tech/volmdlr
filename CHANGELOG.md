# Changelog

All notable changes to this project will be documented in this file.

The format is based on [Keep a Changelog](https://keepachangelog.com/en/1.0.0/),
and this project adheres to [Semantic Versioning](https://semver.org/spec/v2.0.0.html).


## v0.13.0 [future]

### New Features
- Line: reverse.

### Fixed
- Sweep with non smoth path
- plot of vector3D.
- BSplineSurface3D: point3d_to_2d, improve inital condition.
- EdgeCollection3D: babylon_meshes.
- BSplineCurve3D: trim
- FullArc3D: hash
- SphericalSurface3D: enhance repair_periodicity_method
- CylindricalSurface3D: concurrent_plane_intersection
- BSplineFace3D: fix neutral_fiber
- Step: assembly import
<<<<<<< HEAD
- Ellipse3D: from_step
=======
- edges.py: general improvements.
>>>>>>> c147c3b3
- BSplineFace3D: fix neutral_fiber
- BSplineSurface3D: improve bsplinecurve3d_to_3d.
- Circle2D: plot
- Line3D: fix Line3D plot()
- Vector2D: plot()
- fix RevolutionFace3D init parameter wire to edge.
- fix Sweep: bug when first primitive is an arc.
- fix closedshell3d volume

### Refactor
- refator some classes' init in primitives3D. 
- Shells: refactor.
- Composite_primitives
- Surface3D: enhance repair_primitives_periodicity method.
- BSplineCurve: replace periodic bool parameter with verification inside from_points_intepolation method.
- Wire3D: removes heritage from volmdlr.core.CompositePrimitive3D
- BSplineCurve3D: bounding_box

### Changed
- Moves functions from step.py to volmdlr.utils.step_reader

### Unittests
-

## v0.12.0 [unreleased]


### New Features
- New module: cad_simplification - OctreeBlockSimplify, TrippleExtrusionSimplify
- shells.py : function to performe union operations for a given list of shells.
- ClosedShell3D: is_face_intersecting, is_intersecting_with
- BoundingBox: get_points_inside_bbox, size
- Vector3D: unit_vector
- Face3D: split_inner_contour_intersecting_cutting_contours
- Shell3D: get_ray_casting_line_segment
- WireMixin: get_connected_wire, is_sharing_primitives_with
- OpenShell3D: faces_graph
- Plane3D: arc_intersections, bsplinecurve_intersections
- common_operations: split_wire_by_plane
- SphericalSurface3D: line_intersections, linesegment_intersections.
- Sweep with muitiform profile contour.
- minimum_distance: face-to-face, shell-to-shell
- OpenShell3D: from_faces (using faces graph)
- SphericalFace3D: from_contours3d_and_rectangular_cut
- RevolutionSurface3D: Translation
- wires.WireMixin: from_circle
- curves.CircleMixin: trim

### Fixed
- ClosedShell3D: is_face_inside, get_subtraction_valid_faces, valid_intersection_faces, point_belongs
- ContourMixin: delete_shared_contour_section, reorder_contour_at_point, are_extremity_points_touching
- RevolutionSurface3D: fix some special cases whiling transforming from 3D space to parametric domain.
- fix drone python version
- BSplineFace3D: neutral_fiber
- BSplineSurface3D: arc3d_to_2d, removes repeated parametric points if any.
- surfaces.Plane3D: linesegment_intersections
- Step export
- Face3D: is_linesegment_crossing.
- Edge: fix orientation of edges commig from step.
- BSplineCurve3D: from_step.
- Export to step file
- Step import
- Edge: fix orientation of edges commig from step.
- Sphere: point_belongs, inherits from ClosedShell3D instead of RevolvedProfile
- Step import.
- PeriodicalSurface: linesegment3d_to_2d, takes into account small 3D line segments that should be actually 3D arcs
- babylondata: removes empty objects.
- ClosedPolygon2D: point_belongs.
- Fullarc: get_reverse.
- Arc2D: point_belongs
- ArcEllipse2D: point_at_abscissa
- Frame3D: import/export step.
- BSplineFace3D: neutral_fiber.
- Step: read_lines, take into account the space character in step entity names
- Circle3D: fix trim.
- Edge: from_step trim of periodic curves with different orientation of original edge
- Arc3D: fix abscissa, fix get_arc_point_angle
- add missing toleraces to some methods.
- Arc3D: line_intersections
- Line3D: minimum_distance_points
- remove arcellipse handleling for bspline2d_3d.
- Ellipse3D: discretization_points.

### Refactor
- ClosedShell3D: point_belongs, get_non_intersecting_faces
- BoundingBox: bbox_intersection
- Face3D: get_face_cutting_contours
- parametric.py: fix numerical instability in some functions used in Arc3D to parametric surface domain transformation.
- intersections: get_bsplinecurve_intersections generalization, so it can also be used
to calculate intersections between a plane 3d and bsplinecurve3d.
- Big refactor: New module curves.py containing classes as Line, Circle and Ellipse.
Most edges will now be formed by a curve and a start and end points. Unittests for all these classes have been created.
All adequations have been done for all tests and existing scripts.

- bspline_compiled: refactor binomial_coefficient for performance.
- Improve step translator.
- Delete inplace methods: rotation, translation and frame_mapping
- OpenShell3D: faces_graph.
- RevolutionSurface3D: Improve init and methods

### Changed
- OpenShell3D: faces_graph is now vertices_graph. faces_graph method now represents the faces' topology of the shell.

### Unittests
- FullArc2D: split_between_two_points
- Face3D: set_operations_new_faces
- ClosedShell3D: point_belongs
- Plane3D: arc_intersections, bsplinecurve_intersections
- common_operations: split_wire_by_plane
- SphericalSurface3D: line_intersections, linesegment_intersections.

## v0.11.0


### New Features
- BSplineCurve, Edge: simplify
- Plane3D: angle_between_planes, plane_betweeen_two_planes
- Edge: intersections, crossings, validate_crossings
- Arc2D: bsplinecurve_intersections, arc_intersections, arcellipse_intersections.
- ArcEllipse2D: bsplinecurve_intersections
- get_circle_intersections added to volmdlr.utils.intersections, so it can be used to calculate intersections between two arcs 2d.
- get_bsplinecurve_intersections added to volmdlr.utils.intersections. Used to calculate intersection between a bspline and another edge.
- Wire2D: edge_intersections, wire_intersections, edge_crossings, edge_intersections, validate_edge_crossings, validate_wire_crossings
- Contour2D: split_contour_with_sorted_points, intersection_contour_with
- CylindricalSurface3D: point_projection, point_distance
- ToroidalSurface3D: point_projection
- BsplineCurve: point_distance, point_belongs
- ContourMixin: is_adjacent
- Wire2D: area
- Circle2D: bsplinecurve_intersections.
- add tolerance param to many methods from edges and wires.
- Surface3D: add contour healing into face_from_contours3d method.
- ExtrusionSurface3D: implement missing cases for linesegment2d_to_3d method.
- BSplineSurface3D: to_plane3d
- BSplineFace3D: to_planeface3d
- BSplineCurve, Arc, LineSegment: is_close
- Core: get_edge_index_in_list, edge_in_list
- mesh: TetrahedralElementQuadratic 
- GmshParser: define_quadratic_tetrahedron_element_mesh
- GmshParser: to_vtk (consider quadratic tetrahedron element)
- VolumeModel: to_msh (consider both order 1 and 2)
- Assembly: define a volmdlr Assembly object.
- Edge: direction_independent_is_close
- Arcellipse2D, 3D: complementary, translation
- Arcellipse2D, 3D: complementary
- Face3D: is_linesegment_crossing, linesegment_intersections_approximation.
- Assembly: define a volmdlr Assembly object.
- Contour2D: copy
- LineSegment2D: copy
- FullArcEllipse3D: split
- ArcEllipse3D: split, point_at_abscissa
- Vector: is_perpendicular_to
- babylonjs: add nested meshes
- CylindricalFace3D, ConicalFace3D, ToroidalFace3D, BSplineFace3D: neutral_fiber
- VolumeModel: get_shells
- WireMixin: wires_from_edges
- DisplayMesh3D: triangulation_faces
- Woodpecker CI setup
- ContourMixin: primitive_section_over_contour.
- Face3D: split_by_plane

### Fixed
- 2D conversion: create 2D function name in core_compiled
- LineSegment, Arc, BSplineCurve: get_shared_section()
- bSpline2D: linesegment_intersections
- BsplineCurve: from_points_interpolation
- Coverage: use coverage rc to enable cython coverage
- ClosedShel3D: cut_by_plane
- ClosedShell3D: union
- BSplineSurface3D: take into account oppened contour while using face_from_contours3d
- BsplineCurve: simplify
- Dessiaobject inheritance up-to-date
- Edge: unit_direction_vector, unit_normal_vector, split_between_two_points
- VolumeModel: get_mesh_lines (change tolerance 1e-20 to 1e-6)
- RevolutionSurface: fix some parametric operations.
- ClosedShel3D: intersection method
- Fix: plots
- add some fixes to pydocstyle errors
- ToroidalSurface3D: fix some parametric operations.
- Node2D, Node3D: is_close
- SphericalSurface3D: enhance arc3d_to_2d and bsplinecurve3d_to_2d.
- BSplineface3D: linesegment2d_to_3d, bsplinecurve2d_to_3d.
- OpenShell3D: get_geo_lines (use primitive.is_close)
- Basis3D: normalize
- Contour3D: from_step removes repeated edges from primitives list
- Face3D: add fixes to divide_face.
- ExtrusionSurface3D: linesegment2d_to_3d.
- Surface3D: repair_primitive_periodicity
- BSplineSurface3D: ban useless attr in serialization 
- utils.parametric: fix contour2d_healing
- BSplineSurface3D: ban useless attr in serialization
- BSplineCurve: simplify
- SphericalSurface3D: contour3d_to_2d
- WireMixin: to_wire_with_linesegments (use new methods, for 2D and 3D)
- ArcEllipse2d: point_belongs, abscissa, init.
- Face3D: face_inside - now considers inners_contours
- BoundingBox: point_belongs now considers bounds.
- ContourMixin: delete_shared_contour_section
- PlaneFace3D: merge_faces
- Contour2D: divide
- Step: raise NotimplementedError when it's not possible to instatiate assembly object.
- STL: handle mutiple space as separator
- fix: protect gmsh import

### Refactor
- Contour2D: cut_by_wire
- Contour2D: extract_with_points displaced to WireMixin
- Contour2D: extract_contour displaced to WireMixin and renamed to extract
- Contour2D: split_contour_with_sorted_points displaced to WireMixin and renamed to split_with_sorted_points
- Contour2D: get_divided_contours
- FullArc2D, FullArc3D: create FullArc Abstract class.
- Contour2D: ordering_contour
- WireMixin: order_wire
- Contour2D: delete cut_by_linesegments
- split faces.py into surfaces.py, faces.py and shells.py 
- ContourMixin: from_points
- ClosedShell3D: improve performance for boolean operations
- Face3D: reduce the triangulation discretization resolution of Toroidal and Cylindrical to improve redering performance.
- Cylinder: inheritance directly from ClosedShell3D
- Edges: cache middle_points and unit_direction_vector 
- Arc: add optional parameter center
- unittests: find dynamicly the folder for the json
- Arc: point_distance
- BSplineCurve: is_close
- CompositePrimitive3D: babylon_points
- WireMixin: split_with_sorted_points -> if a wire, and given points are start and end, return self directly.
- ContourMixin: contours_from_edges
- ExtrusionSurface3D: simplify bsplinecurve3d_to_2d method

### Changed
- better surface3d plots
- sphere methods renamed in_points & to_point_skin to inner points & skin_points
- Improve CylincricalFace3D and ToroidalFace3D rendering mesh.
- remove useless attribute in Bspline serialization
- Change python suport version from >=3.7 to >= 3.9
- LICENSE changed from GPL to Lesser GPL 
- Readme logo updated
- CI: do not check quality on tag

### Unittests
- Arc2D: test_arc_intersections
- TestEdge2DIntersections: test intersections for all edges.
- Circle2D: test_circle_intersections
- Contour2D: test_crossings, test_intersection_contour_with
- BSplineCurve: get_intersection_sections
- BSplineCurve2D: edge_intersections, arc_intersections, bsplinecurve_intersections
- CylindricalFace3D: test_triangulation_quality
- CylindricalSurface3D: test_point_projection
- BSplineCurve: point_projection
- ClosedShel3D: cut_by_plane
- Arc3D.minimum_distance_points_line
- New unittests for plane3d.
- ClosedShel3D: intersection
- Arcellipse2D: complementary
- Contour2D: contours_from_edges.
- PlaneFace3D: merge_faces
- Contour2D: divide.
- BSplineFace3D: test_linesegment_intersections_approximation.
- CylindricalFace3D: split_by_plane.

v0.10.0 [Released 20/04/2023]

### New Features
* Write .msh file (with stream)
* Arc: reverse
* BSplineCurve2D: offset
* Circle2D: bsplinecurve_intersections, point_distance
* ConicalSurface3D, CylindricalSurface3D: plot method
* BSplineCurve3D: minimum distance
* volmdlr.edge: FullArcEllipse
* BSplineCurve: evaluate_single
* Wire2: hash
* Contour3D: hash
* LineSegment3D, LineSegment2D, Arc3D, Arc2D, BSpline3D, BSpline2D: get_shared_section(), delete_shared_section()
* Contour2D: closest_point_to_point2, get_furthest_point_to_point2
* Block: octree, quadtree, subdivide_block

### Fixed
* Bspline in sweep
* Plane3D: plane_intersections
* fixes to step assemblies
* LineSegment3D: matrix_distance
* fixes to wire
* Arc: split. Case when spliting point is the start or end point.
* BplineCurve2D: tangent, vector_direction, normal_vector
* BSplineCurve: abscissa, line_intersections
* Add some important fixes to unittests: missing two __init__py files.
* Contour2D, Contour3D: merge_with()
* Edge: change unit_direction_vector and unit_normal_vector to concrete methods
* stl: add _standalone_in_db to Stl class
* BSplineSurface3D: merge_with
* Documentation: Add introduction to volmdlr technology
* BSplineSurface3D: refactor bsplinecurve3d_to_2d to take into account periodic behavior
* OpenedRoundedLineSegments2D/ClosedRoundedLineSegments2D: fix radius type
* Surface3D: debug some special cases while using face_from_contours3d.
* Step: debug some special cases while reading step file.
* BSplineSurface3D: fix simplify_surface method.
* Improve pylint code quality.
* PeriodicalSurface: enhance some parametric transformations.

### Removed
- stl: remove default value in from_stream method

### Changed

- argument convexe in volmdlr.cloud has been renamed to convex
- Add some missing docstrings in volmdlr.faces
- Using full arcs for Circles primitives

### Performance improvements
- BSplineCurve: compilation of some functions used by from_points_interpolation classmethod.
- BSplineSurface3D: compilation of some functions used in the evaluation of a parametric point.
- eq & hash: Some eq and hash methods have been fixed. starting from clases Point and Vector.
- BSplinecurve2D: point_belongs
- lighten some dicts with optional name
- Step reader: refactor to_volume_model. Remove the dependency of the method of creating a graph.

### Refactorings
- ContourMixin: to_polygon (for both 2D and 3D)
- BSplineCurve2D.point_distance 
- new dataclass EdgeStyle: to be used in several plot methods. simplifying its structure.


### Unittests
* BSplineCurve2D: offset, point_distance, point_belongs
* Circle2D: bspline_intersections, point_distance
* Unittests for Vector2D
* Unittests for Point2D
* Unittests for Vector3D
* Unittests for Point3D
* LineSegment3D: test_matrix_distance
* LineSegment3D, LineSegment2D, Arc3D, Arc2D, BSpline3D, BSpline2D: get_shared_section(), delete_shared_section()
* Contour3D: merge_with()
* Contour2D: closest_point_to_point2, get_furthest_point_to_point2

## v0.9.3

- build: bump dessia common to 0.10.0
- build: remove useless jsonschema dep
- build: update package.xml for freecad

## v0.9.1

### Fixed
- build: manifest was not shipping bspline_compiled
- fixed many pylint errors: 13/03/2023
- fix contour2d: divide

### Documentation
 - typo in CONTRIBUTING.md
 - typo in README.md

## v0.9.0 [released 03/26/2023]

### New Features
* Unit coversion factor parameter added to the end of the from_step arguments parameter (So we can convert the units correctly)
* SphericalSurface3D: rotation, translation, frame_mapping
* read steps: Identify assemblies in a step file.
* ClosedTriangleShell3D: to_trimesh method
* PointCloud3D: add method shell_distances to compute distances from triangular mesh in PointCloud3D
* BSplineSurface3D: Now the plot method uses u and v curves
* Create .geo and .msh files (Mesh geometries with GMSH)
* RevolutionSurface3D: point3d_to_2d, point2d_to_3d, plot, rectangular_cut, from_step
* RevolutionFace3D
* WiriMixin: from points: general method for Wire3D and 2D and for Contour2D and 3D.
* Added package.xml metadata in order to be listed in the FreeCAD Addon Manager
* Edge: local_discretization
* ArcEllipse2d: point_at_abscissa, translation, split, point_distance.

### Fixed

* WireMixin: abscissa (add tolerance as parameter)
* OpenRoundedLineSegment2D: deleted discretization_points() so it uses the one from WireMixin.
* Contour2D: moved bounding_rectangle and get_bounding_rectangle to Wire2D.
* BSplineCurve: from_points_interpolation, uses centripedal method for better fitting.
* Conical, Cylindrical and Toroidal Surfaces 3D: fix face_from_contours - bug when step file doesnot follow a standard.
* BSplineSurface3D: debug linesegment2d_to_3d method.
* Parametric operations with BSpline curves.
* OpenTriangleShell3D: fix from_mesh_data method.
* PeriodicalSurface: fix face from contours.
* LineSegment2D.line_intersections: verify if colinear first.
* Cylinder: to_dict, min_distance_to_other_cylinder.
* Step_assemblies: consider when no transformation is needed.
* fix some pydocstyle errors
* Script/step/workflow: Update Workflow, use last version of dessia_common
* LineSegment3D: Rotation method update due to points attribute deletion
* ConicalSurface3D: fix from_step class method by adding the angle convertion factor
* fix f string usage
* Add some typings
* Step: Step translator now handles some EDGE_LOOP inconsistencies coming from step files
* Arc2d: point_belongs, abscissa.


### Removed

- edges: remove attributes points from lines & linesegments for performance purpose


### Performance improvements

- wires.py's 2D objects: chache bounding_rectangle results
- faces.py's Triangle3D objects: subdescription points and triangles
- EdgeCollection3D: new object for displaying series of edges
- BSplineSurface3D: compile BSplineSurface3D.derivatives
- Contour2D.area(): save area in a cache variable.
- Contour2D.__eq__(): verify contour length first, when verify if two contours are the same.
- Contour2D.is_inside(): verify first if the area of the contour2 is not smaller that contour 1.
- Disabling pointer in to_dict for most primitives
- Better hash for shells, contours & wires 


### Refactorings
- Remove usage of deprecated method old_coordinates and new_coordinates
- Indicate 'inplace' methods as deprecated
* Wire: extract_with_points

### Documentation
- BoundingBox docstrings

### Unittests
- ConicalSurface3D: face_from_contours, bsplinecurve3d_to_2d.
- CompositePrimitive2D: rotation, translation, frame_mapping
- core.py: delete_double_point, step_ids_to_str
- CompositePrimitive3D: plot
- BoundingRectangle: bounds, plot, area, center, b_rectangle_intersection, is_inside_b_rectangle, point_belongs,
intersection_area, distance_to_b_rectangle, distance_to_point
- BoundingBox: center, add, to_dict, points, from_bounding_boxes, from_points, to_frame, volume, bbox_intersection,
is_inside_bbox, intersection_volume, distance_to_bbox, point_belongs, distance_to_point, plot
* VolumeModel: eq, volume, rotation, translation, frame_mapping, bounding_box, plot
* Wire: extract_with_points, split_with_two_points
* Arc2d: point_belongs, abscissa.
* ArcEllipse2d: point_belongs, abscissa, init, translation, split, point_at_abscissa, point_distance.

### CI
- add spell check to pylint with pyenchant
- make code_pydocstyle more explicit
- upload html coverage to cdn.dessia.tech
- limit time effect on master & testing

## v0.8.0 [Released 26/01/2023]

### New Features

- PlaneFace3D: project_faces
- OpenShell3D: project_coincident_faces_of
- GmshParser: to_vtk
- BSplineCurve: derivatives
- ClosedPolygon2D: point_belongs, now the user can choose whether points on the edge of the polygon
            should be considered inside or not.
- ArcEllipse2D: line_intersections, frame_mapping, linesegment_intersections
- Line2D: point_belongs, frame_mapping()
- New Class wires.Ellipse2D
- Ellipse2D: point_over_ellipse(), line_intersections(), linesegment_intersections(), discretization_points(),
abscissa(), point_angle_with_major_dir(), area(), rotation(), tranlation(), frame_mapping()
- Plane3D: is_parallel, fullarc_intersections
- Arc2D: cut_betweeen_two_points
- Contour3D: linesegment_intersections, line_intersections
- Circle3D: primitives: [Arc3D, Arc3D], get_primitives, abscissa, linesegment_intersections
- Arc3D: line_intersections, linesegment_intersections
- new module utils: intersections -> circle_3d_linesegment_intersections
- hash for Frame2D
- Ellipse3D: point_belongs, abscissa, length, to_2d
- CylindricalSurface3D: point_on_surface, is_coincident, arcellipse3d_to_2d
- BSplineSurface3D: derivatives

### Fixed

- PlaneFace3D: cut_by_coincident_face (consider self.inner_contours inside face)
- Contour2D: bounding_rectangle (specify number_points for discretization_points), point_belongs
- Line2D: line_intersections
- BSplineCurve2D: line_intersections
- PlaneFace3D: cut_by_coincident_face (consider self.inner_contours inside face)
- BSplineCurve2D: bounding_rectangle (specify number_points for discretization_points)
- Mesh: delete_duplicated_nodes
- BSplineSurface3D: fix arc3d_to_2d method
- Frame3D : fix from_point_and_vector method ( error for the case vector=main_axis)
- BSplineCurve2D: linesegment_intersections
- Contour2D: merge_primitives_with
- BSplineCurve: fix to take into account weighted B-spline curves.
- Step: fix reading of rational BSpline curves and surfaces from step file.
- BSplineCurve2D: tangent (use position/length)
- Babylon: some scene settings for better rendering
- Arc2D: fix get_center: name referenced before assignement
- SphericalSurface3D : enhancement of primitives parametrization on surface parametric domain.
- BSplineSurface3D: debug linesegment2d_to_3d method.
- Parametric operations with BSpline curves.
- OpenTriangleShell3D: fix from_mesh_data method
- pydocstyle fixes
- bounding box: fix for cylindrical and BSplineCurve3D
- contour2d: ordering_primitives, order_primitives
- Plane3D: plane_intersections, is_coindident
- contour2d: ordering_primitives, order_primitives
- Linesegment2D: infinite_primitive
- Arc2D: point_belongs
- Arc2D: infinite_primitive
- Wire2D: infinite_intersections
- infinite primitive offset of linesegment
- Ellispe3D: discretization_points
- BSplineSurface: Improved surface periodicity calculation

### Removed

- babylon script remaining functions

### Performance improvements
- ClosedPolygon2D: triangulation
- Cylinder: min_distance_to_other_cylinder
- BSplineCurve: discretization_points
- Face3D: triangulation
- triangulation performance by use of Node2D instead of points (x15 on casing)
- cache variable self._polygon_point_belongs_100, to avoid recalculating each
time we have to verify if a point is inside
- Improvements in BSplineSurface3D.point3d_to_2d performance
- Triangle3D serialization speed-up
- Serialization without memo for faces
- Custom serialization for BsplineCurves

### Refactorings

- Basis2D, Basis3D, Frame2D, Frame3D: old_coordinates and new_coordinates method are now deprecated.
local_to_global_coordinates and global_to_local_coordinates are the new more explicit ones.
- Line3D: intersections

### Unittests

- Contour2D: point_belongs
- Basis2D, Basis3D, Frame2D, Frame3D: local_to_global_coordinates and global_to_local_coordinates
- ArcEllipse2D: linesegment_intersections
- LineSegment2D: to_wire
- Line2D: point_belongs
- BSplineCurve2D: line_intersections
- Ellipse2D.point_over_ellipse()
- Ellipse2D.line_intersections()
- Ellipse2D.linesegment_intersections()
- Ellipse2D.discretization_points()
- Ellipse2D.abscissa()
- Ellipse2D.point_angle_with_major_dir()
- Ellipse2D.area()
- Ellipse2D.rotation()
- Ellipse2D.tranlation()
- Ellipse2D.frame_mapping()
- Line2D.frame_mapping()
- Plane3D: plane_intersections, fullarc_intersections, is_parallel, is_coincident
- Contour2D: offset
- ArcEllipse3D.to_2d()
- Circle3D: point_belongs
- Circle3D: discretization_points
- Arc3D: line_intersections, linesegment_intersections
- Contour2D: ordering_contour, is_ordered, order_contour
- Ellipse3D: point_belongs, abscissa, length, to_2d, discretization_points
- CylindricalSurface3D: point_on_surface, is_coincident

### CI

- Mandatory CHANGELOG.md update for PR
- pre-commit checks with cython-lint

## v0.7.0

### New Features

- Open/Closed TriangleShells: ability to implement specific algorithm to triangles
- Block: faces_center (calculate directly point in the middle of the faces)
- Circle2D: split_by_line
- BoundingRectangle: bounds, plot, area, center, b_rectangle_intersection, is_inside_b_rectangle, point_belongs, intersection_area, distance_to_b_rectangle, distance_to_point
- Cylinder: random_point_inside, interference_volume_with_other_cylinder, lhs_points_inside
- CylindricalSurface3D: line_intersections, linesegment_intersections, plane_intersection
- Line2D: point_distance
- Line3D: to_2d
- Line3D: skew_to (verifies if two Line3D are skew)
- LineSegment3D: line_interserctions
- ArcEllipse3D: discretization_points
- FullArc3D: linesegment_intersections
- Line: sort_points_along_line
- Line2D: point_belongs
- ArcEllipse2D: length, point_belongs, abscissa, bounding_rectangle, straight_line_area, discretization_points, reverse

### Fixed

- Contour2D: point_belongs
- BsplineCurve: abscissa (use different start point between 0 and length)
- Arc3D: plot
- Cylinder: point_belongs
- FullArc3D: plot (use discretization_points instead of discretise)
- Face3D: line_intersections: consider borders
- STL: from stream (use BinaryFile and StringFile instead of io.BinaryIO and FileIO)
- Step: from stream (use BinaryFile instead of io.BinaryIO)
- Contour: is_overlapping (consider intersecting_points is empty)
- LineSegment2D: to_wire (use discretization_points instead of discretise)
- ArcEllipse2D: to_3d
- Fix boolean operations when faces are 100% coincident
- Fix some to_step methods from edges.py and faces.py


### Performance improvements

- Avoid unneeded bbox computation


### Refactorings

- cleanup of ClosedShell (double methods with Openshells)
- LineSegment3D: intersections
- Line2D: sort_points_along_line



### Unittests

- PlaneFace3D: line_intersections
- BsplineCurve: abscissa
- Circle2D: split_by_line
- BoundingRectangle: area, center, intersection, is_inside, point_belongs, intersection_area, distance_to_point, distance_to_b_rectangle
- Cylinder: point_belongs, random_point_inside, interference_volume_with_other_cylinder, min_distance_to_other_cylinder, is_intersecting_other_cylinder, lhs_points_inside
- CylindricalFace3D: linesegment_intersections
- CylindricalSurface3D: line_intersections
- Line3D: line_distance
- Line3D: skew_to
- Line3D: intersections
- LineSegment3D: line_intersections
- LineSegment3D: linesegment_intersections
- Contour: is_overlapping
- LineSegment2D: line_intersections
- ArcEllipse3D: discretization_points
- FullArc3D: linesegment_intersections
- Line2D: sort_points_along_line
- Line3D: sort_points_along_line
- ArcEllipse2D: length, point_belongs, abscissa, bounding_rectangle, straight_line_area, discretization_points, reverse


## v0.6.1 [12/13/2022]

### Changes

- Import from dessia_common are now performed from dessia_common.core

### Fixed
- infinite primitive offset of linesegment

## v0.6.0 [11/7/2022]

### New Features

- Stl:load_from_file, to_volume_model
- Surface2D: copy (specific method)
- GmshParser: read_file (.msh) and related methods, define_triangular_element_mesh, define_tetrahedron_element_mesh
- Circle2D: primitives (defined with 2 Arc2D)
- Node2D/3D, TriangularElement, QuadrilateralElement2D, TriangularElement3D
- ElementsGroup: nodes, elements_per_node
- Mesh: bounding_rectangle, delete_duplicated_nodes
- PlaneFace3D: cut_by_coincident_face
- Vector2D: to_step
- BSplineCurve2D: to_step
- LineSegment3D: to_bspline_curve
- BSplineCurve3D: from_geomdl_curve
- Surface2D: line_crossings
- Surface2D: from_contour
- BSplineSurface3D: simpifly_surface - verifies if BSplineSurface3D could be a Plane3D
- OpenShell3D: to_step_face_ids
- Contour2D: repair_cut_contour
- Circle2D: cut_by_line

### Fixed

- Contour3D: average_center_point (use edge_polygon.points instead of points)
- Contour: edges_order_with_adjacent_contour
- Arc2D: translate_inplace
- Arc2D: point_belongs
- Arc2D: abscissa (consider point2d == arc2d.start/end)
- Arc2D: split (how to choose the interior point)
- Wire: extract_primitives (consider point1 and point2 belong to the same primitive, REMOVE Contour.extract_primitives)
- LineSegment: abcissa (consider point2d == arc2d.start/end)
- Contour2D: cut_by_wire
- Contour2D: point_belongs (bug when contour has only one primitive, like FullArc2D)
- Contour: contours_from_edges
- PlaneFace3D: face_intersections
- Edge: insert_knots_and_mutiplicity
- BSplineCurve3D: from_step
- Surface2D: cut_by_line
- Circle3D: to_step
- ArcEllipse3D.to_2d()
- infinite primitive offset of linesegment
- Contour3D: order_contour.

### Performance improvements

- Improve reading STEP files (Faster BSplineCurve3D.look_up_table, Better info when _edges not following eachother_ )
- Improve multiple substractions
- Speedup Contour2D.point_belongs using bounding_rectangle
- Custom to dicts for Shells and primitives inheriting


### Refactorings

- Normalize STL methods regarding STEP
- Refacor and update old code in mesh.py
- Define a Parent class 'Triangle' for Triangle2D/3D


### Unittests

- Wire: extract_primitives, extract_without_primitives


## v0.5.0

### New Features

- Contour: is_overlapping, is_supperposing
- Point, Edges and Wires: axial_symmetry
- Surface2D: rotation, rotation_inplace
- Wire2D: bsplinecurve_crossings,  bsplinecurve_intersections
- Cylinder: min_distance_to_other_cylinder, is_intersecting_other_cylinder
- New point_distance method for Wire3D

### Fixed

- Wire3D.babylonjs
- BSplineSurface3D.merge_with (consider overlapping, intersecting surfaces)
- Wire.extract_primitives (consider point1 & point2 belong to the same primitive)
- Wire.extract_without_primitives (consider the primitives’ order to choose the primitives)
- Contour.shared_primitives_with (consider contours sharing a lot of primitives groups)
- Contour2D.contour_intersections (check if the point is not already in the lis)
- Line.is_between_points (consider point1==point2)
- BSplineCurve2D.split (consider point==start/end)
- Contour3D.bounding_box (use _utd_bounding_box to be defined as a property)
- BSplineSurface3D.grid2d_deformed (add more constraints to compute surface deformation)
- BSplineSurface3D.from_cylindrical_faces (consider **kwargs parameters)
- Duplicated methods cleaned
- triangulation of planar faces
- Wire3D: fix Bounding box
- Wire3D: Bounding box
- Arc2D: primitives bad calculation (arc2d)
- Update plotdata in setup.py
- add some fixes pydocstyle

### Performance improvements

- Remove Copy param from movement of primitives and add inplace methods
- Improve union operations
- Return the same result type (a boolean) in Contour.is_sharing_primitives_with
- Add hidden attribute _bounding_rectangle for Contour2D
- Add hidden attribute _length for BSplineCurve2D/3D
- Consider different types of primitives in Wire.wire_intersections/wire_crossings
- Add hidden attribute _length for Edge

### Refactorings

- Define _eq_ in Contour (to be used for both 2D and 3D)
- Use Grid2D object in different BSplineSurface3D methods (especially: to_2d_with_dimension)
- Define length in LineSegment (to be used for both 2D and 3D)
- Delete diplicated methods (length and point_at_abscissa) from Contour3D (inherit from Wire)
- Define a Parent class 'Bsplinecurve' to mutulize Bsplinecurve2D/3D methods
- Clean duplicated methods
- Define length in LineSegment (to be used for both 2D and 3D)
- Delete diplicated methods (length and point_at_abscissa) from Contour3D (inherit from Wire)
- Define a Parent class 'Bsplinecurve' to mutulize Bsplinecurve2D/3D methods


## v0.4.0
### Fixed
- various fixes in cuts of wires and contours
- Fix of missing face in Union
- following dessia_common v0.7.0


## v0.3.0

### New Features
- Bspline with dimensions
- cut_by_line for Surface2D
- Bspline merge

### Fixed
- Various Steps improvement
- Bspline periodicity in step reading
- sewing improvements
- Substraction of shells

## v0.2.10

### New Features

- union of shells (only with planeface for the moment
- Sewing of polygon3D
- Concav hull of PointCloud2D

## v0.2.9

### New Features

- support STL import & export
- point cloud2D & cloud3D

## v0.2.8

### New Features

- support stringIO in step save

### Fixes

- depack of point2D
- to_vector2D

### Performance improvements

- better bounding box for cylindrical face


## [v0.2.7]
### Changed
- direction vector of linesegments are now normalized

### New Features

- straight line area for BsplineCurve2D
- split of circleby start end
- closedpolygon2d is_trigo
- Auto-adaptative camera/edge width babylonjs
- splitting of bsplinecurve2d
- BezierSurface3D implemented
- added rotation and translation for faces
- new classes BezierCurve2D and BezierCurve3D
- spherical surface
- (core): update plot_data method
- update plot_data methods in wires and edges
- step almost working for cylindrical, conical toroidal
- difference between intersections and crossings
- plot_data version set to 0.3.8 or above

### Fixes

- support of mixed vector point in to step
- remove debug mode babylonjs
- remove sci notation in step export
- use stable cdn for babylonjs
- sweep extrusion length
- line circle intersection with tolerance, normal and dir vector for arc
- offset of wire
- remove useless non serializable attr
- secondmoment area from straight lines
- reversed faces in extrusion correction
- enhancement of rotation/translation of shells
- bug fix BezierCurve2D and 3D
- eq and hash for basis and frames
- shell and frame mapped shell correctly read
- small try except added for step reading
- all SHAPE_REPRESENTATION are now read
- Arc3D from step full debug
- arc3d to 2d in bspline3d surface
- missing faces at end of sweep
- splitting faces and arcs
- perf in display nodes and toroidal aspect
- setup.py requires plot_data>=0.3.9
- (primitives2d): serialization
- debug of shell method
- porting shells methods
- Debug of conical faces
- Porting cylinders and hollow
- porting from missing from_contour3d for planeface
- reading steps, but artefact on faces
- Correcting arc from_step

### Performance improvements

- LineSegment2D.points is non serializable attribute
- ClosedPolygon2D.line_segment is non_serializable_attributes
- Optimization of mesh generation

#### Refactorings
- (edges): put data argument back into Arc2D.plot_data()
- (edges): redefined Arc2D.plot_data()

## v0.2.6

### Changed
- debugs on frame 2D

### Optimized
- babylon data generation speed up

## v0.2.5

### Added
- translation and rotation for various primitives

### Changed
- Frame3D rotation takes also into account origin
- following plot_data v0.5.3

## v0.2.4
### Added
- handle spherical surfaces
- positionning of parts in STEP reading

## v0.2.1
### Added
- step export

## v0.2

### Changed
- modules -2D or *3D renamed in *2d, *3d
- point and vector declared with their x, y, z vm.Point2D((0, 0)) -> vm.Point2D(0, 0)
- separating in new modules: display, wires, edges...
- PEP8: method names
- PointAtCurvilinearAbscissa changed to point_at_abscissa
- MPLPlot changed to plot()
- plot now returns only ax instead of fig, ax

## v0.1.11

### Added
- Calculate the distance between LineSegment3D/LS3D, Arc3D/LS3D, Arc3D/Arc3D and between CylindricalFace3D too.
- Use PlaneFace3D with contours2D in a classic way and use it with contours3D with a 'from_contours3d' as CylindricalFace3D does.
- Calculate the distance between CylindricalFace3D and PlaneFace3D.
- Calculate the distance between CylindricalFace3D, PlaneFace3D and ToroidalFace3D.
- contours2d.tessel_points which gives all points of a contour2d, and .points the end points of primitives.
- Implementation of ConicalFace3D in Core and RevolvedProfile.
- Implementation of SphericalFace3D in Core.
- BSplineFace3D works.

### Changed
- cut_contours in Face3D which take all points from a Contour2D, not one side like before. Furthermore, it is light and quick.

## [v0.1.10]
- typings
- workflow to instanciate point

## [v0.1.9]

### Added
- mesh module

## [v0.1.8]

### Added
- color and alpha options for various primitives
- line segments intersection

### Debug
- arcs: is_trigo and angle were sometimes false

## [v0.1.7]

### Added
- random vector and points
- dashed line option in babylon of LineSegment3D
- Measure2D
- babylon_data: a dict language to describe models to be unpacked by a babylonjs unpacker

### Removed
- constants o2D, x2D, y2D...: use O2D, X2D...

### Changed
- Mesure -> Measure3D<|MERGE_RESOLUTION|>--- conflicted
+++ resolved
@@ -22,11 +22,8 @@
 - CylindricalSurface3D: concurrent_plane_intersection
 - BSplineFace3D: fix neutral_fiber
 - Step: assembly import
-<<<<<<< HEAD
 - Ellipse3D: from_step
-=======
 - edges.py: general improvements.
->>>>>>> c147c3b3
 - BSplineFace3D: fix neutral_fiber
 - BSplineSurface3D: improve bsplinecurve3d_to_3d.
 - Circle2D: plot
