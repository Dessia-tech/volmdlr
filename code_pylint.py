import os
import random
import sys
from datetime import date, timedelta
import math

from pylint import __version__
from pylint.lint import Run

MIN_NOTE = 9.7

UNWATCHED_ERRORS = ['fixme', 'trailing-whitespace', 'import-error', 'missing-final-newline']

EFFECTIVE_DATE = date(2023, 1, 31)

WEEKLY_DECREASE = 0.03

MAX_ERROR_BY_TYPE = {
                     "wrong-spelling-in-comment": 190,
                     "wrong-spelling-in-docstring": 143,
                     'invalid-name': 167,
                     'no-member': 3,
                     'inconsistent-return-statements': 4,
                     'unused-variable': 22,
                     'arguments-differ': 62,
                     'too-many-locals': 77,
                     'unused-argument': 32,
                     'too-many-arguments': 24,
                     'line-too-long': 12,
                     'too-many-branches': 26,
                     'too-many-statements': 13,
                     'super-init-not-called': 15,
                     'no-name-in-module': 1,
                     'abstract-method': 32,
                     'duplicate-code': 10,
                     'arguments-renamed': 52,
                     'too-many-ancestors': 25,
<<<<<<< HEAD
                     'too-few-public-methods': 3,
                     'non-parent-init-called': 3,
                     'too-many-public-methods': 11,
                     'too-many-instance-attributes': 16,
=======
                     'too-few-public-methods': 2,
                     'too-many-public-methods': 12,
                     'too-many-instance-attributes': 15,
>>>>>>> bsplineface_bbox
                     'protected-access': 4,
                     'undefined-loop-variable': 2,
                     'unspecified-encoding': 1,
                     'too-many-function-args': 4,
                     'too-many-nested-blocks': 7,
                     'too-many-return-statements': 3,
                     'cyclic-import': 1,
                     'undefined-variable': 0,  # 2 when gmsh is fixed
                     'broad-except': 1,
                     "broad-exception-caught": 2,
                     'too-many-boolean-expressions': 2,
                     'too-many-lines': 4,
                     'consider-using-with': 1,
                     'unnecessary-dunder-call': 2,
                     'chained-comparison': 2,
                     'consider-using-generator': 1,
                     'import-outside-toplevel': 5,
                     'unsubscriptable-object': 1,
                     'signature-differs': 1}

ERRORS_WITHOUT_TIME_DECREASE = ["too-many-locals", "too-many-branches", "too-many-arguments", "too-many-statements",
                                "too-many-nested-blocks", "too-many-instance-attributes", "abstract-method",
                                "no-name-in-module", "too-many-public-methods", "too-many-ancestors",
                                "protected-access", "cyclic-import", "line-too-long", "too-many-lines", "no-member",
                                "too-few-public-methods", "duplicate-code", "too-many-return-statements",
                                "import-outside-toplevel", "arguments-differ", "arguments-renamed",
                                "too-many-boolean-expressions", "super-init-not-called"]

limit_time_effect = False
if os.environ.get('DRONE_BRANCH', '') in ['master', 'testing']:
    limit_time_effect = True
    print(f"Limiting time effect of 21 days as we are on {os.environ['DRONE_BRANCH']}")

if os.environ.get('DRONE_TARGET_BRANCH', '') in ['master', 'testing']:
    limit_time_effect = True
    print(f"Limiting time effect of 21 days as we are targetting {os.environ['DRONE_TARGET_BRANCH']}")

if limit_time_effect:
    EFFECTIVE_DATE += timedelta(days=21)


print("pylint version: ", __version__)

time_decrease_coeff = 1 - (date.today() - EFFECTIVE_DATE).days / 7.0 * WEEKLY_DECREASE

f = open(os.devnull, "w")

old_stdout = sys.stdout
sys.stdout = f

results = Run(["volmdlr", "--output-format=json", "--reports=no"], do_exit=False)
# `exit` is deprecated, use `do_exit` instead
sys.stdout = old_stdout

PYLINT_OBJECTS = True
if hasattr(results.linter.stats, "global_note"):
    pylint_note = results.linter.stats.global_note
    PYLINT_OBJECT_STATS = True
else:
    pylint_note = results.linter.stats["global_note"]
    PYLINT_OBJECT_STATS = False


def extract_messages_by_type(type_):
    return [m for m in results.linter.reporter.messages if m.symbol == type_]


error_detected = False
error_over_ratchet_limit = False

if PYLINT_OBJECT_STATS:
    stats_by_msg = results.linter.stats.by_msg
else:
    stats_by_msg = results.linter.stats["by_msg"]

print(f'Errors / Allowed errors: {sum(stats_by_msg.values())} / {sum(MAX_ERROR_BY_TYPE.values())})')

for error_type, number_errors in stats_by_msg.items():
    if error_type not in UNWATCHED_ERRORS:
        base_errors = MAX_ERROR_BY_TYPE.get(error_type, 0)

        if error_type in ERRORS_WITHOUT_TIME_DECREASE:
            max_errors = base_errors
        else:
            max_errors = math.ceil(base_errors * time_decrease_coeff)

        time_decrease_effect = base_errors - max_errors
        # print('time_decrease_effect', time_decrease_effect)

        if number_errors > max_errors:
            error_detected = True
            print(
                f"\nFix some {error_type} errors: {number_errors}/{max_errors} "
                f"(time effect: {time_decrease_effect} errors)")

            messages = extract_messages_by_type(error_type)
            messages_to_show = sorted(random.sample(messages, min(30, len(messages))), key=lambda m: (m.path, m.line))
            for message in messages_to_show:
                print(f"{message.path} line {message.line}: {message.msg}")
        elif number_errors < max_errors:
            print(f"\nYou can lower number of {error_type} to {number_errors+time_decrease_effect}"
                  f" (actual {base_errors})")

for error_type in MAX_ERROR_BY_TYPE:
    if error_type not in stats_by_msg:
        print(f"You can delete {error_type} entry from MAX_ERROR_BY_TYPE dict")

if error_detected:
    raise RuntimeError("Too many errors\nRun pylint volmdlr to get the errors")

if error_over_ratchet_limit:
    raise RuntimeError("Please lower the error limits in code_pylint.py MAX_ERROR_BY_TYPE according to warnings above")

print("Pylint note: ", pylint_note)
if pylint_note < MIN_NOTE:
    raise ValueError(f"Pylint not is too low: {pylint_note}, expected {MIN_NOTE}")

print("You can increase MIN_NOTE in pylint to {} (actual: {})".format(pylint_note, MIN_NOTE))<|MERGE_RESOLUTION|>--- conflicted
+++ resolved
@@ -35,16 +35,10 @@
                      'duplicate-code': 10,
                      'arguments-renamed': 52,
                      'too-many-ancestors': 25,
-<<<<<<< HEAD
                      'too-few-public-methods': 3,
                      'non-parent-init-called': 3,
                      'too-many-public-methods': 11,
                      'too-many-instance-attributes': 16,
-=======
-                     'too-few-public-methods': 2,
-                     'too-many-public-methods': 12,
-                     'too-many-instance-attributes': 15,
->>>>>>> bsplineface_bbox
                      'protected-access': 4,
                      'undefined-loop-variable': 2,
                      'unspecified-encoding': 1,
