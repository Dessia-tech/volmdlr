--- conflicted
+++ resolved
@@ -19,13 +19,8 @@
                      'no-member': 9,
                      'inconsistent-return-statements': 6,
                      'unused-variable': 42,
-<<<<<<< HEAD
                      'arguments-differ': 58,
-                     'too-many-locals': 71,
-=======
-                     'arguments-differ': 12,
                      'too-many-locals': 73,
->>>>>>> 871fa5a1
                      'line-too-long': 23,
                      'unused-argument': 43,
                      'too-many-arguments': 62,
