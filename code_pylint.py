--- conflicted
+++ resolved
@@ -25,11 +25,7 @@
                      'arguments-differ': 62,
                      'too-many-locals': 84,
                      'unused-argument': 8,
-<<<<<<< HEAD
-                     'too-many-arguments': 21,
-=======
                      'too-many-arguments': 23,
->>>>>>> 2c3a47c2
                      'line-too-long': 12,
                      'too-many-branches': 26,
                      'too-many-statements': 13,
