import os
import random
import sys
from datetime import date, timedelta
import math

from pylint import __version__
from pylint.lint import Run

MIN_NOTE = 9.5

UNWATCHED_ERRORS = ['fixme', 'trailing-whitespace', 'import-error', 'missing-final-newline']

EFFECTIVE_DATE = date(2023, 1, 31)

WEEKLY_DECREASE = 0.03

MAX_ERROR_BY_TYPE = {
                     "wrong-spelling-in-comment": 190,
                     "wrong-spelling-in-docstring": 143,
                     'invalid-name': 167,
<<<<<<< HEAD
                     'no-member': 1,
=======
                     'no-member': 57,
>>>>>>> b891d26c
                     'inconsistent-return-statements': 4,
                     'unused-variable': 22,
                     'arguments-differ': 62,
                     'too-many-locals': 84,
<<<<<<< HEAD
                     'unused-argument': 8,
                     'too-many-arguments': 20,
                     'line-too-long': 12,
                     'too-many-branches': 26,
                     'too-many-statements': 13,
                     'super-init-not-called': 5,
                     'no-name-in-module': 2,
=======
                     'unused-argument': 32,
                     'too-many-arguments': 24,
                     'line-too-long': 12,
                     'too-many-branches': 26,
                     'too-many-statements': 13,
                     'super-init-not-called': 15,
                     'no-name-in-module': 14,
>>>>>>> b891d26c
                     'abstract-method': 32,
                     'duplicate-code': 10,
                     'arguments-renamed': 52,
                     'too-many-ancestors': 25,
                     'too-few-public-methods': 2,
                     'too-many-public-methods': 13,
                     'too-many-instance-attributes': 15,
                     'protected-access': 4,
                     'undefined-loop-variable': 2,
                     'unspecified-encoding': 1,
                     'too-many-function-args': 4,
                     'too-many-nested-blocks': 7,
                     'too-many-return-statements': 3,
                     'cyclic-import': 1,
                     'undefined-variable': 24,  # 2 when gmsh is fixed
                     'broad-except': 1,
                     "broad-exception-caught": 2,
                     'too-many-boolean-expressions': 2,
                     'too-many-lines': 4,
                     'consider-using-with': 1,
                     'unnecessary-dunder-call': 2,
                     'chained-comparison': 2,
                     'consider-using-generator': 1,
                     'import-outside-toplevel': 5,
                     'unsubscriptable-object': 1,
                     'signature-differs': 1,
                     'consider-using-enumerate': 2,
                     'unbalanced-tuple-unpacking': 1,
                    }

ERRORS_WITHOUT_TIME_DECREASE = ["too-many-locals", "too-many-branches", "too-many-arguments", "too-many-statements",
                                "too-many-nested-blocks", "too-many-instance-attributes", "abstract-method",
                                "no-name-in-module", "too-many-public-methods", "too-many-ancestors",
                                "protected-access", "cyclic-import", "line-too-long", "too-many-lines", "no-member",
                                "too-few-public-methods", "duplicate-code", "too-many-return-statements",
                                "import-outside-toplevel", "arguments-differ", "arguments-renamed",
                                "too-many-boolean-expressions", "super-init-not-called", "unused-argument", 
                                'consider-using-enumerate', 'unbalanced-tuple-unpacking', 'undefined-variable']

limit_time_effect = False
if os.environ.get('DRONE_BRANCH', '') in ['master', 'testing']:
    limit_time_effect = True
    print(f"Limiting time effect of 21 days as we are on {os.environ['DRONE_BRANCH']}")

if os.environ.get('DRONE_TARGET_BRANCH', '') in ['master', 'testing']:
    limit_time_effect = True
    print(f"Limiting time effect of 21 days as we are targetting {os.environ['DRONE_TARGET_BRANCH']}")

if limit_time_effect:
    EFFECTIVE_DATE += timedelta(days=21)


print("pylint version: ", __version__)

time_decrease_coeff = 1 - (date.today() - EFFECTIVE_DATE).days / 7.0 * WEEKLY_DECREASE

f = open(os.devnull, "w")

old_stdout = sys.stdout
sys.stdout = f

results = Run(["volmdlr", "--output-format=json", "--reports=no"], do_exit=False)
# `exit` is deprecated, use `do_exit` instead
sys.stdout = old_stdout

PYLINT_OBJECTS = True
if hasattr(results.linter.stats, "global_note"):
    pylint_note = results.linter.stats.global_note
    PYLINT_OBJECT_STATS = True
else:
    pylint_note = results.linter.stats["global_note"]
    PYLINT_OBJECT_STATS = False


def extract_messages_by_type(type_):
    return [m for m in results.linter.reporter.messages if m.symbol == type_]


error_detected = False
error_over_ratchet_limit = False

if PYLINT_OBJECT_STATS:
    stats_by_msg = results.linter.stats.by_msg
else:
    stats_by_msg = results.linter.stats["by_msg"]

print(f'Errors / Allowed errors: {sum(stats_by_msg.values())} / {sum(MAX_ERROR_BY_TYPE.values())})')

for error_type, number_errors in stats_by_msg.items():
    if error_type not in UNWATCHED_ERRORS:
        base_errors = MAX_ERROR_BY_TYPE.get(error_type, 0)

        if error_type in ERRORS_WITHOUT_TIME_DECREASE:
            max_errors = base_errors
        else:
            max_errors = math.ceil(base_errors * time_decrease_coeff)

        time_decrease_effect = base_errors - max_errors
        # print('time_decrease_effect', time_decrease_effect)

        if number_errors > max_errors:
            error_detected = True
            print(
                f"\nFix some {error_type} errors: {number_errors}/{max_errors} "
                f"(time effect: {time_decrease_effect} errors)")

            messages = extract_messages_by_type(error_type)
            messages_to_show = sorted(random.sample(messages, min(30, len(messages))), key=lambda m: (m.path, m.line))
            for message in messages_to_show:
                print(f"{message.path} line {message.line}: {message.msg}")
        elif number_errors < max_errors:
            print(f"\nYou can lower number of {error_type} to {number_errors+time_decrease_effect}"
                  f" (actual {base_errors})")

for error_type in MAX_ERROR_BY_TYPE:
    if error_type not in stats_by_msg:
        print(f"You can delete {error_type} entry from MAX_ERROR_BY_TYPE dict")

if error_detected:
    raise RuntimeError("Too many errors\nRun pylint volmdlr to get the errors")

if error_over_ratchet_limit:
    raise RuntimeError("Please lower the error limits in code_pylint.py MAX_ERROR_BY_TYPE according to warnings above")

print("Pylint note: ", pylint_note)
if pylint_note < MIN_NOTE:
    raise ValueError(f"Pylint not is too low: {pylint_note}, expected {MIN_NOTE}")

print("You can increase MIN_NOTE in pylint to {} (actual: {})".format(pylint_note, MIN_NOTE))<|MERGE_RESOLUTION|>--- conflicted
+++ resolved
@@ -19,16 +19,11 @@
                      "wrong-spelling-in-comment": 190,
                      "wrong-spelling-in-docstring": 143,
                      'invalid-name': 167,
-<<<<<<< HEAD
                      'no-member': 1,
-=======
-                     'no-member': 57,
->>>>>>> b891d26c
                      'inconsistent-return-statements': 4,
                      'unused-variable': 22,
                      'arguments-differ': 62,
                      'too-many-locals': 84,
-<<<<<<< HEAD
                      'unused-argument': 8,
                      'too-many-arguments': 20,
                      'line-too-long': 12,
@@ -36,15 +31,6 @@
                      'too-many-statements': 13,
                      'super-init-not-called': 5,
                      'no-name-in-module': 2,
-=======
-                     'unused-argument': 32,
-                     'too-many-arguments': 24,
-                     'line-too-long': 12,
-                     'too-many-branches': 26,
-                     'too-many-statements': 13,
-                     'super-init-not-called': 15,
-                     'no-name-in-module': 14,
->>>>>>> b891d26c
                      'abstract-method': 32,
                      'duplicate-code': 10,
                      'arguments-renamed': 52,
