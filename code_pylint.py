import os
import random
import sys
from datetime import date
import math

from pylint import __version__
from pylint.lint import Run

MIN_NOTE = 8.20

UNWATCHED_ERRORS = ['fixme', 'trailing-whitespace', 'import-error', 'missing-final-newline']

EFFECTIVE_DATE = date(2023, 1, 31)
WEEKLY_DECREASE = 0.03

MAX_ERROR_BY_TYPE = {
                     "wrong-spelling-in-comment": 280,
                     "wrong-spelling-in-docstring": 254,
                     'invalid-name': 615,
                     'consider-using-f-string': 57,
                     'no-member': 3,
                     'inconsistent-return-statements': 4,
                     'unused-variable': 22,
                     'arguments-differ': 14,
<<<<<<< HEAD
                     'too-many-locals': 77,
=======
                     'too-many-locals': 80,
>>>>>>> 19fc4283
                     'unused-argument': 35,
                     'too-many-arguments': 28,
                     'line-too-long': 19,
                     'consider-using-enumerate': 22,
                     'too-many-branches': 28,
                     'too-many-statements': 19,
                     'super-init-not-called': 13,
                     'no-name-in-module': 5,
                     'abstract-method': 37,
                     'duplicate-code': 9,
                     'arguments-renamed': 2,
                     'too-many-ancestors': 9,
                     'too-few-public-methods': 3,
                     'non-parent-init-called': 3,
                     'too-many-public-methods': 11,
                     'use-implicit-booleaness-not-comparison': 8,
                     'too-many-instance-attributes': 13,
                     'protected-access': 4,
                     'undefined-loop-variable': 4,
                     'unspecified-encoding': 1,
                     'too-many-function-args': 4,
                     'too-many-nested-blocks': 7,
                     'too-many-return-statements': 1,
                     'cyclic-import': 4,
                     'raise-missing-from': 2,
                     'undefined-variable': 13,  # 6 when gmsh is fixed
                     'too-many-boolean-expressions': 3,
                     'too-many-lines': 3,
                     'redundant-keyword-arg': 3,
                     'modified-iterating-list': 2,
                     'consider-using-with': 1,
                     'unnecessary-dunder-call': 2,
                     'unnecessary-lambda': 2,
                     'chained-comparison': 2,
                     'missing-module-docstring': 2,
                     'consider-using-generator': 1,
                     'cell-var-from-loop': 1,
                     'import-outside-toplevel': 1,
                     'unsubscriptable-object': 1,
                     'signature-differs': 1}

ERRORS_WITHOUT_TIME_DECREASE = []

print("pylint version: ", __version__)

time_decrease_coeff = 1 - (date.today() - EFFECTIVE_DATE).days / 7.0 * WEEKLY_DECREASE

f = open(os.devnull, "w")

old_stdout = sys.stdout
sys.stdout = f

results = Run(["volmdlr", "--output-format=json", "--reports=no"], do_exit=False)
# `exit` is deprecated, use `do_exit` instead
sys.stdout = old_stdout

PYLINT_OBJECTS = True
if hasattr(results.linter.stats, "global_note"):
    pylint_note = results.linter.stats.global_note
    PYLINT_OBJECT_STATS = True
else:
    pylint_note = results.linter.stats["global_note"]
    PYLINT_OBJECT_STATS = False


def extract_messages_by_type(type_):
    return [m for m in results.linter.reporter.messages if m.symbol == type_]


error_detected = False
error_over_ratchet_limit = False

if PYLINT_OBJECT_STATS:
    stats_by_msg = results.linter.stats.by_msg
else:
    stats_by_msg = results.linter.stats["by_msg"]

for error_type, number_errors in stats_by_msg.items():
    if error_type not in UNWATCHED_ERRORS:
        base_errors = MAX_ERROR_BY_TYPE.get(error_type, 0)

        if error_type in ERRORS_WITHOUT_TIME_DECREASE:
            max_errors = base_errors
        else:
            max_errors = math.ceil(base_errors * time_decrease_coeff)

        time_decrease_effect = base_errors - max_errors
        # print('time_decrease_effect', time_decrease_effect)

        if number_errors > max_errors:
            error_detected = True
            print(
                f"\nFix some {error_type} errors: {number_errors}/{max_errors} "
                f"(time effect: {time_decrease_effect} errors)")

            messages = extract_messages_by_type(error_type)
            messages_to_show = sorted(random.sample(messages, min(30, len(messages))), key=lambda m: (m.path, m.line))
            for message in messages_to_show:
                print(f"{message.path} line {message.line}: {message.msg}")
        elif number_errors < max_errors:
            print(f"\nYou can lower number of {error_type} to {number_errors+time_decrease_effect}"
                  f" (actual {base_errors})")

for error_type in MAX_ERROR_BY_TYPE:
    if error_type not in stats_by_msg:
        print(f"You can delete {error_type} entry from MAX_ERROR_BY_TYPE dict")

if error_detected:
    raise RuntimeError("Too many errors\nRun pylint volmdlr to get the errors")

if error_over_ratchet_limit:
    raise RuntimeError("Please lower the error limits in code_pylint.py MAX_ERROR_BY_TYPE according to warnings above")

print("Pylint note: ", pylint_note)
if pylint_note < MIN_NOTE:
    raise ValueError(f"Pylint not is too low: {pylint_note}, expected {MIN_NOTE}")

print("You can increase MIN_NOTE in pylint to {} (actual: {})".format(pylint_note, MIN_NOTE))<|MERGE_RESOLUTION|>--- conflicted
+++ resolved
@@ -23,11 +23,7 @@
                      'inconsistent-return-statements': 4,
                      'unused-variable': 22,
                      'arguments-differ': 14,
-<<<<<<< HEAD
-                     'too-many-locals': 77,
-=======
                      'too-many-locals': 80,
->>>>>>> 19fc4283
                      'unused-argument': 35,
                      'too-many-arguments': 28,
                      'line-too-long': 19,
