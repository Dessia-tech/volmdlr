import os
import random
import sys
from datetime import date
import math

from pylint import __version__
from pylint.lint import Run

MIN_NOTE = 8.20

UNWATCHED_ERRORS = ['fixme', 'trailing-whitespace', 'import-error', 'missing-final-newline']

EFFECTIVE_DATE = date(2023, 1, 31)
WEEKLY_DECREASE = 0.03

MAX_ERROR_BY_TYPE = {
<<<<<<< HEAD
                     'invalid-name': 788,
=======
                     "wrong-spelling-in-comment": 400,
                     "wrong-spelling-in-docstring": 600,
                     'invalid-name': 780,
>>>>>>> 53ab771c
                     'no-else-return': 49,
                     'consider-using-f-string': 77,
                     'no-member': 9,
                     'inconsistent-return-statements': 6,
                     'unused-variable': 32,
                     'arguments-differ': 58,
                     'too-many-locals': 73,
                     'unused-argument': 43,
                     'too-many-arguments': 62,
                     'line-too-long': 19,
                     'consider-using-enumerate': 22,
                     'too-many-branches': 27,
                     'too-many-statements': 18,
                     'super-init-not-called': 13,
                     'no-name-in-module': 5,
                     'abstract-method': 34,
                     'duplicate-code': 9,
                     'arguments-renamed': 8,
                     'too-many-ancestors': 29,
                     'too-few-public-methods': 2,
                     # 'expression-not-assigned': 1,
                     'non-parent-init-called': 6,
                     'too-many-public-methods': 11,
                     'use-implicit-booleaness-not-comparison': 8,
                     'too-many-instance-attributes': 10,
                     'protected-access': 4,
                     'undefined-loop-variable': 5,
                     'unspecified-encoding': 5,
                     'too-many-function-args': 7,
                     'too-many-nested-blocks': 7,
                     'attribute-defined-outside-init': 6,
                     'too-many-return-statements': 1,
                     'cyclic-import': 4,
                     'raise-missing-from': 2,
                     'no-else-raise': 3,
                     'no-else-continue': 4,
                     'undefined-variable': 6,  # 2 when gmsh is fixed
                     'no-else-break': 4,
                     'broad-except': 1,
                     "broad-exception-caught": 1,
                     'too-many-boolean-expressions': 3,
                     'too-many-lines': 3,
                     'redundant-keyword-arg': 3,
                     'c-extension-no-member': 2,
                     # 'access-member-before-definition': 1,
                     'modified-iterating-list': 2,
                     'consider-using-with': 1,
                     'unnecessary-dunder-call': 2,
                     'unnecessary-lambda': 2,
                     'chained-comparison': 2,
                     'missing-module-docstring': 2,
                     'consider-using-generator': 1,
                     'cell-var-from-loop': 1,
                     'import-outside-toplevel': 1,
                     'unsubscriptable-object': 1,
                     }

ERRORS_WITHOUT_TIME_DECREASE = []

print("pylint version: ", __version__)

time_decrease_coeff = 1 - (date.today() - EFFECTIVE_DATE).days / 7.0 * WEEKLY_DECREASE

f = open(os.devnull, "w")

old_stdout = sys.stdout
sys.stdout = f

results = Run(["volmdlr", "--output-format=json", "--reports=no"], do_exit=False)
# `exit` is deprecated, use `do_exit` instead
sys.stdout = old_stdout

PYLINT_OBJECTS = True
if hasattr(results.linter.stats, "global_note"):
    pylint_note = results.linter.stats.global_note
    PYLINT_OBJECT_STATS = True
else:
    pylint_note = results.linter.stats["global_note"]
    PYLINT_OBJECT_STATS = False


def extract_messages_by_type(type_):
    return [m for m in results.linter.reporter.messages if m.symbol == type_]


error_detected = False
error_over_ratchet_limit = False

if PYLINT_OBJECT_STATS:
    stats_by_msg = results.linter.stats.by_msg
else:
    stats_by_msg = results.linter.stats["by_msg"]

for error_type, number_errors in stats_by_msg.items():
    if error_type not in UNWATCHED_ERRORS:
        base_errors = MAX_ERROR_BY_TYPE.get(error_type, 0)

        if error_type in ERRORS_WITHOUT_TIME_DECREASE:
            max_errors = base_errors
        else:
            max_errors = math.ceil(base_errors * time_decrease_coeff)

        time_decrease_effect = base_errors - max_errors
        # print('time_decrease_effect', time_decrease_effect)

        if number_errors > max_errors:
            error_detected = True
            print(
                f"\nFix some {error_type} errors: {number_errors}/{max_errors} "
                f"(time effect: {time_decrease_effect} errors)")

            messages = extract_messages_by_type(error_type)
            messages_to_show = sorted(random.sample(messages, min(30, len(messages))), key=lambda m: (m.path, m.line))
            for message in messages_to_show:
                print(f"{message.path} line {message.line}: {message.msg}")
        elif number_errors < max_errors:
            print(f"\nYou can lower number of {error_type} to {number_errors+time_decrease_effect}"
                  f" (actual {base_errors})")

for error_type in MAX_ERROR_BY_TYPE:
    if error_type not in stats_by_msg:
        print(f"You can delete {error_type} entry from MAX_ERROR_BY_TYPE dict")

if error_detected:
    raise RuntimeError("Too many errors\nRun pylint volmdlr to get the errors")

if error_over_ratchet_limit:
    raise RuntimeError("Please lower the error limits in code_pylint.py MAX_ERROR_BY_TYPE according to warnings above")

print("Pylint note: ", pylint_note)
if pylint_note < MIN_NOTE:
    raise ValueError(f"Pylint not is too low: {pylint_note}, expected {MIN_NOTE}")

print("You can increase MIN_NOTE in pylint to {} (actual: {})".format(pylint_note, MIN_NOTE))<|MERGE_RESOLUTION|>--- conflicted
+++ resolved
@@ -15,13 +15,9 @@
 WEEKLY_DECREASE = 0.03
 
 MAX_ERROR_BY_TYPE = {
-<<<<<<< HEAD
-                     'invalid-name': 788,
-=======
                      "wrong-spelling-in-comment": 400,
                      "wrong-spelling-in-docstring": 600,
                      'invalid-name': 780,
->>>>>>> 53ab771c
                      'no-else-return': 49,
                      'consider-using-f-string': 77,
                      'no-member': 9,
