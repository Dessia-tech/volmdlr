import os
import random
import sys
from datetime import date
import math

from pylint import __version__
from pylint.lint import Run

MIN_NOTE = 8.20

UNWATCHED_ERRORS = ['fixme', 'trailing-whitespace', 'import-error', 'missing-final-newline']

EFFECTIVE_DATE = date(2023, 1, 31)
WEEKLY_DECREASE = 0.03

MAX_ERROR_BY_TYPE = {
<<<<<<< HEAD
                     "wrong-spelling-in-comment": 314,
                     "wrong-spelling-in-docstring": 265,
                     'invalid-name': 675,
                     'no-else-return': 20,
                     'consider-using-f-string': 56,
                     'no-member': 9,
                     'inconsistent-return-statements': 4,
                     'unused-variable': 31,
                     'arguments-differ': 58,
=======
                     "wrong-spelling-in-comment": 321,
                     "wrong-spelling-in-docstring": 265,
                     'invalid-name': 658,
                     'no-else-return': 28,
                     'consider-using-f-string': 57,
                     'no-member': 3,
                     'inconsistent-return-statements': 4,
                     'unused-variable': 22,
                     'arguments-differ': 14,
>>>>>>> 3e70a9fc
                     'too-many-locals': 75,
                     'unused-argument': 35,
                     'too-many-arguments': 28,
                     'line-too-long': 19,
                     'consider-using-enumerate': 22,
                     'too-many-branches': 28,
                     'too-many-statements': 19,
                     'super-init-not-called': 13,
                     'no-name-in-module': 5,
                     'abstract-method': 37,
                     'duplicate-code': 9,
                     'arguments-renamed': 2,
                     'too-many-ancestors': 9,
                     'too-few-public-methods': 3,
                     # 'expression-not-assigned': 1,
                     'non-parent-init-called': 3,
                     'too-many-public-methods': 11,
                     'use-implicit-booleaness-not-comparison': 8,
                     'too-many-instance-attributes': 10,
                     'protected-access': 4,
                     'undefined-loop-variable': 4,
                     'unspecified-encoding': 1,
                     'too-many-function-args': 4,
                     'too-many-nested-blocks': 7,
                     'attribute-defined-outside-init': 0,
                     'too-many-return-statements': 1,
                     'cyclic-import': 4,
                     'raise-missing-from': 2,
                     'no-else-raise': 3,
                     'no-else-continue': 3,
                     'undefined-variable': 6,  # 2 when gmsh is fixed
                     'no-else-break': 4,
                     'broad-except': 1,
                     "broad-exception-caught": 1,
                     'too-many-boolean-expressions': 3,
                     'too-many-lines': 3,
                     'redundant-keyword-arg': 3,
                     'c-extension-no-member': 2,
                     # 'access-member-before-definition': 1,
                     'modified-iterating-list': 2,
                     'consider-using-with': 1,
                     'unnecessary-dunder-call': 2,
                     'unnecessary-lambda': 2,
                     'chained-comparison': 2,
                     'missing-module-docstring': 2,
                     'consider-using-generator': 1,
                     'cell-var-from-loop': 1,
                     'import-outside-toplevel': 1,
                     'unsubscriptable-object': 1,
                     }

ERRORS_WITHOUT_TIME_DECREASE = []

print("pylint version: ", __version__)

time_decrease_coeff = 1 - (date.today() - EFFECTIVE_DATE).days / 7.0 * WEEKLY_DECREASE

f = open(os.devnull, "w")

old_stdout = sys.stdout
sys.stdout = f

results = Run(["volmdlr", "--output-format=json", "--reports=no"], do_exit=False)
# `exit` is deprecated, use `do_exit` instead
sys.stdout = old_stdout

PYLINT_OBJECTS = True
if hasattr(results.linter.stats, "global_note"):
    pylint_note = results.linter.stats.global_note
    PYLINT_OBJECT_STATS = True
else:
    pylint_note = results.linter.stats["global_note"]
    PYLINT_OBJECT_STATS = False


def extract_messages_by_type(type_):
    return [m for m in results.linter.reporter.messages if m.symbol == type_]


error_detected = False
error_over_ratchet_limit = False

if PYLINT_OBJECT_STATS:
    stats_by_msg = results.linter.stats.by_msg
else:
    stats_by_msg = results.linter.stats["by_msg"]

for error_type, number_errors in stats_by_msg.items():
    if error_type not in UNWATCHED_ERRORS:
        base_errors = MAX_ERROR_BY_TYPE.get(error_type, 0)

        if error_type in ERRORS_WITHOUT_TIME_DECREASE:
            max_errors = base_errors
        else:
            max_errors = math.ceil(base_errors * time_decrease_coeff)

        time_decrease_effect = base_errors - max_errors
        # print('time_decrease_effect', time_decrease_effect)

        if number_errors > max_errors:
            error_detected = True
            print(
                f"\nFix some {error_type} errors: {number_errors}/{max_errors} "
                f"(time effect: {time_decrease_effect} errors)")

            messages = extract_messages_by_type(error_type)
            messages_to_show = sorted(random.sample(messages, min(30, len(messages))), key=lambda m: (m.path, m.line))
            for message in messages_to_show:
                print(f"{message.path} line {message.line}: {message.msg}")
        elif number_errors < max_errors:
            print(f"\nYou can lower number of {error_type} to {number_errors+time_decrease_effect}"
                  f" (actual {base_errors})")

for error_type in MAX_ERROR_BY_TYPE:
    if error_type not in stats_by_msg:
        print(f"You can delete {error_type} entry from MAX_ERROR_BY_TYPE dict")

if error_detected:
    raise RuntimeError("Too many errors\nRun pylint volmdlr to get the errors")

if error_over_ratchet_limit:
    raise RuntimeError("Please lower the error limits in code_pylint.py MAX_ERROR_BY_TYPE according to warnings above")

print("Pylint note: ", pylint_note)
if pylint_note < MIN_NOTE:
    raise ValueError(f"Pylint not is too low: {pylint_note}, expected {MIN_NOTE}")

print("You can increase MIN_NOTE in pylint to {} (actual: {})".format(pylint_note, MIN_NOTE))<|MERGE_RESOLUTION|>--- conflicted
+++ resolved
@@ -15,27 +15,15 @@
 WEEKLY_DECREASE = 0.03
 
 MAX_ERROR_BY_TYPE = {
-<<<<<<< HEAD
                      "wrong-spelling-in-comment": 314,
                      "wrong-spelling-in-docstring": 265,
                      'invalid-name': 675,
                      'no-else-return': 20,
                      'consider-using-f-string': 56,
-                     'no-member': 9,
-                     'inconsistent-return-statements': 4,
-                     'unused-variable': 31,
-                     'arguments-differ': 58,
-=======
-                     "wrong-spelling-in-comment": 321,
-                     "wrong-spelling-in-docstring": 265,
-                     'invalid-name': 658,
-                     'no-else-return': 28,
-                     'consider-using-f-string': 57,
                      'no-member': 3,
                      'inconsistent-return-statements': 4,
                      'unused-variable': 22,
                      'arguments-differ': 14,
->>>>>>> 3e70a9fc
                      'too-many-locals': 75,
                      'unused-argument': 35,
                      'too-many-arguments': 28,
