--- conflicted
+++ resolved
@@ -13,16 +13,7 @@
 MIN_NOTE = 8.3
 
 MAX_ERROR_BY_TYPE = {
-<<<<<<< HEAD
-                     'invalid-name': 994,
-                     'no-else-return': 61,
-                     'consider-using-f-string': 133,
-                     'no-member': 47,
-                     'inconsistent-return-statements': 18,
-                     'unused-variable': 61,
-                     'arguments-differ': 12,
 
-=======
                      'invalid-name': 954,
                      'no-else-return': 56,
                      'consider-using-f-string': 132,
@@ -30,7 +21,6 @@
                      'inconsistent-return-statements': 18,
                      'unused-variable': 51,
                      'arguments-differ': 11,
->>>>>>> 0217ec9d
                      'too-many-locals': 75,
                      'line-too-long': 32,
                      'unused-argument': 48,
