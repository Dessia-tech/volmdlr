import os
import sys

import random
from pylint import __version__
from pylint.lint import Run

MIN_NOTE = 9.17

UNWATCHED_ERRORS = ['fixme', 'trailing-whitespace', 'import-error', 'missing-final-newline']


MIN_NOTE = 8.5

MAX_ERROR_BY_TYPE = {
                     'invalid-name': 900,
                     'no-else-return': 52,
                     'consider-using-f-string': 128,
                     'no-member': 9,
                     'inconsistent-return-statements': 17,
                     'unused-variable': 44,
                     'arguments-differ': 54,
                     'too-many-locals': 70,
                     'line-too-long': 28,
                     'unused-argument': 45,
                     'too-many-arguments': 67,
                     'line-too-long errors': 32,
                     'consider-using-enumerate': 22,
                     'too-many-branches': 25,
                     'too-many-statements': 19,
                     'super-init-not-called': 17,
                     'no-name-in-module': 24,
                     'abstract-method': 32,
                     'empty-docstring': 18,
                     'duplicate-code': 10,
                     'no-self-use': 16,
                     'arguments-renamed': 9,
                     'too-many-ancestors': 29,
                     'expression-not-assigned': 1,
                     'non-parent-init-called': 6,
                     'too-few-public-methods': 10,
                     'too-many-public-methods': 11,
                     'use-implicit-booleaness-not-comparison': 8,
                     'too-many-instance-attributes': 10,
                     'protected-access': 8,
                     'undefined-loop-variable': 5,
                     'unspecified-encoding': 5,
                     'too-many-function-args': 8,
<<<<<<< HEAD
                     'too-many-nested-blocks': 7,
=======
                     'too-many-nested-blocks': 9,
>>>>>>> 6f9c7b39
                     'attribute-defined-outside-init': 9,
                     'too-many-return-statements': 4,
                     'consider-merging-isinstance': 0,
                     'cyclic-import': 4,
                     'consider-iterating-dictionary': 0,
                     'raise-missing-from': 2,
                     'no-else-raise': 3,
                     'no-else-continue': 4,
                     'undefined-variable': 2,
                     'no-else-break': 4,
                     'unnecessary-list-index-lookup': 4,
                     'simplifiable-if-expression': 3,
                     'redefined-builtin': 3,
                     'broad-except': 3,
                     'too-many-boolean-expressions': 3,
                     'too-many-lines': 3,
                     'redundant-keyword-arg': 3,
                     'no-value-for-parameter': 1,
                     'c-extension-no-member': 2,
                     'access-member-before-definition': 1,
                     'modified-iterating-list': 2,
                     'consider-using-with': 2,
                     'consider-using-get': 2,
                     'unnecessary-dunder-call': 2,
                     'unnecessary-lambda': 2,
                     'eval-used': 2,
                     'chained-comparison': 2,
                     'missing-module-docstring': 2,
                     'unbalanced-tuple-unpacking': 2,
                     'bad-staticmethod-argument': 1,
                     'consider-using-generator': 1,
                     'use-maxsplit-arg': 1,
                     'wildcard-import': 1,
                     'cell-var-from-loop': 1,
                     'import-outside-toplevel': 1,
                     'unsubscriptable-object': 1,
                     # No tolerance errors
                     'unidiomatic-typecheck': 0,
                     'unexpected-special-method-signature': 0,
                     'bare-except': 0,
                     'function-redefined': 0,
                     'superfluous-parens': 0,
                     'unnecessary-comprehension': 0,
                     'unused-wildcard-import': 0,
                     'wrong-import-order': 0,
                     'ungrouped-imports': 0,
                     'assignment-from-none': 0,
                     'non-iterator-returned': 0,
                     'consider-using-max-builtin': 0,
                     'consider-using-min-builtin': 0,
                     'format-string-without-interpolation': 0,
                     'bad-indentation': 0,
                     'implicit-str-concat': 0,
                     'return-in-init': 0,
                     'redefined-outer-name': 0,
                     'no-self-argument': 0,
                     'consider-using-from-import': 0,
                     'duplicate-string-formatting-argument': 0,
                     'wrong-import-position': 0,
                     'singleton-comparison': 0,
                     'unreachable': 0,
                     'consider-using-in': 0,
                     'unused-import': 0
                     }

print('pylint version: ', __version__)

f = open(os.devnull, 'w')

old_stdout = sys.stdout
sys.stdout = f

results = Run(['volmdlr', '--output-format=json', '--reports=no'], do_exit=False)
# `exit` is deprecated, use `do_exit` instead
sys.stdout = old_stdout

PYLINT_OBJECTS = True
if hasattr(results.linter.stats, 'global_note'):
    pylint_note = results.linter.stats.global_note
    PYLINT_OBJECT_STATS = True
else:
    pylint_note = results.linter.stats['global_note']
    PYLINT_OBJECT_STATS = False


def extract_messages_by_type(type_):
    return [m for m in results.linter.reporter.messages if m.symbol == type_]


error_detected = False
error_over_ratchet_limit = False

if PYLINT_OBJECT_STATS:
    stats_by_msg = results.linter.stats.by_msg
else:
    stats_by_msg = results.linter.stats['by_msg']

for error_type, number_errors in stats_by_msg.items():
    if error_type not in UNWATCHED_ERRORS:
        max_errors = MAX_ERROR_BY_TYPE.get(error_type, 0)

        if number_errors > max_errors:
            error_detected = True
            print(f'\nFix some {error_type} errors: {number_errors}/{max_errors}')

            messages = extract_messages_by_type(error_type)
            messages_to_show = sorted(random.sample(messages, min(40, len(messages))),
                                      key=lambda m: (m.path, m.line))
            for message in messages_to_show:
                print(f'{message.path} line {message.line}: {message.msg}')
        elif number_errors < max_errors:
            print(f'\nYou can lower number of {error_type} to {number_errors} (actual {max_errors})')


if error_detected:
    raise RuntimeError('Too many errors\nRun pylint volmdlr to get the errors')

if error_over_ratchet_limit:
    raise RuntimeError('Please lower the error limits in code_pylint.py MAX_ERROR_BY_TYPE according to warnings above')

print('Pylint note: ', pylint_note)
# if pylint_note > MIN_NOTE + RATCHET_NOTE:
#     raise ValueError(f'MIN_NOTE in code_pylint.py is too low, increase to at least {MIN_NOTE + RATCHET_NOTE}, max {pylint_note}')
if pylint_note < MIN_NOTE:
    raise ValueError(f'Pylint not is too low: {pylint_note}, expected {MIN_NOTE}')

print('You can increase MIN_NOTE in pylint to {} (actual: {})'.format(pylint_note,
                                                                      MIN_NOTE))<|MERGE_RESOLUTION|>--- conflicted
+++ resolved
@@ -46,11 +46,7 @@
                      'undefined-loop-variable': 5,
                      'unspecified-encoding': 5,
                      'too-many-function-args': 8,
-<<<<<<< HEAD
-                     'too-many-nested-blocks': 7,
-=======
                      'too-many-nested-blocks': 9,
->>>>>>> 6f9c7b39
                      'attribute-defined-outside-init': 9,
                      'too-many-return-statements': 4,
                      'consider-merging-isinstance': 0,
