import os
import sys

import random
from pylint import __version__
from pylint.lint import Run

MIN_NOTE = 9.17

UNWATCHED_ERRORS = ['fixme', 'trailing-whitespace', 'import-error', 'missing-final-newline']


MIN_NOTE = 8.3

MAX_ERROR_BY_TYPE = {
                     'invalid-name': 954,
                     'no-else-return': 56,
                     'consider-using-f-string': 132,
                     'no-member': 15,
                     'inconsistent-return-statements': 18,
<<<<<<< HEAD
                     'unused-variable': 49,
                     'arguments-differ': 12,
                     'too-many-locals': 75,
                     'line-too-long': 32,
=======
                     'unused-variable': 51,
                     'arguments-differ': 11,
                     'too-many-locals': 73,
                     'line-too-long': 28,
>>>>>>> 02e124d9
                     'unused-argument': 48,
                     'too-many-arguments': 66,
                     'line-too-long errors': 32,
                     'consider-using-enumerate': 22,
                     'too-many-branches': 27,
<<<<<<< HEAD
                     'too-many-statements': 21,
                     'super-init-not-called': 20,
=======
                     'too-many-statements': 19,
                     'super-init-not-called': 19,
>>>>>>> 02e124d9
                     'no-name-in-module': 4,
                     'abstract-method': 32,
                     'empty-docstring': 18,
                     'duplicate-code': 11,
                     'no-self-use': 16,
                     'arguments-renamed': 4,
                     'too-many-ancestors': 8,
                     'expression-not-assigned': 1,
                     'non-parent-init-called': 7,
                     'too-few-public-methods': 10,
                     'too-many-public-methods': 9,
                     'use-implicit-booleaness-not-comparison': 8,
                     'too-many-instance-attributes': 10,
                     'protected-access': 8,
                     'undefined-loop-variable': 5,
                     'unspecified-encoding': 9,
                     'too-many-function-args': 8,
                     'too-many-nested-blocks': 6,
                     'attribute-defined-outside-init': 9,
                     'too-many-return-statements': 4,
<<<<<<< HEAD
                     'consider-merging-isinstance': 0,
=======
                     'consider-merging-isinstance': 1,
>>>>>>> 02e124d9
                     'cyclic-import': 4,
                     'consider-iterating-dictionary': 2,
                     'raise-missing-from': 2,
                     'no-else-raise': 4,
                     'no-else-continue': 4,
                     'undefined-variable': 2,
                     'no-else-break': 4,
                     'unnecessary-list-index-lookup': 4,
                     'simplifiable-if-expression': 3,
                     'redefined-builtin': 3,
                     'broad-except': 3,
                     'too-many-boolean-expressions': 3,
                     'too-many-lines': 3,
                     'redundant-keyword-arg': 3,
                     'no-value-for-parameter': 1,
                     'c-extension-no-member': 2,
                     'access-member-before-definition': 2,
                     'modified-iterating-list': 2,
                     'consider-using-with': 2,
                     'consider-using-get': 2,
                     'unnecessary-dunder-call': 2,
                     'unnecessary-lambda': 2,
                     'eval-used': 2,
                     'chained-comparison': 2,
                     'missing-module-docstring': 2,
                     'unbalanced-tuple-unpacking': 2,
                     'bad-staticmethod-argument': 1,
                     'consider-using-generator': 1,
                     'use-maxsplit-arg': 1,
                     'wildcard-import': 1,
                     'cell-var-from-loop': 1,
                     'import-outside-toplevel': 1,
                     'unsubscriptable-object': 1,
                     # No tolerance errors
                     'unidiomatic-typecheck': 0,
                     'unexpected-special-method-signature': 0,
                     'bare-except': 0,
                     'function-redefined': 0,
                     'superfluous-parens': 0,
                     'unnecessary-comprehension': 0,
                     'unused-wildcard-import': 0,
                     'wrong-import-order': 0,
                     'ungrouped-imports': 0,
                     'assignment-from-none': 0,
                     'non-iterator-returned': 0,
                     'consider-using-max-builtin': 0,
                     'consider-using-min-builtin': 0,
                     'format-string-without-interpolation': 0,
                     'bad-indentation': 0,
                     'implicit-str-concat': 0,
                     'return-in-init': 0,
                     'redefined-outer-name': 0,
                     'no-self-argument': 0,
                     'consider-using-from-import': 0,
                     'duplicate-string-formatting-argument': 0,
                     'wrong-import-position': 0,
                     'singleton-comparison': 0,
                     'unreachable': 0,
                     'consider-using-in': 0,
                     'unused-import': 0
                     }

print('pylint version: ', __version__)

f = open(os.devnull, 'w')

old_stdout = sys.stdout
sys.stdout = f

results = Run(['volmdlr', '--output-format=json', '--reports=no'], do_exit=False)
# `exit` is deprecated, use `do_exit` instead
sys.stdout = old_stdout

PYLINT_OBJECTS = True
if hasattr(results.linter.stats, 'global_note'):
    pylint_note = results.linter.stats.global_note
    PYLINT_OBJECT_STATS = True
else:
    pylint_note = results.linter.stats['global_note']
    PYLINT_OBJECT_STATS = False


def extract_messages_by_type(type_):
    return [m for m in results.linter.reporter.messages if m.symbol == type_]


error_detected = False
error_over_ratchet_limit = False

if PYLINT_OBJECT_STATS:
    stats_by_msg = results.linter.stats.by_msg
else:
    stats_by_msg = results.linter.stats['by_msg']

for error_type, number_errors in stats_by_msg.items():
    if error_type not in UNWATCHED_ERRORS:
        max_errors = MAX_ERROR_BY_TYPE.get(error_type, 0)

        if number_errors > max_errors:
            error_detected = True
            print(f'\nFix some {error_type} errors: {number_errors}/{max_errors}')

            messages = extract_messages_by_type(error_type)
            messages_to_show = sorted(random.sample(messages, min(30, len(messages))),
                                      key=lambda m: (m.path, m.line))
            for message in messages_to_show:
                print(f'{message.path} line {message.line}: {message.msg}')
        elif number_errors < max_errors:
            print(f'\nYou can lower number of {error_type} to {number_errors} (actual {max_errors})')


if error_detected:
    raise RuntimeError('Too many errors\nRun pylint volmdlr to get the errors')

if error_over_ratchet_limit:
    raise RuntimeError('Please lower the error limits in code_pylint.py MAX_ERROR_BY_TYPE according to warnings above')

print('Pylint note: ', pylint_note)
# if pylint_note > MIN_NOTE + RATCHET_NOTE:
#     raise ValueError(f'MIN_NOTE in code_pylint.py is too low, increase to at least {MIN_NOTE + RATCHET_NOTE}, max {pylint_note}')
if pylint_note < MIN_NOTE:
    raise ValueError(f'Pylint not is too low: {pylint_note}, expected {MIN_NOTE}')

print('You can increase MIN_NOTE in pylint to {} (actual: {})'.format(pylint_note,
                                                                      MIN_NOTE))<|MERGE_RESOLUTION|>--- conflicted
+++ resolved
@@ -18,29 +18,17 @@
                      'consider-using-f-string': 132,
                      'no-member': 15,
                      'inconsistent-return-statements': 18,
-<<<<<<< HEAD
-                     'unused-variable': 49,
-                     'arguments-differ': 12,
-                     'too-many-locals': 75,
-                     'line-too-long': 32,
-=======
                      'unused-variable': 51,
                      'arguments-differ': 11,
                      'too-many-locals': 73,
                      'line-too-long': 28,
->>>>>>> 02e124d9
                      'unused-argument': 48,
                      'too-many-arguments': 66,
                      'line-too-long errors': 32,
                      'consider-using-enumerate': 22,
                      'too-many-branches': 27,
-<<<<<<< HEAD
-                     'too-many-statements': 21,
-                     'super-init-not-called': 20,
-=======
                      'too-many-statements': 19,
                      'super-init-not-called': 19,
->>>>>>> 02e124d9
                      'no-name-in-module': 4,
                      'abstract-method': 32,
                      'empty-docstring': 18,
@@ -61,11 +49,7 @@
                      'too-many-nested-blocks': 6,
                      'attribute-defined-outside-init': 9,
                      'too-many-return-statements': 4,
-<<<<<<< HEAD
                      'consider-merging-isinstance': 0,
-=======
-                     'consider-merging-isinstance': 1,
->>>>>>> 02e124d9
                      'cyclic-import': 4,
                      'consider-iterating-dictionary': 2,
                      'raise-missing-from': 2,
