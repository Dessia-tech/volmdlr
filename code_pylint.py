--- conflicted
+++ resolved
@@ -6,11 +6,8 @@
 from pylint import __version__
 from pylint.lint import Run
 
-<<<<<<< HEAD
+
 MIN_NOTE = 9.5
-=======
-MIN_NOTE = 9.54
->>>>>>> 7d7f3b90
 
 UNWATCHED_ERRORS = ['fixme', 'trailing-whitespace', 'import-error', 'missing-final-newline', 'use-maxsplit-arg']
 
