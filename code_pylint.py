--- conflicted
+++ resolved
@@ -13,37 +13,21 @@
 MIN_NOTE = 8.3
 
 MAX_ERROR_BY_TYPE = {
-<<<<<<< HEAD
-                     'invalid-name': 948,
-=======
                      'invalid-name': 954,
->>>>>>> beccd6ba
                      'no-else-return': 56,
                      'consider-using-f-string': 132,
                      'no-member': 15,
                      'inconsistent-return-statements': 18,
-<<<<<<< HEAD
-                     'unused-variable': 53,
-                     'arguments-differ': 44,
-                     'too-many-locals': 76,
-                     'line-too-long': 23,
-=======
                      'unused-variable': 51,
                      'arguments-differ': 11,
                      'too-many-locals': 73,
                      'line-too-long': 28,
->>>>>>> beccd6ba
                      'unused-argument': 48,
                      'too-many-arguments': 66,
                      'line-too-long errors': 32,
                      'consider-using-enumerate': 22,
-<<<<<<< HEAD
-                     'too-many-branches': 28,
-                     'too-many-statements': 21,
-=======
                      'too-many-branches': 27,
                      'too-many-statements': 19,
->>>>>>> beccd6ba
                      'super-init-not-called': 19,
                      'no-name-in-module': 4,
                      'abstract-method': 32,
