Cython
geomdl
gmsh
matplotlib
numpy
scipy
<<<<<<< HEAD
matplotlib
Cython
gmsh
=======
triangle
>>>>>>> 022f6bb1
<|MERGE_RESOLUTION|>--- conflicted
+++ resolved
@@ -4,10 +4,4 @@
 matplotlib
 numpy
 scipy
-<<<<<<< HEAD
-matplotlib
-Cython
-gmsh
-=======
-triangle
->>>>>>> 022f6bb1
+triangle