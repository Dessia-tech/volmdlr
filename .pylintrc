--- conflicted
+++ resolved
@@ -353,13 +353,8 @@
 # Good variable names which should always be accepted, separated by a comma.
 good-names=i,j,k,n,i1,i2,
 	   x,y,z,dx,dy,dz,lx,ly,lz,
-<<<<<<< HEAD
-	   x0,y0,z0,x1,y1,z1,x2,y2,z2,x3,y3,z3,x4,y4,z4,xi,yi,
-           p1,p2,p3,p4,pi,pj,u,u1,u2,v1,v2,
-=======
 	   x0,y0,z0,x1,y1,z1,x2,y2,z2,x3,y3,z3,x4,y4,z4,xi,yi,xj,yj
            p1,p2,p3,p4,pi,pj,u1,u2,v1,v2,
->>>>>>> a1e254f8
            Ix,Iy,Ixy,
            ax,u,v,w
            _
