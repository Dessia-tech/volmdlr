--- conflicted
+++ resolved
@@ -357,11 +357,7 @@
            p1,p2,p3,p4,pi,pj,u1,u2,v1,v2,
            Ix,Iy,Ixy,
            ax,u,v,w,
-<<<<<<< HEAD
-           stl,bsplines,
-=======
            stl,bsplines,Rapshon,maxiter,th,Bentley-Ottmann,
->>>>>>> d3ebf237
            _
 
 # Good variable names regexes, separated by a comma. If names match any regex,
