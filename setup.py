--- conflicted
+++ resolved
@@ -128,17 +128,10 @@
     install_requires=[
         "packaging",
         "dessia_common>=0.10.0",
-<<<<<<< HEAD
-        "Cython",
-        "numpy<=1.24.0",
-        "matplotlib",  # remove when https://github.com/DanPorter/Dans_Diffraction/pull/11 available
-        "scipy",
-=======
         "Cython>=3.0.0",
         "numpy<1.24.0",
         "matplotlib<=3.4.3",  # remove when https://github.com/DanPorter/Dans_Diffraction/pull/11 available
         "scipy<1.10.1",
->>>>>>> 6df0787f
         "geomdl",
         "networkx",
         "triangle",
