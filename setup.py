--- conflicted
+++ resolved
@@ -104,39 +104,6 @@
     return version
 
 
-<<<<<<< HEAD
-setup(name='volmdlr',
-      version = get_version(),
-#      setup_requires=['setuptools_scm'],
-      description=' A volume modeler computation-oriented. Include rendering bindings.',
-      long_description=readme(),
-      long_description_content_type='text/markdown',
-      keywords='volume, modeler, CAD',
-      url='https://github.com/Dessia-tech/volmdlr',
-      author='DessiA Technologies',
-      author_email='root@dessia.tech',
-      license='Creative Commons Attribution-Share Alike license',
-      packages=['volmdlr', 'volmdlr.models', 'volmdlr.models.workflows', 'volmdlr.utils'],#,'volmdlr.primitives2D','volmdlr.primitives3D','volmdlr.geometry'],
-      package_dir={},
-      include_package_data = True,
-      install_requires=['packaging',
-                        'dessia_common>=0.7.0',
-                        'Cython',
-                        'numpy',
-                        'matplotlib',
-                        'scipy',
-                        'geomdl',
-                        'jsonschema',
-                        'networkx',
-                        'triangle',
-                        'plot_data>=0.10.9',
-                        'kaitaistruct',
-                        'binaryornot',
-                        'sympy',
-                        ],
-      classifiers=['Topic :: Scientific/Engineering','Development Status :: 3 - Alpha'],
-      ext_modules = cythonize(["volmdlr/core_compiled.pyx", "volmdlr/bspline_compiled.pyx"]))
-=======
 setup(
     name="volmdlr",
     version=get_version(),
@@ -177,5 +144,4 @@
     ],
     classifiers=["Topic :: Scientific/Engineering", "Development Status :: 3 - Alpha"],
     ext_modules=cythonize(["volmdlr/core_compiled.pyx", "volmdlr/bspline_compiled.pyx"]),
-)
->>>>>>> e31994ca
+)