--- conflicted
+++ resolved
@@ -35,11 +35,6 @@
         self.assertTrue(contour1_sharing_primitives.is_sharing_primitives_with(contour2_sharing_primitives))
 
     def test_from_step(self):
-<<<<<<< HEAD
-        step = Step.from_file(filepath="wires/sphere_with_singularity.step")
-        model = step.to_volume_model()
-        self.assertTrue(model)
-=======
         step = Step.from_file(filepath="wires/contour_with_repeated_edge_in_contour3d.step")
         model = step.to_volume_model()
         face = model.primitives[0].primitives[0]
@@ -49,7 +44,6 @@
         # step = Step.from_file(filepath="wires/sphere_with_singularity.step")
         # model = step.to_volume_model()
         # self.assertTrue(model)
->>>>>>> 8a1d8b64
 
         step = Step.from_file(filepath="wires/contour_with_repeated_edge_in_contour3d.step")
         model = step.to_volume_model()
