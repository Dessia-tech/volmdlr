--- conflicted
+++ resolved
@@ -33,16 +33,15 @@
         self.assertTrue(contour1_sharing_primitives.is_sharing_primitives_with(contour2_sharing_primitives))
 
     def test_from_step(self):
-<<<<<<< HEAD
         step = Step.from_file(filepath="wires/sphere_with_singularity.step")
         model = step.to_volume_model()
         self.assertTrue(model)
-=======
+
         step = Step.from_file(filepath="wires/contour_with_repeated_edge_in_contour3d.step")
         model = step.to_volume_model()
         face = model.primitives[0].primitives[0]
         self.assertEqual(len(face.outer_contour3d.primitives), 4)
->>>>>>> 3554c22a
+
 
 
 if __name__ == '__main__':
