import unittest
import os
import volmdlr.step
from volmdlr.utils import step_reader


folder = os.path.dirname(os.path.realpath(__file__))


class TestStep(unittest.TestCase):

    def test_to_volume_model(self):
        step = volmdlr.step.Step.from_file(filepath=os.path.join(folder, "test_conversion_factor.step"))
        model = step.to_volume_model()
        conical_face = model.primitives[0].primitives[0]
        conical_surface = conical_face.surface3d
        not_found = True
        fullarc = None
        while not_found:
            for primitive in conical_face.outer_contour3d.primitives:
                if hasattr(primitive, "circle"):
                    fullarc = primitive
                    not_found = False
                    break
        self.assertAlmostEqual(conical_surface.semi_angle, 0.785398163397, places=8)
        self.assertAlmostEqual(fullarc.circle.radius, 0.007, places=3)

    def test_read_lines(self):
        step = volmdlr.step.Step.from_file(filepath=os.path.join(folder, "test_names.step"))
        model = step.to_volume_model()
        self.assertEqual(model.primitives[0].name, "'cube assembly =,v1'")
        self.assertEqual(model.primitives[0].primitives[0].name, "Part 2")
        self.assertEqual(model.primitives[0].primitives[1].name, "Part 1")

        step = volmdlr.step.Step.from_file(filepath=os.path.join(folder, "test_step_read_lines.stp"))
        self.assertEqual(step.functions[3].name, "REALLY_CHALLENGING_ENTITY")
        self.assertEqual(len(step.functions[3].arg), 5)
        self.assertEqual(step.functions[3].arg[0], "'nom, spécial'")
        self.assertEqual(step.functions[3].arg[1], ['#1', '#2'])
        self.assertEqual(step.functions[3].arg[2], "((#3,#4),(#5,#6))")
        self.assertEqual(step.functions[3].arg[3], "'nom, d'un entité'")
        self.assertEqual(step.functions[3].arg[4], "(PARAMETER_VALUE(20.0))")
        self.assertEqual(step.functions[4].name, "TRIMMED_CURVE")
        self.assertEqual(len(step.functions[4].arg), 6)
        self.assertEqual(step.functions[4].arg[2], "(#9,PARAMETER_VALUE(0.))")
        self.assertEqual(step.functions[4].arg[3], "(#10,PARAMETER_VALUE(13.))")



    def test_split_arguments_special(self):
        function_args = "'nom, spécial', (#1, #2), ((#3, #4), (#5, #6)), (PARAMETER_VALUE(20.0)));"
        arguments = step_reader.step_split_arguments_special(function_args)
        self.assertEqual(len(arguments), 4)

<<<<<<< HEAD
    def test_shape_representation(self):
        step = volmdlr.step.Step.from_file(filepath=os.path.join(folder, "cone.step"))
        model = step.to_volume_model()
        self.assertEqual(len(model.primitives), 1)
=======
    def test_create_connections(self):
        step = volmdlr.step.Step.from_file(filepath=os.path.join(folder, "test_wireframe.step"))
        _ = step.to_volume_model()
        self.assertEqual(len(step.functions[327014].arg), 9)
        self.assertEqual(step.functions[327014].arg[-1], '.UNSPECIFIED.')
>>>>>>> 3c846217


if __name__ == '__main__':
    unittest.main()<|MERGE_RESOLUTION|>--- conflicted
+++ resolved
@@ -52,18 +52,16 @@
         arguments = step_reader.step_split_arguments_special(function_args)
         self.assertEqual(len(arguments), 4)
 
-<<<<<<< HEAD
     def test_shape_representation(self):
         step = volmdlr.step.Step.from_file(filepath=os.path.join(folder, "cone.step"))
         model = step.to_volume_model()
         self.assertEqual(len(model.primitives), 1)
-=======
+
     def test_create_connections(self):
         step = volmdlr.step.Step.from_file(filepath=os.path.join(folder, "test_wireframe.step"))
         _ = step.to_volume_model()
         self.assertEqual(len(step.functions[327014].arg), 9)
         self.assertEqual(step.functions[327014].arg[-1], '.UNSPECIFIED.')
->>>>>>> 3c846217
 
 
 if __name__ == '__main__':
