import unittest

import volmdlr
from volmdlr import edges


class TestLine2D(unittest.TestCase):

    def test_point_distance(self):
        line_2d = edges.Line2D(volmdlr.Point2D(0, 0), volmdlr.Point2D(1, 1))
        self.assertEqual(line_2d.point_distance(volmdlr.Point2D(2, 2)), 0.0)
        self.assertEqual(line_2d.point_distance(volmdlr.Point2D(1, 2)), 0.7071067811865475)

<<<<<<< HEAD
    def test_point_belongs(self):
        line = edges.Line2D(volmdlr.O2D, volmdlr.Point2D(1, 1))
        point1 = volmdlr.Point2D(2, 2)
        point2 = volmdlr.Point2D(1, 2)
        self.assertTrue(line.point_belongs(point1))
        self.assertFalse(line.point_belongs(point2))
=======
    def test_sort_points_along_line(self):
        line2d = edges.Line2D(volmdlr.O2D, volmdlr.Point2D(1, 2))
        list_points2d = [volmdlr.Point2D(2, 4), volmdlr.Point2D(1.5, 3),
                         volmdlr.Point2D(4, 8), volmdlr.Point2D(2.5, 5)]
        sorted_points_along_line2d = line2d.sort_points_along_line(list_points2d)
        expected_sorted_points2d = [volmdlr.Point2D(1.5, 3), volmdlr.Point2D(2, 4),
                                    volmdlr.Point2D(2.5, 5), volmdlr.Point2D(4, 8)]
        for point, expected_point in zip(sorted_points_along_line2d, expected_sorted_points2d):
            self.assertEqual(point, expected_point)
>>>>>>> 4a5f98b1


if __name__ == '__main__':
    unittest.main()<|MERGE_RESOLUTION|>--- conflicted
+++ resolved
@@ -11,14 +11,13 @@
         self.assertEqual(line_2d.point_distance(volmdlr.Point2D(2, 2)), 0.0)
         self.assertEqual(line_2d.point_distance(volmdlr.Point2D(1, 2)), 0.7071067811865475)
 
-<<<<<<< HEAD
     def test_point_belongs(self):
         line = edges.Line2D(volmdlr.O2D, volmdlr.Point2D(1, 1))
         point1 = volmdlr.Point2D(2, 2)
         point2 = volmdlr.Point2D(1, 2)
         self.assertTrue(line.point_belongs(point1))
         self.assertFalse(line.point_belongs(point2))
-=======
+
     def test_sort_points_along_line(self):
         line2d = edges.Line2D(volmdlr.O2D, volmdlr.Point2D(1, 2))
         list_points2d = [volmdlr.Point2D(2, 4), volmdlr.Point2D(1.5, 3),
@@ -28,7 +27,6 @@
                                     volmdlr.Point2D(2.5, 5), volmdlr.Point2D(4, 8)]
         for point, expected_point in zip(sorted_points_along_line2d, expected_sorted_points2d):
             self.assertEqual(point, expected_point)
->>>>>>> 4a5f98b1
 
 
 if __name__ == '__main__':
