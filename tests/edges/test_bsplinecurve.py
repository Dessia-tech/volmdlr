"""
Unit tests for volmdlr.faces.BSplineCurve
"""
import unittest

from dessia_common.core import DessiaObject
from geomdl import BSpline, utilities

import volmdlr
import volmdlr.edges as vme
from volmdlr.models import bspline_curves


class TestBSplineCurve2D(unittest.TestCase):
    degree = 3
    points = [volmdlr.Point2D(0, 0), volmdlr.Point2D(1, 1), volmdlr.Point2D(2, -1), volmdlr.Point2D(3, 0)]
    knotvector = utilities.generate_knot_vector(degree, len(points))
    knot_multiplicity = [1] * len(knotvector)
    bspline = vme.BSplineCurve2D(degree, points, knot_multiplicity, knotvector, None, False)

    def test_abscissa(self):
        bspline_curve2d = bspline_curves.bspline_curve2d_1
        point = volmdlr.Point2D(-0.31240117104573617, -2.8555856978321796)

        self.assertAlmostEqual(bspline_curve2d.abscissa(point), 7.747599410268476)

    def test_line_intersections(self):
        bspline_curve2d = DessiaObject.load_from_file('edges/bsplinecurve2d_1.json')
        line = vme.Line2D(volmdlr.Point2D(1.263163105753452, -0.002645572020392778),
                          volmdlr.Point2D(1.263163105753452, -0.001820963841291406))

        line_intersections = bspline_curve2d.line_intersections(line)
        self.assertEqual(len(line_intersections), 1)
<<<<<<< HEAD
        self.assertEqual(line_intersections[0].is_close(volmdlr.Point2D(1.2631631057526727, -0.0026450894385881708)),
                         True)
=======
        self.assertTrue(line_intersections[0].is_close(volmdlr.Point2D(1.2631631057526727, -0.0026450894385881708)))
>>>>>>> 2860d911

    def test_discretization_points(self):
        control_points_2d = [volmdlr.Point2D(1.5707963267948966, 2.3),
                             volmdlr.Point2D(1.680890866936472, 2.256043878001211),
                             volmdlr.Point2D(1.8428579918488803, 2.190912791233705),
                             volmdlr.Point2D(2.0551351923128847, 2.110710771857296),
                             volmdlr.Point2D(2.2068399827060317, 2.057538514554844),
                             volmdlr.Point2D(2.3561943231153806, 2.010935033351481),
                             volmdlr.Point2D(2.505548683644506, 1.9715519259143607),
                             volmdlr.Point2D(2.65725353031637, 1.940017133765504),
                             volmdlr.Point2D(2.8695307222689292, 1.908674758526091),
                             volmdlr.Point2D(3.031498051508191, 1.89997293414679),
                             volmdlr.Point2D(3.141592653589793, 1.9000000000000003)]
        bspline_curve2d = vme.BSplineCurve2D(3, control_points_2d, [4, 1, 1, 1, 1, 1, 1, 1, 4],
                                             [0.0, 0.2102659043588606, 0.30933566258662554, 0.40542083024287023,
                                              0.5000013075051806, 0.5945816603424732, 0.6906664654007513,
                                              0.7897356531977031, 1.0])

        curve = BSpline.Curve()
        curve.degree = 2
        curve.ctrlpts = [[1, 0, 0], [1, 1, 0], [0, 1, 0]]
        curve.knotvector = [0, 0, 0, 1, 1, 1]

        bspline_curve3d = vme.BSplineCurve3D.from_geomdl_curve(curve)
        # Test discretization with default number of points
        points = bspline_curve3d.discretization_points()
        self.assertEqual(len(points), 100)

        # Test accuracy of first 5 discretized points
        expected_points = [volmdlr.Point3D(1.0, 0.0, 0.0),
                           volmdlr.Point3D(0.9998979695949394, 0.020099989796959494, 0.0),
                           volmdlr.Point3D(0.9995918783797572, 0.039995918783797574, 0.0),
                           volmdlr.Point3D(0.9990817263544537, 0.05968778696051424, 0.0),
                           volmdlr.Point3D(0.9983675135190286, 0.0791755943271095, 0.0)]
        for i in range(5):
            self.assertTrue(points[i].is_close(expected_points[i]), True)

        # Test discretization with specified number of points
        points = bspline_curve2d.discretization_points(number_points=10)
        self.assertEqual(len(points), 10)

        # Test discretization with angle resolution
        points = bspline_curve2d.discretization_points(angle_resolution=10)
        self.assertEqual(len(points), 31)

    def test_offset(self):
        offseted_bspline = self.bspline.offset(-0.2)
        expected_distances = [0.2, 0.20000160183808904, 0.20053651951715856, 0.20372900125730523, 0.21044118400720574,
<<<<<<< HEAD
                              0.2192581584663399, 0.22774528008118392, 0.23404460706854768,  0.2373907087603535,
                              0.23790257747693877, 0.23620228660509016, 0.23307855555142043, 0.22924123452022546,
                              0.22517413453830498, 0.22109095220657762, 0.21697689418181787, 0.21267144582220293,
                              0.2079618043558905, 0.20299424095986124, 0.19999999999999987]
        for i, (p1, p2) in enumerate(zip(self.bspline.discretization_points(number_points=20),
                                         offseted_bspline.discretization_points(number_points=20))):
            self.assertAlmostEqual(p1.point_distance(p2), expected_distances[i], 6)
=======
                              0.2192581584663399, 0.22774528008118392, 0.2340440381875313, 0.23739001591364056,
                              0.2379018126594174, 0.2362014374337063, 0.23307773295678147, 0.22924032294583793,
                              0.22517329538697972, 0.22109005047384114, 0.21697594011450796, 0.21267059325565962,
                              0.2079610665048543, 0.20299372351359257, 0.19999999999999987]
        for i, (point1, point2) in enumerate(zip(self.bspline.discretization_points(number_points=20),
                                                 offseted_bspline.discretization_points(number_points=20))):
            self.assertAlmostEqual(point1.point_distance(point2), expected_distances[i], 6)
>>>>>>> 2860d911

    def test_point_distance(self):
        point = volmdlr.Point2D(1.5, 0.1)
        self.assertAlmostEqual(self.bspline.point_distance(point), 0.08945546033235202)
        point2 = self.bspline.point_at_abscissa(0.4)
        self.assertAlmostEqual(self.bspline.point_distance(point2), 0.0, 8)

    def test_point_belongs(self):
        point = volmdlr.Point2D(1.5, 0.1)
        self.assertFalse(self.bspline.point_belongs(point))
        point2 = self.bspline.point_at_abscissa(0.4)
        self.assertTrue(self.bspline.point_belongs(point2))


class TestBSplineCurve3D(unittest.TestCase):
    b_splinecurve3d = vme.BSplineCurve3D(degree=5, control_points=[
        volmdlr.Point3D(0.5334, 4.61e-10, -2.266), volmdlr.Point3D(0.5334, 0.236642912449, -2.26599999893),
        volmdlr.Point3D(0.5334, 0.473285829931, -2.23144925183),
        volmdlr.Point3D(0.5334, 0.70316976404, -2.16234807551),
        volmdlr.Point3D(0.5334, 1.13611540546, -1.95904362568), volmdlr.Point3D(0.5334, 1.49286052971, -1.64044168585),
        volmdlr.Point3D(0.5334, 1.64654439419, -1.45604332404), volmdlr.Point3D(0.5334, 1.77109261028, -1.25188280667),
        volmdlr.Point3D(0.5334, 1.86385510975, -1.03417888209)], knot_multiplicities=[6, 3, 6],
                                         knots=[0.0, 0.4999999725155696, 1.0])

    def test_line_intersections(self):
        line = vme.Line3D(volmdlr.Point3D(0.5334, -0.44659009801843536, 0.0),
                          volmdlr.Point3D(0.5334, 0.4342689853571558, -0.47337857496375274))
        bspline_line_intersections = self.b_splinecurve3d.line_intersections(line)
        self.assertEqual(bspline_line_intersections, [volmdlr.Point3D(0.5334, 1.784620481894723, -1.1990650295776075)])

    def test_linesegment_intersection(self):
        linesegment1 = vme.LineSegment3D(volmdlr.Point3D(0.5334, -0.44659009801843536, 0.0),
                                         volmdlr.Point3D(0.5334, 0.4342689853571558, -0.47337857496375274))
        linesegment2 = vme.LineSegment3D(volmdlr.Point3D(0.5334, -0.44659009801843536, 0.0),
                                         volmdlr.Point3D(0.5334, 2.1959871521083385, -1.4201357248912583))
        bspline_lineseg_intersections1 = self.b_splinecurve3d.linesegment_intersections(linesegment1)
        bspline_lineseg_intersections2 = self.b_splinecurve3d.linesegment_intersections(linesegment2)[0]
        self.assertFalse(bspline_lineseg_intersections1)
<<<<<<< HEAD
        self.assertEqual(bspline_lineseg_intersections2.is_close(
            volmdlr.Point3D(0.5334, 1.784620481894723, -1.1990650295776075)), True)
=======
        self.assertTrue(bspline_lineseg_intersections2[0].is_close(
            volmdlr.Point3D(0.5334, 1.784620481894723, -1.1990650295776075)))
>>>>>>> 2860d911


if __name__ == '__main__':
    unittest.main()<|MERGE_RESOLUTION|>--- conflicted
+++ resolved
@@ -31,12 +31,7 @@
 
         line_intersections = bspline_curve2d.line_intersections(line)
         self.assertEqual(len(line_intersections), 1)
-<<<<<<< HEAD
-        self.assertEqual(line_intersections[0].is_close(volmdlr.Point2D(1.2631631057526727, -0.0026450894385881708)),
-                         True)
-=======
         self.assertTrue(line_intersections[0].is_close(volmdlr.Point2D(1.2631631057526727, -0.0026450894385881708)))
->>>>>>> 2860d911
 
     def test_discretization_points(self):
         control_points_2d = [volmdlr.Point2D(1.5707963267948966, 2.3),
@@ -85,15 +80,6 @@
     def test_offset(self):
         offseted_bspline = self.bspline.offset(-0.2)
         expected_distances = [0.2, 0.20000160183808904, 0.20053651951715856, 0.20372900125730523, 0.21044118400720574,
-<<<<<<< HEAD
-                              0.2192581584663399, 0.22774528008118392, 0.23404460706854768,  0.2373907087603535,
-                              0.23790257747693877, 0.23620228660509016, 0.23307855555142043, 0.22924123452022546,
-                              0.22517413453830498, 0.22109095220657762, 0.21697689418181787, 0.21267144582220293,
-                              0.2079618043558905, 0.20299424095986124, 0.19999999999999987]
-        for i, (p1, p2) in enumerate(zip(self.bspline.discretization_points(number_points=20),
-                                         offseted_bspline.discretization_points(number_points=20))):
-            self.assertAlmostEqual(p1.point_distance(p2), expected_distances[i], 6)
-=======
                               0.2192581584663399, 0.22774528008118392, 0.2340440381875313, 0.23739001591364056,
                               0.2379018126594174, 0.2362014374337063, 0.23307773295678147, 0.22924032294583793,
                               0.22517329538697972, 0.22109005047384114, 0.21697594011450796, 0.21267059325565962,
@@ -101,8 +87,7 @@
         for i, (point1, point2) in enumerate(zip(self.bspline.discretization_points(number_points=20),
                                                  offseted_bspline.discretization_points(number_points=20))):
             self.assertAlmostEqual(point1.point_distance(point2), expected_distances[i], 6)
->>>>>>> 2860d911
-
+            
     def test_point_distance(self):
         point = volmdlr.Point2D(1.5, 0.1)
         self.assertAlmostEqual(self.bspline.point_distance(point), 0.08945546033235202)
@@ -140,13 +125,8 @@
         bspline_lineseg_intersections1 = self.b_splinecurve3d.linesegment_intersections(linesegment1)
         bspline_lineseg_intersections2 = self.b_splinecurve3d.linesegment_intersections(linesegment2)[0]
         self.assertFalse(bspline_lineseg_intersections1)
-<<<<<<< HEAD
-        self.assertEqual(bspline_lineseg_intersections2.is_close(
-            volmdlr.Point3D(0.5334, 1.784620481894723, -1.1990650295776075)), True)
-=======
         self.assertTrue(bspline_lineseg_intersections2[0].is_close(
             volmdlr.Point3D(0.5334, 1.784620481894723, -1.1990650295776075)))
->>>>>>> 2860d911
 
 
 if __name__ == '__main__':
