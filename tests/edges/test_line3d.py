--- conflicted
+++ resolved
@@ -39,14 +39,6 @@
         self.assertEqual(self.line3.intersection(self.line5), volmdlr.O3D)
         self.assertEqual(self.line5.intersection(self.line6), volmdlr.O3D)
 
-<<<<<<< HEAD
-=======
-    def test_to_2d(self):
-        line_3d = edges.Line3D(volmdlr.O3D, volmdlr.Point3D(1, 1, 1))
-        line_2d = line_3d.to_2d(volmdlr.O3D, volmdlr.X3D, volmdlr.Y3D)
-        self.assertEqual(line_2d.point1, volmdlr.Point2D(0, 0))
-        self.assertEqual(line_2d.point2, volmdlr.Point2D(1, 1))
-
     def test_sort_points_along_line(self):
         line3d = edges.Line3D(volmdlr.O3D, volmdlr.Point3D(1, 2, 3))
         list_points_3d = [volmdlr.Point3D(0, 0, 0), volmdlr.Point3D(5, 10, 15),
@@ -57,7 +49,6 @@
         for point, expected_point in zip(sorted_points_along_line3d, expected_sorted_points3d):
             self.assertEqual(point, expected_point)
 
->>>>>>> 1d2c6677
 
 if __name__ == '__main__':
     unittest.main()