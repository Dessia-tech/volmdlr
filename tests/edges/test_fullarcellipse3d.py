import math
import os
import unittest
import volmdlr
import volmdlr.edges as vme
from volmdlr import curves


folder = os.path.join(os.path.dirname(os.path.realpath(__file__)), 'fullarcellipse_objects')


class TestFullArcEllipse3D(unittest.TestCase):
    start_end = volmdlr.Point3D(0.0225, 0.0, 0.0)
    major_axis = 0.0225
    minor_axis = 0.0075
    ellipse3d = curves.Ellipse3D(major_axis, minor_axis, volmdlr.OXYZ)
    ellipse = vme.FullArcEllipse3D(ellipse3d, start_end)

    def test_init(self):
        self.assertAlmostEqual(self.ellipse.ellipse.major_axis, 0.0225, places=4)
        self.assertEqual(self.ellipse.ellipse.minor_axis, 0.0075)
        self.assertAlmostEqual(self.ellipse.theta, 0, places=4)

    def test_length(self):
        self.assertAlmostEqual(self.ellipse.length(), 0.10023669584870037)

    def test_to_2d(self):
        plane_origin = volmdlr.Point3D(1, 1, 0)
        x = volmdlr.Vector3D(0.5*math.sqrt(2), 0.5*math.sqrt(2), 0)
        y = volmdlr.Vector3D(-0.5*math.sqrt(2), 0.5*math.sqrt(2), 0)
        ellipse2d = self.ellipse.to_2d(plane_origin, x, y)
        self.assertTrue(ellipse2d.ellipse.major_dir.is_close(volmdlr.Vector2D(0.5*math.sqrt(2), -0.5*math.sqrt(2))))
        self.assertTrue(ellipse2d.ellipse.minor_dir.is_close(volmdlr.Vector2D(0.5*math.sqrt(2), 0.5*math.sqrt(2))))
        self.assertAlmostEqual(ellipse2d.ellipse.major_axis, 0.0225, places=4)
        self.assertAlmostEqual(ellipse2d.ellipse.minor_axis, 0.0075, places=4)

    def test_reverse(self):
        reverse = self.ellipse.reverse()
        self.assertEqual(self.ellipse.ellipse.frame.w.dot(reverse.ellipse.frame.w), -1)

    def test_frame_mapping(self):
        new_frame = volmdlr.Frame3D(volmdlr.O3D, volmdlr.Z3D, volmdlr.X3D, -volmdlr.Y3D)
        new_ellipse = self.ellipse.frame_mapping(new_frame, 'new')
        self.assertEqual(new_ellipse.ellipse.major_dir, volmdlr.Vector3D(0.0, 1.0, 0.0))
        self.assertEqual(new_ellipse.ellipse.minor_dir, volmdlr.Vector3D(0.0, 0.0, -1.0))
        self.assertEqual(new_ellipse.normal, volmdlr.Vector3D(1.0, 0.0, 0.0))

    def test_abscissa(self):
        point1 = volmdlr.Point3D(0, -0.0075, 0)
        point2 = volmdlr.Point3D(0.0225, 0, 0)
        self.assertAlmostEqual(self.ellipse.abscissa(point1), 0.75*self.ellipse.length())
        self.assertAlmostEqual(self.ellipse.abscissa(point2), 0.0)

    def test_translation(self):
        translated_ellipse = self.ellipse.translation(volmdlr.X3D)
        self.assertEqual(translated_ellipse.ellipse.center, volmdlr.Point3D(1, 0, 0))
        self.assertEqual(translated_ellipse.start_end, volmdlr.Point3D(1.0225, 0, 0))

    def test_point_belongs(self):
        fullarcellipse = vme.FullArcEllipse3D(curves.Ellipse3D(
            major_axis=0.0100500150616, minor_axis=0.009916145846950001, frame=volmdlr.Frame3D(
                volmdlr.Point3D(-0.46362762553200004, -0.509606021605, 0.509000000114),
                volmdlr.Vector3D(-0.8577170218519301, -0.016653392447698645, 0.5138522890339582),
                volmdlr.Vector3D(-0.5141198069940289, 0.030753268830964377, -0.8571668802004851),
                volmdlr.Vector3D(-0.00152790113491038,  -0.9993882633772487, -0.0349394410649187))),
            volmdlr.Point3D(-0.47224769452020265, -0.5097733884499261, 0.514164223358229))
        point = volmdlr.Point3D(-0.45404913959118903, -0.5072162164760068, 0.5060526668248432)
        self.assertTrue(fullarcellipse.point_belongs(point, 1e-5))

    def test_split(self):
        fullarcellipse = vme.FullArcEllipse3D(curves.Ellipse3D(
            major_axis=0.0100500150616, minor_axis=0.009916145846950001, frame=volmdlr.Frame3D(
                volmdlr.Point3D(-0.46362762553200004, -0.509606021605, 0.509000000114),
                volmdlr.Vector3D(-0.8577170218519301, -0.016653392447698645, 0.5138522890339582),
                volmdlr.Vector3D(-0.5141198069940289, 0.030753268830964377, -0.8571668802004851),
                volmdlr.Vector3D(-0.00152790113491038, -0.9993882633772487, -0.0349394410649187))),
            volmdlr.Point3D(-0.47224769452020265, -0.5097733884499261, 0.514164223358229))
        split_point = volmdlr.Point3D(-0.4540526537637985, -0.5095148094812338, 0.5059723061104128)
        result = fullarcellipse.split(split_point)
        self.assertTrue(result[0].start.is_close(fullarcellipse.start_end))
        self.assertTrue(result[0].end.is_close(split_point))
        self.assertTrue(result[1].start.is_close(split_point))
        self.assertTrue(result[1].end.is_close(fullarcellipse.start_end))

    def test_discretization_points(self):
        fullarcellipse = vme.FullArcEllipse3D.from_json(
            os.path.join(folder, "fullarcellipse3d_discretization_points.json"))
        discretization_points = fullarcellipse.discretization_points(number_points=9)
        self.assertEqual(len(discretization_points), 9)
        self.assertTrue(discretization_points[0].is_close(fullarcellipse.start))
        self.assertTrue(discretization_points[-1].is_close(fullarcellipse.end))

    def test_line_intersections(self):
<<<<<<< HEAD
        fullarcellipse = vme.FullArcEllipse3D.from_json(
            os.path.join(folder, "fullarcellipse3d_line_intersections.json"))
        line =  curves.Line3D.from_json(os.path.join(folder, "fullarcellipse3d_line_intersections_line.json"))
=======
        fullarcellipse = vme.FullArcEllipse3D.load_from_file(
            os.path.join(folder, "fullarcellipse3d_line_intersections.json"))
        line = curves.Line3D.load_from_file(os.path.join(folder, "fullarcellipse3d_line_intersections_line.json"))
>>>>>>> 78b851d3
        test = fullarcellipse.line_intersections(line, 1e-4)[0]
        self.assertTrue(test, volmdlr.Point3D(0.3407914925119553, -0.10964172421958009, 0.5033056993640009))


if __name__ == '__main__':
    unittest.main()<|MERGE_RESOLUTION|>--- conflicted
+++ resolved
@@ -91,15 +91,9 @@
         self.assertTrue(discretization_points[-1].is_close(fullarcellipse.end))
 
     def test_line_intersections(self):
-<<<<<<< HEAD
-        fullarcellipse = vme.FullArcEllipse3D.from_json(
-            os.path.join(folder, "fullarcellipse3d_line_intersections.json"))
-        line =  curves.Line3D.from_json(os.path.join(folder, "fullarcellipse3d_line_intersections_line.json"))
-=======
         fullarcellipse = vme.FullArcEllipse3D.load_from_file(
             os.path.join(folder, "fullarcellipse3d_line_intersections.json"))
         line = curves.Line3D.load_from_file(os.path.join(folder, "fullarcellipse3d_line_intersections_line.json"))
->>>>>>> 78b851d3
         test = fullarcellipse.line_intersections(line, 1e-4)[0]
         self.assertTrue(test, volmdlr.Point3D(0.3407914925119553, -0.10964172421958009, 0.5033056993640009))
 
