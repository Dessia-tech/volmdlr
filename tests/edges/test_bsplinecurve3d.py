import unittest
import volmdlr
import volmdlr.edges as vme


class TestBSplineCurve3D(unittest.TestCase):

    def test_bounding_box(self):
        bspline = vme.BSplineCurve3D.from_points_interpolation([
            volmdlr.Point3D(1.0, 1.0, 0.0),
            volmdlr.Point3D(0.8090169943749475, 0.8090169943749475, 0.587785252292473),
            volmdlr.Point3D(0.30901699437494745, 0.30901699437494745, 0.9510565162951533),
            volmdlr.Point3D(0.0, 0.0, 1.0),
            volmdlr.Point3D(-0.30901699437494734, -0.30901699437494734, 0.9510565162951533),
            volmdlr.Point3D(-0.8090169943749473, -0.8090169943749473, 0.587785252292473),
            volmdlr.Point3D(-1.0, -1.0, 0.0)], 2)
        bbox = bspline.bounding_box
        self.assertAlmostEqual(bbox.volume(), 4.0, 3)

    def test_trim(self):
        obj = vme.BSplineCurve3D.load_from_file("edges/bsplinecurve_objects/bspline_buggy_trim.json")
        point1 = volmdlr.Point3D(1.20555954308, -0.879118549155, 0.938030639643)
        point2 = volmdlr.Point3D(1.2150653573, -0.879118549155, 0.958332154591)
        trimmed_curve = obj.trim(point1, point2)
        self.assertTrue(trimmed_curve.start.is_close(point1))
        self.assertAlmostEqual(trimmed_curve.length(), 0.03513727259692126, 2)
        obj = vme.BSplineCurve3D.load_from_file("edges/bsplinecurve_objects/bsplinecurve_trim.json")
        point1 = volmdlr.Point3D(0.342947999551, -0.440408114191, 0.0132802444727)
        point2 = volmdlr.Point3D(0.342919095763, -0.44741803835000005, 0.0132953396808)
        trimmed_curve = obj.trim(point1, point2, True)
        self.assertTrue(trimmed_curve.start.is_close(point1))
        self.assertAlmostEqual(trimmed_curve.length(), 0.011010880733091775, 2)
<<<<<<< HEAD


=======
>>>>>>> cfe997e1

    def test_from_step(self):
        obj_list = volmdlr.core.VolumeModel.load_from_file(
            "edges/bsplinecurve_objects/periodic_bsplinecurve_from_step_test_object_dict.json").primitives
        object_dict = {0: obj_list[0], 1: obj_list[1], 2: obj_list[2]}
        arguments = ["''", 1, 2, 0, '.F.']
        bsplinecurve = vme.Edge.from_step(arguments, object_dict)
        self.assertTrue(bsplinecurve.start.is_close(object_dict[1], 1e-5))
        self.assertTrue(bsplinecurve.end.is_close(object_dict[2], 1e-5))
        self.assertTrue(bsplinecurve.point_at_abscissa(0.5 * bsplinecurve.length()).is_close(
            volmdlr.Point3D(0.04916207191208274, -0.0426452922068, 0.14332757998779702)))

    def test_bspline_linesegment_minimum_distance(self):
        points = [volmdlr.Point3D(1.2918566581549966, 2.3839907440191492, 0.5678759590090421),
                  volmdlr.Point3D(1.2067665579541171, -1.246879774203074, -0.4359328108960321),
                  volmdlr.Point3D(-1.2905737351068276, -5.961765089244547, -0.9872550297481824),
                  volmdlr.Point3D(7.33260591629263, -4.272128323147327, -0.4240427743824422),
                  volmdlr.Point3D(7.115095014105684, 0.40888620982702983, 1.1362954032756774),
                  volmdlr.Point3D(-3.0, 1.022248896290622, 0.5746069851843745),
                  volmdlr.Point3D(2.739350840642852, -5.869347626045908, -0.7880999427201254)]
        bspline = vme.BSplineCurve3D.from_points_interpolation(points, 3)
        linesegment = vme.LineSegment3D(volmdlr.Point3D(-3.0, 4.0, 1.0), volmdlr.Point3D(-3, -3, 0))
        dist, min_dist_pt1, min_dist_pt2 = bspline.minimum_distance(linesegment, True)
        self.assertAlmostEqual(dist, 4.155003073325757e-09)
        self.assertTrue(min_dist_pt1.is_close(min_dist_pt2))

    def test_bspline_linesegment_intersections(self):
        points = [volmdlr.Point3D(1.2918566581549966, 2.3839907440191492, 0.5678759590090421),
                  volmdlr.Point3D(1.2067665579541171, -1.246879774203074, -0.4359328108960321),
                  volmdlr.Point3D(-1.2905737351068276, -5.961765089244547, -0.9872550297481824),
                  volmdlr.Point3D(7.33260591629263, -4.272128323147327, -0.4240427743824422),
                  volmdlr.Point3D(7.115095014105684, 0.40888620982702983, 1.1362954032756774),
                  volmdlr.Point3D(-3.0, 1.022248896290622, 0.5746069851843745),
                  volmdlr.Point3D(2.739350840642852, -5.869347626045908, -0.7880999427201254)]
        bspline = vme.BSplineCurve3D.from_points_interpolation(points, 3)
        linesegment = vme.LineSegment3D(volmdlr.Point3D(-3.0, 4.0, 1.0), volmdlr.Point3D(-3, -3, 0))
        intersections = bspline.linesegment_intersections(linesegment)
        self.assertEqual(len(intersections), 1)
        self.assertTrue(intersections[0].is_close(
            volmdlr.Point3D(-3.000003493713931, 1.022247107552729, 0.5746061300812078)))

    def test_point_at_abscissa(self):
        bspline = vme.BSplineCurve3D.load_from_file("edges/bsplinecurve_objects/bsplinecurve_periodic.json")
        self.assertTrue(bspline.start.is_close(bspline.point_at_abscissa(0)))
        self.assertTrue(bspline.end.is_close(bspline.point_at_abscissa(bspline.length())))
        self.assertTrue(bspline.point_at_abscissa(0.5 * bspline.length()).is_close(
            volmdlr.Point3D(0.3429479995510001, -0.44040811419137504, 0.01328024447265125)))


if __name__ == '__main__':
    unittest.main()<|MERGE_RESOLUTION|>--- conflicted
+++ resolved
@@ -30,11 +30,6 @@
         trimmed_curve = obj.trim(point1, point2, True)
         self.assertTrue(trimmed_curve.start.is_close(point1))
         self.assertAlmostEqual(trimmed_curve.length(), 0.011010880733091775, 2)
-<<<<<<< HEAD
-
-
-=======
->>>>>>> cfe997e1
 
     def test_from_step(self):
         obj_list = volmdlr.core.VolumeModel.load_from_file(
