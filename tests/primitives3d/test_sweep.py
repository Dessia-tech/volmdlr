import unittest

import volmdlr
from volmdlr import wires, curves, faces, primitives3d
from volmdlr.primitives3d import Sweep


class TestSweep(unittest.TestCase):
    def test_init(self):
<<<<<<< HEAD
        path = wires.Wire3D(primitives=[
            edges.Arc3D.from_3_points(volmdlr.Point3D(0, -1, 0), volmdlr.Point3D(1, 0.0, 0), volmdlr.Point3D(0, 1, 0)),
            edges.LineSegment3D(volmdlr.Point3D(0, 1, 0), volmdlr.Point3D(2, 1, 2)),
            edges.LineSegment3D(volmdlr.Point3D(2, 1, 2), volmdlr.Point3D(3, -1, 1))])
=======
        path = primitives3d.OpenRoundedLineSegments3D([volmdlr.Point3D(1.0, 1.0, 0.0), volmdlr.Point3D(1.0, 0.5, 0.0),
                                                      volmdlr.Point3D(0.5, 0.5, 0.0)], {"1": 0.2})
>>>>>>> 1f938eea
        section = wires.Contour2D([curves.Circle2D(volmdlr.OXY, 0.05)])
        sweep = Sweep(section, path)
        self.assertEqual(len(sweep.faces), 5)
        for face, expected_face_class in zip(sweep.faces, [faces.PlaneFace3D, faces.CylindricalFace3D,
                                                           faces.ToroidalFace3D, faces.CylindricalFace3D,
                                                           faces.PlaneFace3D]):
            self.assertTrue(isinstance(face, expected_face_class))


if __name__ == '__main__':
    unittest.main()<|MERGE_RESOLUTION|>--- conflicted
+++ resolved
@@ -7,15 +7,8 @@
 
 class TestSweep(unittest.TestCase):
     def test_init(self):
-<<<<<<< HEAD
-        path = wires.Wire3D(primitives=[
-            edges.Arc3D.from_3_points(volmdlr.Point3D(0, -1, 0), volmdlr.Point3D(1, 0.0, 0), volmdlr.Point3D(0, 1, 0)),
-            edges.LineSegment3D(volmdlr.Point3D(0, 1, 0), volmdlr.Point3D(2, 1, 2)),
-            edges.LineSegment3D(volmdlr.Point3D(2, 1, 2), volmdlr.Point3D(3, -1, 1))])
-=======
         path = primitives3d.OpenRoundedLineSegments3D([volmdlr.Point3D(1.0, 1.0, 0.0), volmdlr.Point3D(1.0, 0.5, 0.0),
                                                       volmdlr.Point3D(0.5, 0.5, 0.0)], {"1": 0.2})
->>>>>>> 1f938eea
         section = wires.Contour2D([curves.Circle2D(volmdlr.OXY, 0.05)])
         sweep = Sweep(section, path)
         self.assertEqual(len(sweep.faces), 5)
