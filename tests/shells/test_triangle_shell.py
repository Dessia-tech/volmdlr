import os
import unittest

import numpy as np

from dessia_common.core import DessiaObject
from volmdlr.shells import (
    OpenTriangleShell3D,
    ClosedTriangleShell3D,
    DisplayTriangleShell3D,
)
from volmdlr.primitives3d import Block
from volmdlr import OXYZ

SHOW_BABYLONJS = True


folder = os.path.dirname(os.path.realpath(__file__))


class TestTriangleShell3D(unittest.TestCase):
    def setUp(self) -> None:
        self.faces = Block(OXYZ).triangulation().faces

    def test_open_triangle_shell(self):
        open_triangle_shell = OpenTriangleShell3D(self.faces)
        self.assertEqual(12, len(open_triangle_shell.faces))

        if SHOW_BABYLONJS:
            open_triangle_shell.babylonjs()

    def test_closed_triangle_shell(self):
        closed_triangle_shell = ClosedTriangleShell3D(self.faces)
        self.assertEqual(12, len(closed_triangle_shell.faces))
        self.assertEqual(1.0, closed_triangle_shell.volume())

        if SHOW_BABYLONJS:
            closed_triangle_shell.babylonjs()

    def test_display_triangle_shell(self):
        display_triangle_shell = OpenTriangleShell3D(
            self.faces
        ).to_display_triangle_shell()
        self.assertEqual(12, len(display_triangle_shell.indices))
        self.assertEqual(8, len(display_triangle_shell.positions))

<<<<<<< HEAD
        self.assertEqual(
            display_triangle_shell,
            DisplayTriangleShell3D.dict_to_object(display_triangle_shell.to_dict()),
        )
=======
        self.assertEqual(display_triangle_shell, DisplayTriangleShell3D.dict_to_object(display_triangle_shell.to_dict()))
        self.assertEqual(display_triangle_shell, display_triangle_shell + display_triangle_shell)
>>>>>>> f28372f9

        if SHOW_BABYLONJS:
            display_triangle_shell.babylonjs()

    def test_turn_normals_outwards(self):
        closed_shell = DessiaObject.load_from_file(
            os.path.join(folder, "closedtriangleshell3d.json")
        )
        self.assertFalse(closed_shell.are_normals_pointing_outwards())
        new_closed_shell = closed_shell.turn_normals_outwards()
        self.assertTrue(new_closed_shell.are_normals_pointing_outwards())

    def test_turn_normals_inwards(self):
        closed_shell = DessiaObject.load_from_file(
            os.path.join(folder, "closedtriangleshell3d.json")
        )
        self.assertFalse(closed_shell.are_normals_pointing_inwards())
        new_closed_shell = closed_shell.turn_normals_inwards()
        self.assertTrue(new_closed_shell.are_normals_pointing_inwards())

    def test_closedtriagleshell3d_subtraction(self):
        shell1 = DessiaObject.load_from_file(os.path.join(folder, "shell1(1).json"))
        shell2 = DessiaObject.load_from_file(os.path.join(folder, "shell2(1).json"))
        new_shell = shell2.subtract_to_closed_shell(shell1)[0]
        self.assertEqual(len(new_shell.faces), 76)

<<<<<<< HEAD

if __name__ == "__main__":
=======
class TestDisplayTriangleShell3D(unittest.TestCase):

    def setUp(self):
        # Sample data for testing
        self.positions1 = np.array([[0, 0, 0], [1, 0, 0], [0, 1, 0]])
        self.indices1 = np.array([[0, 1, 2]])
        self.shell1 = DisplayTriangleShell3D(self.positions1, self.indices1, "Shell1")

        self.positions2 = np.array([[0, 1, 0], [1, 1, 0], [1, 0, 0]])  # Note shared vertex with shell1
        self.indices2 = np.array([[0, 1, 2]])
        self.shell2 = DisplayTriangleShell3D(self.positions2, self.indices2, "Shell2")

        self.positions3 = np.array(
            [
                [0.0, 0.0, 0.0],
                [0.0, 0.0, 1.0],
                [0.0, 1.0, 0.0],
                [0.0, 1.0, 1.0],
                [1.0, 0.0, 0.0],
                [1.0, 0.0, 1.0],
                [1.0, 1.0, 0.0],
                [1.0, 1.0, 1.0],
            ]
        )
        self.indices3 = np.array(
            [
                [2, 6, 7],
                [0, 4, 5],
                [1, 7, 5],
                [0, 2, 6],
                [4, 6, 7],
                [1, 3, 7],
                [0, 2, 3],
                [2, 7, 3],
                [0, 6, 4],
                [4, 7, 5],
                [0, 5, 1],
                [0, 3, 1],
            ]
        )
        self.shell3 = DisplayTriangleShell3D(self.positions3, self.indices3, "Shell3")

        self.positions4 = np.array(
            [
                [0.0, 0.0, 1.0],
                [0.0, 0.0, 2.0],
                [0.0, 1.0, 1.0],
                [0.0, 1.0, 2.0],
                [1.0, 0.0, 1.0],
                [1.0, 0.0, 2.0],
                [1.0, 1.0, 1.0],
                [1.0, 1.0, 2.0],
            ]
        )
        self.indices4 = np.array(
            [
                [2, 7, 3],
                [1, 7, 5],
                [0, 6, 4],
                [4, 7, 5],
                [0, 3, 1],
                [0, 2, 6],
                [4, 6, 7],
                [2, 6, 7],
                [0, 4, 5],
                [1, 3, 7],
                [0, 2, 3],
                [0, 5, 1],
            ]
        )
        self.shell4 = DisplayTriangleShell3D(self.positions4, self.indices4, "Shell4")

    def test_concatenate(self):
        concatenated_shell = self.shell1.concatenate(self.shell2)

        expected_positions = np.array([[0, 0, 0], [1, 0, 0], [0, 1, 0], [1, 1, 0]])

        np.testing.assert_array_equal(np.sort(concatenated_shell.positions, axis=0),
                                      np.sort(expected_positions, axis=0))
        # Compare indices carefully since their correctness depends on the order of positions

    def test_add_operator(self):
        combined_shell = self.shell1 + self.shell2

        expected_positions = np.array([[0, 0, 0], [1, 0, 0], [0, 1, 0], [1, 1, 0]])

        np.testing.assert_array_equal(np.sort(combined_shell.positions, axis=0),
                                      np.sort(expected_positions, axis=0))
        # Compare indices carefully since their correctness depends on the order of positions

    def test_concatenate_cube(self):
        combined_shell = self.shell3 + self.shell4

        self.assertEqual(22, len(combined_shell.indices))
        self.assertEqual(12, len(combined_shell.positions))


if __name__ == '__main__':
>>>>>>> f28372f9
    unittest.main()<|MERGE_RESOLUTION|>--- conflicted
+++ resolved
@@ -43,16 +43,8 @@
         ).to_display_triangle_shell()
         self.assertEqual(12, len(display_triangle_shell.indices))
         self.assertEqual(8, len(display_triangle_shell.positions))
-
-<<<<<<< HEAD
-        self.assertEqual(
-            display_triangle_shell,
-            DisplayTriangleShell3D.dict_to_object(display_triangle_shell.to_dict()),
-        )
-=======
         self.assertEqual(display_triangle_shell, DisplayTriangleShell3D.dict_to_object(display_triangle_shell.to_dict()))
         self.assertEqual(display_triangle_shell, display_triangle_shell + display_triangle_shell)
->>>>>>> f28372f9
 
         if SHOW_BABYLONJS:
             display_triangle_shell.babylonjs()
@@ -79,10 +71,7 @@
         new_shell = shell2.subtract_to_closed_shell(shell1)[0]
         self.assertEqual(len(new_shell.faces), 76)
 
-<<<<<<< HEAD
 
-if __name__ == "__main__":
-=======
 class TestDisplayTriangleShell3D(unittest.TestCase):
 
     def setUp(self):
@@ -181,5 +170,4 @@
 
 
 if __name__ == '__main__':
->>>>>>> f28372f9
     unittest.main()