import math
import unittest
import os
<<<<<<< HEAD
import numpy as np
=======
from dessia_common.core import DessiaObject
>>>>>>> 812d5cd9
import volmdlr
import volmdlr.edges as vme
from volmdlr import curves, surfaces, edges
import volmdlr.wires as vmw
from volmdlr import O3D, X3D, Y3D, Z3D, Point2D, Point3D
from volmdlr.models import conical_surfaces


folder = os.path.join(os.path.dirname(os.path.realpath(__file__)), 'objects_conical_tests')


class TestConicalSurface3D(unittest.TestCase):
    conical_surface = conical_surfaces.conical_surface1
    conical_surface2 = conical_surfaces.conical_surface2

    def test_parametric_points_to_3d(self):
        parametric_points = np.array([[0.0, 0.0], [0.5 * math.pi, 0.0], [math.pi, 0.0], [1.5 * math.pi, 0.0],
                                      [0.0, 0.5/math.tan(math.pi / 3)], [0.5 * math.pi, 0.5/math.tan(math.pi / 3)],
                                      [math.pi, 0.5/math.tan(math.pi / 3)],
                                      [1.5 * math.pi, 0.5/math.tan(math.pi / 3)],
                                      [0.0, 1.0 / math.tan(math.pi / 3)], [0.5 * math.pi, 1.0 / math.tan(math.pi / 3)],
                                      [math.pi, 1.0 / math.tan(math.pi / 3)],
                                      [1.5 * math.pi, 1.0 / math.tan(math.pi / 3)]
                                      ], dtype=np.float64)
        points3d = self.conical_surface.parametric_points_to_3d(parametric_points)
        expected_points = np.array([[0.0, 0.0, 0.0], [0.0, 0.0, 0.0], [0.0, 0.0, 0.0], [0.0, 0.0, 0.0],
                                    [0.5, 0.0, 0.5/math.tan(math.pi / 3)], [0.0, 0.5, 0.5/math.tan(math.pi / 3)],
                                    [-0.5, 0.0, 0.5/math.tan(math.pi / 3)], [0.0, -0.5, 0.5/math.tan(math.pi / 3)],
                                    [1.0, 0.0, 1.0 / math.tan(math.pi / 3)], [0.0, 1.0, 1.0 / math.tan(math.pi / 3)],
                                    [-1.0, 0.0, 1.0 / math.tan(math.pi / 3)], [0.0, -1.0, 1.0 / math.tan(math.pi / 3)]
                                    ])
        for point, expected_point in zip(points3d, expected_points):
            self.assertAlmostEqual(np.linalg.norm(point - expected_point), 0.0)

    def test_arc3d_to_2d(self):
        arc1 = vme.Arc3D.from_3_points(volmdlr.Point3D(-1 / math.sqrt(2), 1 / math.sqrt(2), 1 / math.sqrt(3)),
                         volmdlr.Point3D(-1, 0, 1 / math.sqrt(3)),
                         volmdlr.Point3D(-1 / math.sqrt(2), -1 / math.sqrt(2), 1 / math.sqrt(3)))
        arc2 = vme.Arc3D.from_3_points(volmdlr.Point3D(0, -1, 1 / math.sqrt(3)),
                         volmdlr.Point3D(-1 / math.sqrt(2), 1 / math.sqrt(2), 1 / math.sqrt(3)),
                         volmdlr.Point3D(1, 0, 1 / math.sqrt(3)))
        test1 = self.conical_surface.arc3d_to_2d(arc3d=arc1)[0]
        test2 = self.conical_surface.arc3d_to_2d(arc3d=arc2)[0]

        # Assert that the returned object is an edges.LineSegment2D
        self.assertIsInstance(test1, vme.LineSegment2D)
        self.assertIsInstance(test2, vme.LineSegment2D)

        # Assert that the returned object is right on the parametric domain (take into account periodicity)
        self.assertTrue(test1.start.is_close(volmdlr.Point2D(0.75 * math.pi, 0.5773502691896258)))
        self.assertTrue(test1.end.is_close(volmdlr.Point2D(1.25 * math.pi, 0.5773502691896258)))
        self.assertTrue(test2.start.is_close(volmdlr.Point2D(-0.5 * math.pi, 0.5773502691896258)))
        self.assertTrue(test2.end.is_close(volmdlr.Point2D(-2 * math.pi, 0.5773502691896258)))

    def test_contour2d_to_3d(self):
        contour2d = vmw.Contour2D([vme.LineSegment2D(volmdlr.Point2D(-math.pi, 0.0), volmdlr.Point2D(math.pi, 0.0)),
                                   vme.LineSegment2D(volmdlr.Point2D(math.pi, 0.0), volmdlr.Point2D(math.pi, 1.0)),
                                   vme.LineSegment2D(volmdlr.Point2D(math.pi, 1.0), volmdlr.Point2D(-math.pi, 1.0)),
                                   vme.LineSegment2D(volmdlr.Point2D(-math.pi, 1.0), volmdlr.Point2D(-math.pi, 0.0))])
        contour3d, primitives_mapping = self.conical_surface.contour2d_to_3d(contour2d, return_primitives_mapping=True)
        self.assertEqual(len(contour3d.primitives), len(primitives_mapping))
        self.assertIsNone(primitives_mapping.get(contour2d.primitives[0]))
        self.assertEqual(contour3d.primitives[0], primitives_mapping[contour2d.primitives[1]])
        self.assertEqual(contour3d.primitives[1], primitives_mapping[contour2d.primitives[2]])
        self.assertEqual(contour3d.primitives[2], primitives_mapping[contour2d.primitives[3]])

    def test_contour3d_to_2d(self):
        center1 = O3D
        start_end1 = Point3D(0.035, 0, 0)
        circle1 = curves.Circle3D(volmdlr.Frame3D(center1, volmdlr.X3D, volmdlr.Y3D, volmdlr.Z3D),
                                  center1.point_distance(start_end1))
        primitives_cone = [vme.LineSegment3D(Point3D(0, 0, 0.1), Point3D(0.035, 0, 0.0)),
                           vme.FullArc3D(circle1, start_end1),
                           vme.LineSegment3D(Point3D(0.035, 0, 0.0), Point3D(0, 0, 0.1))]

        primitives_demi_cone = [primitives_cone[0],
                                vme.Arc3D.from_3_points(Point3D(0.035, 0, 0),
                                                        Point3D(0, 0.035, 0), Point3D(-0.035, 0, 0)),
                                vme.LineSegment3D(Point3D(-0.035, 0, 0.0), Point3D(0, 0, 0.1))
                                ]

        contour_cone = vmw.Contour3D(primitives_cone)
        contour2d_cone = self.conical_surface2.contour3d_to_2d(contour_cone)

        contour_demi_cone = vmw.Contour3D(primitives_demi_cone)
        contour2d_demi_cone = self.conical_surface2.contour3d_to_2d(contour_demi_cone)

        area_cone = contour2d_cone.area()
        area_demi_cone = contour2d_demi_cone.area()
        fullarc2d = contour2d_cone.primitives[1]
        linesegment2d_cone = contour2d_cone.primitives[2]

        # Assert that the returned object is an edges.LineSegment2D
        self.assertIsInstance(fullarc2d, vme.LineSegment2D)
        self.assertIsInstance(linesegment2d_cone, vme.LineSegment2D)

        self.assertEqual(area_cone, 0.2 * math.pi)
        self.assertEqual(area_demi_cone, 0.1 * math.pi)
        self.assertEqual(fullarc2d.start, Point2D(0, 0.1))
        self.assertEqual(fullarc2d.end, Point2D(-2 * math.pi, 0.1))
        self.assertEqual(fullarc2d.length(), 2 * math.pi)
        self.assertEqual(linesegment2d_cone.start, Point2D(-2 * math.pi, 0.1))
        self.assertEqual(linesegment2d_cone.end, Point2D(-2 * math.pi, 0.0))

        surface = surfaces.ConicalSurface3D.load_from_file(os.path.join(folder, "conical_singularity_suface.json"))
        contour3d = vmw.Contour3D.load_from_file(os.path.join(folder, "conical_singularity_contour.json"))
        contour, primitives_mapping = surface.contour3d_to_2d(contour3d, return_primitives_mapping=True)
        self.assertTrue(contour.is_ordered())
        self.assertAlmostEqual(contour.area(), 0.0025393181156878604, 6)
        self.assertEqual(len(primitives_mapping), len(contour3d.primitives))
        self.assertIsNone(primitives_mapping.get(contour.primitives[3]))
        self.assertEqual(contour3d.primitives[0], primitives_mapping.get(contour.primitives[0]))
        self.assertEqual(contour3d.primitives[1], primitives_mapping.get(contour.primitives[1]))
        self.assertEqual(contour3d.primitives[2], primitives_mapping.get(contour.primitives[2]))


        surface = surfaces.ConicalSurface3D.load_from_file(
            os.path.join(folder, "conicalsurface_contour_with_singularity_2.json"))
        contour3d = vmw.Contour3D.load_from_file(
            os.path.join(folder, "conicalsurface_contour_with_singularity_contour_2.json"))
        contour = surface.contour3d_to_2d(contour3d)
        self.assertTrue(contour.is_ordered())
        self.assertAlmostEqual(contour.area(), math.pi * 0.0014073966802667698, 5)

        surface = surfaces.ConicalSurface3D.load_from_file(
            os.path.join(folder, "conicalsurface_linesegment3d_to_2d.json"))
        contour3d = vmw.Contour3D.load_from_file(
            os.path.join(folder, "conicalsurface_linesegment3d_to_2d_contour.json"))
        contour = surface.contour3d_to_2d(contour3d)
        self.assertTrue(contour.is_ordered())



    def test_bsplinecurve3d_to_2d(self):
        conical_surface3 = conical_surfaces.conical_surface3
        control_points = [volmdlr.Point3D(-0.00235270234694772, 0.004075, 0.000502294734194974),
                          volmdlr.Point3D(-0.00158643061573795, 0.004075, 0.000281091139051792),
                          volmdlr.Point3D(-1.38558964783719e-06, 0.004075, -4.49804036433251e-06),
                          volmdlr.Point3D(0.00158690018976903, 0.004075, 0.000281226693398416),
                          volmdlr.Point3D(0.00235270234694773, 0.004075, 0.000502294734194975)]

        bspline_curve = vme.BSplineCurve3D(3, control_points, [4, 1, 4], knots=[0.0, 0.5, 1.0])
        bspline_curve2d = conical_surface3.bsplinecurve3d_to_2d(bspline_curve)
        bspline_curve3d = conical_surface3.bsplinecurve2d_to_3d(bspline_curve2d[0])
        original_length = bspline_curve.length()
        length_after_transformation = bspline_curve3d[0].length()
        point = bspline_curve.point_at_abscissa(0.5*original_length)
        point_test = bspline_curve3d[0].point_at_abscissa(0.5 * length_after_transformation)
        self.assertAlmostEqual(original_length, length_after_transformation, places=6)
        self.assertTrue(point.is_close(point_test, 1e-6))

    def test_line_intersections(self):
        conical_surface = surfaces.ConicalSurface3D(volmdlr.OXYZ, math.pi / 6)

        lines = [curves.Line3D(volmdlr.Point3D(-2, -2, 1), volmdlr.Point3D(5, 5, 5)),
                 curves.Line3D(volmdlr.Point3D(1.1409943273101928, 1.1409943273101928, 2.7948539013201095),
                               volmdlr.Point3D(1.1409943273101928, 1.1409943273101928, 2.7948539013201095) +
                               2 * volmdlr.Vector3D(-0.9742215979209138, -0.15847358160064154, -0.0)),
                 curves.Line3D(volmdlr.Point3D(1, 1, 0), volmdlr.Point3D(2, -2, 5)),
                 curves.Line3D(volmdlr.Point3D(1, 1, 0), volmdlr.Point3D(2, 2, 5)),
                 curves.Line3D(volmdlr.Point3D(1, 1, 0), volmdlr.Point3D(0.0, 3.920784075149046, 4.801960187872612)),
                 curves.Line3D(volmdlr.Point3D(1.960392037574523, 1.960392037574523, 4.801960187872612),
                               volmdlr.Point3D(0.0, 3.920784075149046, 4.801960187872612))]
        list_intersections = [[Point3D(-0.7093396510512004, -0.7093396510512004, 1.7375201993993143),
                               Point3D(1.1409943273101928, 1.1409943273101928, 2.7948539013201095)],
                              [Point3D(1.1409943273076404, 1.1409943273121101, 2.7948539013193323),
                               Point3D(-1.443803221499384, 0.7205333909643816, 2.794853901319333)],
                              [Point3D(1.7101020514359682, -1.1303061543105355, 3.550510257187456),
                               Point3D(2.6898979485879435, -4.06969384577009, 8.449489742957839)],
                              [Point3D(1.960392037574523, 1.960392037574523, 4.801960187872612)],
                              [],
                              [Point3D(1.9603920375740307, 1.9603920375740307, 4.801960187873013)]]

        for i, line in enumerate(lines):
            line_intersections = conical_surface.line_intersections(line)
            for intersection, expected_sesult in zip(line_intersections, list_intersections[i]):
                self.assertTrue(intersection.is_close(expected_sesult))

    def test_plane_intersections(self):
        conical_surface = surfaces.ConicalSurface3D(volmdlr.OXYZ, math.pi / 6)

        plane1 = surfaces.Plane3D(volmdlr.Frame3D(volmdlr.Point3D(0, 0, 0.5),
                                                  volmdlr.X3D, volmdlr.Y3D, volmdlr.Z3D))
        plane2 = surfaces.Plane3D(volmdlr.Frame3D(volmdlr.Point3D(0, 0.25, 0.5),
                                                  volmdlr.Z3D, volmdlr.X3D, volmdlr.Y3D))
        plane3 = surfaces.Plane3D(volmdlr.Frame3D(volmdlr.Point3D(0, 0.0, 0.5),
                                                  volmdlr.Z3D, volmdlr.X3D, volmdlr.Y3D))
        vector1 = volmdlr.Vector3D(1, 1, 1)
        vector1 = vector1.unit_vector()
        vector2 = vector1.deterministic_unit_normal_vector()
        vector3 = vector1.cross(vector2)
        frame = volmdlr.Frame3D(volmdlr.Point3D(0, 0, 0.5), vector1, vector2, vector3)
        plane4 = surfaces.Plane3D(frame)
        point1 = conical_surface.frame.origin
        point2 = conical_surface.frame.local_to_global_coordinates(
            volmdlr.Point3D(10 * math.tan(conical_surface.semi_angle), 0, 10))
        generatrix = edges.LineSegment3D(point1, point2)
        normal = generatrix.unit_normal_vector()
        plane5 = surfaces.Plane3D.from_normal(frame.origin - normal * .5, normal)
        expected_results = [[('Circle3D', 0.2886751345948128)],
                            [('Hyperbola3D', 0.4330127018922194)],
                            [('Line3D', volmdlr.Point3D(-1.0, 0.0, 1.7320508075688776)),
                             ('Line3D', volmdlr.Point3D(1.0, 0.0, 1.7320508075688776))],
                            [('Ellipse3D', 0.3535533905927743)],
                            [('Parabola3D', 0.21650635094600354)]]
        for i, plane in enumerate([plane1, plane2, plane3, plane4, plane5]):
            intersections = conical_surface.surface_intersections(plane)
            for intersection, expected_result in zip(intersections, expected_results[i]):
                self.assertEqual(intersection.__class__.__name__, expected_result[0])
                if i == 2:
                    self.assertTrue(intersection[1].is_close(expected_result[1]))
                else:
                    self.assertAlmostEqual(intersection[1], expected_result[1])

        conicalsurface, plane = DessiaObject.load_from_file(
            os.path.join(folder, 'test_conicalsurface_plane_intersections081223.json')).primitives
        intersections = conicalsurface.plane_intersections(plane)
        self.assertEqual(len(intersections), 1)
        self.assertEqual(intersections[0].__class__.__name__, 'Hyperbola3D')
        self.assertAlmostEqual(intersections[0][1], 0.7708351267203888)

    def test_ellipse_intersections(self):
        conical_surface = surfaces.ConicalSurface3D(
            volmdlr.Frame3D(origin=volmdlr.Point3D(1.0, 1.0, 0.0),
                            u=volmdlr.Vector3D(-5.551115123125783e-17, 0.0, 0.9999999999999998),
                            v=volmdlr.Vector3D(0.0, 0.9999999999999998, 0.0),
                            w=volmdlr.Vector3D(-0.9999999999999998, 0.0, -5.551115123125783e-17)), math.pi / 4)

        frame = volmdlr.Frame3D(origin=volmdlr.Point3D(0.0, 0.0, 0.0),
                                u=volmdlr.Vector3D(0.5773502691896258, 0.5773502691896258, 0.5773502691896258),
                                v=volmdlr.Vector3D(0.8164965809277258, -0.40824829046386313, -0.40824829046386313),
                                w=volmdlr.Vector3D(0.0, 0.7071067811865476, -0.7071067811865476))
        ellipse = curves.Ellipse3D(2, 1, frame)
        ellipse_intersections = conical_surface.ellipse_intersections(ellipse)
        self.assertEqual(len(ellipse_intersections), 2)
        self.assertTrue(ellipse_intersections[0].is_close(
            volmdlr.Point3D(-1.2979434653952304, -1.0460502895587362, -1.0460502895587362)))
        self.assertTrue(ellipse_intersections[1].is_close(
            volmdlr.Point3D(-5.967998071287894e-07, 0.9999997016000061, 0.9999997016000058)))

    def test_arcellipse_intersections(self):
        conical_surface = surfaces.ConicalSurface3D(
            volmdlr.Frame3D(origin=volmdlr.Point3D(1.0, 1.0, 0.0),
                            u=volmdlr.Vector3D(-5.551115123125783e-17, 0.0, 0.9999999999999998),
                            v=volmdlr.Vector3D(0.0, 0.9999999999999998, 0.0),
                            w=volmdlr.Vector3D(-0.9999999999999998, 0.0, -5.551115123125783e-17)), math.pi / 4)
        frame = volmdlr.Frame3D(origin=volmdlr.Point3D(0.0, 0.0, 0.0),
                                u=volmdlr.Vector3D(0.5773502691896258, 0.5773502691896258, 0.5773502691896258),
                                v=volmdlr.Vector3D(0.8164965809277258, -0.40824829046386313, -0.40824829046386313),
                                w=volmdlr.Vector3D(0.0, 0.7071067811865476, -0.7071067811865476))
        ellipse = curves.Ellipse3D(2, 1, frame)
        arcellipse = edges.ArcEllipse3D(ellipse, ellipse.point_at_abscissa(4.5), ellipse.point_at_abscissa(8.0))
        arcellipse_intersections = conical_surface.arcellipse_intersections(arcellipse)
        self.assertEqual(len(arcellipse_intersections), 1)
        self.assertTrue(arcellipse_intersections[0].is_close(
            volmdlr.Point3D(-1.2979434653952304, -1.0460502895587362, -1.0460502895587362)))

    def test_sphericalsurface_intersections(self):
        spherical_surface = surfaces.SphericalSurface3D(volmdlr.OXYZ.translation(volmdlr.Vector3D(0.5, 0.5, 0)),
                                                        2)

        # test 1
        conical_surface = surfaces.ConicalSurface3D(volmdlr.OXYZ, math.pi / 6)
        inters = spherical_surface.surface_intersections(conical_surface)
        self.assertEqual(len(inters), 1)
        self.assertAlmostEqual(inters[0].length(), 6.132194414411092)
        # test 2
        conical_surface = surfaces.ConicalSurface3D(volmdlr.OXYZ, math.pi / 6)
        conical_surface = conical_surface.translation(-volmdlr.Z3D * 2)
        inters = spherical_surface.surface_intersections(conical_surface)
        self.assertEqual(len(inters), 2)
        self.assertAlmostEqual(inters[0].length(), 10.905677051611681)
        self.assertAlmostEqual(inters[1].length(), 0.5120820085072879)

    def test_conicalsurface_intersections(self):
        conical_surface = surfaces.ConicalSurface3D(volmdlr.OXYZ, math.pi / 3)
        conical_surface2 = surfaces.ConicalSurface3D(volmdlr.OYZX, math.pi / 3)
        # TEST 1
        conical_intersections = conical_surface.surface_intersections(conical_surface2)
        self.assertEqual(len(conical_intersections), 2)
        self.assertTrue(conical_intersections[0].is_close(
            curves.Line3D(volmdlr.O3D, volmdlr.Point3D(1.0000000042048776, -1.4142135593997973, 1.0))))
        self.assertTrue(conical_intersections[1].is_close(
            curves.Line3D(volmdlr.O3D, volmdlr.Point3D(1.0000000042048776, 1.4142135593997973, 1.0))))
        # TEST 2
        conical_surface2_ = conical_surface2.rotation(volmdlr.O3D, volmdlr.Y3D, math.pi / 5)
        conical_intersections = conical_surface.surface_intersections(conical_surface2_)
        self.assertFalse(conical_intersections)
        # TEST 3
        conical_surface2_1 = conical_surface2.rotation(volmdlr.O3D, volmdlr.Y3D, math.pi / 7)
        conical_intersections3 = conical_surface.surface_intersections(conical_surface2_1)
        self.assertEqual(len(conical_intersections3), 2)
        self.assertTrue(conical_intersections3[0].is_close(
            curves.Line3D(volmdlr.O3D, volmdlr.Point3D(1.5914908850548763, -0.6834886705624656, 1.0))))
        self.assertTrue(conical_intersections3[1].is_close(
            curves.Line3D(volmdlr.O3D, volmdlr.Point3D(1.5914908850548763, 0.6834886705624656, 1.0))))
        # TEST 4
        conical_surface2_1 = conical_surface2.rotation(volmdlr.O3D, volmdlr.Y3D, math.pi / 7)
        conical_surface2_1 = conical_surface2_1.translation(volmdlr.Z3D * .5)
        conical_intersections4 = conical_surface.surface_intersections(conical_surface2_1)
        self.assertEqual(len(conical_intersections4), 1)
        self.assertTrue(isinstance(conical_intersections4[0], edges.BSplineCurve3D))
        self.assertTrue(all(conical_surface.point_distance(p) < 1e-4 > conical_surface2_1.point_distance(p)
                            for p in conical_intersections4[0].points))
        # TEST 5
        conical_surface2_1 = conical_surface2.rotation(volmdlr.O3D, volmdlr.Y3D, math.pi / 5)
        conical_surface2_1 = conical_surface2_1.translation(volmdlr.Z3D * .5)
        conical_intersections5 = conical_surface.surface_intersections(conical_surface2_1)
        self.assertEqual(len(conical_intersections5), 1)
        self.assertTrue(isinstance(conical_intersections5[0], edges.BSplineCurve3D))
        self.assertTrue(all(conical_surface.point_distance(p) < 1e-5 > conical_surface2_1.point_distance(p)
                            for p in conical_intersections5[0].points))
        # TEST 6
        conical_surface2_1 = conical_surface2.rotation(volmdlr.O3D, volmdlr.Y3D, math.pi / 4)
        conical_surface2_1 = conical_surface2_1.translation(volmdlr.Z3D * .5)
        conical_intersections6 = conical_surface.surface_intersections(conical_surface2_1)
        self.assertEqual(len(conical_intersections6), 1)
        self.assertTrue(isinstance(conical_intersections6[0], edges.BSplineCurve3D))
        self.assertTrue(all(conical_surface.point_distance(p) < 1e-5 > conical_surface2_1.point_distance(p)
                            for p in conical_intersections6[0].points))
        # TEST 7
        conical_surface2_1 = conical_surface2.rotation(volmdlr.O3D, volmdlr.Y3D, math.pi / 3)
        conical_surface2_1 = conical_surface2_1.translation(volmdlr.Z3D * .5)
        conical_intersections7 = conical_surface.surface_intersections(conical_surface2_1)
        self.assertEqual(len(conical_intersections7), 1)
        self.assertTrue(isinstance(conical_intersections7[0], edges.BSplineCurve3D))
        self.assertTrue(all(conical_surface.point_distance(p) < 1e-5 > conical_surface2_1.point_distance(p)
                            for p in conical_intersections7[0].points))
        # TEST 8
        conical_surface2_1 = conical_surface2.rotation(volmdlr.O3D, volmdlr.Y3D, math.pi / 2)
        conical_surface2_1 = conical_surface2_1.translation(volmdlr.Z3D * .5)
        conical_intersections8 = conical_surface.surface_intersections(conical_surface2_1)
        self.assertEqual(len(conical_intersections8), 1)
        self.assertTrue(conical_intersections8[0].is_close(
            curves.Circle3D(volmdlr.OXYZ.translation(volmdlr.Z3D*0.25), 0.4330127018922192)))

        # TEST 9
        conical_surface2_1 = conical_surface2.translation(volmdlr.Z3D * .5)
        conical_intersections9 = conical_surface.surface_intersections(conical_surface2_1)
        self.assertEqual(len(conical_intersections9), 1)
        self.assertTrue(isinstance(conical_intersections9[0], edges.BSplineCurve3D))
        self.assertTrue(all(conical_surface.point_distance(p) < 1e-4 > conical_surface2_1.point_distance(p)
                            for p in conical_intersections9[0].points))
        # TEST 10
        conical_surface2_1 = conical_surface.translation(volmdlr.X3D * .5)
        conical_intersections10 = conical_surface.surface_intersections(conical_surface2_1)
        self.assertEqual(len(conical_intersections10), 1)
        self.assertTrue(conical_intersections10[0].is_close(curves.Hyperbola3D(
            volmdlr.Frame3D(origin=volmdlr.Point3D(0.25, 0.0, 0.0), u=volmdlr.Vector3D(0.0, 0.0, 1.0),
                            v=volmdlr.Vector3D(0.0, -1.0, 0.0), w=volmdlr.Vector3D(1.0, 0.0, -0.0)),
            0.1443375672974065, 0.24999999999978403)))


if __name__ == '__main__':
    unittest.main()<|MERGE_RESOLUTION|>--- conflicted
+++ resolved
@@ -1,11 +1,8 @@
 import math
 import unittest
 import os
-<<<<<<< HEAD
 import numpy as np
-=======
 from dessia_common.core import DessiaObject
->>>>>>> 812d5cd9
 import volmdlr
 import volmdlr.edges as vme
 from volmdlr import curves, surfaces, edges
