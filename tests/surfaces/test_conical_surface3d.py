import math
import unittest
import os

import volmdlr
import volmdlr.edges as vme
from volmdlr import curves, surfaces, edges
import volmdlr.wires as vmw
from volmdlr import O3D, X3D, Y3D, Z3D, Point2D, Point3D
from volmdlr.models import conical_surfaces


folder = os.path.join(os.path.dirname(os.path.realpath(__file__)), 'objects_conical_tests')


class TestConicalSurface3D(unittest.TestCase):
    conical_surface = conical_surfaces.conical_surface1
    conical_surface2 = conical_surfaces.conical_surface2

    def test_arc3d_to_2d(self):
        arc1 = vme.Arc3D.from_3_points(volmdlr.Point3D(-1 / math.sqrt(2), 1 / math.sqrt(2), 1 / math.sqrt(3)),
                         volmdlr.Point3D(-1, 0, 1 / math.sqrt(3)),
                         volmdlr.Point3D(-1 / math.sqrt(2), -1 / math.sqrt(2), 1 / math.sqrt(3)))
        arc2 = vme.Arc3D.from_3_points(volmdlr.Point3D(0, -1, 1 / math.sqrt(3)),
                         volmdlr.Point3D(-1 / math.sqrt(2), 1 / math.sqrt(2), 1 / math.sqrt(3)),
                         volmdlr.Point3D(1, 0, 1 / math.sqrt(3)))
        test1 = self.conical_surface.arc3d_to_2d(arc3d=arc1)[0]
        test2 = self.conical_surface.arc3d_to_2d(arc3d=arc2)[0]

        # Assert that the returned object is an edges.LineSegment2D
        self.assertIsInstance(test1, vme.LineSegment2D)
        self.assertIsInstance(test2, vme.LineSegment2D)

        # Assert that the returned object is right on the parametric domain (take into account periodicity)
        self.assertTrue(test1.start.is_close(volmdlr.Point2D(0.75 * math.pi, 0.5773502691896258)))
        self.assertTrue(test1.end.is_close(volmdlr.Point2D(1.25 * math.pi, 0.5773502691896258)))
        self.assertTrue(test2.start.is_close(volmdlr.Point2D(-0.5 * math.pi, 0.5773502691896258)))
        self.assertTrue(test2.end.is_close(volmdlr.Point2D(-2 * math.pi, 0.5773502691896258)))

    def test_contour3d_to_2d(self):
        center1 = O3D
        start_end1 = Point3D(0.035, 0, 0)
        circle1 = curves.Circle3D(volmdlr.Frame3D(center1, volmdlr.X3D, volmdlr.Y3D, volmdlr.Z3D),
                                  center1.point_distance(start_end1))
        primitives_cone = [vme.LineSegment3D(Point3D(0, 0, 0.1), Point3D(0.035, 0, 0.0)),
                           vme.FullArc3D(circle1, start_end1),
                           vme.LineSegment3D(Point3D(0.035, 0, 0.0), Point3D(0, 0, 0.1))]

        primitives_demi_cone = [primitives_cone[0],
                                vme.Arc3D.from_3_points(Point3D(0.035, 0, 0),
                                                        Point3D(0, 0.035, 0), Point3D(-0.035, 0, 0)),
                                vme.LineSegment3D(Point3D(-0.035, 0, 0.0), Point3D(0, 0, 0.1))
                                ]

        contour_cone = vmw.Contour3D(primitives_cone)
        contour2d_cone = self.conical_surface2.contour3d_to_2d(contour_cone)

        contour_demi_cone = vmw.Contour3D(primitives_demi_cone)
        contour2d_demi_cone = self.conical_surface2.contour3d_to_2d(contour_demi_cone)

        area_cone = contour2d_cone.area()
        area_demi_cone = contour2d_demi_cone.area()
        fullarc2d = contour2d_cone.primitives[1]
        linesegment2d_cone = contour2d_cone.primitives[2]

        # Assert that the returned object is an edges.LineSegment2D
        self.assertIsInstance(fullarc2d, vme.LineSegment2D)
        self.assertIsInstance(linesegment2d_cone, vme.LineSegment2D)

        self.assertEqual(area_cone, 0.2 * math.pi)
        self.assertEqual(area_demi_cone, 0.1 * math.pi)
        self.assertEqual(fullarc2d.start, Point2D(0, 0.1))
        self.assertEqual(fullarc2d.end, Point2D(-2 * math.pi, 0.1))
        self.assertEqual(fullarc2d.length(), 2 * math.pi)
        self.assertEqual(linesegment2d_cone.start, Point2D(-2 * math.pi, 0.1))
        self.assertEqual(linesegment2d_cone.end, Point2D(-2 * math.pi, 0.0))

        surface = surfaces.ConicalSurface3D.from_json(os.path.join(folder, "conical_singularity_suface.json"))
        contour3d = vmw.Contour3D.from_json(os.path.join(folder, "conical_singularity_contour.json"))
        contour = surface.contour3d_to_2d(contour3d)
        self.assertTrue(contour.is_ordered())
        self.assertAlmostEqual(contour.area(), 0.0025393181156878604, 6)

        surface = surfaces.ConicalSurface3D.from_json(
            os.path.join(folder, "conicalsurface_contour_with_singularity_2.json"))
        contour3d = vmw.Contour3D.from_json(
            os.path.join(folder, "conicalsurface_contour_with_singularity_contour_2.json"))
        contour = surface.contour3d_to_2d(contour3d)
        self.assertTrue(contour.is_ordered())
        self.assertAlmostEqual(contour.area(), math.pi * 0.0014073966802667698, 5)

<<<<<<< HEAD
        surface = surfaces.ConicalSurface3D.load_from_file(
            os.path.join(folder, "conicalsurface_linesegment3d_to_2d.json"))
        contour3d = vmw.Contour3D.load_from_file(
=======
        surface = surfaces.ConicalSurface3D.from_json(
            os.path.join(folder, "conicalsurface_linesegment3d_to_2d.json"))
        contour3d = vmw.Contour3D.from_json(
>>>>>>> 7c126ca8
            os.path.join(folder, "conicalsurface_linesegment3d_to_2d_contour.json"))
        contour = surface.contour3d_to_2d(contour3d)
        self.assertTrue(contour.is_ordered())



    def test_bsplinecurve3d_to_2d(self):
        conical_surface3 = conical_surfaces.conical_surface3
        control_points = [volmdlr.Point3D(-0.00235270234694772, 0.004075, 0.000502294734194974),
                          volmdlr.Point3D(-0.00158643061573795, 0.004075, 0.000281091139051792),
                          volmdlr.Point3D(-1.38558964783719e-06, 0.004075, -4.49804036433251e-06),
                          volmdlr.Point3D(0.00158690018976903, 0.004075, 0.000281226693398416),
                          volmdlr.Point3D(0.00235270234694773, 0.004075, 0.000502294734194975)]

        bspline_curve = vme.BSplineCurve3D(3, control_points, [4, 1, 4], knots=[0.0, 0.5, 1.0])
        bspline_curve2d = conical_surface3.bsplinecurve3d_to_2d(bspline_curve)
        bspline_curve3d = conical_surface3.bsplinecurve2d_to_3d(bspline_curve2d[0])
        original_length = bspline_curve.length()
        length_after_transformation = bspline_curve3d[0].length()
        point = bspline_curve.point_at_abscissa(0.5*original_length)
        point_test = bspline_curve3d[0].point_at_abscissa(0.5 * length_after_transformation)
        self.assertAlmostEqual(original_length, length_after_transformation, places=6)
        self.assertTrue(point.is_close(point_test, 1e-6))

    def test_line_intersections(self):
        conical_surface = surfaces.ConicalSurface3D(volmdlr.OXYZ, math.pi / 6)

        lines = [curves.Line3D(volmdlr.Point3D(-2, -2, 1), volmdlr.Point3D(5, 5, 5)),
                 curves.Line3D(volmdlr.Point3D(1.1409943273101928, 1.1409943273101928, 2.7948539013201095),
                               volmdlr.Point3D(1.1409943273101928, 1.1409943273101928, 2.7948539013201095) +
                               2 * volmdlr.Vector3D(-0.9742215979209138, -0.15847358160064154, -0.0)),
                 curves.Line3D(volmdlr.Point3D(1, 1, 0), volmdlr.Point3D(2, -2, 5)),
                 curves.Line3D(volmdlr.Point3D(1, 1, 0), volmdlr.Point3D(2, 2, 5)),
                 curves.Line3D(volmdlr.Point3D(1, 1, 0), volmdlr.Point3D(0.0, 3.920784075149046, 4.801960187872612)),
                 curves.Line3D(volmdlr.Point3D(1.960392037574523, 1.960392037574523, 4.801960187872612),
                               volmdlr.Point3D(0.0, 3.920784075149046, 4.801960187872612))]
        list_intersections = [[Point3D(-0.7093396510512004, -0.7093396510512004, 1.7375201993993143),
                               Point3D(1.1409943273101928, 1.1409943273101928, 2.7948539013201095)],
                              [Point3D(1.1409943273076404, 1.1409943273121101, 2.7948539013193323),
                               Point3D(-1.443803221499384, 0.7205333909643816, 2.794853901319333)],
                              [Point3D(1.7101020514359682, -1.1303061543105355, 3.550510257187456),
                               Point3D(2.6898979485879435, -4.06969384577009, 8.449489742957839)],
                              [Point3D(1.960392037574523, 1.960392037574523, 4.801960187872612)],
                              [],
                              [Point3D(1.9603920375740307, 1.9603920375740307, 4.801960187873013)]]

        for i, line in enumerate(lines):
            line_intersections = conical_surface.line_intersections(line)
            for intersection, expected_sesult in zip(line_intersections, list_intersections[i]):
                self.assertTrue(intersection.is_close(expected_sesult))

    def test_plane_intersections(self):
        conical_surface = surfaces.ConicalSurface3D(volmdlr.OXYZ, math.pi / 6)

        plane1 = surfaces.Plane3D(volmdlr.Frame3D(volmdlr.Point3D(0, 0, 0.5),
                                                  volmdlr.X3D, volmdlr.Y3D, volmdlr.Z3D))
        plane2 = surfaces.Plane3D(volmdlr.Frame3D(volmdlr.Point3D(0, 0.25, 0.5),
                                                  volmdlr.Z3D, volmdlr.X3D, volmdlr.Y3D))
        plane3 = surfaces.Plane3D(volmdlr.Frame3D(volmdlr.Point3D(0, 0.0, 0.5),
                                                  volmdlr.Z3D, volmdlr.X3D, volmdlr.Y3D))
        vector1 = volmdlr.Vector3D(1, 1, 1)
        vector1 = vector1.unit_vector()
        vector2 = vector1.deterministic_unit_normal_vector()
        vector3 = vector1.cross(vector2)
        frame = volmdlr.Frame3D(volmdlr.Point3D(0, 0, 0.5), vector1, vector2, vector3)
        plane4 = surfaces.Plane3D(frame)
        point1 = conical_surface.frame.origin
        point2 = conical_surface.frame.local_to_global_coordinates(
            volmdlr.Point3D(10 * math.tan(conical_surface.semi_angle), 0, 10))
        generatrix = edges.LineSegment3D(point1, point2)
        normal = generatrix.unit_normal_vector()
        plane5 = surfaces.Plane3D.from_normal(frame.origin - normal * .5, normal)
        expected_results = [[('Circle3D', 0.2886751345948128)],
                            [('Hyperbola3D', 0.4330127018922194)],
                            [('Line3D', volmdlr.Point3D(-1.0, 0.0, 1.7320508075688776)),
                             ('Line3D', volmdlr.Point3D(1.0, 0.0, 1.7320508075688776))],
                            [('Ellipse3D', 0.3535533905927743)],
                            [('Parabola3D', 0.21650635094600354)]]
        for i, plane in enumerate([plane1, plane2, plane3, plane4, plane5]):
            intersections = conical_surface.surface_intersections(plane)
            for intersection, expected_result in zip(intersections, expected_results[i]):
                self.assertEqual(intersection.__class__.__name__, expected_result[0])
                if i == 2:
                    self.assertTrue(intersection[1].is_close(expected_result[1]))
                else:
                    self.assertAlmostEqual(intersection[1], expected_result[1])

    def test_ellipse_intersections(self):
        conical_surface = surfaces.ConicalSurface3D(
            volmdlr.Frame3D(origin=volmdlr.Point3D(1.0, 1.0, 0.0),
                            u=volmdlr.Vector3D(-5.551115123125783e-17, 0.0, 0.9999999999999998),
                            v=volmdlr.Vector3D(0.0, 0.9999999999999998, 0.0),
                            w=volmdlr.Vector3D(-0.9999999999999998, 0.0, -5.551115123125783e-17)), math.pi / 4)

        frame = volmdlr.Frame3D(origin=volmdlr.Point3D(0.0, 0.0, 0.0),
                                u=volmdlr.Vector3D(0.5773502691896258, 0.5773502691896258, 0.5773502691896258),
                                v=volmdlr.Vector3D(0.8164965809277258, -0.40824829046386313, -0.40824829046386313),
                                w=volmdlr.Vector3D(0.0, 0.7071067811865476, -0.7071067811865476))
        ellipse = curves.Ellipse3D(2, 1, frame)
        ellipse_intersections = conical_surface.ellipse_intersections(ellipse)
        self.assertEqual(len(ellipse_intersections), 2)
        self.assertTrue(ellipse_intersections[0].is_close(
            volmdlr.Point3D(-1.2979434653952304, -1.0460502895587362, -1.0460502895587362)))
        self.assertTrue(ellipse_intersections[1].is_close(
            volmdlr.Point3D(-5.967998071287894e-07, 0.9999997016000061, 0.9999997016000058)))

    def test_arcellipse_intersections(self):
        conical_surface = surfaces.ConicalSurface3D(
            volmdlr.Frame3D(origin=volmdlr.Point3D(1.0, 1.0, 0.0),
                            u=volmdlr.Vector3D(-5.551115123125783e-17, 0.0, 0.9999999999999998),
                            v=volmdlr.Vector3D(0.0, 0.9999999999999998, 0.0),
                            w=volmdlr.Vector3D(-0.9999999999999998, 0.0, -5.551115123125783e-17)), math.pi / 4)
        frame = volmdlr.Frame3D(origin=volmdlr.Point3D(0.0, 0.0, 0.0),
                                u=volmdlr.Vector3D(0.5773502691896258, 0.5773502691896258, 0.5773502691896258),
                                v=volmdlr.Vector3D(0.8164965809277258, -0.40824829046386313, -0.40824829046386313),
                                w=volmdlr.Vector3D(0.0, 0.7071067811865476, -0.7071067811865476))
        ellipse = curves.Ellipse3D(2, 1, frame)
        arcellipse = edges.ArcEllipse3D(ellipse, ellipse.point_at_abscissa(4.5), ellipse.point_at_abscissa(8.0))
        arcellipse_intersections = conical_surface.arcellipse_intersections(arcellipse)
        self.assertEqual(len(arcellipse_intersections), 1)
        self.assertTrue(arcellipse_intersections[0].is_close(
            volmdlr.Point3D(-1.2979434653952304, -1.0460502895587362, -1.0460502895587362)))


if __name__ == '__main__':
    unittest.main()<|MERGE_RESOLUTION|>--- conflicted
+++ resolved
@@ -89,15 +89,9 @@
         self.assertTrue(contour.is_ordered())
         self.assertAlmostEqual(contour.area(), math.pi * 0.0014073966802667698, 5)
 
-<<<<<<< HEAD
-        surface = surfaces.ConicalSurface3D.load_from_file(
-            os.path.join(folder, "conicalsurface_linesegment3d_to_2d.json"))
-        contour3d = vmw.Contour3D.load_from_file(
-=======
         surface = surfaces.ConicalSurface3D.from_json(
             os.path.join(folder, "conicalsurface_linesegment3d_to_2d.json"))
         contour3d = vmw.Contour3D.from_json(
->>>>>>> 7c126ca8
             os.path.join(folder, "conicalsurface_linesegment3d_to_2d_contour.json"))
         contour = surface.contour3d_to_2d(contour3d)
         self.assertTrue(contour.is_ordered())
