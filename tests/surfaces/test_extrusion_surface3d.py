--- conflicted
+++ resolved
@@ -158,21 +158,19 @@
         self.assertAlmostEqual(contour2d.area(), 0.012120134592666365, 2)
 
         surface = surfaces.ExtrusionSurface3D.load_from_file(
-<<<<<<< HEAD
             os.path.join(folder, "extrusionsurface_periodic.json"))
         contour = vmw.Contour3D.load_from_file(os.path.join(folder, "extrusionsurface_periodic_contour.json"))
         contour2d = surface.contour3d_to_2d(contour)
         self.assertTrue(contour2d.is_ordered())
         self.assertAlmostEqual(contour2d.area(), 2.009851332304794e-06, 8)
 
-=======
+        surface = surfaces.ExtrusionSurface3D.load_from_file(
             os.path.join(folder, "periodical_extrusionsurface_linesegment3d_to_2d.json"))
         contour = vmw.Contour3D.load_from_file(
             os.path.join(folder, "periodical_extrusionsurface_linesegment3d_to_2d_contour.json"))
         contour2d = surface.contour3d_to_2d(contour)
         self.assertTrue(contour2d.is_ordered(1e-5))
         self.assertAlmostEqual(contour2d.area(), 0.007376809172328507, 2)
->>>>>>> 735ff114
 
 
 if __name__ == '__main__':
