--- conflicted
+++ resolved
@@ -83,15 +83,6 @@
         contour = wires.Contour3D.load_from_file(
             "surfaces/objects_toroidal_tests/toroidal_surface_bug_2_contour_0.json")
         contour2d = surface.contour3d_to_2d(contour)
-<<<<<<< HEAD
-<<<<<<< HEAD
-        self.assertAlmostEqual(contour2d.area(), 1.3773892114076673, 2)
-
-=======
-        self.assertTrue(contour2d.is_ordered())
-        self.assertAlmostEqual(contour2d.area(), 1.3773892114076673)
->>>>>>> sphericalsurface_arc3d_to_2d
-=======
 
         self.assertTrue(contour2d.is_ordered())
         self.assertAlmostEqual(contour2d.area(), 1.3773892114076673, 2)
@@ -105,7 +96,6 @@
         self.assertTrue(contour2d.is_ordered())
         self.assertAlmostEqual(contour2d.area(), 1.0990644259885822, 2)
 
->>>>>>> 9afdd1ca
 
 if __name__ == '__main__':
     unittest.main()