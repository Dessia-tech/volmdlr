--- conflicted
+++ resolved
@@ -144,8 +144,6 @@
         self.assertTrue(contour2d.is_ordered())
         self.assertAlmostEqual(contour2d.area(), 0.12142017346476651, 4)
 
-<<<<<<< HEAD
-=======
         surface = surfaces.ToroidalSurface3D.load_from_file(os.path.join(folder, "toroidalsurface_small_arc3d.json"))
         contour = wires.Contour3D.load_from_file(os.path.join(folder, "toroidalsurface_small_arc3d_contour.json"))
         contour2d = surface.contour3d_to_2d(contour)
@@ -153,7 +151,6 @@
         self.assertTrue(contour2d.is_ordered())
         self.assertAlmostEqual(contour2d.area(), 0.09543353484687866, 2)
 
->>>>>>> 527b0b68
     def test_line_intersections(self):
         expected_results = [[volmdlr.Point3D(2.9993479584651066, 0.031270376297965426, 0.031270376297965426),
                              volmdlr.Point3D(1.0000193965498871, 0.09374939385781603, 0.09374939385781603),
