import math
import os
import unittest
import numpy as np
from dessia_common.core import DessiaObject
import volmdlr
from volmdlr import edges, surfaces, wires, curves

folder = os.path.join(os.path.dirname(os.path.realpath(__file__)), 'objects_toroidal_tests')


class TestToroidalSurface3D(unittest.TestCase):
    toroidal_surface = surfaces.ToroidalSurface3D(volmdlr.OXYZ, 1, 0.1)
    frame = volmdlr.Frame3D(volmdlr.Point3D(-0.005829, 0.000765110438227, -0.0002349369830163),
                            volmdlr.Vector3D(-0.6607898454031987, 0.562158151695499, -0.4973278523210991),
                            volmdlr.Vector3D(-0.7505709694705869, -0.4949144228333324, 0.43783893597935386),
                            volmdlr.Vector3D(-0.0, 0.6625993710787045, 0.748974013865705))
    toroidal_surface2 = surfaces.ToroidalSurface3D(frame, 0.000725, 0.000125)
    linesegs = [
        edges.LineSegment3D(volmdlr.Point3D(4, 0, 0), volmdlr.Point3D(-4, 0.25, 0.25)),
        edges.LineSegment3D(volmdlr.Point3D(4, 0, 0), volmdlr.Point3D(-4, 0.25, 4)),
    ]

    def test_parametric_points_to_3d(self):
        parametric_points = np.array([[0.0, 0.0], [0.0, 0.5 * math.pi], [0.0, math.pi], [0.0, 1.5 * math.pi],
                                      [0.5 * math.pi, 0.0], [0.5 * math.pi, 0.5 * math.pi],
                                      [0.5 * math.pi, math.pi], [0.5 * math.pi, 1.5 * math.pi],
                                      [math.pi, 0.0], [math.pi, 0.5 * math.pi],
                                      [math.pi, math.pi], [math.pi, 1.5 * math.pi],
                                      [1.5 * math.pi, 0.0], [1.5 * math.pi, 0.5 * math.pi],
                                      [1.5 * math.pi, math.pi], [1.5 * math.pi, 1.5 * math.pi]])
        points3d = self.toroidal_surface.parametric_points_to_3d(parametric_points)
        expected_points = np.array([[1.1, 0.0, 0.0], [1.0, 0.0, 0.1], [0.9, 0.0, 0.0], [1.0, 0.0, -0.1],
                                    [0.0, 1.1, 0.0], [0.0, 1.0, 0.1], [0.0, 0.9, 0.0], [0.0, 1.0, -0.1],
                                    [-1.1, 0.0, 0.0], [-1.0, 0.0, 0.1], [-0.9, 0.0, 0.0], [-1.0, 0.0, -0.1],
                                    [0.0, -1.1, 0.0], [0.0, -1.0, 0.1], [0.0, -0.9, 0.0], [0.0, -1.0, -0.1]])
        for point, expected_point in zip(points3d, expected_points):
            self.assertAlmostEqual(np.linalg.norm(point - expected_point), 0.0)

    def test_arc3d_to_2d(self):
        arc1 = edges.Arc3D.from_3_points(volmdlr.Point3D(1 - 0.1 / math.sqrt(2), 0, 0.1 / math.sqrt(2)),
                                         volmdlr.Point3D(0.9, 0, 0),
                                         volmdlr.Point3D(1 - 0.1 / math.sqrt(2), 0, -0.1 / math.sqrt(2)))

        test1 = self.toroidal_surface.arc3d_to_2d(arc3d=arc1)[0]

        # Assert that the returned object is an edges.LineSegment2D
        self.assertIsInstance(test1, edges.LineSegment2D)

        # Assert that the returned object is right on the parametric domain (take into account periodicity)
        self.assertTrue(test1.start.is_close(volmdlr.Point2D(0, 0.75 * math.pi)))
        self.assertTrue(test1.end.is_close(volmdlr.Point2D(0, 1.25 * math.pi)))

        arc2 = edges.Arc3D.from_3_points(volmdlr.Point3D(-0.169132244445, 0.06508125180570001, 0.627719515715),
                                         volmdlr.Point3D(-0.169169279223, 0.064939567779, 0.628073066814),
                                         volmdlr.Point3D(-0.169258691383, 0.064597504793, 0.628219515715))

        surface2 = surfaces.ToroidalSurface3D.load_from_file(os.path.join(folder, "surface.json"))
        test2 = surface2.arc3d_to_2d(arc3d=arc2)[0]
        self.assertTrue(test2.start.is_close(volmdlr.Point2D(-0.2868131934235978, -math.pi)))
        self.assertTrue(test2.end.is_close(volmdlr.Point2D(-0.28681319342359773, -0.5 * math.pi)))

        surface = surfaces.ToroidalSurface3D.load_from_file(
            os.path.join(folder, "degenerated_toroidalsurface.json"))
        arc3d = edges.Arc3D.load_from_file(
            os.path.join(folder, "degenerated_toroidalsurface_arc3d_undefined_end.json"))
        brep_primitive = surface.arc3d_to_2d(arc3d)[0]
        inverse_prof = surface.linesegment2d_to_3d(brep_primitive)[0]
        self.assertAlmostEqual(brep_primitive.length(), 0.1993422098906592, 3)
        self.assertEqual(brep_primitive.end.y, -math.pi)
        self.assertAlmostEqual(arc3d.length(), inverse_prof.length(), 5)
        self.assertTrue(arc3d.start.is_close(inverse_prof.start))
        self.assertTrue(arc3d.end.is_close(inverse_prof.end))

        surface = surfaces.ToroidalSurface3D.load_from_file(
            os.path.join(folder, "degenerated_toroidalsurface_2.json"))
        arc3d = edges.Arc3D.load_from_file(
            os.path.join(folder, "degenerated_toroidalsurface_2_arc3d_undefined_end.json"))
        brep_primitive = surface.arc3d_to_2d(arc3d)[0]
        inverse_prof = surface.linesegment2d_to_3d(brep_primitive)[0]
        self.assertAlmostEqual(brep_primitive.length(), 0.5 * math.pi, 3)
        self.assertEqual(brep_primitive.end.y, math.pi)
        self.assertAlmostEqual(arc3d.length(), inverse_prof.length(), 4)
        self.assertTrue(arc3d.start.is_close(inverse_prof.start, 5e-5))
        self.assertTrue(arc3d.end.is_close(inverse_prof.end))

    def test_bsplinecurve3d_to_2d(self):
        control_points = [volmdlr.Point3D(-0.006429000000000001, 0.000765110438227, -0.0002349369830163),
                          volmdlr.Point3D(-0.006429000000000001, 0.0007527699876436001, -0.0002071780906932),
                          volmdlr.Point3D(-0.006429000000000001, 0.0007289073904888, -0.0001535567864537),
                          volmdlr.Point3D(-0.006429000000000001, 0.0006930461151679999, -7.904060141388999e-05),
                          volmdlr.Point3D(-0.006429000000000001, 0.0006567972565296, -1.323031929501e-05),
                          volmdlr.Point3D(-0.006429000000000001, 0.0006198714960685, 4.331237693835e-05),
                          volmdlr.Point3D(-0.006429000000000001, 0.0005818146300831, 9.111011896111e-05),
                          volmdlr.Point3D(-0.006429000000000001, 0.0005560693653727, 0.00011689162321630001),
                          volmdlr.Point3D(-0.006429000000000001, 0.0005431250195402, 0.00012834317593889998)]
        knot_multiplicities = [4, 1, 1, 1, 1, 1, 4]
        knots = [0.0, 0.1666666666667, 0.3333333333333, 0.5, 0.6666666666667, 0.8333333333333, 1.0]
        bspline_curve3d = edges.BSplineCurve3D(3, control_points, knot_multiplicities, knots)

        test = self.toroidal_surface2.bsplinecurve3d_to_2d(bspline_curve3d)[0]
        inv_prof = self.toroidal_surface2.bsplinecurve2d_to_3d(test)[0]

        self.assertTrue(test.start.is_close(volmdlr.Point2D(0.8489257266674017, math.pi)))
        self.assertTrue(test.end.is_close(volmdlr.Point2D(1.4449281658550368, 1.5707952339189064)))

        self.assertTrue(inv_prof.end.is_close(bspline_curve3d.end))

        surface = surfaces.ToroidalSurface3D.load_from_file(
            os.path.join(folder, "toroidalsurface_bsplinecurve3d_to_2d.json"))
        bspline_curve3d = edges.BSplineCurve3D.load_from_file(
            os.path.join(folder, "toroidalsurface_bsplinecurve3d_to_2d_curve.json"))
        brep_primitive = surface.bsplinecurve3d_to_2d(bspline_curve3d)[0]
        inverse_prof = surface.bsplinecurve2d_to_3d(brep_primitive)[0]
        self.assertAlmostEqual(brep_primitive.length(), 0.013265398542202636, 3)
        self.assertAlmostEqual(bspline_curve3d.length(), inverse_prof.length(), 5)
        self.assertTrue(bspline_curve3d.start.is_close(inverse_prof.start))
        self.assertTrue(bspline_curve3d.end.is_close(inverse_prof.end))

    def test_point_projection(self):
        test_points = [volmdlr.Point3D(-2.0, -2.0, 0.0), volmdlr.Point3D(0.0, -2.0, 0.0),
                       volmdlr.Point3D(2.0, -2.0, 0.0),
                       volmdlr.Point3D(2.0, 0.0, 0.0), volmdlr.Point3D(2.0, 2.0, 0.0), volmdlr.Point3D(0.0, 2.0, 0.0),
                       volmdlr.Point3D(-2.0, 2.0, 0.0), volmdlr.Point3D(-2.0, 0.0, 0.0),
                       ]

        expected_points = [volmdlr.Point3D(-0.55 * math.sqrt(2), -0.55 * math.sqrt(2), 0.0),
                           volmdlr.Point3D(0.0, -1.1, 0.0),
                           volmdlr.Point3D(0.55 * math.sqrt(2), -0.55 * math.sqrt(2), 0.0),
                           volmdlr.Point3D(1.1, 0.0, 0.0),
                           volmdlr.Point3D(0.55 * math.sqrt(2), 0.55 * math.sqrt(2), 0.0),
                           volmdlr.Point3D(0.0, 1.1, 0.0),
                           volmdlr.Point3D(-0.55 * math.sqrt(2), 0.55 * math.sqrt(2), 0.0),
                           volmdlr.Point3D(-1.1, 0.0, 0.0),
                           ]

        for i, point in enumerate(test_points):
            self.assertTrue(self.toroidal_surface.point_projection(point).is_close(expected_points[i]))

    def test_contour3d_to_2d(self):
        surface = surfaces.ToroidalSurface3D.load_from_file(os.path.join(folder, "toroidal_surface_bug_2.json"))
        contour = wires.Contour3D.load_from_file(os.path.join(folder, "toroidal_surface_bug_2_contour_0.json"))
        contour2d = surface.contour3d_to_2d(contour)

        self.assertTrue(contour2d.is_ordered())
        self.assertAlmostEqual(contour2d.area(), 1.3773892114076673, 2)

        surface = surfaces.ToroidalSurface3D.load_from_file(os.path.join(folder, "buggy_toroidalface_surface.json"))
        contour = wires.Contour3D.load_from_file(os.path.join(folder, "buggy_toroidalface_contour.json"))
        contour2d = surface.contour3d_to_2d(contour)

        self.assertTrue(contour2d.is_ordered())
        self.assertAlmostEqual(contour2d.area(), 1.0990644259885822, 2)

        surface = surfaces.ToroidalSurface3D.load_from_file(
            os.path.join(folder, "toroidalsurface_small_bsplinecurve.json"))
        contour = wires.Contour3D.load_from_file(
            os.path.join(folder, "toroidalsurface_small_bsplinecurve_contour.json"))
        contour2d = surface.contour3d_to_2d(contour)

        self.assertTrue(contour2d.is_ordered())
        self.assertAlmostEqual(contour2d.area(), 0.12142017346476651, 4)

        surface = surfaces.ToroidalSurface3D.load_from_file(os.path.join(folder, "toroidalsurface_small_arc3d.json"))
        contour = wires.Contour3D.load_from_file(os.path.join(folder, "toroidalsurface_small_arc3d_contour.json"))
        contour2d = surface.contour3d_to_2d(contour)

        self.assertTrue(contour2d.is_ordered())
        self.assertAlmostEqual(contour2d.area(), 0.09543353484687866, 2)

    def test_line_intersections(self):
        expected_results = [[volmdlr.Point3D(2.9993479584651066, 0.031270376297965426, 0.031270376297965426),
                             volmdlr.Point3D(1.0000193965498871, 0.09374939385781603, 0.09374939385781603),
                             volmdlr.Point3D(-1.0001508657814862, 0.15625471455567144, 0.15625471455567144),
                             volmdlr.Point3D(-2.968027405412837, 0.21775085641915115, 0.21775085641915115)],
                            [volmdlr.Point3D(2.799597842042955, 0.03751256743615766, 0.6002010789785226),
                             volmdlr.Point3D(2.000000955072264, 0.06249997015399175, 0.999999522463868)]]

        toroidal_surface = surfaces.ToroidalSurface3D(volmdlr.OXYZ, 2, 1)
        for i, lineseg in enumerate(self.linesegs):
            inters = toroidal_surface.line_intersections(lineseg.line)
            for expected_result, inter in zip(expected_results[i], inters):
                self.assertTrue(expected_result.is_close(inter))
        expected_results = [[volmdlr.Point3D(-1.0385780861224632, -2.73372290825405, -0.3815197706145943),
                             volmdlr.Point3D(-1.0385780861224632, -0.27992053908174386, -0.3815197706145943),
                             volmdlr.Point3D(-1.0385780861224632, 0.2799205390817603, -0.3815197706145943),
                             volmdlr.Point3D(-1.0385780861224632, 2.7337229082540286, -0.3815197706145943)],
                            [volmdlr.Point3D(0.02037825356907985, -1.7074248427439929, -1.7074248427439933),
                             volmdlr.Point3D(1.1557561697724674, -2.2751138008456864, -2.2751138008456877)],
                            [volmdlr.Point3D(2.8868233917320207, 2.0, -0.8590189402508468),
                             volmdlr.Point3D(3.3891999753110165, 2.0, 0.353825421244224)],
                            [volmdlr.Point3D(1.3426661840222276, -1.6569652433720718, -0.9911601091085722),
                             volmdlr.Point3D(2.6785064972435375, -1.252458418216524, -0.2905337359307829)],
                            []]
        surface1, lineseg1 = DessiaObject.load_from_file(os.path.join(folder, "test_torus_line_intersections.json")).primitives
        surface2, line2 = DessiaObject.load_from_file(os.path.join(folder, "test_torus_line_itnersections_08_11_2023.json")).primitives
        surface3, lineseg3 = DessiaObject.load_from_file(os.path.join(folder, "test_torus_lineseg141223.json")).primitives
        surface4, lineseg4 = DessiaObject.load_from_file(os.path.join(folder, "test_toroidal_surface_lineseg_intersections201223.json")).primitives
        surface5, lineseg5 = DessiaObject.load_from_file(os.path.join(folder, "test_toroidal_surface_line_intersections.json")).primitives
        for i, (surface, line) in enumerate([[surface1, lineseg1.line], [surface2, line2], [surface3, lineseg3.line],
                                             [surface4, lineseg4.line], [surface5, lineseg5.line]]):
            line_intersections = surface.line_intersections(line)
            self.assertEqual(len(line_intersections), len(expected_results[i]))
            for result, expected_result in zip(line_intersections, expected_results[i]):
                self.assertTrue(result.is_close(expected_result))

    def test_plane_intersections(self):
        # expected_results1 = [[18.84955592153876, 6.283185307179586], [18.774778566021112, 6.306324825293246],
        #                      [18.5617493684232, 6.382385576306439], [18.213003929294803, 6.522534718622832],
        #                      [17.739364338923057, 6.755616287202433], [17.1625691883647, 7.158696841362767],
        #                      [12.566370614359176, 12.566370614359176], [9.548770298777303, 9.548821736583],
        #                      [8.513205924147941, 8.513205940779676], [7.859515365391688, 7.859515894383071]]
        expected_results2 = [18.007768707061828, 7.124972521656522]
        # expected_results3 = [[6.283185307179586, 6.283185307179586], [6.2875349574989645, 6.287534957499058],
        #                      [6.304012757149069, 6.304012757108318], [6.332386891565732, 6.332387025344138],
        #                      [6.37421085946673, 6.374210324414149], [6.43210762324573, 6.432107623197953],
        #                      [6.51052974990513, 6.51053028745116], [6.617600424114313, 6.6175980337493066],
        #                      [6.77080593982067, 6.7708059398871745], [7.027693873429918, 7.0276930098427135],
        #                      [14.078245241777378], [13.573577863186827], [13.22389517617073], [12.919850027506168],
        #                      [12.627492605133103], [12.32994771706411], [12.016620567197062], [11.679643162854287],
        #                      [11.312295410213531], [10.908103299155089]]

        toroidal_surface = surfaces.ToroidalSurface3D(volmdlr.OXYZ, 2, 1)
        # Test 1
        plane1 = surfaces.Plane3D(volmdlr.OXYZ)
        plane1 = plane1.rotation(volmdlr.O3D, volmdlr.Z3D, math.pi / 4)
        for i, n in enumerate(np.linspace(0, math.pi / 4, 10)):
            plane = plane1.rotation(plane1.frame.origin, volmdlr.X3D, n)
            plane_intersections = toroidal_surface.plane_intersections(plane)
            for intersection in plane_intersections:
                for p in intersection.discretization_points(number_points=50):
                    self.assertLess(toroidal_surface.point_distance(p), 1e-5)
                    self.assertLess(plane.point_distance(p), 1e-5)
            # for intersection, expected_result in zip(plane_intersections, expected_results1[i]):
            #     self.assertAlmostEqual(intersection.length(), expected_result, 5)

        # Test 2
        plane2 = surfaces.Plane3D(volmdlr.Frame3D(volmdlr.Point3D(0, 0, 0.5), volmdlr.X3D,
                                                  volmdlr.Y3D, volmdlr.Z3D))
        plane_intersections = toroidal_surface.plane_intersections(plane2)
        self.assertAlmostEqual(plane_intersections[0].length(), expected_results2[0], 6)
        self.assertAlmostEqual(plane_intersections[1].length(), expected_results2[1], 6)

        # Test 3
        plane3 = surfaces.Plane3D(volmdlr.OYZX)
        for i, n in enumerate(np.linspace(0, 2, 20)):
            plane = plane3.translation(n * volmdlr.X3D)
            plane_intersections = toroidal_surface.plane_intersections(plane)
            for intersection in plane_intersections:
                for p in intersection.discretization_points(number_points=50):
                    self.assertLess(toroidal_surface.point_distance(p), 1e-5)
                    self.assertLess(plane.point_distance(p), 1e-5)
            # for intersection, expected_result in zip(plane_intersections, expected_results3[i]):
            #     self.assertAlmostEqual(intersection.length(), expected_result, 6)
        # Test 4
        plane4 = surfaces.Plane3D(volmdlr.OYZX)
        plane4 = plane4.translation(volmdlr.X3D)
        plane_intersections = toroidal_surface.plane_intersections(plane4)
        for intersection in plane_intersections:
            for p in intersection.discretization_points(number_points=50):
                self.assertLess(toroidal_surface.point_distance(p), 1e-5)
                self.assertLess(plane4.point_distance(p), 1e-5)
        # for intersection, expected_result in zip(plane_intersections, [7.415366424519409, 7.415366424519409]):
        #     self.assertAlmostEqual(intersection.length(), expected_result, 6)

        # Test 5
        plane5 = plane4.translation(volmdlr.X3D * 3.1)
        plane_intersections = toroidal_surface.plane_intersections(plane5)
        self.assertFalse(plane_intersections)

        # Test 6
        plane6 = surfaces.Plane3D(
            volmdlr.Frame3D(origin=volmdlr.Point3D(2.265348976860137, 1.0, 1.2653489768601376),
                            u=volmdlr.Vector3D(0.7071067811865476, 0.0, -0.7071067811865475),
                            v=volmdlr.Vector3D(0.0, 1.0, 0.0),
                            w=volmdlr.Vector3D(0.7071067811865475, 0.0, 0.7071067811865476)))
        plane_intersections = toroidal_surface.plane_intersections(plane6)
        self.assertFalse(plane_intersections)
        toroidalsurface, plane = DessiaObject.load_from_file(
            os.path.join(folder, 'test_toroidalsurface_plane3d_intersections_211223.json')).primitives
        intersections = toroidalsurface.surface_intersections(plane)
        self.assertEqual(len(intersections), 2)
        self.assertTrue(intersections[0].center.is_close(volmdlr.Point3D(3.0, 0.0, 0.0)))
        self.assertEqual(intersections[0].radius, 1)
        self.assertTrue(intersections[1].center.is_close(volmdlr.Point3D(-3.0, 0.0, 0.0)))
        self.assertEqual(intersections[1].radius, 1)

    def test_cylindrical_surface_intersections(self):
        toroidal_surface = surfaces.ToroidalSurface3D(volmdlr.OXYZ, 2, 1)

        # Test1
        frame = volmdlr.OXYZ.translation(volmdlr.Vector3D(1, 1, 0))
        frame = frame.rotation(volmdlr.Point3D(1, 1, 0), volmdlr.Y3D, math.pi / 4)
        cylindrical_surface = surfaces.CylindricalSurface3D(frame, 1)
        inters = toroidal_surface.cylindricalsurface_intersections(cylindrical_surface)
        self.assertEqual(len(inters), 1)
<<<<<<< HEAD
        self.assertAlmostEqual(inters[0].length(),  14.655771126896285, 6)
=======
        self.assertAlmostEqual(inters[0].length(),  14.655766708064988, 6)
>>>>>>> ac6f76d2
        # Test2
        expected_results = [[9.424777944721708, 9.424777944721708], [6.283185307179586], []]
        frame = volmdlr.OXYZ
        cylindrical_surfaces = [surfaces.CylindricalSurface3D(frame, 1.5),
                                surfaces.CylindricalSurface3D(frame, 1),
                                surfaces.CylindricalSurface3D(frame, 0.9)]
        for i, surface in enumerate(cylindrical_surfaces):
            inters = toroidal_surface.cylindricalsurface_intersections(surface)
            for sol, expected_result in zip(inters, expected_results[i]):
                self.assertAlmostEqual(sol.length(), expected_result)

        #Test3
<<<<<<< HEAD
        expected_results = [[17.15507502094234], [17.448545184818247], [8.189776668686337, 11.902029916604459],
                            [9.342188106943269, 6.78336866673309, 6.626627789678063],
                            [8.454959462123995, 11.77511467603688], [18.761719968847533],
                            [6.937794363985141, 15.19249250941749], [19.04178251289429],
                            [19.712211191522904], [9.106322135020985, 6.6068733328316185, 6.606874972659134]]
=======
        expected_results = [[17.15507503569369], [17.44854665643788], [8.189796585620618, 11.901139748235597],
                            [9.342188230885236, 6.783310155206425, 6.626640664645549],
                            [8.454900525242053, 11.776994635117465], [18.761719740322402],
                            [6.937797095728188, 15.192492963838706], [19.04177375915889],
                            [19.712228121747376], [9.10632294802296, 6.606845279818736, 6.606878954896224]]
>>>>>>> ac6f76d2

        frame = volmdlr.OXYZ.translation(volmdlr.Vector3D(1, 1, 0))
        for i, theta in enumerate(np.linspace(0, math.pi * .7, 10)):
            frame = frame.rotation(frame.origin, volmdlr.Y3D, theta)
            cylindrical_surface = surfaces.CylindricalSurface3D(frame, 1.5)
            inters = toroidal_surface.cylindricalsurface_intersections(cylindrical_surface)
            for sol, expected_result in zip(inters, expected_results[i]):
                self.assertAlmostEqual(sol.length(), expected_result, 5)

    def test_circle_intersections(self):
        toroidal_surface = surfaces.ToroidalSurface3D(volmdlr.OXYZ, 2, 1)
        circle = curves.Circle3D(volmdlr.Frame3D(origin=volmdlr.Point3D(1.0, 1.0, -0.8947368421052632),
                                                 u=volmdlr.Vector3D(1.0, 0.0, 0.0),
                                                 v=volmdlr.Vector3D(0.0, 1.0, 0.0),
                                                 w=volmdlr.Vector3D(0.0, 0.0, 1.0)), 1)
        circle_intersections = toroidal_surface.circle_intersections(circle)
        expected_point1 = volmdlr.Point3D(1.544982741074, 0.161552737537, -0.894736842105)
        expected_point2 = volmdlr.Point3D(0.161552737537, 1.544982741074, -0.894736842105)
        self.assertTrue(circle_intersections[0].is_close(expected_point1))
        self.assertTrue(circle_intersections[1].is_close(expected_point2))
        torus, circle = DessiaObject.from_json(os.path.join(folder,
            'test_toroidalsurface_circle_intersections211223_2.json')).primitives
        circle_intersections = torus.circle_intersections(circle)
        self.assertEqual(len(circle_intersections), 2)
        self.assertTrue(circle_intersections[0].is_close(volmdlr.Point3D(2.0000006438528177, -0.5135128860482583, -0.9978935668376178)))
        self.assertTrue(circle_intersections[1].is_close(volmdlr.Point3D(2.0000002080103414, -0.5135127741429286, 0.9978935960903826)))

    def test_ellipse_intersections(self):
        toroidal_surface = surfaces.ToroidalSurface3D(volmdlr.Frame3D(origin=volmdlr.Point3D(1.0, 1.0, 0.0),
                                                                      u=volmdlr.Vector3D(-5.551115123125783e-17, 0.0,
                                                                                         0.9999999999999998),
                                                                      v=volmdlr.Vector3D(0.0, 0.9999999999999998, 0.0),
                                                                      w=volmdlr.Vector3D(-0.9999999999999998, 0.0,
                                                                                         -5.551115123125783e-17)), 3,
                                                      1)

        frame = volmdlr.Frame3D(origin=volmdlr.Point3D(0.0, 0.0, 0.0),
                                u=volmdlr.Vector3D(0.5773502691896258, 0.5773502691896258, 0.5773502691896258),
                                v=volmdlr.Vector3D(0.8164965809277258, -0.40824829046386313, -0.40824829046386313),
                                w=volmdlr.Vector3D(0.0, 0.7071067811865476, -0.7071067811865476))

        ellipse = curves.Ellipse3D(2, 1, frame)
        ellipse_intersections = toroidal_surface.ellipse_intersections(ellipse)
        self.assertFalse(ellipse_intersections)

        frame1 = frame.translation(volmdlr.Vector3D(3, 0.0, 0.0))
        ellipse = curves.Ellipse3D(7, 2.5, frame1)
        ellipse_intersections = toroidal_surface.ellipse_intersections(ellipse)
        self.assertFalse(ellipse_intersections)

        frame = frame.translation(volmdlr.Vector3D(3, 0.0, 0.0))
        ellipse = curves.Ellipse3D(2, 1, frame)
        ellipse_intersections = toroidal_surface.ellipse_intersections(ellipse)
        self.assertEqual(len(ellipse_intersections), 2)
        self.assertTrue(ellipse_intersections[0].is_close(
            volmdlr.Point3D(1.6865642161149017, -1.0274512473410842, -1.0274512473410844)))
        self.assertTrue(ellipse_intersections[1].is_close(
            volmdlr.Point3D(1.817953260018375, -1.1400067506585763, -1.1400067506585763)))

    def test_conicalsurface_intersections(self):
        conical_surface = surfaces.ConicalSurface3D(volmdlr.OXYZ, math.pi / 7)
        conical_surface = conical_surface.translation(volmdlr.Vector3D(2, 2, -3))
        toroidal_surface1 = surfaces.ToroidalSurface3D(volmdlr.OXYZ, 3, 1)
        list_curves = toroidal_surface1.conicalsurface_intersections(conical_surface)
        self.assertEqual(len(list_curves), 2)
        self.assertAlmostEqual(list_curves[0].length(), 7.290767246711664)
<<<<<<< HEAD
        self.assertAlmostEqual(list_curves[1].length(), 7.290781630732165)
=======
        self.assertAlmostEqual(list_curves[1].length(),  7.290775103464861)
>>>>>>> ac6f76d2

        conical_surface = surfaces.ConicalSurface3D(volmdlr.OXYZ, math.pi / 8)
        conical_surface = conical_surface.translation(volmdlr.Vector3D(2, 2, -3))
        toroidal_surface1 = surfaces.ToroidalSurface3D(volmdlr.OXYZ, 3, 1)
        list_curves = toroidal_surface1.conicalsurface_intersections(conical_surface)
        self.assertEqual(len(list_curves), 1)
        self.assertAlmostEqual(list_curves[0].length(), 15.26648920774545, 6)

    def test_sphericalsurface_intersections(self):
        spherical_surface = surfaces.SphericalSurface3D(
            volmdlr.OXYZ.translation(volmdlr.Vector3D(0.5, 0.5, 0)), 2)
        frame = volmdlr.OXYZ
        toroidal_surface1 = surfaces.ToroidalSurface3D(frame, 2, 1)

        intersections = toroidal_surface1.sphericalsurface_intersections(spherical_surface)
        self.assertEqual(len(intersections), 2)
        self.assertAlmostEqual(intersections[0].length(), 11.364812376610685)
        self.assertAlmostEqual(intersections[1].length(), 11.364812376610685)
        frame = frame.rotation(frame.origin, volmdlr.Y3D, math.pi / 5)
        toroidal_surface2 = surfaces.ToroidalSurface3D(frame, 2, 1)
        intersections = toroidal_surface2.sphericalsurface_intersections(spherical_surface)
        self.assertEqual(len(intersections), 2)
        self.assertAlmostEqual(intersections[0].length(), 10.264046962680238)
        self.assertAlmostEqual(intersections[1].length(), 12.024102432013244)
        frame = volmdlr.OXYZ.rotation(frame.origin, volmdlr.Y3D, math.pi / 5)
        frame = frame.translation(volmdlr.X3D * 1.6)
        toroidal_surface3 = surfaces.ToroidalSurface3D(frame, 2, 1)
        intersections = toroidal_surface3.sphericalsurface_intersections(spherical_surface)
        self.assertEqual(len(intersections), 1)
        self.assertAlmostEqual(intersections[0].length(), 20.514857203053506)

    def test_toroidal_surfaces(self):
        toroidal_surface1 = surfaces.ToroidalSurface3D(volmdlr.OXYZ, 2, 1)
        """ ======= INCLINED AND TRANSLATED ========== """
        toroidal_surface2 = surfaces.ToroidalSurface3D(volmdlr.OYZX, 2, 1)
        toroidal_surface2 = toroidal_surface2.rotation(volmdlr.O3D, volmdlr.Y3D, math.pi / 6)
        toroidal_surface2 = toroidal_surface2.translation(volmdlr.X3D * 2.5)

        inters = toroidal_surface1.surface_intersections(toroidal_surface2)
        self.assertEqual(len(inters), 1)
        for i in inters:
            for p in i.discretization_points(number_points=50):
                self.assertFalse(toroidal_surface1.point_distance(p) > 1e-4)
                self.assertFalse(toroidal_surface2.point_distance(p) > 1e-4)

        """" ========================# PARALLEL NOT INTERSECTING ========================"""
        toroidal_surface2 = surfaces.ToroidalSurface3D(volmdlr.OXYZ, 2, 1)
        toroidal_surface2 = toroidal_surface2.translation(volmdlr.Z3D * 2.5)
        inters = toroidal_surface1.surface_intersections(toroidal_surface2)
        self.assertFalse(inters)

        """  ======================== # PARALLEL INTERSECTING  ======================== """
        surfaces2 = []
        toroidal_surface2 = surfaces.ToroidalSurface3D(volmdlr.OXYZ, 3, 1)
        surfaces2.append(toroidal_surface2)
        toroidal_surface2 = toroidal_surface2.translation(volmdlr.Z3D * 1.5)
        surfaces2.append(toroidal_surface2)
        toroidal_surface2 = toroidal_surface2.translation(volmdlr.Z3D * 0.5)
        surfaces2.append(toroidal_surface2)

        toroidal_surface2 = surfaces.ToroidalSurface3D(volmdlr.OXYZ, 5, 3)
        surfaces2.append(toroidal_surface2)
        toroidal_surface2 = toroidal_surface2.translation(volmdlr.Z3D * 1.5)
        surfaces2.append(toroidal_surface2)
        toroidal_surface2 = toroidal_surface2.translation(volmdlr.Z3D * 0.5)
        surfaces2.append(toroidal_surface2)

        toroidal_surface2 = surfaces.ToroidalSurface3D(volmdlr.OXYZ, 3, 2)
        surfaces2.append(toroidal_surface2)
        toroidal_surface2 = toroidal_surface2.translation(volmdlr.Z3D * 1.5)
        surfaces2.append(toroidal_surface2)
        toroidal_surface2 = toroidal_surface2.translation(volmdlr.Z3D * 0.5)
        surfaces2.append(toroidal_surface2)

        toroidal_surface2 = surfaces.ToroidalSurface3D(volmdlr.OXYZ, 3, 2.5)
        expected_number_sol = [2, 2, 0, 2, 2, 2, 1, 2, 2, 0]

        surfaces2.append(toroidal_surface2)
        for i, surface2 in enumerate(surfaces2):
            inters = toroidal_surface1.surface_intersections(surface2)
            self.assertEqual(len(inters), expected_number_sol[i])
            for inter in inters:
                for p in inter.discretization_points(number_points=50):
                    self.assertFalse(toroidal_surface1.point_distance(p) > 1e-6)
                    self.assertFalse(surface2.point_distance(p) > 1e-6)

        """  ======================== # PARALLEL and not coincident INTERSECTING  ======================== """
        toroidal_surface2 = surfaces.ToroidalSurface3D(volmdlr.OXYZ, 2, 1)
        toroidal_surface2 = toroidal_surface2.translation(volmdlr.X3D * 4)

        toroidal_surface1_1 = surfaces.ToroidalSurface3D(volmdlr.OXYZ, 1, .5)
        toroidal_surface2_1 = surfaces.ToroidalSurface3D(volmdlr.OXYZ, 0.8, .5)
        toroidal_surface2_1 = toroidal_surface2_1.translation(volmdlr.X3D * (-1.8))
        toroidal_surface3_1 = toroidal_surface2_1.translation(volmdlr.X3D * (-0.1))
        expected_number_sol = [2, 2, 1]
        for i, (sf1, sf2) in enumerate([(toroidal_surface1, toroidal_surface2),
                         (toroidal_surface1_1, toroidal_surface2_1),
                         (toroidal_surface1_1, toroidal_surface3_1)]):
            inters = sf1.surface_intersections(sf2)
            self.assertEqual(len(inters), expected_number_sol[i])
            for inter in inters:
                for p in inter.discretization_points(number_points=50):
                    self.assertFalse(sf1.point_distance(p) > 1e-5)
                    self.assertFalse(sf2.point_distance(p) > 1e-5)
        """ ==================== Yvone-Villarceau circles of T1 and T2 ==========================="""

        toroidal_surface1 = surfaces.ToroidalSurface3D(volmdlr.OXYZ, 1, .5)
        toroidal_surface2 = surfaces.ToroidalSurface3D(volmdlr.OXYZ, 1, .3)
        toroidal_surface2_1 = toroidal_surface2.translation(volmdlr.X3D * 0.8)

        toroidal_surface2_2 = toroidal_surface1.translation(volmdlr.X3D)
        toroidal_surface2_3 = toroidal_surface1.translation(volmdlr.X3D * 1.1)
        toroidal_surface2_4 = toroidal_surface1.translation(volmdlr.X3D * 1.8)
        toroidal_surface2_5 = toroidal_surface1.translation(volmdlr.X3D * 0.8)
        expected_number_sol = [4, 4, 3, 3, 4]
        expected_sols_lengths = [[3.4903660848134903, 3.4903660848134894, 2.802554969478162, 2.802554984784863],
                                 [6.283185307179586, 6.283185307179586, 3.707738420898486, 3.707738420898486],
                                 [6.907653689757426, 5.027206872504137, 5.027205598764028],
                                 [5.82219814019078, 3.3338737438502717, 3.3338735379661655],
                                 [3.351031375990407, 3.351031375990407, 6.088038294280911, 6.088038257995996]]
        for i, toroidal_surface2 in enumerate([toroidal_surface2_1,  toroidal_surface2_2, toroidal_surface2_3,
                                               toroidal_surface2_4, toroidal_surface2_5]):
            inters = toroidal_surface1.surface_intersections(toroidal_surface2)
            self.assertEqual(len(inters), expected_number_sol[i])
            for inter, expected_inter_length in zip(inters, expected_sols_lengths[i]):
                self.assertAlmostEqual(inter.length(), expected_inter_length)


if __name__ == '__main__':
    unittest.main()<|MERGE_RESOLUTION|>--- conflicted
+++ resolved
@@ -294,11 +294,7 @@
         cylindrical_surface = surfaces.CylindricalSurface3D(frame, 1)
         inters = toroidal_surface.cylindricalsurface_intersections(cylindrical_surface)
         self.assertEqual(len(inters), 1)
-<<<<<<< HEAD
-        self.assertAlmostEqual(inters[0].length(),  14.655771126896285, 6)
-=======
         self.assertAlmostEqual(inters[0].length(),  14.655766708064988, 6)
->>>>>>> ac6f76d2
         # Test2
         expected_results = [[9.424777944721708, 9.424777944721708], [6.283185307179586], []]
         frame = volmdlr.OXYZ
@@ -311,19 +307,11 @@
                 self.assertAlmostEqual(sol.length(), expected_result)
 
         #Test3
-<<<<<<< HEAD
-        expected_results = [[17.15507502094234], [17.448545184818247], [8.189776668686337, 11.902029916604459],
-                            [9.342188106943269, 6.78336866673309, 6.626627789678063],
-                            [8.454959462123995, 11.77511467603688], [18.761719968847533],
-                            [6.937794363985141, 15.19249250941749], [19.04178251289429],
-                            [19.712211191522904], [9.106322135020985, 6.6068733328316185, 6.606874972659134]]
-=======
         expected_results = [[17.15507503569369], [17.44854665643788], [8.189796585620618, 11.901139748235597],
                             [9.342188230885236, 6.783310155206425, 6.626640664645549],
                             [8.454900525242053, 11.776994635117465], [18.761719740322402],
                             [6.937797095728188, 15.192492963838706], [19.04177375915889],
                             [19.712228121747376], [9.10632294802296, 6.606845279818736, 6.606878954896224]]
->>>>>>> ac6f76d2
 
         frame = volmdlr.OXYZ.translation(volmdlr.Vector3D(1, 1, 0))
         for i, theta in enumerate(np.linspace(0, math.pi * .7, 10)):
@@ -390,11 +378,7 @@
         list_curves = toroidal_surface1.conicalsurface_intersections(conical_surface)
         self.assertEqual(len(list_curves), 2)
         self.assertAlmostEqual(list_curves[0].length(), 7.290767246711664)
-<<<<<<< HEAD
-        self.assertAlmostEqual(list_curves[1].length(), 7.290781630732165)
-=======
         self.assertAlmostEqual(list_curves[1].length(),  7.290775103464861)
->>>>>>> ac6f76d2
 
         conical_surface = surfaces.ConicalSurface3D(volmdlr.OXYZ, math.pi / 8)
         conical_surface = conical_surface.translation(volmdlr.Vector3D(2, 2, -3))
