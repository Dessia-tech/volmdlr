--- conflicted
+++ resolved
@@ -105,7 +105,6 @@
 
     def test_contour3d_to_2d(self):
         surface = surfaces.RevolutionSurface3D.load_from_file(
-<<<<<<< HEAD
             "surfaces/objects_revolution_tests/revolutionface_surface.json")
         contour = vmw.Contour3D.load_from_file("surfaces/objects_revolution_tests/revolutionface_contour.json")
         contour2d = surface.contour3d_to_2d(contour)
@@ -117,13 +116,13 @@
         contour = vmw.Contour3D.load_from_file("surfaces/objects_revolution_tests/revolutionface_contour_1.json")
         contour2d = surface.contour3d_to_2d(contour)
         self.assertTrue(contour2d.is_ordered())
-=======
+
+        surface = surfaces.RevolutionSurface3D.load_from_file(
             "surfaces/objects_revolution_tests/revolutionface_surface_2.json")
         contour = vmw.Contour3D.load_from_file("surfaces/objects_revolution_tests/revolutionface_contour_2.json")
         contour2d = surface.contour3d_to_2d(contour)
         self.assertTrue(contour2d.is_ordered())
         self.assertAlmostEqual(contour2d.area(), 0.00031415327300491437 * math.pi, 2)
->>>>>>> 6eba87b7
 
 
 if __name__ == '__main__':
