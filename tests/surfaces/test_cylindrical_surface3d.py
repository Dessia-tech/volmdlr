"""
Unit tests for CylindriSurface3D
"""
import unittest
import math
import numpy as npy

import dessia_common.core
import volmdlr
from volmdlr import Z3D, Point2D, Point3D, edges, wires, surfaces
from volmdlr.models import cylindrical_surfaces


class TestCylindricalSurface3D(unittest.TestCase):
    cylindrical_surface = cylindrical_surfaces.cylindrical_surface
    cylindrical_surface2 = cylindrical_surfaces.cylindrical_surface2
    cylindrical_surface3 = cylindrical_surfaces.cylindrical_surface3
    cylindrical_surface4 = cylindrical_surfaces.cylindrical_surface4

    def test_line_intersections(self):
        line3d = edges.Line3D(volmdlr.O3D, volmdlr.Point3D(0.3, 0.3, .3))
        line_inters = self.cylindrical_surface.line_intersections(line3d)
        self.assertEqual(len(line_inters), 2)
        self.assertTrue(line_inters[0].is_close(volmdlr.Point3D(0.22627416, 0.22627416, 0.22627416)))
        self.assertTrue(line_inters[1].is_close(volmdlr.Point3D(-0.22627416, -0.22627416, -0.22627416)))

    def test_plane_intersections(self):
        plane_surface = surfaces.Plane3D(volmdlr.OZXY)
        parallel_plane_secant_cylinder = plane_surface.frame_mapping(volmdlr.Frame3D(
            volmdlr.O3D, volmdlr.Point3D(.5, 0, 0), volmdlr.Point3D(0, .5, 0), volmdlr.Point3D(0, 0, .2)), 'new')
        cylinder_tanget_plane = plane_surface.frame_mapping(volmdlr.Frame3D(
            volmdlr.Point3D(0, 0.32 / 2, 0), volmdlr.Point3D(.5, 0, 0),
            volmdlr.Point3D(0, .5, 0), volmdlr.Point3D(0, 0, .2)), 'new')
        not_intersecting_cylinder_parallel_plane = plane_surface.frame_mapping(volmdlr.Frame3D(
            volmdlr.Point3D(0, 0.32, 0), volmdlr.Point3D(.5, 0, 0),
            volmdlr.Point3D(0, .5, 0), volmdlr.Point3D(0, 0, .2)), 'new')
        cylinder_concurrent_plane = plane_surface.rotation(volmdlr.O3D, volmdlr.X3D, math.pi / 4)
        cylinder_perpendicular_plane = plane_surface.rotation(volmdlr.O3D, volmdlr.X3D, math.pi / 2)

        cylinder_surface_secant_parallel_plane_intersec = self.cylindrical_surface.plane_intersection(
            parallel_plane_secant_cylinder)
        self.assertEqual(len(cylinder_surface_secant_parallel_plane_intersec), 2)
        self.assertTrue(isinstance(cylinder_surface_secant_parallel_plane_intersec[0], edges.Line3D))
        self.assertTrue(isinstance(cylinder_surface_secant_parallel_plane_intersec[1], edges.Line3D))

        cylinder_surface_tangent_plane = self.cylindrical_surface.plane_intersection(
            cylinder_tanget_plane)
        self.assertEqual(len(cylinder_surface_tangent_plane), 1)
        self.assertTrue(isinstance(cylinder_surface_tangent_plane[0], edges.Line3D))

        cylinder_surface_tangent_plane_not_intersecting = self.cylindrical_surface.plane_intersection(
            not_intersecting_cylinder_parallel_plane)
        self.assertEqual(len(cylinder_surface_tangent_plane_not_intersecting), 0)

        cylinder_surface_concurrent_plane_intersec = self.cylindrical_surface.plane_intersection(
            cylinder_concurrent_plane)
        self.assertTrue(isinstance(cylinder_surface_concurrent_plane_intersec[0], wires.Ellipse3D))

        cylinder_surface_perpendicular_plane_intersec = self.cylindrical_surface.plane_intersection(
            cylinder_perpendicular_plane)
        self.assertTrue(isinstance(cylinder_surface_perpendicular_plane_intersec[0], wires.Circle3D))

    def test_is_coincident(self):
        cyl_surface1 = surfaces.CylindricalSurface3D(volmdlr.OXYZ, 1)
        cyl_surface2 = surfaces.CylindricalSurface3D(volmdlr.OXYZ.translation(volmdlr.Vector3D(0, 0, 1)), 1)
        plane_face = surfaces.Plane3D(volmdlr.OXYZ)
        self.assertTrue(cyl_surface1.is_coincident(cyl_surface2))
        self.assertFalse(cyl_surface1.is_coincident(plane_face))
        self.assertFalse(self.cylindrical_surface.is_coincident(cyl_surface1))

    def test_point_on_surface(self):
        point = volmdlr.Point3D(0.32, 0, 1)
        point2 = volmdlr.Point3D(1, 1, 1)
        self.assertTrue(self.cylindrical_surface.point_on_surface(point))
        self.assertFalse((self.cylindrical_surface.point_on_surface(point2)))

    def test_arcellipse3d_to_2d(self):
        pass

    def test_arc3d_to_2d(self):
        arc1 = edges.Arc3D(volmdlr.Point3D(1, 0, 0), volmdlr.Point3D(1 / math.sqrt(2), 1 / math.sqrt(2), 0),
                           volmdlr.Point3D(0, 1, 0))
        arc2 = edges.Arc3D(volmdlr.Point3D(1, 0, 0), volmdlr.Point3D(1 / math.sqrt(2), -1 / math.sqrt(2), 0),
                           volmdlr.Point3D(0, -1, 0))
        arc3 = edges.Arc3D(volmdlr.Point3D(-1 / math.sqrt(2), 1 / math.sqrt(2), 0), volmdlr.Point3D(-1, 0, 0),
                           volmdlr.Point3D(-1 / math.sqrt(2), -1 / math.sqrt(2), 0))
        arc4 = edges.Arc3D(volmdlr.Point3D(0, -1, 0), volmdlr.Point3D(-1 / math.sqrt(2), 1 / math.sqrt(2), 0),
                           volmdlr.Point3D(1, 0, 0))
        test1 = self.cylindrical_surface2.arc3d_to_2d(arc3d=arc1)[0]
        test2 = self.cylindrical_surface2.arc3d_to_2d(arc3d=arc2)[0]
        test3 = self.cylindrical_surface2.arc3d_to_2d(arc3d=arc3)[0]
        test4 = self.cylindrical_surface2.arc3d_to_2d(arc3d=arc4)[0]

        inv_prof = self.cylindrical_surface2.linesegment2d_to_3d(test4)[0]

        # Assert that the returned object is an edges.LineSegment2D
        self.assertIsInstance(test1, edges.LineSegment2D)
        self.assertIsInstance(test2, edges.LineSegment2D)
        self.assertIsInstance(test3, edges.LineSegment2D)
        self.assertIsInstance(test4, edges.LineSegment2D)

        # Assert that the returned object is right on the parametric domain (take into account periodicity)
        self.assertEqual(test1.start, volmdlr.Point2D(0, 0))
        self.assertEqual(test1.end, volmdlr.Point2D(0.5 * math.pi, 0))
        self.assertEqual(test2.start, volmdlr.Point2D(0, 0))
        self.assertEqual(test2.end, volmdlr.Point2D(-0.5 * math.pi, 0))
        self.assertEqual(test3.start, volmdlr.Point2D(0.75 * math.pi, 0))
        self.assertEqual(test3.end, volmdlr.Point2D(1.25 * math.pi, 0))
        self.assertEqual(test4.start, volmdlr.Point2D(-0.5 * math.pi, 0))
        self.assertEqual(test4.end, volmdlr.Point2D(-2 * math.pi, 0))

        # Verifies the inversion operation
        self.assertIsInstance(inv_prof, edges.Arc3D)
        # self.assertEqual(inv_prof, arc4)
        self.assertTrue(inv_prof.start.is_close(arc4.start))
        self.assertTrue(inv_prof.interior.is_close(arc4.interior))
        self.assertTrue(inv_prof.end.is_close(arc4.end))

    def test_contour3d_to_2d(self):
        primitives_cylinder = [edges.LineSegment3D(Point3D(0.03, 0, 0.003), Point3D(0.03, 0, 0.013)),
                               edges.FullArc3D(Point3D(0, 0, 0.013), Point3D(0.03, 0, 0.013), Z3D),
                               edges.LineSegment3D(Point3D(0.03, 0, 0.013), Point3D(0.03, 0, 0.003)),
                               edges.FullArc3D(Point3D(0, 0, 0.003), Point3D(0.03, 0, 0.003), Z3D)
                               ]
        contour_cylinder = wires.Contour3D(primitives_cylinder)

        contour2d_cylinder = self.cylindrical_surface4.contour3d_to_2d(contour_cylinder)
        ax = contour2d_cylinder.plot()
        ax.set_aspect("auto")
        area = contour2d_cylinder.area()
        linesegment2d = contour2d_cylinder.primitives[3]
        fullarc2d = contour2d_cylinder.primitives[2]

        self.assertEqual(area, 0.02 * math.pi)
        self.assertEqual(fullarc2d.start, Point2D(volmdlr.TWO_PI, 0.003))
        self.assertEqual(fullarc2d.end, Point2D(0, 0.003))
        self.assertEqual(linesegment2d.start, Point2D(0, 0.003))
        self.assertEqual(linesegment2d.end, Point2D(0, 0.013))

        surface = dessia_common.core.DessiaObject.load_from_file(
            'surfaces/objects_cylindrical_tests/cylindrical_surface_bspline_openned_contour.json')
        contour = dessia_common.core.DessiaObject.load_from_file(
            'surfaces/objects_cylindrical_tests/cylindrical_contour_bspline_openned_contour.json')

        contour2d = surface.contour3d_to_2d(contour)
        self.assertEqual(len(contour2d.primitives), 2)
        self.assertFalse(contour2d.is_ordered())

<<<<<<< HEAD
        surface = dessia_common.core.DessiaObject.load_from_file(
            'surfaces/objects_cylindrical_tests/test_contour3d_to_2d_surface.json')
        contour = dessia_common.core.DessiaObject.load_from_file(
            'surfaces/objects_cylindrical_tests/test_contour3d_to_2d_contour.json')

        contour2d = surface.contour3d_to_2d(contour)
        self.assertAlmostEqual(contour2d.area, 0.29361767646954695, 2)
        self.assertTrue(contour2d.is_ordered())


=======
>>>>>>> e7e5d741
    def test_bsplinecurve3d_to_2d(self):
        surface = dessia_common.core.DessiaObject.load_from_file(
            'surfaces/objects_cylindrical_tests/cylindrical_surf_bug.json')
        bsplinecurve3d = dessia_common.core.DessiaObject.load_from_file(
            'surfaces/objects_cylindrical_tests/bsplinecurve3d_bug.json')
        primitive2d = surface.bsplinecurve3d_to_2d(bsplinecurve3d)[0]
        self.assertTrue(primitive2d.start.is_close(volmdlr.Point2D(-0.001540582016168617, -0.0006229082591074433)))
        self.assertTrue(primitive2d.end.is_close(volmdlr.Point2D(0.004940216577284154, -0.000847814405768888)))

        # Test to _fix_angle_discontinuity_on_discretization_points
        z = npy.linspace(0, 2 * math.pi, 50)
        theta = math.pi + 0.5 * math.pi * npy.cos(z)
        points_2d = [volmdlr.Point2D(x, y / (2 * math.pi)) for x, y in zip(theta, z)]
        cylinder = surfaces.CylindricalSurface3D(volmdlr.OXYZ, 1)
        points_3d = [cylinder.point2d_to_3d(point) for point in points_2d]
        bspline = edges.BSplineCurve3D.from_points_interpolation(points_3d, 3)
        result = cylinder.bsplinecurve3d_to_2d(bspline)[0]
        self.assertTrue(all(point.x < 0 for point in result.points))

    def test_point_projection(self):
        test_points = [Point3D(-2.0, -2.0, 0.0), Point3D(0.0, -2.0, 0.0), Point3D(2.0, -2.0, 0.0),
                       Point3D(2.0, 0.0, 0.0), Point3D(2.0, 2.0, 0.0), Point3D(0.0, 2.0, 0.0),
                       Point3D(-2.0, 2.0, 0.0), Point3D(-2.0, 0.0, 0.0)]
        expected_points = [volmdlr.Point3D(-0.5 * math.sqrt(2), -0.5 * math.sqrt(2), 0.0),
                           volmdlr.Point3D(0.0, -1.0, 0.0),
                           volmdlr.Point3D(0.5 * math.sqrt(2), -0.5 * math.sqrt(2), 0.0),
                           volmdlr.Point3D(1.0, 0.0, 0.0),
                           volmdlr.Point3D(0.5 * math.sqrt(2), 0.5 * math.sqrt(2), 0.0),
                           volmdlr.Point3D(0.0, 1.0, 0.0),
                           volmdlr.Point3D(-0.5 * math.sqrt(2), 0.5 * math.sqrt(2), 0.0),
                           volmdlr.Point3D(-1.0, 0.0, 0.0)]

        for i, point in enumerate(test_points):
            self.assertTrue(self.cylindrical_surface2.point_projection(point).is_close(expected_points[i]))

    def test_plot(self):
        ax = self.cylindrical_surface.plot()
        self.assertTrue(ax)


if __name__ == '__main__':
    unittest.main()<|MERGE_RESOLUTION|>--- conflicted
+++ resolved
@@ -146,7 +146,6 @@
         self.assertEqual(len(contour2d.primitives), 2)
         self.assertFalse(contour2d.is_ordered())
 
-<<<<<<< HEAD
         surface = dessia_common.core.DessiaObject.load_from_file(
             'surfaces/objects_cylindrical_tests/test_contour3d_to_2d_surface.json')
         contour = dessia_common.core.DessiaObject.load_from_file(
@@ -156,9 +155,6 @@
         self.assertAlmostEqual(contour2d.area, 0.29361767646954695, 2)
         self.assertTrue(contour2d.is_ordered())
 
-
-=======
->>>>>>> e7e5d741
     def test_bsplinecurve3d_to_2d(self):
         surface = dessia_common.core.DessiaObject.load_from_file(
             'surfaces/objects_cylindrical_tests/cylindrical_surf_bug.json')
