--- conflicted
+++ resolved
@@ -382,8 +382,6 @@
         self.assertTrue(contour2d.is_ordered())
         self.assertAlmostEqual(contour2d.area(), 1/6, 5)
 
-<<<<<<< HEAD
-=======
         surface = surfaces.BSplineSurface3D.load_from_file(
             "surfaces/objects_bspline_test/contour3d_to_2d_small_primitives_surface.json")
         contour3d = vmw.Contour3D.load_from_file(
@@ -398,9 +396,6 @@
         contour2d = surface.contour3d_to_2d(contour3d)
         self.assertTrue(contour2d.is_ordered())
 
-<<<<<<< HEAD
->>>>>>> nurbs_surface_2
-=======
     def test_split_surface_u(self):
         surf1, surf2 = self.spline_surf.split_surface_u(0.33)
         expected_point_surf1 = [volmdlr.Point3D(-25.0, -25.0, -10.0), volmdlr.Point3D(-25.0, -15.0, -5.0),
@@ -574,7 +569,7 @@
                                 volmdlr.Point3D(25.0, -10.714285714285714, -2.0),
                                 volmdlr.Point3D(25.0, -5.995607613469985, -0.04978038067349925)]
         expected_point_surf2 = [
-    volmdlr.Point3D(-25.0, -5.995607613469985, -1.4641288433382138), volmdlr.Point3D(-25.0, -1.0360360360360354, 0.0),
+     volmdlr.Point3D(-25.0, -5.995607613469985, -1.4641288433382138), volmdlr.Point3D(-25.0, -1.0360360360360354, 0.0),
      volmdlr.Point3D(-25.0, 5.0, 0.0), volmdlr.Point3D(-25.0, 15.0, -5.0), volmdlr.Point3D(-25.0, 25.0, -10.0),
      volmdlr.Point3D(-15.0, -5.995607613469985, -4.0), volmdlr.Point3D(-15.0, -1.0360360360360354, -4.0),
      volmdlr.Point3D(-15.0, 5.0, -4.0), volmdlr.Point3D(-15.0, 15.0, -4.0), volmdlr.Point3D(-15.0, 25.0, -8.0),
@@ -611,6 +606,5 @@
             self.assertAlmostEqual(weight, expected_weight)
 
 
->>>>>>> 97966e0f
 if __name__ == '__main__':
     unittest.main(verbosity=0)