import math
import unittest

import dessia_common.core
import volmdlr
import volmdlr.edges as vme
import volmdlr.faces as vmf
import volmdlr.wires as vmw
from volmdlr import O3D, X3D, Y3D, Z3D, Point2D, Point3D
from volmdlr.models import conical_surfaces

class TestConicalSurface3D(unittest.TestCase):
    conical_surface = conical_surfaces.conical_surface1
    conical_surface2 = conical_surfaces.conical_surface2

    def test_arc3d_to_2d(self):
        arc1 = vme.Arc3D(volmdlr.Point3D(-1 / math.sqrt(2), 1 / math.sqrt(2), 1 / math.sqrt(3)),
                         volmdlr.Point3D(-1, 0, 1 / math.sqrt(3)),
                         volmdlr.Point3D(-1 / math.sqrt(2), -1 / math.sqrt(2), 1 / math.sqrt(3)))
        arc2 = vme.Arc3D(volmdlr.Point3D(0, -1, 1 / math.sqrt(3)),
                         volmdlr.Point3D(-1 / math.sqrt(2), 1 / math.sqrt(2), 1 / math.sqrt(3)),
                         volmdlr.Point3D(1, 0, 1 / math.sqrt(3)))
        test1 = self.conical_surface.arc3d_to_2d(arc3d=arc1)[0]
        test2 = self.conical_surface.arc3d_to_2d(arc3d=arc2)[0]

        # Assert that the returned object is an edges.LineSegment2D
        self.assertIsInstance(test1, vme.LineSegment2D)
        self.assertIsInstance(test2, vme.LineSegment2D)

        # Assert that the returned object is right on the parametric domain (take into account periodicity)
        self.assertEqual(test1.start, volmdlr.Point2D(0.75 * math.pi, 0.5773502691896258))
        self.assertEqual(test1.end, volmdlr.Point2D(1.25 * math.pi, 0.5773502691896258))
        self.assertEqual(test2.start, volmdlr.Point2D(-0.5 * math.pi, 0.5773502691896258))
        self.assertEqual(test2.end, volmdlr.Point2D(-2 * math.pi, 0.5773502691896258))

    def test_contour3d_to_2d(self):
        primitives_cone = [vme.LineSegment3D(Point3D(0, 0, 0.1), Point3D(0.035, 0, 0.0)),
                           vme.FullArc3D(O3D, Point3D(0.035, 0, 0), Z3D),
                           vme.LineSegment3D(Point3D(0.035, 0, 0.0), Point3D(0, 0, 0.1))]

        primitives_demi_cone = [primitives_cone[0],
                                vme.Arc3D(Point3D(0.035, 0, 0), Point3D(0, 0.035, 0), Point3D(-0.035, 0, 0)),
                                primitives_cone[2]
                                ]

        contour_cone = vmw.Contour3D(primitives_cone)
        contour2d_cone = self.conical_surface2.contour3d_to_2d(contour_cone)

        contour_demi_cone = vmw.Contour3D(primitives_demi_cone)
        contour2d_demi_cone = self.conical_surface2.contour3d_to_2d(contour_demi_cone)

        area_cone = contour2d_cone.area()
        area_demi_cone = contour2d_demi_cone.area()
        fullarc2d = contour2d_cone.primitives[0]
        linesegment2d_cone = contour2d_cone.primitives[1]

        # Assert that the returned object is an edges.LineSegment2D
        self.assertIsInstance(fullarc2d, vme.LineSegment2D)
        self.assertIsInstance(linesegment2d_cone, vme.LineSegment2D)

        self.assertEqual(area_cone, 0.2 * math.pi)
        self.assertEqual(area_demi_cone, 0.1 * math.pi)
        self.assertEqual(fullarc2d.start, Point2D(0, 0.1))
        self.assertEqual(fullarc2d.end, Point2D(-2 * math.pi, 0.1))
        self.assertEqual(fullarc2d.length(), 2 * math.pi)
        self.assertEqual(linesegment2d_cone.start, Point2D(-2 * math.pi, 0.1))
        self.assertEqual(linesegment2d_cone.end, Point2D(-2 * math.pi, 0.0))

    def bsplinecurve3d_to_2d(self):
        conical_surface3 = conical_surfaces.conical_surface3
        control_points = [volmdlr.Point3D(-0.00235270234694772, 0.004075, 0.000502294734194974),
                          volmdlr.Point3D(-0.00158643061573795, 0.004075, 0.000281091139051792),
                          volmdlr.Point3D(-1.38558964783719e-06, 0.004075, -4.49804036433251e-06),
                          volmdlr.Point3D(0.00158690018976903, 0.004075, 0.000281226693398416),
                          volmdlr.Point3D(0.00235270234694773, 0.004075, 0.000502294734194975)]

        bspline_curve = vme.BSplineCurve3D(3, control_points, [4, 1, 4], knots=[0.0, 0.5, 1.0])
        bspline_curve2d = conical_surface3.bsplinecurve3d_to_2d(bspline_curve)
        bspline_curve3d = conical_surface3.bsplinecurve2d_to_3d(bspline_curve2d)
        original_length = bspline_curve.length()
        length_after_transformation = bspline_curve3d.length()
        point = bspline_curve.point_at_abscissa(0.5*original_length)
        point_test = bspline_curve3d.point_at_abscissa(0.5 * length_after_transformation)
        self.assertAlmostEqual(original_length, length_after_transformation, places=6)
        self.assertTrue(point.is_close(point_test, 1e-6))

    def test_face_from_contours(self):
        buggy_conical_surface = dessia_common.core.DessiaObject.load_from_file(
            'faces/objects_conical_tests/conical_surface1.json')
        buggy_contours3d1 = dessia_common.core.DessiaObject.load_from_file(
            'faces/objects_conical_tests/face_from_contours1_0.json')
        buggy_contours3d2 = dessia_common.core.DessiaObject.load_from_file(
            'faces/objects_conical_tests/face_from_contours1_1.json')

        conical_face = buggy_conical_surface.face_from_contours3d([buggy_contours3d1, buggy_contours3d2])
        self.assertFalse(len(conical_face.surface2d.inner_contours))
        self.assertAlmostEqual(conical_face.area(), 0.003769911184307754, 4)

        buggy_conical_surface = dessia_common.core.DessiaObject.load_from_file(
            'faces/objects_conical_tests/conical_surface3d_1.json')
        buggy_contours3d1 = dessia_common.core.DessiaObject.load_from_file(
            'faces/objects_conical_tests/face_contour1.json')
        buggy_contours3d2 = dessia_common.core.DessiaObject.load_from_file(
            'faces/objects_conical_tests/face_contour2.json')

        conical_face = buggy_conical_surface.face_from_contours3d([buggy_contours3d1, buggy_contours3d2])
        self.assertFalse(len(conical_face.surface2d.inner_contours))
        self.assertAlmostEqual(conical_face.area(), 0.0016000193084354127, 4)

        buggy_conical_surface = dessia_common.core.DessiaObject.load_from_file(
            'faces/objects_conical_tests/conical_surface3d_2.json')
        buggy_contours3d1 = dessia_common.core.DessiaObject.load_from_file(
            'faces/objects_conical_tests/face_contour3_.json')
        buggy_contours3d2 = dessia_common.core.DessiaObject.load_from_file(
            'faces/objects_conical_tests/face_contour4_.json')

        conical_face = buggy_conical_surface.face_from_contours3d([buggy_contours3d1, buggy_contours3d2])
        self.assertFalse(len(conical_face.surface2d.inner_contours))
        self.assertAlmostEqual(conical_face.area(), 0.055154411016251716, 4)

        buggy_conical_surface = vmf.ConicalSurface3D.load_from_file(
            "faces/objects_conical_tests/conical_surface_with_singularity.json")
        buggy_contours3d = vmw.Contour3D.load_from_file(
            'faces/objects_conical_tests/conical_contour_with_singularity.json')
        conical_face = buggy_conical_surface.face_from_contours3d([buggy_contours3d])
        self.assertEqual(len(conical_face.surface2d.outer_contour.primitives), 5)
        self.assertAlmostEqual(conical_face.area(), 0.0009613769926732048*volmdlr.TWO_PI, 4)

<<<<<<< HEAD
=======
    def test_face_from_base_and_vertex(self):
        circle = vmw.Circle3D(
            volmdlr.Frame3D(volmdlr.Point3D(0, 0, 1), volmdlr.X3D, volmdlr.Y3D, volmdlr.Z3D), 0.5 * math.sqrt(3)
        )
        trim_point = volmdlr.Point3D(0.5 * math.sqrt(3), 0, 1)
        fullarc = circle.trim(trim_point, trim_point)
        contour = vmw.Contour3D([fullarc])
        face = self.conical_surface.face_from_base_and_vertex(contour, volmdlr.O3D)
        self.assertEqual(face.surface2d.area(), volmdlr.TWO_PI)

>>>>>>> 165bfd4c

if __name__ == '__main__':
    unittest.main()<|MERGE_RESOLUTION|>--- conflicted
+++ resolved
@@ -126,8 +126,6 @@
         self.assertEqual(len(conical_face.surface2d.outer_contour.primitives), 5)
         self.assertAlmostEqual(conical_face.area(), 0.0009613769926732048*volmdlr.TWO_PI, 4)
 
-<<<<<<< HEAD
-=======
     def test_face_from_base_and_vertex(self):
         circle = vmw.Circle3D(
             volmdlr.Frame3D(volmdlr.Point3D(0, 0, 1), volmdlr.X3D, volmdlr.Y3D, volmdlr.Z3D), 0.5 * math.sqrt(3)
@@ -138,7 +136,6 @@
         face = self.conical_surface.face_from_base_and_vertex(contour, volmdlr.O3D)
         self.assertEqual(face.surface2d.area(), volmdlr.TWO_PI)
 
->>>>>>> 165bfd4c
 
 if __name__ == '__main__':
     unittest.main()