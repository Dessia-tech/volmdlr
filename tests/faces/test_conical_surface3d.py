import math
import unittest

import dessia_common
import volmdlr
import volmdlr.edges as vme
import volmdlr.faces as vmf
import volmdlr.wires as vmw
from volmdlr import O3D, X3D, Y3D, Z3D, Point2D, Point3D
from volmdlr.models import conical_surfaces

class TestConicalSurface3D(unittest.TestCase):
    conical_surface = conical_surfaces.conical_surface1
    conical_surface2 = conical_surfaces.conical_surface2

    def test_arc3d_to_2d(self):
        arc1 = vme.Arc3D(volmdlr.Point3D(-1 / math.sqrt(2), 1 / math.sqrt(2), 1 / math.sqrt(3)),
                         volmdlr.Point3D(-1, 0, 1 / math.sqrt(3)),
                         volmdlr.Point3D(-1 / math.sqrt(2), -1 / math.sqrt(2), 1 / math.sqrt(3)))
        arc2 = vme.Arc3D(volmdlr.Point3D(0, -1, 1 / math.sqrt(3)),
                         volmdlr.Point3D(-1 / math.sqrt(2), 1 / math.sqrt(2), 1 / math.sqrt(3)),
                         volmdlr.Point3D(1, 0, 1 / math.sqrt(3)))
        test1 = self.conical_surface.arc3d_to_2d(arc3d=arc1)[0]
        test2 = self.conical_surface.arc3d_to_2d(arc3d=arc2)[0]

        # Assert that the returned object is an edges.LineSegment2D
        self.assertIsInstance(test1, vme.LineSegment2D)
        self.assertIsInstance(test2, vme.LineSegment2D)

        # Assert that the returned object is right on the parametric domain (take into account periodicity)
        self.assertEqual(test1.start, volmdlr.Point2D(0.75 * math.pi, 0.5773502691896258))
        self.assertEqual(test1.end, volmdlr.Point2D(1.25 * math.pi, 0.5773502691896258))
        self.assertEqual(test2.start, volmdlr.Point2D(-0.5 * math.pi, 0.5773502691896258))
        self.assertEqual(test2.end, volmdlr.Point2D(-2 * math.pi, 0.5773502691896258))

    def test_contour3d_to_2d(self):
        primitives_cone = [vme.LineSegment3D(Point3D(0, 0, 0.1), Point3D(0.035, 0, 0.0)),
                           vme.FullArc3D(O3D, Point3D(0.035, 0, 0), Z3D),
                           vme.LineSegment3D(Point3D(0.035, 0, 0.0), Point3D(0, 0, 0.1))]

        primitives_demi_cone = [primitives_cone[0],
                                vme.Arc3D(Point3D(0.035, 0, 0), Point3D(0, 0.035, 0), Point3D(-0.035, 0, 0)),
                                primitives_cone[2]
                                ]

        contour_cone = vmw.Contour3D(primitives_cone)
        contour2d_cone = self.conical_surface2.contour3d_to_2d(contour_cone)

        contour_demi_cone = vmw.Contour3D(primitives_demi_cone)
        contour2d_demi_cone = self.conical_surface2.contour3d_to_2d(contour_demi_cone)

        area_cone = contour2d_cone.area()
        area_demi_cone = contour2d_demi_cone.area()
        fullarc2d = contour2d_cone.primitives[0]
        linesegment2d_cone = contour2d_cone.primitives[1]

        # Assert that the returned object is an edges.LineSegment2D
        self.assertIsInstance(fullarc2d, vme.LineSegment2D)
        self.assertIsInstance(linesegment2d_cone, vme.LineSegment2D)

        self.assertEqual(area_cone, 0.2 * math.pi)
        self.assertEqual(area_demi_cone, 0.1 * math.pi)
        self.assertEqual(fullarc2d.start, Point2D(0, 0.1))
        self.assertEqual(fullarc2d.end, Point2D(2 * math.pi, 0.1))
        self.assertEqual(fullarc2d.length(), 2 * math.pi)
        self.assertEqual(linesegment2d_cone.start, Point2D(2 * math.pi, 0.1))
        self.assertEqual(linesegment2d_cone.end, Point2D(2 * math.pi, 0.0))

<<<<<<< HEAD
    def test_face_from_contours(self):
        buggy_conical_surface = dessia_common.DessiaObject.load_from_file(
            'faces/objects_conical_tests/conical_surface1.json')
        buggy_contours3d1 = dessia_common.DessiaObject.load_from_file(
            'faces/objects_conical_tests/face_from_contours1_0.json')
        buggy_contours3d2 = dessia_common.DessiaObject.load_from_file(
            'faces/objects_conical_tests/face_from_contours1_1.json')

        conical_face = buggy_conical_surface.face_from_contours3d([buggy_contours3d1, buggy_contours3d2])
        self.assertFalse(len(conical_face.surface2d.inner_contours))
        self.assertAlmostEqual(conical_face.area(), 0.003769911184307754)

        buggy_conical_surface = dessia_common.DessiaObject.load_from_file(
            'faces/objects_conical_tests/conical_surface3d_1.json')
        buggy_contours3d1 = dessia_common.DessiaObject.load_from_file(
            'faces/objects_conical_tests/face_contour1.json')
        buggy_contours3d2 = dessia_common.DessiaObject.load_from_file(
            'faces/objects_conical_tests/face_contour2.json')

        conical_face = buggy_conical_surface.face_from_contours3d([buggy_contours3d1, buggy_contours3d2])
        self.assertFalse(len(conical_face.surface2d.inner_contours))
        self.assertAlmostEqual(conical_face.area(), 0.0016259747918786344)

        buggy_conical_surface = dessia_common.DessiaObject.load_from_file(
            'faces/objects_conical_tests/conical_surface3d_2.json')
        buggy_contours3d1 = dessia_common.DessiaObject.load_from_file(
            'faces/objects_conical_tests/face_contour3_.json')
        buggy_contours3d2 = dessia_common.DessiaObject.load_from_file(
            'faces/objects_conical_tests/face_contour4_.json')

        conical_face = buggy_conical_surface.face_from_contours3d([buggy_contours3d1, buggy_contours3d2])
        self.assertFalse(len(conical_face.surface2d.inner_contours))
        self.assertAlmostEqual(conical_face.area(), 0.05663155229526495)

=======
    def bsplinecurve3d_to_2d(self):
        conical_surface3 = conical_surfaces.conical_surface3
        control_points = [volmdlr.Point3D(-0.00235270234694772, 0.004075, 0.000502294734194974),
                          volmdlr.Point3D(-0.00158643061573795, 0.004075, 0.000281091139051792),
                          volmdlr.Point3D(-1.38558964783719e-06, 0.004075, -4.49804036433251e-06),
                          volmdlr.Point3D(0.00158690018976903, 0.004075, 0.000281226693398416),
                          volmdlr.Point3D(0.00235270234694773, 0.004075, 0.000502294734194975)]

        bspline_curve = vme.BSplineCurve3D(3, control_points, [4, 1, 4], knots=[0.0, 0.5, 1.0])
        bspline_curve2d = conical_surface3.bsplinecurve3d_to_2d(bspline_curve)
        bspline_curve3d = conical_surface3.bsplinecurve2d_to_3d(bspline_curve2d)
        original_length = bspline_curve.length()
        length_after_transformation = bspline_curve3d.length()
        point = bspline_curve.point_at_abscissa(0.5*original_length)
        point_test = bspline_curve3d.point_at_abscissa(0.5 * length_after_transformation)
        self.assertAlmostEqual(original_length, length_after_transformation, places=6)
        self.assertTrue(point.is_close(point_test, 1e-6))
>>>>>>> 414f6474

if __name__ == '__main__':
    unittest.main()<|MERGE_RESOLUTION|>--- conflicted
+++ resolved
@@ -66,7 +66,24 @@
         self.assertEqual(linesegment2d_cone.start, Point2D(2 * math.pi, 0.1))
         self.assertEqual(linesegment2d_cone.end, Point2D(2 * math.pi, 0.0))
 
-<<<<<<< HEAD
+    def bsplinecurve3d_to_2d(self):
+        conical_surface3 = conical_surfaces.conical_surface3
+        control_points = [volmdlr.Point3D(-0.00235270234694772, 0.004075, 0.000502294734194974),
+                          volmdlr.Point3D(-0.00158643061573795, 0.004075, 0.000281091139051792),
+                          volmdlr.Point3D(-1.38558964783719e-06, 0.004075, -4.49804036433251e-06),
+                          volmdlr.Point3D(0.00158690018976903, 0.004075, 0.000281226693398416),
+                          volmdlr.Point3D(0.00235270234694773, 0.004075, 0.000502294734194975)]
+
+        bspline_curve = vme.BSplineCurve3D(3, control_points, [4, 1, 4], knots=[0.0, 0.5, 1.0])
+        bspline_curve2d = conical_surface3.bsplinecurve3d_to_2d(bspline_curve)
+        bspline_curve3d = conical_surface3.bsplinecurve2d_to_3d(bspline_curve2d)
+        original_length = bspline_curve.length()
+        length_after_transformation = bspline_curve3d.length()
+        point = bspline_curve.point_at_abscissa(0.5*original_length)
+        point_test = bspline_curve3d.point_at_abscissa(0.5 * length_after_transformation)
+        self.assertAlmostEqual(original_length, length_after_transformation, places=6)
+        self.assertTrue(point.is_close(point_test, 1e-6))
+
     def test_face_from_contours(self):
         buggy_conical_surface = dessia_common.DessiaObject.load_from_file(
             'faces/objects_conical_tests/conical_surface1.json')
@@ -101,25 +118,6 @@
         self.assertFalse(len(conical_face.surface2d.inner_contours))
         self.assertAlmostEqual(conical_face.area(), 0.05663155229526495)
 
-=======
-    def bsplinecurve3d_to_2d(self):
-        conical_surface3 = conical_surfaces.conical_surface3
-        control_points = [volmdlr.Point3D(-0.00235270234694772, 0.004075, 0.000502294734194974),
-                          volmdlr.Point3D(-0.00158643061573795, 0.004075, 0.000281091139051792),
-                          volmdlr.Point3D(-1.38558964783719e-06, 0.004075, -4.49804036433251e-06),
-                          volmdlr.Point3D(0.00158690018976903, 0.004075, 0.000281226693398416),
-                          volmdlr.Point3D(0.00235270234694773, 0.004075, 0.000502294734194975)]
-
-        bspline_curve = vme.BSplineCurve3D(3, control_points, [4, 1, 4], knots=[0.0, 0.5, 1.0])
-        bspline_curve2d = conical_surface3.bsplinecurve3d_to_2d(bspline_curve)
-        bspline_curve3d = conical_surface3.bsplinecurve2d_to_3d(bspline_curve2d)
-        original_length = bspline_curve.length()
-        length_after_transformation = bspline_curve3d.length()
-        point = bspline_curve.point_at_abscissa(0.5*original_length)
-        point_test = bspline_curve3d.point_at_abscissa(0.5 * length_after_transformation)
-        self.assertAlmostEqual(original_length, length_after_transformation, places=6)
-        self.assertTrue(point.is_close(point_test, 1e-6))
->>>>>>> 414f6474
 
 if __name__ == '__main__':
     unittest.main()