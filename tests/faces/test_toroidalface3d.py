--- conflicted
+++ resolved
@@ -45,15 +45,9 @@
                 self.assertAlmostEqual(result.length(), expected_result)
 
     def test_cylindricalface_intersections(self):
-<<<<<<< HEAD
         expected_results = [[2.546120994711518], [2.454558505161535], [2.7679469885415657], [2.8109172462675667],
                             [3.028332404171969, 1.3806998364554988], [2.1248783089966574], [1.7368469566130957],
                             [2.558338114997606], [2.812361380094013, 1.3899450007345244], [2.4475153123576954]]
-=======
-        expected_results = [[2.546120994711519], [2.4545585051617986], [2.767946988541969], [2.8109172462555576],
-                            [1.3806998364537106, 3.0283324041710764], [2.1248783089962453], [1.736847875568774],
-                            [2.5583381149977926], [2.8123613800941074, 1.3899450007331895], [2.447515312357661]]
->>>>>>> f4a655b9
         toroidal_surface = surfaces.ToroidalSurface3D(volmdlr.OXYZ, 2, 1)
         tf = faces.ToroidalFace3D.from_surface_rectangular_cut(toroidal_surface, 0, 3, 1, 3)
         frame = volmdlr.OXYZ.translation(volmdlr.Vector3D(1, 1, 0))
