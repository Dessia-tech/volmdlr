--- conflicted
+++ resolved
@@ -90,13 +90,8 @@
         mesh = face.triangulation()
         self.assertAlmostEqual(face.surface2d.area(), 1, 2)
         self.assertGreaterEqual(len(mesh.vertices), 650)
-<<<<<<< HEAD
         self.assertLessEqual(len(mesh.vertices), 2750)
-        self.assertLessEqual(total_time, 1)
-=======
-        self.assertLessEqual(len(mesh.vertices), 1300)
         self.assertLessEqual(total_time, 2)
->>>>>>> 6b8c916d
 
 
 if __name__ == '__main__':
