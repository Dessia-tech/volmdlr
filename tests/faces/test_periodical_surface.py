import unittest

import volmdlr
import volmdlr.wires as vmw
import volmdlr.edges as vme
from volmdlr import surfaces

class TestPeriodicalSurface(unittest.TestCase):
    def test_face_from_contours3d(self):
        surface = surfaces.CylindricalSurface3D.load_from_file("faces/objects_periodical_surface/surface_openned_one_contour.json")
        contour3d_0 = vmw.Contour3D.load_from_file("faces/objects_periodical_surface/contour3d__openned_one_contour_0.json")
        contour3d_1 = vmw.Contour3D.load_from_file("faces/objects_periodical_surface/contour3d__openned_one_contour_1.json")

        contours = [contour3d_0, contour3d_1]
        face = surface.face_from_contours3d(contours)
        self.assertAlmostEqual(face.surface2d.area(), 0.4272566008882119, 6)
        self.assertTrue(face.surface2d.outer_contour.is_ordered())

<<<<<<< HEAD
        surface = vmf.CylindricalSurface3D.load_from_file(
=======
        surface = surfaces.CylindricalSurface3D.load_from_file(
>>>>>>> a1ef136a
            "faces/objects_periodical_surface/cylindrical_surface_repair_contour2d.json")
        contour3d_0 = vmw.Contour3D.load_from_file(
            "faces/objects_periodical_surface/cylindrical_contour_0_repair_contour2d.json")
        contour3d_1 = vmw.Contour3D.load_from_file(
            "faces/objects_periodical_surface/cylindrical_contour_1_repair_contour2d.json")

        contours = [contour3d_0, contour3d_1]
        face = surface.face_from_contours3d(contours)
        self.assertAlmostEqual(face.surface2d.area(), 0.024190263432641437, 4)
        self.assertTrue(face.surface2d.outer_contour.is_ordered())

    def test_bsplinecurve3d_to_2d(self):
        surface = surfaces.CylindricalSurface3D.load_from_file(
            "faces/objects_periodical_surface/periodicalsurface_with_theta_discontinuity.json")
        bspline = vme.BSplineCurve3D.load_from_file(
            "faces/objects_periodical_surface/bsplinecurve_with_theta_discontinuity.json")
        bspline2d = surface.bsplinecurve3d_to_2d(bspline)[0]
        theta1 = bspline2d.start.x
        theta2 = bspline2d.end.x
        self.assertEqual(theta1,  0.9979944870045463)
        self.assertEqual(theta2, volmdlr.TWO_PI)

if __name__ == '__main__':
    unittest.main()<|MERGE_RESOLUTION|>--- conflicted
+++ resolved
@@ -16,11 +16,7 @@
         self.assertAlmostEqual(face.surface2d.area(), 0.4272566008882119, 6)
         self.assertTrue(face.surface2d.outer_contour.is_ordered())
 
-<<<<<<< HEAD
-        surface = vmf.CylindricalSurface3D.load_from_file(
-=======
         surface = surfaces.CylindricalSurface3D.load_from_file(
->>>>>>> a1ef136a
             "faces/objects_periodical_surface/cylindrical_surface_repair_contour2d.json")
         contour3d_0 = vmw.Contour3D.load_from_file(
             "faces/objects_periodical_surface/cylindrical_contour_0_repair_contour2d.json")
