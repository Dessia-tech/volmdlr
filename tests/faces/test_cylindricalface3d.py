--- conflicted
+++ resolved
@@ -84,19 +84,11 @@
         self.assertTrue(face.surface2d.outer_contour.is_ordered())
 
         surface = DessiaObject.load_from_file(
-<<<<<<< HEAD
-            os.path.join(folder, "surface3d_1.json"))
-        contour0 = DessiaObject.load_from_file(
-            os.path.join(folder, "contour_1_0.json"))
-        contour1 = DessiaObject.load_from_file(
-            os.path.join(folder, "contour_1_1.json"))
-=======
             os.path.join(folder, 'surface3d_1.json'))
         contour0 = DessiaObject.load_from_file(
             os.path.join(folder, 'contour_1_0.json'))
         contour1 = DessiaObject.load_from_file(
             os.path.join(folder, 'contour_1_1.json'))
->>>>>>> 2fd474bd
 
         face = faces.CylindricalFace3D.from_contours3d(surface, [contour0, contour1])
 
@@ -114,15 +106,9 @@
         self.assertEqual(face.surface2d.area(), 0.2 * 2 * math.pi)
 
         surface = DessiaObject.load_from_file(
-<<<<<<< HEAD
             os.path.join(folder, "cylindrical_surface_floating_point_error.json"))
         contour0 = DessiaObject.load_from_file(
             os.path.join(folder, "cylindrical_contour_floating_point_error.json"))
-=======
-            os.path.join(folder, 'cylindrical_surface_floating_point_error.json'))
-        contour0 = DessiaObject.load_from_file(
-            os.path.join(folder, 'cylindrical_contour_floating_point_error.json'))
->>>>>>> 2fd474bd
 
         face = faces.CylindricalFace3D.from_contours3d(surface, [contour0])
         self.assertTrue(face.surface2d.outer_contour.is_ordered())
@@ -150,22 +136,13 @@
         cylindricalface = faces.CylindricalFace3D.from_surface_rectangular_cut(cylindricalsurface, 0, volmdlr.TWO_PI,
                                                                                -.25, .25)
         plane_face_cylindricalface_intersec = DessiaObject.load_from_file(
-<<<<<<< HEAD
             os.path.join(root_folder, "plane_face_cylindrical_face_intersec.json"))
-=======
-            os.path.join(folder, 'plane_face_cylindrical_face_intersec.json'))
->>>>>>> 2fd474bd
         plane_face_3 = plane_face_cylindricalface_intersec.rotation(volmdlr.O3D, volmdlr.X3D, math.pi / 7)
         split_by_plane = cylindricalface.split_by_plane(plane_face_3.surface3d)
         self.assertTrue(len(split_by_plane), 4)
         list_expected_points = DessiaObject.load_from_file(
-<<<<<<< HEAD
             os.path.join(folder, "test_cylindrical_faces_split_by_plane_"
             "expected_discretization_points.json")).primitives
-=======
-            os.path.join(folder, 'test_cylindrical_faces_split_by_plane_'
-            'expected_discretization_points.json')).primitives
->>>>>>> 2fd474bd
         for i, face in enumerate(split_by_plane):
             points = face.outer_contour3d.discretization_points(number_points=10)
             for point, expected_point in zip(points, list_expected_points[i]):
@@ -173,11 +150,7 @@
 
     def test_plane_intersections(self):
         face, plane = DessiaObject.load_from_file(
-<<<<<<< HEAD
             os.path.join(folder, "test_buggy_split_by_plane12_07_2023.json")).primitives
-=======
-            os.path.join(folder, 'test_buggy_split_by_plane12_07_2023.json')).primitives
->>>>>>> 2fd474bd
         plane_intersections = face.plane_intersections(plane)
         self.assertAlmostEqual(plane_intersections[0].length(), 0.10485331158773475)
 
