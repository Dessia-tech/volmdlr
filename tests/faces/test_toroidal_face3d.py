import math
import unittest

import volmdlr
from volmdlr import edges, faces, surfaces, wires
from dessia_common.core import DessiaObject


class TestToroidalFace3D(unittest.TestCase):
    surface1 = surfaces.ToroidalSurface3D(volmdlr.OXYZ, 0.32, 0.08)
    face1 = faces.ToroidalFace3D.from_surface_rectangular_cut(surface1, -0.1, 1.3, 2, 0.3)

    def test_triangulation_quality(self):
        """
        The triangle middle of triangulation should be at least at radius/20 of the surface
        """
        triangulation = self.face1.triangulation()
        for i1, i2, i3 in triangulation.triangles:
<<<<<<< HEAD
            point1 = triangulation.vertices[i1]
            point2 = triangulation.vertices[i2]
            point3 = triangulation.vertices[i3]
=======
            point1 = volmdlr.Point3D(*triangulation.vertices[i1])
            point2 = volmdlr.Point3D(*triangulation.vertices[i2])
            point3 = volmdlr.Point3D(*triangulation.vertices[i3])
>>>>>>> e448d9a1

            triangle = faces.Triangle3D(point1, point2, point3)
            # Test orthogonality
            self.assertAlmostEqual(triangle.surface3d.frame.w.dot(point1 - point2), 0.)
            # Test distance from middle to surface

            self.assertLess(self.surface1.point_distance(triangle.middle()),
                            self.surface1.minor_radius * 0.05)

    def test_number_triangles(self):
        triangulation = self.face1.triangulation()
        triangulation.plot()
        n_triangles = len(triangulation.triangles)
        n_triangles_max = 250
        self.assertLess(n_triangles, n_triangles_max,
<<<<<<< HEAD
                        f'Too much triangles in Toroidal face triangulation: {n_triangles}/{n_triangles_max}')
=======
                        f'Too much triangles in toroidal face triangulation: {n_triangles}/{n_triangles_max}')
>>>>>>> e448d9a1


if __name__ == '__main__':
    unittest.main()<|MERGE_RESOLUTION|>--- conflicted
+++ resolved
@@ -16,15 +16,9 @@
         """
         triangulation = self.face1.triangulation()
         for i1, i2, i3 in triangulation.triangles:
-<<<<<<< HEAD
-            point1 = triangulation.vertices[i1]
-            point2 = triangulation.vertices[i2]
-            point3 = triangulation.vertices[i3]
-=======
             point1 = volmdlr.Point3D(*triangulation.vertices[i1])
             point2 = volmdlr.Point3D(*triangulation.vertices[i2])
             point3 = volmdlr.Point3D(*triangulation.vertices[i3])
->>>>>>> e448d9a1
 
             triangle = faces.Triangle3D(point1, point2, point3)
             # Test orthogonality
@@ -40,11 +34,7 @@
         n_triangles = len(triangulation.triangles)
         n_triangles_max = 250
         self.assertLess(n_triangles, n_triangles_max,
-<<<<<<< HEAD
-                        f'Too much triangles in Toroidal face triangulation: {n_triangles}/{n_triangles_max}')
-=======
                         f'Too much triangles in toroidal face triangulation: {n_triangles}/{n_triangles_max}')
->>>>>>> e448d9a1
 
 
 if __name__ == '__main__':
